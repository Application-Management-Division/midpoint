--- conflicted
+++ resolved
@@ -59,22 +59,14 @@
         this.activityExecution = activityExecution;
     }
 
-<<<<<<< HEAD
-    public boolean processObject(@NotNull PrismObject<ObjectType> object, @NotNull RunningTask workerTask,
+    public boolean processObject(@NotNull ObjectType object, @NotNull RunningTask workerTask,
             @NotNull OperationResult result)
-=======
-    public boolean processObject(ObjectType object, RunningTask workerTask, OperationResult result)
->>>>>>> 03975e73
             throws CommonException {
         fireTriggers(object.asPrismObject(), workerTask, result);
         return true;
     }
 
-<<<<<<< HEAD
-    private void fireTriggers(@NotNull PrismObject<ObjectType> object, RunningTask workerTask, OperationResult result) {
-=======
-    private void fireTriggers(PrismObject<? extends ObjectType> object, RunningTask workerTask, OperationResult result) {
->>>>>>> 03975e73
+    private void fireTriggers(@NotNull PrismObject<? extends ObjectType> object, RunningTask workerTask, OperationResult result) {
         PrismContainer<TriggerType> triggerContainer = object.findContainer(F_TRIGGER);
         if (triggerContainer == null) {
             LOGGER.warn("Strange thing, attempt to fire triggers on {}, but it does not have trigger container", object);
