--- conflicted
+++ resolved
@@ -89,11 +89,7 @@
             focusContext.setPrimaryDelta(userDelta);
 
             //create account context for this change
-<<<<<<< HEAD
-            LensProjectionContext accContext = createAccountLensContext(context, change, null, null);
-=======
-            LensProjectionContext<ShadowType> accContext = createAccountLensContext(context, change, situation, null, null);
->>>>>>> 3374c1ad
+            LensProjectionContext accContext = createAccountLensContext(context, change, situation, null, null);
             if (accContext == null) {
                 LOGGER.warn("Couldn't create account sync context, skipping action for this change.");
                 return userOid;
