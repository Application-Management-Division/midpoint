/*
 * Copyright (c) 2010-2013 Evolveum
 *
 * Licensed under the Apache License, Version 2.0 (the "License");
 * you may not use this file except in compliance with the License.
 * You may obtain a copy of the License at
 *
 *     http://www.apache.org/licenses/LICENSE-2.0
 *
 * Unless required by applicable law or agreed to in writing, software
 * distributed under the License is distributed on an "AS IS" BASIS,
 * WITHOUT WARRANTIES OR CONDITIONS OF ANY KIND, either express or implied.
 * See the License for the specific language governing permissions and
 * limitations under the License.
 */

package com.evolveum.midpoint.model.lens.projector;

import com.evolveum.midpoint.common.expression.ItemDeltaItem;
import com.evolveum.midpoint.common.expression.Source;
import com.evolveum.midpoint.common.expression.StringPolicyResolver;
import com.evolveum.midpoint.common.filter.Filter;
import com.evolveum.midpoint.common.filter.FilterManager;
import com.evolveum.midpoint.common.mapping.Mapping;
import com.evolveum.midpoint.common.mapping.MappingFactory;
import com.evolveum.midpoint.common.refinery.PropertyLimitations;
import com.evolveum.midpoint.common.refinery.RefinedObjectClassDefinition;
import com.evolveum.midpoint.common.refinery.RefinedAttributeDefinition;
import com.evolveum.midpoint.common.refinery.ResourceShadowDiscriminator;
import com.evolveum.midpoint.model.api.context.SynchronizationPolicyDecision;
import com.evolveum.midpoint.model.lens.LensContext;
import com.evolveum.midpoint.model.lens.LensFocusContext;
import com.evolveum.midpoint.model.lens.LensProjectionContext;
import com.evolveum.midpoint.model.lens.LensUtil;
import com.evolveum.midpoint.prism.ItemDefinition;
import com.evolveum.midpoint.prism.PrismContext;
import com.evolveum.midpoint.prism.PrismObject;
import com.evolveum.midpoint.prism.PrismObjectDefinition;
import com.evolveum.midpoint.prism.PrismProperty;
import com.evolveum.midpoint.prism.PrismPropertyDefinition;
import com.evolveum.midpoint.prism.PrismValue;
import com.evolveum.midpoint.prism.PrismPropertyValue;
import com.evolveum.midpoint.prism.OriginType;
import com.evolveum.midpoint.prism.delta.ChangeType;
import com.evolveum.midpoint.prism.delta.ItemDelta;
import com.evolveum.midpoint.prism.delta.ObjectDelta;
import com.evolveum.midpoint.prism.delta.PrismValueDeltaSetTriple;
import com.evolveum.midpoint.prism.delta.PropertyDelta;
import com.evolveum.midpoint.prism.path.ItemPath;
import com.evolveum.midpoint.prism.path.ItemPathSegment;
import com.evolveum.midpoint.provisioning.api.ProvisioningService;
import com.evolveum.midpoint.schema.constants.ExpressionConstants;
import com.evolveum.midpoint.schema.constants.SchemaConstants;
import com.evolveum.midpoint.schema.holder.XPathHolder;
import com.evolveum.midpoint.schema.result.OperationResult;
import com.evolveum.midpoint.task.api.Task;
import com.evolveum.midpoint.util.PrettyPrinter;
import com.evolveum.midpoint.util.exception.CommunicationException;
import com.evolveum.midpoint.util.exception.ConfigurationException;
import com.evolveum.midpoint.util.exception.ExpressionEvaluationException;
import com.evolveum.midpoint.util.exception.ObjectNotFoundException;
import com.evolveum.midpoint.util.exception.SchemaException;
import com.evolveum.midpoint.util.exception.SecurityViolationException;
import com.evolveum.midpoint.util.exception.SystemException;
import com.evolveum.midpoint.util.logging.Trace;
import com.evolveum.midpoint.util.logging.TraceManager;
import com.evolveum.midpoint.xml.ns._public.common.common_2a.*;

import org.apache.commons.lang.mutable.MutableBoolean;
import org.springframework.beans.factory.annotation.Autowired;
import org.springframework.stereotype.Component;

import javax.xml.datatype.XMLGregorianCalendar;
import javax.xml.namespace.QName;
import java.util.ArrayList;
import java.util.Collection;
import java.util.List;

/**
 * Processor that takes changes from accounts and synchronization deltas and updates user attributes if necessary
 * (by creating secondary user object delta {@link ObjectDelta}).
 *
 * @author lazyman
 * @author Radovan Semancik
 */
@Component
public class InboundProcessor {

    public static final String PROCESS_INBOUND_HANDLING = InboundProcessor.class.getName() + ".processInbound";
    private static final Trace LOGGER = TraceManager.getTrace(InboundProcessor.class);

    @Autowired(required = true)
    private PrismContext prismContext;
    @Autowired(required = true)
    private FilterManager<Filter> filterManager;
    @Autowired(required = true)
    private MappingFactory mappingFactory;
    @Autowired
    private ProvisioningService provisioningService;
<<<<<<< HEAD
    
    <O extends ObjectType> void processInbound(LensContext<O> context, OperationResult result) throws SchemaException, ExpressionEvaluationException, ObjectNotFoundException {
    	LensFocusContext<O> focusContext = context.getFocusContext();
    	if (focusContext == null) {
    		return;
    	}
    	if (!FocusType.class.isAssignableFrom(focusContext.getObjectTypeClass())) {
    		// We can do this only for focus types.
    		return;
    	}
    	processInboundFocal((LensContext<? extends FocusType>)context, result);
    }

    <F extends FocusType> void processInboundFocal(LensContext<F> context, OperationResult result) throws SchemaException, ExpressionEvaluationException, ObjectNotFoundException {
=======
    @Autowired(required = true)
    private MappingEvaluationHelper mappingEvaluatorHelper;

    <F extends ObjectType, P extends ObjectType> void processInbound(LensContext<F,P> context, XMLGregorianCalendar now, Task task, OperationResult result) throws SchemaException, ExpressionEvaluationException, ObjectNotFoundException {
>>>>>>> 4317f7a9
    	LensFocusContext<F> focusContext = context.getFocusContext();
    	if (focusContext == null) {
    		LOGGER.trace("Skipping inbound processing because focus is null");
    		return;
    	}
    	if (focusContext.isDelete()) {
    		LOGGER.trace("Skipping inbound processing because focus is being deleted");
    		return;
    	}
    	if (focusContext.getObjectTypeClass() != UserType.class) {
    		LOGGER.trace("Skipping inbound processing because focus is not user");
    		// We can do this only for user.
    		return;
    	}
    	
    	OperationResult subResult = result.createSubresult(PROCESS_INBOUND_HANDLING);

        ObjectDelta<F> userSecondaryDelta = focusContext.getProjectionWaveSecondaryDelta();

        if (userSecondaryDelta != null && ChangeType.DELETE.equals(userSecondaryDelta.getChangeType())) {
            //we don't need to do inbound if we are deleting this user
            return;
        }

        try {
            for (LensProjectionContext accountContext : context.getProjectionContexts()) {
            	ResourceShadowDiscriminator rat = accountContext.getResourceShadowDiscriminator();
            	
            	ObjectDelta<ShadowType> aPrioriDelta = getAPrioriDelta(context, accountContext);
            	
            	if (!accountContext.isDoReconciliation() && aPrioriDelta == null) {
            		LOGGER.trace("Skipping processing of inbound expressions for account {}: no reconciliation and no a priori delta", rat);
            		continue;
            	}
//                LOGGER.trace("Processing inbound expressions for account {} starting", rat);

//            	/ObjectDelta<ShadowType> accountDelta = accountContext.getDelta()
            	if (isDeleteAccountDelta(accountContext)){
            		 //we don't need to do inbound if account was deleted
            		continue;
            	}
//                if (accountDelta != null && ChangeType.DELETE.equals(accountDelta.getChangeType())) {
//                    //we don't need to do inbound if account was deleted
//                    continue;
//                }

                RefinedObjectClassDefinition accountDefinition = accountContext.getRefinedAccountDefinition();
                if (accountDefinition == null) {
                    LOGGER.error("Definition for account type {} not found in the context, but it " +
                            "should be there, dumping context:\n{}", rat, context.dump());
                    throw new IllegalStateException("Definition for account type " + rat
                            + " not found in the context, but it should be there");
                }

                
<<<<<<< HEAD
                processInboundExpressionsForAccount(context, accountContext, accountDefinition, aPrioriDelta, result);
=======
                processInboundExpressionsForAccount(usContext, accountContext, accountDefinition, aPrioriDelta, task, now, result);
>>>>>>> 4317f7a9
            }

        } finally {
            subResult.computeStatus();
        }
    }

<<<<<<< HEAD
    private <F extends FocusType> void processInboundExpressionsForAccount(LensContext<F> context, 
    		LensProjectionContext accContext,
            RefinedObjectClassDefinition accountDefinition, ObjectDelta<ShadowType> aPrioriDelta, OperationResult result)
=======
    private boolean isDeleteAccountDelta(
			LensProjectionContext<ShadowType> accountContext) throws SchemaException {
		if (accountContext.getSyncDelta() != null && ChangeType.DELETE == accountContext.getSyncDelta().getChangeType()){
			return true;
		}
		
		if (accountContext.getDelta() != null && ChangeType.DELETE == accountContext.getDelta().getChangeType()){
			return true;
		}
		return false;
	}

	private void processInboundExpressionsForAccount(LensContext<UserType,ShadowType> context, 
    		LensProjectionContext<ShadowType> accContext,
            RefinedObjectClassDefinition accountDefinition, ObjectDelta<ShadowType> aPrioriDelta, Task task, XMLGregorianCalendar now, OperationResult result)
>>>>>>> 4317f7a9
    		throws SchemaException, ExpressionEvaluationException, ObjectNotFoundException {
    	
        if (aPrioriDelta == null && accContext.getObjectCurrent() == null) {
            LOGGER.trace("Nothing to process in inbound, both a priori delta and current account were null.");
            return;
        }

        PrismObject<ShadowType> accountCurrent = accContext.getObjectCurrent();
        PrismObject<ShadowType> accountNew = accContext.getObjectNew();
        for (QName accountAttributeName : accountDefinition.getNamesOfAttributesWithInboundExpressions()) {
            PropertyDelta<?> accountAttributeDelta = null;
            if (aPrioriDelta != null) {
                accountAttributeDelta = aPrioriDelta.findPropertyDelta(new ItemPath(SchemaConstants.C_ATTRIBUTES), accountAttributeName);
                if (accountAttributeDelta == null) {
                    LOGGER.trace("Skipping inbound for {} in {}: Account a priori delta exists, but doesn't have change for processed property.",
                    		accountAttributeName, accContext.getResourceShadowDiscriminator());
                    continue;
                }
            }

            RefinedAttributeDefinition attrDef = accountDefinition.getAttributeDefinition(accountAttributeName);
            
            if (attrDef.isIgnored(LayerType.MODEL)) {
            	LOGGER.trace("Skipping inbound for attribute {} in {} because the attribute is ignored", new Object[]{
                		PrettyPrinter.prettyPrint(accountAttributeName), accContext.getResourceShadowDiscriminator()});
            	continue;
            }
            
            List<MappingType> inboundMappingTypes = attrDef.getInboundMappingTypes();
            LOGGER.trace("Processing inbound for {} in {}; ({} mappings)", new Object[]{
            		PrettyPrinter.prettyPrint(accountAttributeName), accContext.getResourceShadowDiscriminator(), (inboundMappingTypes != null ? inboundMappingTypes.size() : 0)});

            if (!inboundMappingTypes.isEmpty()) {
            	
            	PropertyLimitations limitations = attrDef.getLimitations(LayerType.MODEL);
            	if (limitations != null) {
            		PropertyAccessType access = limitations.getAccess();
            		if (access != null) {
            			if (access.isRead() == null || !access.isRead()) {
            				LOGGER.warn("Inbound mapping for non-readable attribute {} in {}, skipping", 
            						accountAttributeName, accContext.getHumanReadableName());
            				continue;
            			}
            		}
            	}
            	
	            for (MappingType inboundMappingType : inboundMappingTypes) {
	            	
	            	// There are two processing options:
	            	//
	            	//  * If we have a delta as an input we will proceed in relative mode, applying mappings on the delta.
	            	//    This usually happens when a delta comes from a sync notification or if there is a primary projection delta.
	            	//
	            	//  * if we do NOT have a delta then we will proceed in absolute mode. In that mode we will apply the
	            	//    mappings to the absolute projection state that we got from provisioning. This is a kind of "inbound reconciliation".
	            	
	                PropertyDelta<?> userPropertyDelta = null;
	                if (aPrioriDelta != null) {
	                    LOGGER.trace("Processing inbound from a priori delta.");
	                    userPropertyDelta = evaluateInboundMapping(context, inboundMappingType, accountAttributeName, null, accountAttributeDelta, 
	                    		context.getFocusContext().getObjectNew(), accountNew, accContext.getResource(), task, result);
	                } else if (accountCurrent != null) {
	                	if (!accContext.isFullShadow()) {
	                		LOGGER.warn("Attempted to execute inbound expression on account shadow {} WITHOUT full account. Trying to load the account now.", accContext.getOid());      // todo change to trace level eventually
                            Throwable failure = null;
                            try {
                                LensUtil.loadFullAccount(context, accContext, provisioningService, result);
                            } catch (ObjectNotFoundException e) {
                                failure = e;
                            } catch (SecurityViolationException e) {
                                failure = e;
                            } catch (CommunicationException e) {
                                failure = e;
                            } catch (ConfigurationException e) {
                                failure = e;
                            }
                            if (failure != null) {
                                LOGGER.warn("Couldn't load account with shadow OID {} because of {}, setting context as broken and skipping inbound processing on it", accContext.getOid(), failure.getMessage());
                                accContext.setSynchronizationPolicyDecision(SynchronizationPolicyDecision.BROKEN);
                                return;
                            }
                            if (!accContext.isFullShadow()) {
                            	if (accContext.getResourceShadowDiscriminator().getOrder() > 0) {
                            		// higher-order context. It is OK not to load this
                            		LOGGER.trace("Skipped load of higher-order account with shadow OID {} skipping inbound processing on it", accContext.getOid());
                            		return;
                            	}
                                LOGGER.warn("Couldn't load account with shadow OID {}, setting context as broken and skipping inbound processing on it", accContext.getOid());
                                accContext.setSynchronizationPolicyDecision(SynchronizationPolicyDecision.BROKEN);
                                return;
                            }
                        }
	                    LOGGER.trace("Processing inbound from account sync absolute state (oldAccount).");
	                    PrismProperty<?> oldAccountProperty = accountCurrent.findProperty(new ItemPath(ShadowType.F_ATTRIBUTES, accountAttributeName));
	                    userPropertyDelta = evaluateInboundMapping(context, inboundMappingType, accountAttributeName, oldAccountProperty, null, 
	                    		context.getFocusContext().getObjectNew(), accountNew, accContext.getResource(), task, result);
	                }
	
	                if (userPropertyDelta != null && !userPropertyDelta.isEmpty()) {
	                    LOGGER.trace("Created delta (from inbound expression) \n{}", new Object[]{userPropertyDelta.debugDump(3)});
	                    context.getFocusContext().swallowToProjectionWaveSecondaryDelta(userPropertyDelta);
	                    context.recomputeFocus();
	                } else {
	                    LOGGER.trace("Created delta (from inbound expression) was null or empty.");
	                }
	            }
            }
        }
        processSpecialPropertyInbound(accountDefinition.getCredentialsInbound(), SchemaConstants.PATH_PASSWORD_VALUE,
        		context.getFocusContext().getObjectNew(), accContext, accountDefinition, context, task, now, result);
        
        processSpecialPropertyInbound(accountDefinition.getActivationBidirectionalMappingType(ActivationType.F_ADMINISTRATIVE_STATUS), SchemaConstants.PATH_ACTIVATION_ADMINISTRATIVE_STATUS,
        		context.getFocusContext().getObjectNew(), accContext, accountDefinition, context, task, now, result);        
        processSpecialPropertyInbound(accountDefinition.getActivationBidirectionalMappingType(ActivationType.F_VALID_FROM), SchemaConstants.PATH_ACTIVATION_VALID_FROM,
        		context.getFocusContext().getObjectNew(), accContext, accountDefinition, context, task, now, result);
        processSpecialPropertyInbound(accountDefinition.getActivationBidirectionalMappingType(ActivationType.F_VALID_TO), SchemaConstants.PATH_ACTIVATION_VALID_TO,
        		context.getFocusContext().getObjectNew(), accContext, accountDefinition, context, task, now, result);
    }

    /**
	 * A priori delta is a delta that was executed in a previous "step". That means it is either delta from a previous
	 * wave or a sync delta (in wave 0).
	 */
	private <F extends ObjectType> ObjectDelta<ShadowType> getAPrioriDelta(LensContext<F> context, 
			LensProjectionContext accountContext) throws SchemaException {
		int wave = context.getProjectionWave();
		if (wave == 0) {
			return accountContext.getSyncDelta();
		}
		if (wave == accountContext.getWave() + 1) {
			// If this resource was processed in a previous wave ....
			return accountContext.getDelta();
		}
		return null;
	}

	private <F extends ObjectType> boolean checkWeakSkip(Mapping<?> inbound, PrismObject<F> newUser) throws SchemaException {
        if (inbound.getStrength() != MappingStrengthType.WEAK) {
        	return false;
        }
        if (newUser == null) {
        	return false;
        }
        PrismProperty<?> property = newUser.findProperty(inbound.getOutputPath());
        if (property != null && !property.isEmpty()) {
            return true;
        }
        return false;
    }
    
    private <A,U, F extends FocusType> PropertyDelta<U> evaluateInboundMapping(final LensContext<F> context, 
    		MappingType inboundMappingType, 
    		QName accountAttributeName, PrismProperty<A> oldAccountProperty, PropertyDelta<A> accountAttributeDelta,
<<<<<<< HEAD
            PrismObject<F> newUser, PrismObject<ShadowType> account, ResourceType resource, OperationResult result) throws ExpressionEvaluationException, ObjectNotFoundException, SchemaException {
=======
            PrismObject<UserType> newUser, PrismObject<ShadowType> account, ResourceType resource, Task task, OperationResult result) throws ExpressionEvaluationException, ObjectNotFoundException, SchemaException {
>>>>>>> 4317f7a9
    	
    	if (oldAccountProperty != null && oldAccountProperty.hasRaw()) {
        	throw new SystemException("Property "+oldAccountProperty+" has raw parsing state, such property cannot be used in inbound expressions");
        }
    	
    	Mapping<PrismPropertyValue<U>> mapping = mappingFactory.createMapping(inboundMappingType, 
    			"inbound expression for "+accountAttributeName+" in "+resource);
    	
    	if (!mapping.isApplicableToChannel(context.getChannel())) {
    		return null;
    	}
    	
    	Source<PrismPropertyValue<A>> defaultSource = new Source<PrismPropertyValue<A>>(oldAccountProperty, accountAttributeDelta, null, ExpressionConstants.VAR_INPUT);
    	defaultSource.recompute();
		mapping.setDefaultSource(defaultSource);
		mapping.setTargetContext(getUserDefinition());
    	mapping.addVariableDefinition(ExpressionConstants.VAR_USER, newUser);
    	mapping.addVariableDefinition(ExpressionConstants.VAR_FOCUS, newUser);
    	mapping.addVariableDefinition(ExpressionConstants.VAR_ACCOUNT, account);
    	mapping.addVariableDefinition(ExpressionConstants.VAR_SHADOW, account);
    	mapping.addVariableDefinition(ExpressionConstants.VAR_RESOURCE, resource);
		mapping.setStringPolicyResolver(createStringPolicyResolver(context));
		mapping.setOriginType(OriginType.INBOUND);
		mapping.setOriginObject(resource);
    	
    	if (checkWeakSkip(mapping, newUser)) {
            LOGGER.trace("Skipping because of weak mapping type");
            return null;
        }
        
        ItemPath targetUserPropertyPath = mapping.getOutputPath();
		PrismProperty<U> targetUserProperty = newUser.findProperty(targetUserPropertyPath);
        PrismPropertyDefinition targetPropertyDef = newUser.getDefinition().findPropertyDefinition(targetUserPropertyPath);
        if (targetPropertyDef == null) {
        	throw new SchemaException("No definition for user property "+targetUserPropertyPath+", cannot process inbound expression in "+resource);
        }
        
        PropertyDelta<U> outputUserPropertydelta = new PropertyDelta<U>(targetUserPropertyPath, targetPropertyDef);
    	
        LensUtil.evaluateMapping(mapping, context, task, result);
    	
    	PrismValueDeltaSetTriple<PrismPropertyValue<U>> triple = mapping.getOutputTriple();
    	// Meaning of the resulting triple:
    	//   values in PLUS set will be added     (valuesToAdd in delta)
    	//   values in MINUS set will be removed  (valuesToDelete in delta)
    	//   values in ZERO set will be compared with existing values in user property
    	//                  the differences will be added to delta
    	
    	if (LOGGER.isTraceEnabled()) {
    		LOGGER.trace("Inbound value construction for {} returned triple:\n{}", accountAttributeName, triple == null ? "null" : triple.debugDump());
    	}
        
    	if (triple != null) {
    		
	        if (triple.getPlusSet() != null) {
	            for (PrismPropertyValue<U> value : triple.getPlusSet()) {
	
	                if (targetUserProperty != null && targetUserProperty.hasRealValue(value)) {
	                    continue;
	                }
	
	                //if property is not multi value replace existing attribute
	                if (targetUserProperty != null && !targetUserProperty.getDefinition().isMultiValue() && !targetUserProperty.isEmpty()) {
	                    Collection<PrismPropertyValue<U>> replace = new ArrayList<PrismPropertyValue<U>>();
	                    replace.add(value.clone());
	                    outputUserPropertydelta.setValuesToReplace(replace);
	                } else {
	                    outputUserPropertydelta.addValueToAdd(value.clone());
	                }
	            }
	        }
	        if (triple.getMinusSet() != null) {
	            LOGGER.trace("Checking account sync property delta values to delete");
	            for (PrismPropertyValue<U> value : triple.getMinusSet()) {
	
	                if (targetUserProperty == null || targetUserProperty.hasRealValue(value)) {
	                	if (!outputUserPropertydelta.isReplace()) {
	                		// This is not needed if we are going to replace. In fact it might cause an error.
	                		outputUserPropertydelta.addValueToDelete(value);
	                	}
	                }
	            }
	        }
	        
	        if (triple.hasZeroSet()) {
		        PrismProperty<U> sourceProperty = targetPropertyDef.instantiate();
		    	sourceProperty.addAll(PrismValue.cloneCollection(triple.getZeroSet()));
		        if (targetUserProperty != null) {
		            LOGGER.trace("Simple property comparing user property {} to computed property {} ",
		                    new Object[]{targetUserProperty, sourceProperty});
		            //simple property comparing if user property exists
		            PropertyDelta<U> diffDelta = targetUserProperty.diff(sourceProperty);
		            if (diffDelta != null) {
		            	diffDelta.setName(ItemPath.getName(targetUserPropertyPath.last()));
		            	diffDelta.setParentPath(targetUserPropertyPath.allExceptLast());
		            	outputUserPropertydelta.merge(diffDelta);
		            }
		        } else {
		            if (sourceProperty != null) {
		                LOGGER.trace("Adding user property because inbound say so (account doesn't contain that value)");
		                //if user property doesn't exist we have to add it (as delta), because inbound say so
		                outputUserPropertydelta.addValuesToAdd(sourceProperty.getClonedValues());
		            }
		            //we don't have to create delta, because everything is alright
		            LOGGER.trace("We don't have to create delta, everything is alright.");
		        }
	        }
	        
    	} else { // tripple == null
    		
    		if (accountAttributeDelta == null) {
    			
    			// This is the case of "inbound reconciliation" which is quite special. The tripple returned null
    			// which means that there was nothing in the input and (unsurprisingly) no change. If the input was empty
    			// then we need to make sure that the output (focus property) is also empty. Otherwise we miss the
    			// re-sets of projection values to empty values and cannot propagate them.
    			
    			if (targetUserProperty != null && !targetUserProperty.isEmpty()) {
    				outputUserPropertydelta.setValuesToReplace();
    			}
    		}
    		
    	}

        // if no changes were generated return null
        return outputUserPropertydelta.isEmpty() ? null : outputUserPropertydelta;
    }

	private <F extends ObjectType> StringPolicyResolver createStringPolicyResolver(final LensContext<F> context) {
		StringPolicyResolver stringPolicyResolver = new StringPolicyResolver() {
			private ItemPath outputPath;
			private ItemDefinition outputDefinition;
			@Override
			public void setOutputPath(ItemPath outputPath) {
				this.outputPath = outputPath;
			}
			
			@Override
			public void setOutputDefinition(ItemDefinition outputDefinition) {
				this.outputDefinition = outputDefinition;
			}
			
			@Override
			public StringPolicyType resolve() {
				if (!outputDefinition.getName().equals(PasswordType.F_VALUE)) {
					return null;
				}
				ValuePolicyType passwordPolicy = context.getGlobalPasswordPolicy();
				if (passwordPolicy == null) {
					return null;
				}
				return passwordPolicy.getStringPolicy();
			}
		};
		return stringPolicyResolver;
	}

	private <T> PrismPropertyValue<T> filterValue(PrismPropertyValue<T> propertyValue, List<ValueFilterType> filters) {
        PrismPropertyValue<T> filteredValue = propertyValue.clone();
        filteredValue.setOriginType(OriginType.INBOUND);

        if (filters == null || filters.isEmpty()) {
            return filteredValue;
        }

        for (ValueFilterType filter : filters) {
            Filter filterInstance = filterManager.getFilterInstance(filter.getType(), filter.getAny());
            filterInstance.apply(filteredValue);
        }

        return filteredValue;
    }
	
	/**
     * Processing for special (fixed-schema) properties such as credentials and activation. 
	 * @throws ObjectNotFoundException 
	 * @throws ExpressionEvaluationException 
     */
<<<<<<< HEAD
    private <F extends FocusType> void processSpecialPropertyInbound(ResourceBidirectionalMappingType biMappingType, ItemPath sourcePath,
            PrismObject<F> newUser, LensProjectionContext accContext, 
            RefinedObjectClassDefinition accountDefinition, LensContext<F> context, 
            OperationResult opResult) throws SchemaException {
=======
    private void processSpecialPropertyInbound(ResourceBidirectionalMappingType biMappingType, ItemPath sourcePath,
            PrismObject<UserType> newUser, LensProjectionContext<ShadowType> accContext, 
            RefinedObjectClassDefinition accountDefinition, LensContext<UserType,ShadowType> context, 
            Task task, XMLGregorianCalendar now, OperationResult opResult) throws SchemaException, ExpressionEvaluationException, ObjectNotFoundException {
>>>>>>> 4317f7a9
    	if (biMappingType == null) {
    		return;
    	}
    	processSpecialPropertyInbound(biMappingType.getInbound(), sourcePath, newUser, accContext, accountDefinition, context, task, now, opResult);
    }

<<<<<<< HEAD
    private <F extends FocusType> void processSpecialPropertyInbound(MappingType inboundMappingType, ItemPath sourcePath,
            PrismObject<F> newUser, LensProjectionContext accContext, 
            RefinedObjectClassDefinition accountDefinition, LensContext<F> context, 
            OperationResult opResult) throws SchemaException {
    	if (inboundMappingType == null) {
    		return;
    	}
    	Collection<MappingType> inboundMappingTypes = new ArrayList<MappingType>(1);
    	inboundMappingTypes.add(inboundMappingType);
    	processSpecialPropertyInbound(inboundMappingTypes, sourcePath, newUser, accContext, accountDefinition, context, opResult);
    }
=======
//    private void processSpecialPropertyInbound(MappingType inboundMappingType, ItemPath sourcePath,
//            PrismObject<UserType> newUser, LensProjectionContext<ShadowType> accContext, 
//            RefinedObjectClassDefinition accountDefinition, LensContext<UserType,ShadowType> context, 
//            OperationResult opResult) throws SchemaException {
//    	if (inboundMappingType == null) {
//    		return;
//    	}
//    	Collection<MappingType> inboundMappingTypes = new ArrayList<MappingType>(1);
//    	inboundMappingTypes.add(inboundMappingType);
//    	processSpecialPropertyInbound(inboundMappingTypes, sourcePath, newUser, accContext, accountDefinition, context, opResult);
//    }
>>>>>>> 4317f7a9
    
    /**
     * Processing for special (fixed-schema) properties such as credentials and activation. 
     * @throws ObjectNotFoundException 
     * @throws ExpressionEvaluationException 
     */
<<<<<<< HEAD
    private <F extends FocusType> void processSpecialPropertyInbound(Collection<MappingType> inboundMappingTypes, ItemPath sourcePath,
            PrismObject<F> newUser, LensProjectionContext accContext, 
            RefinedObjectClassDefinition accountDefinition, LensContext<F> context, 
            OperationResult opResult) throws SchemaException {
=======
    private void processSpecialPropertyInbound(Collection<MappingType> inboundMappingTypes, final ItemPath sourcePath,
            final PrismObject<UserType> newUser, final LensProjectionContext<ShadowType> accContext, 
            RefinedObjectClassDefinition accountDefinition, final LensContext<UserType,ShadowType> context, 
            Task task, XMLGregorianCalendar now, OperationResult opResult) throws SchemaException, ExpressionEvaluationException, ObjectNotFoundException  {
>>>>>>> 4317f7a9
    	
        if (inboundMappingTypes == null || inboundMappingTypes.isEmpty() || newUser == null || !accContext.isFullShadow()) {
            return;
        }

<<<<<<< HEAD
        // TODO: fix multiple inbounds
        Mapping<PrismPropertyValue<?>> mapping = mappingFactory.createMapping(inboundMappingTypes.iterator().next(), 
        		"inbound mapping for "+sourcePath+" in "+accContext.getResource());
        
        if (!mapping.isApplicableToChannel(context.getChannel())) {
        	return;
        }

        PrismProperty<?> property = newUser.findOrCreateProperty(sourcePath);
        if (mapping.getStrength() == MappingStrengthType.WEAK && !property.isEmpty()) {
            //inbound will be constructed only if initial == false or initial == true and value doesn't exist
            return;
        }
        
        ObjectDelta<F> userPrimaryDelta = context.getFocusContext().getPrimaryDelta();
        if (userPrimaryDelta != null) {
        	PropertyDelta primaryPropDelta = userPrimaryDelta.findPropertyDelta(sourcePath);
        	if (primaryPropDelta != null && primaryPropDelta.isReplace()) {
        		// Replace primary delta overrides any inbound
        		return;
        	}
        }

        ObjectDelta<F> userSecondaryDelta = context.getFocusContext().getProjectionWaveSecondaryDelta();
=======
        ObjectDelta<UserType> userSecondaryDelta = context.getFocusContext().getProjectionWaveSecondaryDelta();
>>>>>>> 4317f7a9
        if (userSecondaryDelta != null) {
	        PropertyDelta<?> delta = userSecondaryDelta.findPropertyDelta(sourcePath);
	        if (delta != null) {
	            //remove delta if exists, it will be handled by inbound
	            userSecondaryDelta.getModifications().remove(delta);
	        }
        }
//        
        // TODO: fix multiple inbounds
//        Collection<Mapping> mappings = getMappingApplicableToChannel(inboundMappingTypes, "inbound mapping for "+sourcePath+" in "+accContext.getResource(), context.getChannel());
//        Mapping<PrismPropertyValue<?>> mapping = mappingFactory.createMapping(inboundMappingTypes.iterator().next(), 
//        		"inbound mapping for "+sourcePath+" in "+accContext.getResource());
        
        int strongMappings = 0;
        final PrismProperty<?> property = newUser.findOrCreateProperty(sourcePath);
        
        ObjectDelta<UserType> userPrimaryDelta = context.getFocusContext().getPrimaryDelta();
        PropertyDelta primaryPropDelta = null;
        if (userPrimaryDelta != null) {
        	primaryPropDelta = userPrimaryDelta.findPropertyDelta(sourcePath);
        	if (primaryPropDelta != null && primaryPropDelta.isReplace()) {
//        		 Replace primary delta overrides any inbound
        		return;
        	}
        }
//        if (mappings.size() > 1){
//        	// for password mapping, it should exists only one strong mapping..in other case we cannot reliable compute the value for the password
//        	for (Mapping mapping : mappings){
//        		if (mapping.getStrength() == MappingStrengthType.STRONG){
//        			strongMappings++;
//        		}
//        		
//        	}
//        	
//        	if (strongMappings > 1){
//        		throw new IllegalStateException("Found more than one STRONG mapping for the "+ sourcePath +". Could not evaluate value, there should exist only one strong mapping for the channel.");
//        	}
//        }
        
        MappingInitializer initializer = new MappingInitializer() {
			@Override
			public void initialize(Mapping mapping) throws SchemaException {
				 if (accContext.getObjectNew() == null) {
			            accContext.recompute();
			            if (accContext.getObjectNew() == null) {
			                // Still null? something must be really wrong here.
			                String message = "Recomputing account " + accContext.getResourceShadowDiscriminator()
			                        + " results in null new account. Something must be really broken.";
			                LOGGER.error(message);
			                if (LOGGER.isTraceEnabled()) {
			                    LOGGER.trace("Account context:\n{}", accContext.dump());
			                }
			                throw new SystemException(message);
			            }
			        }
			        
			        ObjectDelta<ShadowType> aPrioriDelta = getAPrioriDelta(context, accContext);
			        ItemDelta<PrismPropertyValue<?>> specialAttributeDelta = null;
			        if (aPrioriDelta != null){
			        	specialAttributeDelta = (ItemDelta<PrismPropertyValue<?>>) aPrioriDelta.findItemDelta(sourcePath);
			        }
			        ItemDeltaItem<PrismPropertyValue<?>> sourceIdi = accContext.getObjectDeltaObject().findIdi(sourcePath);
			        if (specialAttributeDelta == null){
			        	specialAttributeDelta = sourceIdi.getDelta();
			        }
			        Source<PrismPropertyValue<?>> source = new Source<PrismPropertyValue<?>>(sourceIdi.getItemOld(), specialAttributeDelta, 
			        		sourceIdi.getItemOld(), ExpressionConstants.VAR_INPUT);
					mapping.setDefaultSource(source);
					
			    	mapping.setDefaultTargetDefinition(property.getDefinition());
			    	
			    	mapping.addVariableDefinition(ExpressionConstants.VAR_USER, newUser);
			    	mapping.addVariableDefinition(ExpressionConstants.VAR_FOCUS, newUser);
			    	
			    	PrismObject<ShadowType> accountNew = accContext.getObjectNew();
			    	mapping.addVariableDefinition(ExpressionConstants.VAR_ACCOUNT, accountNew);
			    	mapping.addVariableDefinition(ExpressionConstants.VAR_SHADOW, accountNew);
			    	mapping.addVariableDefinition(ExpressionConstants.VAR_RESOURCE, accContext.getResource());
			    	
			    	mapping.setStringPolicyResolver(createStringPolicyResolver(context));
			    	mapping.setOriginType(OriginType.INBOUND);
			    	mapping.setOriginObject(accContext.getResource());
			}
        };
        
        MutableBoolean strongMappingWasUsed = new MutableBoolean();
        PrismValueDeltaSetTriple<PrismPropertyValue> outputTriple = mappingEvaluatorHelper.evaluateMappingSetProjection(inboundMappingTypes, "inbound mapping for "+sourcePath+" in "+accContext.getResource(), now, initializer, property, primaryPropDelta, newUser, true, strongMappingWasUsed, context, accContext, task, opResult);
		
//        for (Mapping mapping : mappings){
//        
//        if (!mapping.isApplicableToChannel(context.getChannel())) {
//        	return;
//        }
//        
//        PrismProperty<?> property = newUser.findOrCreateProperty(sourcePath);
//        if (mapping.getStrength() == MappingStrengthType.WEAK && !property.isEmpty()) {
//            //inbound will be constructed only if initial == false or initial == true and value doesn't exist
//            continue;
//        }
        
       

//        ObjectDelta<UserType> userSecondaryDelta = context.getFocusContext().getProjectionWaveSecondaryDelta();
//        if (userSecondaryDelta != null) {
//	        PropertyDelta<?> delta = userSecondaryDelta.findPropertyDelta(sourcePath);
//	        if (delta != null) {
//	            //remove delta if exists, it will be handled by inbound
//	            userSecondaryDelta.getModifications().remove(delta);
//	        }
//        }

//        if (accContext.getObjectNew() == null) {
//            accContext.recompute();
//            if (accContext.getObjectNew() == null) {
//                // Still null? something must be really wrong here.
//                String message = "Recomputing account " + accContext.getResourceShadowDiscriminator()
//                        + " results in null new account. Something must be really broken.";
//                LOGGER.error(message);
//                if (LOGGER.isTraceEnabled()) {
//                    LOGGER.trace("Account context:\n{}", accContext.dump());
//                }
//                throw new SystemException(message);
//            }
//        }
//        
//        ObjectDelta<ShadowType> aPrioriDelta = getAPrioriDelta(context, accContext);
//        ItemDelta<PrismPropertyValue<?>> specialAttributeDelta = null;
//        if (aPrioriDelta != null){
//        	specialAttributeDelta = (ItemDelta<PrismPropertyValue<?>>) aPrioriDelta.findItemDelta(sourcePath);
//        }
//        ItemDeltaItem<PrismPropertyValue<?>> sourceIdi = accContext.getObjectDeltaObject().findIdi(sourcePath);
//        if (specialAttributeDelta == null){
//        	specialAttributeDelta = sourceIdi.getDelta();
//        }
//        Source<PrismPropertyValue<?>> source = new Source<PrismPropertyValue<?>>(sourceIdi.getItemOld(), specialAttributeDelta, 
//        		sourceIdi.getItemOld(), ExpressionConstants.VAR_INPUT);
//		mapping.setDefaultSource(source);
//		
//    	mapping.setDefaultTargetDefinition(property.getDefinition());
//    	
//    	mapping.addVariableDefinition(ExpressionConstants.VAR_USER, newUser);
//    	mapping.addVariableDefinition(ExpressionConstants.VAR_FOCUS, newUser);
//    	
//    	PrismObject<ShadowType> accountNew = accContext.getObjectNew();
//    	mapping.addVariableDefinition(ExpressionConstants.VAR_ACCOUNT, accountNew);
//    	mapping.addVariableDefinition(ExpressionConstants.VAR_SHADOW, accountNew);
//    	mapping.addVariableDefinition(ExpressionConstants.VAR_RESOURCE, accContext.getResource());
//    	
//    	mapping.setStringPolicyResolver(createStringPolicyResolver(context));
//    	mapping.setOriginType(OriginType.INBOUND);
//    	mapping.setOriginObject(accContext.getResource());
//    	
//        PrismProperty result;
//        try {
//        	LensUtil.evaluateMapping(mapping, context, opResult);
//            result = (PrismProperty) mapping.getOutput();
//        } catch (SchemaException ex) {
//            throw ex;
//        } catch (Exception ex) {
//            throw new SchemaException(ex.getMessage(), ex);
//        }
        
//         result = null;
        if (outputTriple == null){
        	LOGGER.trace("Mapping for property {} evaluated to null. Skipping inboud processing for that property.", sourcePath);
        	return;
        }
        
        PrismProperty result = property.getDefinition().instantiate();
    	result.addAll(PrismValue.cloneCollection(outputTriple.getNonNegativeValues()));
            
        PropertyDelta<?> delta = property.diff(result);
        if (delta != null && !delta.isEmpty()) {
        	delta.setParentPath(sourcePath.allExceptLast());
        	context.getFocusContext().swallowToProjectionWaveSecondaryDelta(delta);
        }
//        }
    }
    
    private Collection<Mapping> getMappingApplicableToChannel(
			Collection<MappingType> inboundMappingTypes, String description, String channelUri) {
    	Collection<Mapping> inboundMappings = new ArrayList<Mapping>(); 
		for (MappingType inboundMappingType : inboundMappingTypes){
			Mapping<PrismPropertyValue<?>> mapping = mappingFactory.createMapping(inboundMappingType, 
	        		description);
			
			if (mapping.isApplicableToChannel(channelUri)){
				inboundMappings.add(mapping);
			}
		}
		
		return inboundMappings;
	}

	private PrismObjectDefinition<UserType> getUserDefinition() {
		return prismContext.getSchemaRegistry().getObjectSchema()
				.findObjectDefinitionByCompileTimeClass(UserType.class);
	}
}<|MERGE_RESOLUTION|>--- conflicted
+++ resolved
@@ -97,9 +97,10 @@
     private MappingFactory mappingFactory;
     @Autowired
     private ProvisioningService provisioningService;
-<<<<<<< HEAD
-    
-    <O extends ObjectType> void processInbound(LensContext<O> context, OperationResult result) throws SchemaException, ExpressionEvaluationException, ObjectNotFoundException {
+    @Autowired(required = true)
+    private MappingEvaluationHelper mappingEvaluatorHelper;
+
+    <O extends ObjectType> void processInbound(LensContext<O> context, XMLGregorianCalendar now, Task task, OperationResult result) throws SchemaException, ExpressionEvaluationException, ObjectNotFoundException {
     	LensFocusContext<O> focusContext = context.getFocusContext();
     	if (focusContext == null) {
     		return;
@@ -112,12 +113,6 @@
     }
 
     <F extends FocusType> void processInboundFocal(LensContext<F> context, OperationResult result) throws SchemaException, ExpressionEvaluationException, ObjectNotFoundException {
-=======
-    @Autowired(required = true)
-    private MappingEvaluationHelper mappingEvaluatorHelper;
-
-    <F extends ObjectType, P extends ObjectType> void processInbound(LensContext<F,P> context, XMLGregorianCalendar now, Task task, OperationResult result) throws SchemaException, ExpressionEvaluationException, ObjectNotFoundException {
->>>>>>> 4317f7a9
     	LensFocusContext<F> focusContext = context.getFocusContext();
     	if (focusContext == null) {
     		LOGGER.trace("Skipping inbound processing because focus is null");
@@ -173,11 +168,7 @@
                 }
 
                 
-<<<<<<< HEAD
-                processInboundExpressionsForAccount(context, accountContext, accountDefinition, aPrioriDelta, result);
-=======
-                processInboundExpressionsForAccount(usContext, accountContext, accountDefinition, aPrioriDelta, task, now, result);
->>>>>>> 4317f7a9
+                processInboundExpressionsForAccount(context, accountContext, accountDefinition, aPrioriDelta, task, now, result);
             }
 
         } finally {
@@ -185,27 +176,21 @@
         }
     }
 
-<<<<<<< HEAD
-    private <F extends FocusType> void processInboundExpressionsForAccount(LensContext<F> context, 
+    private boolean isDeleteAccountDelta(
+            LensProjectionContext<ShadowType> accountContext) throws SchemaException {
+        if (accountContext.getSyncDelta() != null && ChangeType.DELETE == accountContext.getSyncDelta().getChangeType()){
+            return true;
+        }
+
+        if (accountContext.getDelta() != null && ChangeType.DELETE == accountContext.getDelta().getChangeType()){
+            return true;
+        }
+        return false;
+    }
+
+    private <F extends FocusType> void processInboundExpressionsForAccount(LensContext<F> context,
     		LensProjectionContext accContext,
-            RefinedObjectClassDefinition accountDefinition, ObjectDelta<ShadowType> aPrioriDelta, OperationResult result)
-=======
-    private boolean isDeleteAccountDelta(
-			LensProjectionContext<ShadowType> accountContext) throws SchemaException {
-		if (accountContext.getSyncDelta() != null && ChangeType.DELETE == accountContext.getSyncDelta().getChangeType()){
-			return true;
-		}
-		
-		if (accountContext.getDelta() != null && ChangeType.DELETE == accountContext.getDelta().getChangeType()){
-			return true;
-		}
-		return false;
-	}
-
-	private void processInboundExpressionsForAccount(LensContext<UserType,ShadowType> context, 
-    		LensProjectionContext<ShadowType> accContext,
             RefinedObjectClassDefinition accountDefinition, ObjectDelta<ShadowType> aPrioriDelta, Task task, XMLGregorianCalendar now, OperationResult result)
->>>>>>> 4317f7a9
     		throws SchemaException, ExpressionEvaluationException, ObjectNotFoundException {
     	
         if (aPrioriDelta == null && accContext.getObjectCurrent() == null) {
@@ -359,12 +344,8 @@
     private <A,U, F extends FocusType> PropertyDelta<U> evaluateInboundMapping(final LensContext<F> context, 
     		MappingType inboundMappingType, 
     		QName accountAttributeName, PrismProperty<A> oldAccountProperty, PropertyDelta<A> accountAttributeDelta,
-<<<<<<< HEAD
-            PrismObject<F> newUser, PrismObject<ShadowType> account, ResourceType resource, OperationResult result) throws ExpressionEvaluationException, ObjectNotFoundException, SchemaException {
-=======
-            PrismObject<UserType> newUser, PrismObject<ShadowType> account, ResourceType resource, Task task, OperationResult result) throws ExpressionEvaluationException, ObjectNotFoundException, SchemaException {
->>>>>>> 4317f7a9
-    	
+            PrismObject<F> newUser, PrismObject<ShadowType> account, ResourceType resource, Task task, OperationResult result) throws ExpressionEvaluationException, ObjectNotFoundException, SchemaException {
+
     	if (oldAccountProperty != null && oldAccountProperty.hasRaw()) {
         	throw new SystemException("Property "+oldAccountProperty+" has raw parsing state, such property cannot be used in inbound expressions");
         }
@@ -542,36 +523,16 @@
 	 * @throws ObjectNotFoundException 
 	 * @throws ExpressionEvaluationException 
      */
-<<<<<<< HEAD
     private <F extends FocusType> void processSpecialPropertyInbound(ResourceBidirectionalMappingType biMappingType, ItemPath sourcePath,
             PrismObject<F> newUser, LensProjectionContext accContext, 
-            RefinedObjectClassDefinition accountDefinition, LensContext<F> context, 
-            OperationResult opResult) throws SchemaException {
-=======
-    private void processSpecialPropertyInbound(ResourceBidirectionalMappingType biMappingType, ItemPath sourcePath,
-            PrismObject<UserType> newUser, LensProjectionContext<ShadowType> accContext, 
-            RefinedObjectClassDefinition accountDefinition, LensContext<UserType,ShadowType> context, 
-            Task task, XMLGregorianCalendar now, OperationResult opResult) throws SchemaException, ExpressionEvaluationException, ObjectNotFoundException {
->>>>>>> 4317f7a9
+            RefinedObjectClassDefinition accountDefinition, LensContext<F> context,
+            Task task, XMLGregorianCalendar now, OperationResult opResult) throws SchemaException {
     	if (biMappingType == null) {
     		return;
     	}
     	processSpecialPropertyInbound(biMappingType.getInbound(), sourcePath, newUser, accContext, accountDefinition, context, task, now, opResult);
     }
 
-<<<<<<< HEAD
-    private <F extends FocusType> void processSpecialPropertyInbound(MappingType inboundMappingType, ItemPath sourcePath,
-            PrismObject<F> newUser, LensProjectionContext accContext, 
-            RefinedObjectClassDefinition accountDefinition, LensContext<F> context, 
-            OperationResult opResult) throws SchemaException {
-    	if (inboundMappingType == null) {
-    		return;
-    	}
-    	Collection<MappingType> inboundMappingTypes = new ArrayList<MappingType>(1);
-    	inboundMappingTypes.add(inboundMappingType);
-    	processSpecialPropertyInbound(inboundMappingTypes, sourcePath, newUser, accContext, accountDefinition, context, opResult);
-    }
-=======
 //    private void processSpecialPropertyInbound(MappingType inboundMappingType, ItemPath sourcePath,
 //            PrismObject<UserType> newUser, LensProjectionContext<ShadowType> accContext, 
 //            RefinedObjectClassDefinition accountDefinition, LensContext<UserType,ShadowType> context, 
@@ -583,57 +544,22 @@
 //    	inboundMappingTypes.add(inboundMappingType);
 //    	processSpecialPropertyInbound(inboundMappingTypes, sourcePath, newUser, accContext, accountDefinition, context, opResult);
 //    }
->>>>>>> 4317f7a9
-    
+
     /**
      * Processing for special (fixed-schema) properties such as credentials and activation. 
      * @throws ObjectNotFoundException 
      * @throws ExpressionEvaluationException 
      */
-<<<<<<< HEAD
     private <F extends FocusType> void processSpecialPropertyInbound(Collection<MappingType> inboundMappingTypes, ItemPath sourcePath,
             PrismObject<F> newUser, LensProjectionContext accContext, 
-            RefinedObjectClassDefinition accountDefinition, LensContext<F> context, 
-            OperationResult opResult) throws SchemaException {
-=======
-    private void processSpecialPropertyInbound(Collection<MappingType> inboundMappingTypes, final ItemPath sourcePath,
-            final PrismObject<UserType> newUser, final LensProjectionContext<ShadowType> accContext, 
-            RefinedObjectClassDefinition accountDefinition, final LensContext<UserType,ShadowType> context, 
-            Task task, XMLGregorianCalendar now, OperationResult opResult) throws SchemaException, ExpressionEvaluationException, ObjectNotFoundException  {
->>>>>>> 4317f7a9
-    	
+            RefinedObjectClassDefinition accountDefinition, LensContext<F> context,
+            Task task, XMLGregorianCalendar now, OperationResult opResult) throws SchemaException, ExpressionEvaluationException, ObjectNotFoundException {
+
         if (inboundMappingTypes == null || inboundMappingTypes.isEmpty() || newUser == null || !accContext.isFullShadow()) {
             return;
         }
 
-<<<<<<< HEAD
-        // TODO: fix multiple inbounds
-        Mapping<PrismPropertyValue<?>> mapping = mappingFactory.createMapping(inboundMappingTypes.iterator().next(), 
-        		"inbound mapping for "+sourcePath+" in "+accContext.getResource());
-        
-        if (!mapping.isApplicableToChannel(context.getChannel())) {
-        	return;
-        }
-
-        PrismProperty<?> property = newUser.findOrCreateProperty(sourcePath);
-        if (mapping.getStrength() == MappingStrengthType.WEAK && !property.isEmpty()) {
-            //inbound will be constructed only if initial == false or initial == true and value doesn't exist
-            return;
-        }
-        
-        ObjectDelta<F> userPrimaryDelta = context.getFocusContext().getPrimaryDelta();
-        if (userPrimaryDelta != null) {
-        	PropertyDelta primaryPropDelta = userPrimaryDelta.findPropertyDelta(sourcePath);
-        	if (primaryPropDelta != null && primaryPropDelta.isReplace()) {
-        		// Replace primary delta overrides any inbound
-        		return;
-        	}
-        }
-
         ObjectDelta<F> userSecondaryDelta = context.getFocusContext().getProjectionWaveSecondaryDelta();
-=======
-        ObjectDelta<UserType> userSecondaryDelta = context.getFocusContext().getProjectionWaveSecondaryDelta();
->>>>>>> 4317f7a9
         if (userSecondaryDelta != null) {
 	        PropertyDelta<?> delta = userSecondaryDelta.findPropertyDelta(sourcePath);
 	        if (delta != null) {
