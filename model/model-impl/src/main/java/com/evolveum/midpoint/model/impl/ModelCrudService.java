/*
 * Copyright (c) 2010-2017 Evolveum
 *
 * Licensed under the Apache License, Version 2.0 (the "License");
 * you may not use this file except in compliance with the License.
 * You may obtain a copy of the License at
 *
 *     http://www.apache.org/licenses/LICENSE-2.0
 *
 * Unless required by applicable law or agreed to in writing, software
 * distributed under the License is distributed on an "AS IS" BASIS,
 * WITHOUT WARRANTIES OR CONDITIONS OF ANY KIND, either express or implied.
 * See the License for the specific language governing permissions and
 * limitations under the License.
 */
package com.evolveum.midpoint.model.impl;

import java.util.Collection;
import java.util.Collections;
import java.util.List;

import javax.xml.namespace.QName;

import com.evolveum.midpoint.model.api.ModelService;
import com.evolveum.midpoint.model.api.TaskService;
import com.evolveum.midpoint.prism.ConsistencyCheckScope;
import com.evolveum.midpoint.prism.crypto.Protector;

import com.evolveum.midpoint.prism.delta.*;
import org.apache.commons.lang.StringUtils;
import org.apache.commons.lang.Validate;
import org.springframework.beans.factory.annotation.Autowired;
import org.springframework.beans.factory.annotation.Qualifier;
import org.springframework.stereotype.Component;

import com.evolveum.midpoint.model.api.ModelExecuteOptions;
import com.evolveum.midpoint.model.impl.util.ModelImplUtils;
import com.evolveum.midpoint.prism.PrismContext;
import com.evolveum.midpoint.prism.PrismObject;
import com.evolveum.midpoint.prism.query.ObjectPaging;
import com.evolveum.midpoint.prism.query.ObjectQuery;
import com.evolveum.midpoint.provisioning.api.ChangeNotificationDispatcher;
import com.evolveum.midpoint.provisioning.api.GenericConnectorException;
import com.evolveum.midpoint.provisioning.api.ResourceEventDescription;
import com.evolveum.midpoint.repo.api.PreconditionViolationException;
import com.evolveum.midpoint.repo.api.RepositoryService;
import com.evolveum.midpoint.repo.cache.RepositoryCache;
import com.evolveum.midpoint.schema.DeltaConvertor;
import com.evolveum.midpoint.schema.GetOperationOptions;
import com.evolveum.midpoint.schema.ObjectDeltaOperation;
import com.evolveum.midpoint.schema.SelectorOptions;
import com.evolveum.midpoint.schema.result.OperationResult;
import com.evolveum.midpoint.schema.util.MiscSchemaUtil;
import com.evolveum.midpoint.task.api.Task;
import com.evolveum.midpoint.util.DebugUtil;
import com.evolveum.midpoint.util.exception.CommunicationException;
import com.evolveum.midpoint.util.exception.ConfigurationException;
import com.evolveum.midpoint.util.exception.ExpressionEvaluationException;
import com.evolveum.midpoint.util.exception.ObjectAlreadyExistsException;
import com.evolveum.midpoint.util.exception.ObjectNotFoundException;
import com.evolveum.midpoint.util.exception.PolicyViolationException;
import com.evolveum.midpoint.util.exception.SchemaException;
import com.evolveum.midpoint.util.exception.SecurityViolationException;
import com.evolveum.midpoint.util.exception.SystemException;
import com.evolveum.midpoint.util.logging.Trace;
import com.evolveum.midpoint.util.logging.TraceManager;
import com.evolveum.midpoint.xml.ns._public.common.common_3.ObjectType;
import com.evolveum.midpoint.xml.ns._public.common.common_3.ResourceObjectShadowChangeDescriptionType;
import com.evolveum.midpoint.xml.ns._public.common.common_3.ShadowType;
import com.evolveum.midpoint.xml.ns._public.common.common_3.TaskType;
import com.evolveum.midpoint.xml.ns._public.common.common_3.UserType;
import com.evolveum.prism.xml.ns._public.types_3.EvaluationTimeType;
import com.evolveum.prism.xml.ns._public.types_3.ObjectDeltaType;

/**
 * Simple version of model service exposing CRUD-like operations. This is common facade for webservice and REST services.
 * It takes care of all the "details" of externalized objects such as applying correct definitions and so on.
 *
 * Other methods (not strictly related to CRUD operations) requiring some pre-processing may come here later; if needed
 * for both WS and REST services.
 *
 * @author Radovan Semancik
 *
 */
@Component
public class ModelCrudService {

	private String CLASS_NAME_WITH_DOT = ModelCrudService.class.getName() + ".";
	private String ADD_OBJECT = CLASS_NAME_WITH_DOT + "addObject";
	private String MODIFY_OBJECT = CLASS_NAME_WITH_DOT + "modifyObject";
	private String DELETE_OBJECT = CLASS_NAME_WITH_DOT + "deleteObject";

	private static final Trace LOGGER = TraceManager.getTrace(ModelCrudService.class);

	@Autowired ModelService modelService;
	@Autowired TaskService taskService;
	@Autowired PrismContext prismContext;
	@Autowired @Qualifier("cacheRepositoryService") RepositoryService repository;

	public <T extends ObjectType> PrismObject<T> getObject(Class<T> clazz, String oid,
			Collection<SelectorOptions<GetOperationOptions>> options, Task task, OperationResult parentResult)
			throws ObjectNotFoundException, SchemaException, CommunicationException, ConfigurationException, SecurityViolationException, ExpressionEvaluationException {
		return modelService.getObject(clazz, oid, options, task, parentResult);
	}

	public <T extends ObjectType> List<PrismObject<T>> searchObjects(Class<T> type, ObjectQuery query,
			Collection<SelectorOptions<GetOperationOptions>> options, Task task, OperationResult parentResult)
			throws SchemaException, ObjectNotFoundException, CommunicationException, ConfigurationException,
			SecurityViolationException, ExpressionEvaluationException {
		return modelService.searchObjects(type, query, options, task, parentResult);
	}

<<<<<<< HEAD
=======
	public void notifyChange(ResourceObjectShadowChangeDescriptionType changeDescription, OperationResult parentResult, Task task) throws SchemaException, CommunicationException, ConfigurationException, SecurityViolationException, ObjectNotFoundException, GenericConnectorException, ObjectAlreadyExistsException, ExpressionEvaluationException, PolicyViolationException, PreconditionViolationException{

		String oldShadowOid = changeDescription.getOldShadowOid();
		ResourceEventDescription eventDescription = new ResourceEventDescription();

		PrismObject<ShadowType> oldShadow;
		LOGGER.trace("resolving old object");
		if (!StringUtils.isEmpty(oldShadowOid)){
			oldShadow = getObject(ShadowType.class, oldShadowOid, SelectorOptions.createCollection(GetOperationOptions.createDoNotDiscovery()), task, parentResult);
			eventDescription.setOldShadow(oldShadow);
			LOGGER.trace("old object resolved to: {}", oldShadow.debugDump());
		} else{
			LOGGER.trace("Old shadow null");
		}

		PrismObject<ShadowType> currentShadow = null;
		ShadowType currentShadowType = changeDescription.getCurrentShadow();
		LOGGER.trace("resolving current shadow");
		if (currentShadowType != null){
			prismContext.adopt(currentShadowType);
			currentShadow = currentShadowType.asPrismObject();
			LOGGER.trace("current shadow resolved to {}", currentShadow.debugDump());
		}

		eventDescription.setCurrentShadow(currentShadow);

		ObjectDeltaType deltaType = changeDescription.getObjectDelta();
		ObjectDelta delta = null;

		PrismObject<ShadowType> shadowToAdd;
		if (deltaType != null){

			delta = prismContext.deltaFactory().object().createEmptyDelta(ShadowType.class, deltaType.getOid(),
					ChangeType.toChangeType(deltaType.getChangeType()));

			if (delta.getChangeType() == ChangeType.ADD) {
//						LOGGER.trace("determined ADD change ");
				if (deltaType.getObjectToAdd() == null){
					LOGGER.trace("No object to add specified. Check your delta. Add delta must contain object to add");
					throw new IllegalArgumentException("No object to add specified. Check your delta. Add delta must contain object to add");
//							return handleTaskResult(task);
				}
				Object objToAdd = deltaType.getObjectToAdd();
				if (!(objToAdd instanceof ShadowType)){
					LOGGER.trace("Wrong object specified in change description. Expected on the the shadow type, but got " + objToAdd.getClass().getSimpleName());
					throw new IllegalArgumentException("Wrong object specified in change description. Expected on the the shadow type, but got " + objToAdd.getClass().getSimpleName());
//							return handleTaskResult(task);
				}
				prismContext.adopt((ShadowType)objToAdd);

				shadowToAdd = ((ShadowType) objToAdd).asPrismObject();
				LOGGER.trace("object to add: {}", shadowToAdd.debugDump());
				delta.setObjectToAdd(shadowToAdd);
			} else {
				Collection<? extends ItemDelta> modifications = DeltaConvertor.toModifications(deltaType.getItemDelta(), prismContext.getSchemaRegistry().findObjectDefinitionByCompileTimeClass(ShadowType.class));
				delta.getModifications().addAll(modifications);
			}
		}
		Collection<ObjectDelta<? extends ObjectType>> deltas = new ArrayList<>();
		deltas.add(delta);
		ModelImplUtils.encrypt(deltas, protector, null, parentResult);
		eventDescription.setDelta(delta);

		eventDescription.setSourceChannel(changeDescription.getChannel());

		dispatcher.notifyEvent(eventDescription, task, parentResult);
		parentResult.computeStatus();
		task.setResult(parentResult);
	}


>>>>>>> f9d4a51b
	/**
	 * <p>
	 * Add new object.
	 * </p>
	 * <p>
	 * The OID provided in the input message may be empty. In that case the OID
	 * will be assigned by the implementation of this method and it will be
	 * provided as return value.
	 * </p>
	 * <p>
	 * This operation should fail if such object already exists (if object with
	 * the provided OID already exists).
	 * </p>
	 * <p>
	 * The operation may fail if provided OID is in an unusable format for the
	 * storage. Generating own OIDs and providing them to this method is not
	 * recommended for normal operation.
	 * </p>
	 * <p>
	 * Should be atomic. Should not allow creation of two objects with the same
	 * OID (even if created in parallel).
	 * </p>
	 * <p>
	 * The operation may fail if the object to be created does not conform to
	 * the underlying schema of the storage system or the schema enforced by the
	 * implementation.
	 * </p>
	 *
	 * @param object
	 *            object to create
	 * @param parentResult
	 *            parent OperationResult (in/out)
	 * @return OID assigned to the created object
	 * @throws ObjectAlreadyExistsException
	 *             object with specified identifiers already exists, cannot add
	 * @throws ObjectNotFoundException
	 *             object required to complete the operation was not found (e.g.
	 *             appropriate connector or resource definition)
	 * @throws SchemaException
	 *             error dealing with resource schema, e.g. created object does
	 *             not conform to schema
	 * @throws ExpressionEvaluationException
	 * 				evaluation of expression associated with the object has failed
	 * @throws CommunicationException
	 * @throws ConfigurationException
	 * @throws PolicyViolationException
	 * 				Policy violation was detected during processing of the object
	 * @throws IllegalArgumentException
	 *             wrong OID format, etc.
	 * @throws SystemException
	 *             unknown error from underlying layers or other unexpected
	 *             state
	 */
	@SuppressWarnings("JavaDoc")
	public <T extends ObjectType> String addObject(PrismObject<T> object, ModelExecuteOptions options, Task task,
			OperationResult parentResult) throws ObjectAlreadyExistsException, ObjectNotFoundException,
			SchemaException, ExpressionEvaluationException, CommunicationException, ConfigurationException,
			PolicyViolationException, SecurityViolationException {
		Validate.notNull(object, "Object must not be null.");
		Validate.notNull(parentResult, "Result type must not be null.");

		object.checkConsistence();

		T objectType = object.asObjectable();
		prismContext.adopt(objectType);

		OperationResult result = parentResult.createSubresult(ADD_OBJECT);
		result.addParam(OperationResult.PARAM_OBJECT, object);

		ModelImplUtils.resolveReferences(object, repository, false, false, EvaluationTimeType.IMPORT, true, prismContext, result);

		String oid;
		RepositoryCache.enter();
		try {

			if (LOGGER.isTraceEnabled()) {
				LOGGER.trace("Entering addObject with {}", object);
				LOGGER.trace(object.debugDump());
			}

			if (options == null) {
				if (StringUtils.isNotEmpty(objectType.getVersion())) {
					options = ModelExecuteOptions.createOverwrite();
				}
			}

			ObjectDelta<T> objectDelta = DeltaFactory.Object.createAddDelta(object);
			Collection<ObjectDelta<? extends ObjectType>> deltas = MiscSchemaUtil.createCollection(objectDelta);

			Collection<ObjectDeltaOperation<? extends ObjectType>> executedChanges = modelService.executeChanges(deltas, options, task, result);

			oid = ObjectDeltaOperation.findAddDeltaOid(executedChanges, object);
			result.computeStatus();
			result.cleanupResult();

		} catch (ExpressionEvaluationException | SchemaException | ObjectNotFoundException | ObjectAlreadyExistsException | SecurityViolationException | ConfigurationException | RuntimeException ex) {
			ModelImplUtils.recordFatalError(result, ex);
			throw ex;
		} finally {
			RepositoryCache.exit();
		}

		return oid;
	}

	/**
	 * <p>
	 * Deletes object with specified OID.
	 * </p>
	 * <p>
	 * Must fail if object with specified OID does not exists. Should be atomic.
	 * </p>
	 *
	 * @param oid
	 *            OID of object to delete
	 * @param parentResult
	 *            parent OperationResult (in/out)
	 * @throws ObjectNotFoundException
	 *             specified object does not exist
	 * @throws IllegalArgumentException
	 *             wrong OID format, described change is not applicable
	 * @throws CommunicationException
	 *             Communication problem was detected during processing of the object
	 * @throws ConfigurationException
	 *             Configuration problem was detected during processing of the object
	 * @throws PolicyViolationException
	 * 			   Policy violation was detected during processing of the object
	 * @throws SystemException
	 *             unknown error from underlying layers or other unexpected
	 *             state
	 */
	public <T extends ObjectType> void deleteObject(Class<T> clazz, String oid, ModelExecuteOptions options, Task task,
			OperationResult parentResult) throws ObjectNotFoundException,
			CommunicationException, SchemaException, ConfigurationException, PolicyViolationException,
			SecurityViolationException {
		Validate.notNull(clazz, "Class must not be null.");
		Validate.notEmpty(oid, "Oid must not be null or empty.");
		Validate.notNull(parentResult, "Result type must not be null.");

		OperationResult result = parentResult.createSubresult(DELETE_OBJECT);
		result.addParam(OperationResult.PARAM_OID, oid);

		RepositoryCache.enter();

		try {
			ObjectDelta<T> objectDelta = prismContext.deltaFactory().object().create(clazz, ChangeType.DELETE);
			objectDelta.setOid(oid);

			LOGGER.trace("Deleting object with oid {}.", new Object[] { oid });

			Collection<ObjectDelta<? extends ObjectType>> deltas = MiscSchemaUtil.createCollection(objectDelta);
			modelService.executeChanges(deltas, options, task, result);

			result.recordSuccess();

		} catch (ObjectNotFoundException | CommunicationException | RuntimeException | SecurityViolationException ex) {
			ModelImplUtils.recordFatalError(result, ex);
			throw ex;
		} catch (ObjectAlreadyExistsException | ExpressionEvaluationException ex) {
			ModelImplUtils.recordFatalError(result, ex);
			throw new SystemException(ex.getMessage(), ex);
		} finally {
			RepositoryCache.exit();
		}
	}

	/**
	 * <p>
	 * Modifies object using relative change description.
	 * </p>
	 * <p>
	 * Must fail if user with provided OID does not exists. Must fail if any of
	 * the described changes cannot be applied. Should be atomic.
	 * </p>
	 * <p>
	 * If two or more modify operations are executed in parallel, the operations
	 * should be merged. In case that the operations are in conflict (e.g. one
	 * operation adding a value and the other removing the same value), the
	 * result is not deterministic.
	 * </p>
	 * <p>
	 * The operation may fail if the modified object does not conform to the
	 * underlying schema of the storage system or the schema enforced by the
	 * implementation.
	 * </p>
	 *
	 * @param parentResult
	 *            parent OperationResult (in/out)
	 * @throws ObjectNotFoundException
	 *             specified object does not exist
	 * @throws SchemaException
	 *             resulting object would violate the schema
	 * @throws ExpressionEvaluationException
	 * 				evaluation of expression associated with the object has failed
	 * @throws CommunicationException
	 *              Communication problem was detected during processing of the object
	 * @throws ObjectAlreadyExistsException
	 * 				If the account or another "secondary" object already exists and cannot be created
	 * @throws PolicyViolationException
	 * 				Policy violation was detected during processing of the object
	 * @throws IllegalArgumentException
	 *             wrong OID format, described change is not applicable
	 * @throws SystemException
	 *             unknown error from underlying layers or other unexpected
	 *             state
	 */
	public <T extends ObjectType> void modifyObject(Class<T> type, String oid,
			Collection<? extends ItemDelta> modifications, ModelExecuteOptions options, Task task, OperationResult parentResult)
			throws ObjectNotFoundException, SchemaException, ExpressionEvaluationException,
			CommunicationException, ConfigurationException, ObjectAlreadyExistsException,
			PolicyViolationException, SecurityViolationException {

		Validate.notNull(modifications, "Object modification must not be null.");
		Validate.notEmpty(oid, "Change oid must not be null or empty.");
		Validate.notNull(parentResult, "Result type must not be null.");

		if (LOGGER.isTraceEnabled()) {
			LOGGER.trace("Modifying object with oid {}", oid);
			LOGGER.trace(DebugUtil.debugDump(modifications));
		}

		if (modifications.isEmpty()) {
			LOGGER.warn("Calling modifyObject with empty modificaiton set");
			return;
		}

		ItemDeltaCollectionsUtil.checkConsistence(modifications, ConsistencyCheckScope.THOROUGH);
		// TODO: check definitions, but tolerate missing definitions in <attributes>

		OperationResult result = parentResult.createSubresult(MODIFY_OBJECT);
		result.addArbitraryObjectCollectionAsParam("modifications", modifications);

		RepositoryCache.enter();

		try {

			ObjectDelta<T> objectDelta = prismContext.deltaFactory().object().createModifyDelta(oid, modifications, type
			);
			Collection<ObjectDelta<? extends ObjectType>> deltas = MiscSchemaUtil.createCollection(objectDelta);
			modelService.executeChanges(deltas, options, task, result);

            result.computeStatus();

        } catch (ExpressionEvaluationException | ObjectNotFoundException ex) {
			LOGGER.error("model.modifyObject failed: {}", ex.getMessage(), ex);
			result.recordFatalError(ex);
			throw ex;
		} catch (SchemaException | ConfigurationException | SecurityViolationException | RuntimeException ex) {
			ModelImplUtils.recordFatalError(result, ex);
			throw ex;
		} finally {
			RepositoryCache.exit();
		}
	}
}<|MERGE_RESOLUTION|>--- conflicted
+++ resolved
@@ -110,80 +110,6 @@
 		return modelService.searchObjects(type, query, options, task, parentResult);
 	}
 
-<<<<<<< HEAD
-=======
-	public void notifyChange(ResourceObjectShadowChangeDescriptionType changeDescription, OperationResult parentResult, Task task) throws SchemaException, CommunicationException, ConfigurationException, SecurityViolationException, ObjectNotFoundException, GenericConnectorException, ObjectAlreadyExistsException, ExpressionEvaluationException, PolicyViolationException, PreconditionViolationException{
-
-		String oldShadowOid = changeDescription.getOldShadowOid();
-		ResourceEventDescription eventDescription = new ResourceEventDescription();
-
-		PrismObject<ShadowType> oldShadow;
-		LOGGER.trace("resolving old object");
-		if (!StringUtils.isEmpty(oldShadowOid)){
-			oldShadow = getObject(ShadowType.class, oldShadowOid, SelectorOptions.createCollection(GetOperationOptions.createDoNotDiscovery()), task, parentResult);
-			eventDescription.setOldShadow(oldShadow);
-			LOGGER.trace("old object resolved to: {}", oldShadow.debugDump());
-		} else{
-			LOGGER.trace("Old shadow null");
-		}
-
-		PrismObject<ShadowType> currentShadow = null;
-		ShadowType currentShadowType = changeDescription.getCurrentShadow();
-		LOGGER.trace("resolving current shadow");
-		if (currentShadowType != null){
-			prismContext.adopt(currentShadowType);
-			currentShadow = currentShadowType.asPrismObject();
-			LOGGER.trace("current shadow resolved to {}", currentShadow.debugDump());
-		}
-
-		eventDescription.setCurrentShadow(currentShadow);
-
-		ObjectDeltaType deltaType = changeDescription.getObjectDelta();
-		ObjectDelta delta = null;
-
-		PrismObject<ShadowType> shadowToAdd;
-		if (deltaType != null){
-
-			delta = prismContext.deltaFactory().object().createEmptyDelta(ShadowType.class, deltaType.getOid(),
-					ChangeType.toChangeType(deltaType.getChangeType()));
-
-			if (delta.getChangeType() == ChangeType.ADD) {
-//						LOGGER.trace("determined ADD change ");
-				if (deltaType.getObjectToAdd() == null){
-					LOGGER.trace("No object to add specified. Check your delta. Add delta must contain object to add");
-					throw new IllegalArgumentException("No object to add specified. Check your delta. Add delta must contain object to add");
-//							return handleTaskResult(task);
-				}
-				Object objToAdd = deltaType.getObjectToAdd();
-				if (!(objToAdd instanceof ShadowType)){
-					LOGGER.trace("Wrong object specified in change description. Expected on the the shadow type, but got " + objToAdd.getClass().getSimpleName());
-					throw new IllegalArgumentException("Wrong object specified in change description. Expected on the the shadow type, but got " + objToAdd.getClass().getSimpleName());
-//							return handleTaskResult(task);
-				}
-				prismContext.adopt((ShadowType)objToAdd);
-
-				shadowToAdd = ((ShadowType) objToAdd).asPrismObject();
-				LOGGER.trace("object to add: {}", shadowToAdd.debugDump());
-				delta.setObjectToAdd(shadowToAdd);
-			} else {
-				Collection<? extends ItemDelta> modifications = DeltaConvertor.toModifications(deltaType.getItemDelta(), prismContext.getSchemaRegistry().findObjectDefinitionByCompileTimeClass(ShadowType.class));
-				delta.getModifications().addAll(modifications);
-			}
-		}
-		Collection<ObjectDelta<? extends ObjectType>> deltas = new ArrayList<>();
-		deltas.add(delta);
-		ModelImplUtils.encrypt(deltas, protector, null, parentResult);
-		eventDescription.setDelta(delta);
-
-		eventDescription.setSourceChannel(changeDescription.getChannel());
-
-		dispatcher.notifyEvent(eventDescription, task, parentResult);
-		parentResult.computeStatus();
-		task.setResult(parentResult);
-	}
-
-
->>>>>>> f9d4a51b
 	/**
 	 * <p>
 	 * Add new object.
