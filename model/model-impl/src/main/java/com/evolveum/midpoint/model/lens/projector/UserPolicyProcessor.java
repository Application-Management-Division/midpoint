--- conflicted
+++ resolved
@@ -42,11 +42,8 @@
 import com.evolveum.midpoint.model.lens.LensContext;
 import com.evolveum.midpoint.model.lens.LensFocusContext;
 import com.evolveum.midpoint.model.lens.LensUtil;
-<<<<<<< HEAD
 import com.evolveum.midpoint.prism.ComplexTypeDefinition;
-=======
 import com.evolveum.midpoint.model.trigger.RecomputeTriggerHandler;
->>>>>>> 3374c1ad
 import com.evolveum.midpoint.prism.Item;
 import com.evolveum.midpoint.prism.ItemDefinition;
 import com.evolveum.midpoint.prism.OriginType;
@@ -154,11 +151,7 @@
 		
 		processActivation(fContext, now, result);
 
-<<<<<<< HEAD
-		applyUserTemplate(fContext, result);
-=======
-		applyUserTemplate(usContext, now, result);
->>>>>>> 3374c1ad
+		applyUserTemplate(fContext, now, result);
 				
 	}
 
@@ -268,11 +261,7 @@
 		focusContext.swallowToProjectionWaveSecondaryDelta(timestampDelta);
 	}
 	
-<<<<<<< HEAD
-	private <F extends FocusType> void applyUserTemplate(LensContext<F> context, OperationResult result) 
-=======
-	private void applyUserTemplate(LensContext<UserType, ShadowType> context, XMLGregorianCalendar now, OperationResult result) 
->>>>>>> 3374c1ad
+	private <F extends FocusType> void applyUserTemplate(LensContext<F> context, XMLGregorianCalendar now, OperationResult result) 
 					throws ExpressionEvaluationException, ObjectNotFoundException, SchemaException, PolicyViolationException {
 		LensFocusContext<F> focusContext = context.getFocusContext();
 
@@ -326,7 +315,7 @@
 		if (nextRecomputeTime != null) {
 			
 			boolean alreadyHasTrigger = false;
-			PrismObject<UserType> objectCurrent = focusContext.getObjectCurrent();
+			PrismObject<F> objectCurrent = focusContext.getObjectCurrent();
 			if (objectCurrent != null) {
 				for (TriggerType trigger: objectCurrent.asObjectable().getTrigger()) {
 					if (RecomputeTriggerHandler.HANDLER_URI.equals(trigger.getHandlerUri()) &&
@@ -338,7 +327,7 @@
 			}
 			
 			if (!alreadyHasTrigger) {
-				PrismObjectDefinition<UserType> objectDefinition = focusContext.getObjectDefinition();
+				PrismObjectDefinition<F> objectDefinition = focusContext.getObjectDefinition();
 				PrismContainerDefinition<TriggerType> triggerContDef = objectDefinition.findContainerDefinition(ObjectType.F_TRIGGER);
 				ContainerDelta<TriggerType> triggerDelta = triggerContDef.createEmptyDelta(new ItemPath(ObjectType.F_TRIGGER));
 				PrismContainerValue<TriggerType> triggerCVal = triggerContDef.createValue();
@@ -353,13 +342,8 @@
 
 	}
 
-<<<<<<< HEAD
-	private <F extends FocusType> void collectTripleFromTemplate(LensContext<F> context,
+	private <F extends FocusType> XMLGregorianCalendar collectTripleFromTemplate(LensContext<F> context,
 			ObjectTemplateType objectTemplateType, ObjectDeltaObject<F> userOdo,
-=======
-	private XMLGregorianCalendar collectTripleFromTemplate(LensContext<UserType, ShadowType> context,
-			ObjectTemplateType objectTemplateType, ObjectDeltaObject<UserType> userOdo,
->>>>>>> 3374c1ad
 			Map<ItemPath, DeltaSetTriple<? extends ItemValueWithOrigin<? extends PrismValue>>> outputTripleMap,
 			XMLGregorianCalendar now, String contextDesc, OperationResult result) throws SchemaException, ExpressionEvaluationException, ObjectNotFoundException {
 		
@@ -397,30 +381,12 @@
 	}
 	
 	
-<<<<<<< HEAD
-	private <F extends FocusType> void collectTripleFromMappings(Collection<MappingType> mappings, LensContext<F> context,
+	private <V extends PrismValue, F extends FocusType> XMLGregorianCalendar collectTripleFromMappings(Collection<MappingType> mappings, LensContext<F> context,
 			ObjectTemplateType objectTemplateType, ObjectDeltaObject<F> userOdo,
-=======
-	private <V extends PrismValue> XMLGregorianCalendar collectTripleFromMappings(Collection<MappingType> mappings, LensContext<UserType, ShadowType> context,
-			ObjectTemplateType objectTemplateType, ObjectDeltaObject<UserType> userOdo,
->>>>>>> 3374c1ad
 			Map<ItemPath, DeltaSetTriple<? extends ItemValueWithOrigin<? extends PrismValue>>> outputTripleMap,
 			XMLGregorianCalendar now, String contextDesc, OperationResult result) throws SchemaException, ExpressionEvaluationException, ObjectNotFoundException {
 		
-<<<<<<< HEAD
-		for (MappingType mappingType : mappings) {
-			collectTripleFromMapping(context, mappingType, objectTemplateType, userOdo, outputTripleMap, contextDesc, result);
-		}
-	}
-
-	private <V extends PrismValue, F extends FocusType> void collectTripleFromMapping(final LensContext<F> context, 
-			MappingType mappingType, ObjectTemplateType userTemplate, ObjectDeltaObject<F> userOdo, 
-			Map<ItemPath,DeltaSetTriple<? extends ItemValueWithOrigin<? extends PrismValue>>> outputTripleMap, 
-			String contextDesc, OperationResult result) 
-					throws SchemaException, ExpressionEvaluationException, ObjectNotFoundException {
-=======
 		XMLGregorianCalendar nextRecomputeTime = null;
->>>>>>> 3374c1ad
 		
 		for (MappingType mappingType : mappings) {
 			Mapping<V> mapping = createMapping(context, mappingType, objectTemplateType, userOdo, now, contextDesc, result);
@@ -460,13 +426,8 @@
 		return nextRecomputeTime;
 	}
 	
-<<<<<<< HEAD
-	private <V extends PrismValue, F extends FocusType> Mapping<V> evaluateMapping(final LensContext<F> context, final MappingType mappingType, ObjectTemplateType userTemplate, 
-			ObjectDeltaObject<F> userOdo, String contextDesc, OperationResult result) throws SchemaException, ExpressionEvaluationException, ObjectNotFoundException {
-=======
-	private <V extends PrismValue> Mapping<V> createMapping(final LensContext<UserType, ShadowType> context, final MappingType mappingType, ObjectTemplateType userTemplate, 
-			ObjectDeltaObject<UserType> userOdo, XMLGregorianCalendar now, String contextDesc, OperationResult result) throws SchemaException, ExpressionEvaluationException, ObjectNotFoundException {
->>>>>>> 3374c1ad
+	private <V extends PrismValue, F extends FocusType> Mapping<V> createMapping(final LensContext<F> context, final MappingType mappingType, ObjectTemplateType userTemplate, 
+			ObjectDeltaObject<F> userOdo, XMLGregorianCalendar now, String contextDesc, OperationResult result) throws SchemaException, ExpressionEvaluationException, ObjectNotFoundException {
 		Mapping<V> mapping = mappingFactory.createMapping(mappingType,
 				"object template mapping in " + contextDesc
 				+ " while processing user " + userOdo.getAnyObject());
