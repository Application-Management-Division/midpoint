--- conflicted
+++ resolved
@@ -228,9 +228,7 @@
 		 
 		return projectionContext;
 	}
-<<<<<<< HEAD
-=======
-	
+
 	public PrismObject<SystemConfigurationType> getSystemConfiguration() {
 		return systemConfiguration;
 	}
@@ -239,11 +237,6 @@
 			PrismObject<SystemConfigurationType> systemConfiguration) {
 		this.systemConfiguration = systemConfiguration;
 	}
-
-	public ObjectTemplateType getUserTemplate() {
-		return userTemplate;
-	}
->>>>>>> 4317f7a9
 
 	public void setFocusTemplate(ObjectTemplateType focusTemplate) {
 		this.focusTemplate = focusTemplate;
