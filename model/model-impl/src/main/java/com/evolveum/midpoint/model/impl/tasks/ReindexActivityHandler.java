/*
 * Copyright (C) 2020-2021 Evolveum and contributors
 *
 * This work is dual-licensed under the Apache License 2.0
 * and European Union Public License. See LICENSE file for details.
 */
package com.evolveum.midpoint.model.impl.tasks;

import static java.util.Collections.emptyList;

import javax.xml.namespace.QName;

import com.evolveum.midpoint.schema.config.ConfigurationItemOrigin;
import com.evolveum.midpoint.schema.util.task.work.WorkDefinitionBean;

import org.jetbrains.annotations.NotNull;
import org.springframework.stereotype.Component;

import com.evolveum.midpoint.model.impl.tasks.simple.SimpleActivityHandler;
import com.evolveum.midpoint.repo.api.RepoModifyOptions;
import com.evolveum.midpoint.repo.common.activity.definition.AbstractWorkDefinition;
import com.evolveum.midpoint.repo.common.activity.definition.ObjectSetSpecificationProvider;
import com.evolveum.midpoint.repo.common.activity.definition.WorkDefinitionFactory.WorkDefinitionSupplier;
import com.evolveum.midpoint.repo.common.activity.run.ActivityReportingCharacteristics;
import com.evolveum.midpoint.repo.common.activity.run.ActivityRunInstantiationContext;
import com.evolveum.midpoint.repo.common.activity.run.SearchBasedActivityRun;
import com.evolveum.midpoint.repo.common.activity.run.processing.ItemProcessingRequest;
import com.evolveum.midpoint.schema.result.OperationResult;
import com.evolveum.midpoint.schema.util.task.work.ObjectSetUtil;
import com.evolveum.midpoint.task.api.RunningTask;
import com.evolveum.midpoint.util.DebugUtil;
import com.evolveum.midpoint.util.exception.CommonException;
import com.evolveum.midpoint.xml.ns._public.common.common_3.*;

/**
 * Activity handler for reindexing activity.
 * It simply executes empty modification delta on each repository object found.
 *
 * TODO implement also for sub-objects, namely certification cases.
 */
@Component
public class ReindexActivityHandler
        extends SimpleActivityHandler<
            ObjectType,
            ReindexActivityHandler.MyWorkDefinition,
            ReindexActivityHandler> {

    @Override
    protected @NotNull QName getWorkDefinitionTypeName() {
        return ReindexingWorkDefinitionType.COMPLEX_TYPE;
    }

    @Override
    protected @NotNull QName getWorkDefinitionItemName() {
        return WorkDefinitionsType.F_REINDEXING;
    }

    @Override
    protected @NotNull Class<MyWorkDefinition> getWorkDefinitionClass() {
        return MyWorkDefinition.class;
    }

    @Override
    protected @NotNull WorkDefinitionSupplier getWorkDefinitionSupplier() {
        return MyWorkDefinition::new;
    }

    @Override
    protected @NotNull ExecutionSupplier<ObjectType, MyWorkDefinition, ReindexActivityHandler> getExecutionSupplier() {
        return MyRun::new;
    }

    @Override
    public String getDefaultArchetypeOid() {
        return SystemObjectsType.ARCHETYPE_UTILITY_TASK.value();
    }

    @Override
    protected @NotNull String getShortName() {
        return "Reindexing";
    }

    @Override
    public String getIdentifierPrefix() {
        return "reindexing";
    }

    static final class MyRun extends
            SearchBasedActivityRun<ObjectType, MyWorkDefinition, ReindexActivityHandler, AbstractActivityWorkStateType> {

        MyRun(@NotNull ActivityRunInstantiationContext<MyWorkDefinition, ReindexActivityHandler> context, String shortName) {
            super(context, shortName);
            setInstanceReady();
        }

        @Override
        public @NotNull ActivityReportingCharacteristics createReportingCharacteristics() {
            return super.createReportingCharacteristics()
                    .actionsExecutedStatisticsSupported(true)
                    .skipWritingOperationExecutionRecords(false); // because of performance
        }

        @Override
        public void beforeRun(OperationResult result) throws CommonException {
            getActivityHandler().securityEnforcer.authorizeAll(getRunningTask(), result);
            ensureNoPreviewNorDryRun();
        }

        @Override
        public boolean processItem(@NotNull ObjectType object,
                @NotNull ItemProcessingRequest<ObjectType> request, RunningTask workerTask, OperationResult result)
                throws CommonException {
            reindexObject(object, result);
            return true;
        }

        private void reindexObject(ObjectType object, OperationResult result) throws CommonException {
            getBeans().repositoryService.modifyObject(object.getClass(), object.getOid(), emptyList(),
                    RepoModifyOptions.createForceReindex(), result);
        }
    }

    public static class MyWorkDefinition extends AbstractWorkDefinition implements ObjectSetSpecificationProvider {

        @NotNull private final ObjectSetType objects;

<<<<<<< HEAD
        MyWorkDefinition(@NotNull WorkDefinitionBean source, @NotNull ConfigurationItemOrigin origin) {
            super(origin);
=======
        MyWorkDefinition(@NotNull WorkDefinitionBean source, @NotNull QName activityTypeName) {
            super(activityTypeName);
>>>>>>> 80cece9f
            var typedDefinition = (ReindexingWorkDefinitionType) source.getBean();
            objects = ObjectSetUtil.emptyIfNull(typedDefinition.getObjects());
        }

        @Override
        public @NotNull ObjectSetType getObjectSetSpecification() {
            return objects;
        }

        @Override
        protected void debugDumpContent(StringBuilder sb, int indent) {
            DebugUtil.debugDumpWithLabel(sb, "objects", objects, indent+1);
        }
    }
}<|MERGE_RESOLUTION|>--- conflicted
+++ resolved
@@ -10,7 +10,6 @@
 
 import javax.xml.namespace.QName;
 
-import com.evolveum.midpoint.schema.config.ConfigurationItemOrigin;
 import com.evolveum.midpoint.schema.util.task.work.WorkDefinitionBean;
 
 import org.jetbrains.annotations.NotNull;
@@ -124,13 +123,8 @@
 
         @NotNull private final ObjectSetType objects;
 
-<<<<<<< HEAD
-        MyWorkDefinition(@NotNull WorkDefinitionBean source, @NotNull ConfigurationItemOrigin origin) {
-            super(origin);
-=======
         MyWorkDefinition(@NotNull WorkDefinitionBean source, @NotNull QName activityTypeName) {
             super(activityTypeName);
->>>>>>> 80cece9f
             var typedDefinition = (ReindexingWorkDefinitionType) source.getBean();
             objects = ObjectSetUtil.emptyIfNull(typedDefinition.getObjects());
         }
