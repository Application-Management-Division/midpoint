--- conflicted
+++ resolved
@@ -445,14 +445,9 @@
  
     }
 	
-<<<<<<< HEAD
     private <F extends ObjectType> void updateSituationInAccount(Task task, 
-    		SynchronizationSituationType situation, LensFocusContext<F> focusContext, String accountRef, 
+    		SynchronizationSituationType situation, LensFocusContext<F> focusContext, LensProjectionContext projectionCtx, 
     		OperationResult parentResult) throws ObjectNotFoundException, SchemaException{
-=======
-    private <F extends ObjectType, P extends ObjectType> void updateSituationInAccount(Task task, SynchronizationSituationType situation, 
-    		LensFocusContext<F> focusContext, LensProjectionContext<P> projectionCtx, OperationResult parentResult) throws ObjectNotFoundException, SchemaException{
->>>>>>> 3374c1ad
 
     	String projectionOid = projectionCtx.getOid();
     	
@@ -713,7 +708,6 @@
         } else if (NodeType.class.isAssignableFrom(objectTypeClass)) {
             throw new UnsupportedOperationException("NodeType is not modifiable using model interface");
         } else if (ObjectTypes.isClassManagedByProvisioning(objectTypeClass)) {
-<<<<<<< HEAD
         	if (options == null && context != null) {
         		options = context.getOptions();
         	}
@@ -722,13 +716,6 @@
         		provisioningOptions.setCompletePostponed(false);
     		}
             String oid = modifyProvisioningObject(objectTypeClass, change.getOid(), change.getModifications(), context, provisioningOptions, resource, task, result);
-=======
-            ProvisioningOperationOptions options = copyFromModelOptions(context.getOptions());
-            if (context.getChannel() != null && context.getChannel().equals(QNameUtil.qNameToUri(SchemaConstants.CHANGE_CHANNEL_RECON))){
-                options.setCompletePostponed(false);
-            }
-            String oid = modifyProvisioningObject(objectTypeClass, change.getOid(), change.getModifications(), context, options, resource, task, result);
->>>>>>> 3374c1ad
             if (!oid.equals(change.getOid())){
                 change.setOid(oid);
             }
@@ -736,13 +723,8 @@
             cacheRepositoryService.modifyObject(objectTypeClass, change.getOid(), change.getModifications(), result);
         }
     }
-<<<<<<< HEAD
     
 	private <T extends ObjectType, F extends ObjectType> void applyMetadata(LensContext<F> context, Task task, T objectTypeToAdd, OperationResult result) throws SchemaException {
-=======
-
-	private <T extends ObjectType> void applyMetadata(String contextChannel, Task task, T objectTypeToAdd, OperationResult result) throws SchemaException {
->>>>>>> 3374c1ad
 		MetadataType metaData = new MetadataType();
 		String channel = getChannel(context, task);
 		metaData.setCreateChannel(channel);
