--- conflicted
+++ resolved
@@ -231,7 +231,7 @@
 						
 					} else if (accDelta.isDelete() && accCtx.getResourceShadowDiscriminator() != null && accCtx.getResourceShadowDiscriminator().getOrder() > 0) {
 						// HACK ... for higher-order context check if this was already deleted
-						LensProjectionContext<P> lowerOrderContext = LensUtil.findLowerOrderContext(syncContext, accCtx);
+						LensProjectionContext lowerOrderContext = LensUtil.findLowerOrderContext(syncContext, accCtx);
 						if (lowerOrderContext != null && lowerOrderContext.isDelete()) {
 							// We assume that this was already executed
 							subResult.setStatus(OperationResultStatus.NOT_APPLICABLE);
@@ -536,16 +536,9 @@
 	            executeDeletion(objectDelta, context, options, resource, task, result);
 	        }
 	        
-<<<<<<< HEAD
-	        if (objectContext != null) {
-		        // To make sure that the OID is set (e.g. after ADD operation)
-		        objectContext.setOid(objectDelta.getOid());
-	        }
-=======
 	        // To make sure that the OID is set (e.g. after ADD operation)
 	        LensUtil.setContextOid(context, objectContext, objectDelta.getOid());
->>>>>>> 4317f7a9
-	        
+
     	} finally {
     		
     		result.computeStatus();
@@ -696,17 +689,13 @@
         	if (context != null && context.getChannel() != null && context.getChannel().equals(QNameUtil.qNameToUri(SchemaConstants.CHANGE_CHANNEL_RECON))){
         		provisioningOptions.setCompletePostponed(false);
     		}
-<<<<<<< HEAD
-            deleteProvisioningObject(objectTypeClass, oid, context, provisioningOptions, resource, task, result);
-=======
         	try {
-        		deleteProvisioningObject(objectTypeClass, oid, context, options, resource, task, result);
+        		deleteProvisioningObject(objectTypeClass, oid, context, provisioningOptions, resource, task, result);
         	} catch (ObjectNotFoundException e) {
         		// HACK. We wanted to delete something that is not there. So in fact this is OK. Almost.
         		LOGGER.trace("Attempt to delete object {} that is already gone", oid);
         		result.getLastSubresult().setStatus(OperationResultStatus.HANDLED_ERROR);
         	}
->>>>>>> 4317f7a9
         } else {
             cacheRepositoryService.deleteObject(objectTypeClass, oid, result);
         }
