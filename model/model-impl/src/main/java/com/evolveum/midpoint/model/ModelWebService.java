--- conflicted
+++ resolved
@@ -19,28 +19,21 @@
 import com.evolveum.midpoint.audit.api.AuditEventStage;
 import com.evolveum.midpoint.audit.api.AuditEventType;
 import com.evolveum.midpoint.audit.api.AuditService;
-<<<<<<< HEAD
 import com.evolveum.midpoint.common.security.MidPointPrincipal;
 import com.evolveum.midpoint.model.api.ModelExecuteOptions;
+import com.evolveum.midpoint.common.crypto.Protector;
 import com.evolveum.midpoint.model.api.ModelPort;
 import com.evolveum.midpoint.model.controller.ModelController;
-=======
-import com.evolveum.midpoint.common.crypto.Protector;
-import com.evolveum.midpoint.model.api.ModelPort;
 import com.evolveum.midpoint.model.scripting.Data;
 import com.evolveum.midpoint.model.scripting.ExecutionContext;
 import com.evolveum.midpoint.model.scripting.ScriptExecutionException;
 import com.evolveum.midpoint.model.scripting.ScriptingExpressionEvaluator;
->>>>>>> 4ba08e27
 import com.evolveum.midpoint.model.util.Utils;
 import com.evolveum.midpoint.prism.Item;
 import com.evolveum.midpoint.prism.PrismContext;
 import com.evolveum.midpoint.prism.PrismObject;
-<<<<<<< HEAD
 import com.evolveum.midpoint.prism.crypto.Protector;
-=======
 import com.evolveum.midpoint.prism.PrismValue;
->>>>>>> 4ba08e27
 import com.evolveum.midpoint.prism.delta.ChangeType;
 import com.evolveum.midpoint.prism.delta.ItemDelta;
 import com.evolveum.midpoint.prism.delta.ObjectDelta;
@@ -50,21 +43,18 @@
 import com.evolveum.midpoint.provisioning.api.ResourceEventDescription;
 import com.evolveum.midpoint.schema.DeltaConvertor;
 import com.evolveum.midpoint.schema.GetOperationOptions;
+import com.evolveum.midpoint.schema.PagingConvertor;
+import com.evolveum.midpoint.schema.QueryConvertor;
 import com.evolveum.midpoint.schema.SelectorOptions;
 import com.evolveum.midpoint.schema.constants.ObjectTypes;
 import com.evolveum.midpoint.schema.constants.SchemaConstants;
 import com.evolveum.midpoint.schema.result.OperationResult;
 import com.evolveum.midpoint.schema.result.OperationResultStatus;
 import com.evolveum.midpoint.schema.util.MiscSchemaUtil;
-<<<<<<< HEAD
-import com.evolveum.midpoint.task.api.Task;
-import com.evolveum.midpoint.task.api.TaskManager;
-=======
 import com.evolveum.midpoint.security.api.MidPointPrincipal;
 import com.evolveum.midpoint.task.api.Task;
 import com.evolveum.midpoint.task.api.TaskManager;
 import com.evolveum.midpoint.util.DOMUtil;
->>>>>>> 4ba08e27
 import com.evolveum.midpoint.util.exception.CommunicationException;
 import com.evolveum.midpoint.util.exception.ConfigurationException;
 import com.evolveum.midpoint.util.exception.ObjectAlreadyExistsException;
@@ -75,21 +65,17 @@
 import com.evolveum.midpoint.util.logging.LoggingUtils;
 import com.evolveum.midpoint.util.logging.Trace;
 import com.evolveum.midpoint.util.logging.TraceManager;
-<<<<<<< HEAD
 import com.evolveum.midpoint.xml.ns._public.common.api_types_2.ObjectDeltaListType;
+import com.evolveum.midpoint.xml.ns._public.common.api_types_2.ExecuteScriptsOptionsType;
 import com.evolveum.midpoint.xml.ns._public.common.api_types_2.ObjectListType;
 import com.evolveum.midpoint.xml.ns._public.common.api_types_2.SelectorQualifiedGetOptionsType;
 import com.evolveum.midpoint.xml.ns._public.common.common_2a.ModelExecuteOptionsType;
-=======
-import com.evolveum.midpoint.xml.ns._public.common.api_types_2.ExecuteScriptsOptionsType;
-import com.evolveum.midpoint.xml.ns._public.common.api_types_2.ObjectListType;
 import com.evolveum.midpoint.xml.ns._public.common.api_types_2.ObjectModificationType;
 import com.evolveum.midpoint.xml.ns._public.common.api_types_2.OperationOptionsType;
 import com.evolveum.midpoint.xml.ns._public.common.api_types_2.OutputFormatType;
 import com.evolveum.midpoint.xml.ns._public.common.api_types_2.ResourceObjectShadowListType;
 import com.evolveum.midpoint.xml.ns._public.common.api_types_2.ScriptOutputsType;
 import com.evolveum.midpoint.xml.ns._public.common.api_types_2.SingleScriptOutputType;
->>>>>>> 4ba08e27
 import com.evolveum.midpoint.xml.ns._public.common.common_2a.ObjectType;
 import com.evolveum.midpoint.xml.ns._public.common.common_2a.OperationResultType;
 import com.evolveum.midpoint.xml.ns._public.common.common_2a.ResourceObjectShadowChangeDescriptionType;
@@ -105,12 +91,9 @@
 import com.evolveum.midpoint.xml.ns._public.model.model_1.ExecuteScripts;
 import com.evolveum.midpoint.xml.ns._public.model.model_1.ExecuteScriptsResponse;
 import com.evolveum.midpoint.xml.ns._public.model.model_1_wsdl.ModelPortType;
-<<<<<<< HEAD
-=======
 import com.evolveum.midpoint.xml.ns._public.model.scripting_2.ExpressionType;
 import com.evolveum.midpoint.xml.ns._public.model.scripting_2.ItemListType;
 import com.evolveum.prism.xml.ns._public.query_2.PagingType;
->>>>>>> 4ba08e27
 import com.evolveum.prism.xml.ns._public.query_2.QueryType;
 import com.evolveum.prism.xml.ns._public.types_2.ObjectDeltaType;
 import com.evolveum.prism.xml.ns._public.types_2.PolyStringType;
@@ -154,7 +137,7 @@
 	
 	@Autowired(required = true)
 	private ModelCrudService model;
-
+	
     // for more complicated interactions (like executeChanges)
     @Autowired
     private ModelController modelController;
@@ -174,10 +157,6 @@
 //	@Autowired(required = true)
 //	private Protector protector;
 
-<<<<<<< HEAD
-	@Override
-	public void getObject(QName objectType, String oid, SelectorQualifiedGetOptionsType optionsType,
-=======
     @Autowired
     private ScriptingExpressionEvaluator scriptingExpressionEvaluator;
 
@@ -204,7 +183,6 @@
 
 	@Override
 	public void getObject(String objectTypeUri, String oid, OperationOptionsType options,
->>>>>>> 4ba08e27
 			Holder<ObjectType> objectHolder, Holder<OperationResultType> resultHolder) throws FaultMessage {
         notNullArgument(objectType, "Object type must not be null.");
 		notEmptyArgument(oid, "Oid must not be null or empty.");
@@ -227,9 +205,6 @@
 	}
 
 	@Override
-<<<<<<< HEAD
-	public void searchObjects(QName objectType, QueryType query, SelectorQualifiedGetOptionsType optionsType,
-=======
 	public void listObjects(String objectType, PagingType paging, OperationOptionsType options,
                     Holder<ObjectListType> objectListHolder, Holder<OperationResultType> result) throws FaultMessage {
 		notEmptyArgument(objectType, "Object type must not be null or empty.");
@@ -258,7 +233,6 @@
 
     @Override
 	public void searchObjects(String objectTypeUri, QueryType query, OperationOptionsType options,
->>>>>>> 4ba08e27
                   Holder<ObjectListType> objectListHolder, Holder<OperationResultType> result) throws FaultMessage {
         notNullArgument(objectType, "Object type must not be null.");
 
@@ -283,7 +257,7 @@
 		}
 	}
 
-    @Override
+	@Override
     public OperationResultType executeChanges(ObjectDeltaListType deltaList, ModelExecuteOptionsType optionsType) throws FaultMessage {
 		notNullArgument(deltaList, "Object delta list must not be null.");
 
@@ -303,10 +277,7 @@
 	}
 
 	@Override
-<<<<<<< HEAD
 	public void findShadowOwner(String accountOid, Holder<UserType> userHolder, Holder<OperationResultType> result)
-=======
-	public OperationResultType deleteObject(String objectTypeUri, String oid)
 			throws FaultMessage {
 		notEmptyArgument(oid, "Oid must not be null or empty.");
 		notEmptyArgument(objectTypeUri, "objectType must not be null or empty.");
@@ -325,10 +296,9 @@
 		}
 	}
 
-    @Override
+	@Override
 	public void listAccountShadowOwner(String accountOid, Holder<UserType> userHolder, 
 			Holder<OperationResultType> result)
->>>>>>> 4ba08e27
 			throws FaultMessage {
 		notEmptyArgument(accountOid, "Account oid must not be null or empty.");
 
@@ -557,70 +527,6 @@
 //		ResourceEventDescription eventDescription = new ResourceEventDescription();
 //		
 		try {
-<<<<<<< HEAD
-			PrismObject<ShadowType> oldShadow = null;
-			LOGGER.trace("resolving old object");
-			if (!StringUtils.isEmpty(oldShadowOid)){
-				oldShadow = model.getObject(ShadowType.class, oldShadowOid, SelectorOptions.createCollection(GetOperationOptions.createDoNotDiscovery()), task, parentResult);
-				eventDescription.setOldShadow(oldShadow);
-				LOGGER.trace("old object resolved to: {}", oldShadow.debugDump());
-			} else{
-				LOGGER.trace("Old shadow null");
-			}
-			
-				PrismObject<ShadowType> currentShadow = null;
-				ShadowType currentShadowType = changeDescription.getCurrentShadow();
-				LOGGER.trace("resolving current shadow");
-				if (currentShadowType != null){
-					prismContext.adopt(currentShadowType);
-					currentShadow = currentShadowType.asPrismObject();
-					LOGGER.trace("current shadow resolved to {}", currentShadow.debugDump());
-				}
-				
-				eventDescription.setCurrentShadow(currentShadow);
-				
-				ObjectDeltaType deltaType = changeDescription.getObjectDelta();
-				ObjectDelta delta = null;
-				
-				PrismObject<ShadowType> shadowToAdd = null;
-				if (deltaType != null){
-				
-					delta = ObjectDelta.createEmptyDelta(ShadowType.class, deltaType.getOid(), prismContext, ChangeType.toChangeType(deltaType.getChangeType()));
-					
-					if (delta.getChangeType() == ChangeType.ADD) {
-//						LOGGER.trace("determined ADD change ");
-						if (deltaType.getObjectToAdd() == null){
-							LOGGER.trace("No object to add specified. Check your delta. Add delta must contain object to add");
-							createIllegalArgumentFault("No object to add specified. Check your delta. Add delta must contain object to add");
-							return handleTaskResult(task);
-						}
-						Object objToAdd = deltaType.getObjectToAdd().getAny();
-						if (!(objToAdd instanceof ShadowType)){
-							LOGGER.trace("Wrong object specified in change description. Expected on the the shadow type, but got " + objToAdd.getClass().getSimpleName());
-							createIllegalArgumentFault("Wrong object specified in change description. Expected on the the shadow type, but got " + objToAdd.getClass().getSimpleName());
-							return handleTaskResult(task);
-						}
-						prismContext.adopt((ShadowType)objToAdd);
-						
-						shadowToAdd = ((ShadowType) objToAdd).asPrismObject();
-						LOGGER.trace("object to add: {}", shadowToAdd.debugDump());
-						delta.setObjectToAdd(shadowToAdd);
-					} else {
-						Collection<? extends ItemDelta> modifications = DeltaConvertor.toModifications(deltaType.getItemDelta(), prismContext.getSchemaRegistry().findObjectDefinitionByCompileTimeClass(ShadowType.class));
-						delta.getModifications().addAll(modifications);
-					} 
-				}
-				Collection<ObjectDelta<? extends ObjectType>> deltas = new ArrayList<ObjectDelta<? extends ObjectType>>();
-				deltas.add(delta);
-				Utils.encrypt(deltas, protector, null, parentResult);
-				eventDescription.setDelta(delta);
-					
-				eventDescription.setSourceChannel(changeDescription.getChannel());
-			
-					dispatcher.notifyEvent(eventDescription, task, parentResult);
-					parentResult.computeStatus();
-					task.setResult(parentResult);
-=======
 			model.notifyChange(changeDescription, parentResult, task);
 //			PrismObject<ShadowType> oldShadow = null;
 //			LOGGER.trace("resolving old object");
@@ -684,7 +590,6 @@
 //					dispatcher.notifyEvent(eventDescription, task, parentResult);
 //					parentResult.computeStatus();
 //					task.setResult(parentResult);
->>>>>>> 4ba08e27
 			} catch (ObjectNotFoundException ex) {
 				LoggingUtils.logException(LOGGER, "# MODEL notifyChange() failed", ex);
 				auditLogout(task);
