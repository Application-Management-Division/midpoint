/*
 * Copyright (c) 2010-2017 Evolveum
 *
 * Licensed under the Apache License, Version 2.0 (the "License");
 * you may not use this file except in compliance with the License.
 * You may obtain a copy of the License at
 *
 *     http://www.apache.org/licenses/LICENSE-2.0
 *
 * Unless required by applicable law or agreed to in writing, software
 * distributed under the License is distributed on an "AS IS" BASIS,
 * WITHOUT WARRANTIES OR CONDITIONS OF ANY KIND, either express or implied.
 * See the License for the specific language governing permissions and
 * limitations under the License.
 */
package com.evolveum.midpoint.model.impl.lens;

import java.util.Collections;
import java.util.List;

import javax.xml.datatype.XMLGregorianCalendar;
import javax.xml.namespace.QName;

import com.evolveum.midpoint.common.ActivationComputer;
import com.evolveum.midpoint.model.api.context.AssignmentPath;
import com.evolveum.midpoint.model.api.context.AssignmentPathSegment;
import com.evolveum.midpoint.model.api.context.EvaluatedAssignment;
import com.evolveum.midpoint.model.api.context.EvaluationOrder;
import com.evolveum.midpoint.model.api.util.DeputyUtils;
import com.evolveum.midpoint.model.common.SystemObjectCache;
import com.evolveum.midpoint.model.common.expression.ExpressionUtil;
import com.evolveum.midpoint.model.common.expression.ExpressionVariables;
import com.evolveum.midpoint.model.common.expression.ItemDeltaItem;
import com.evolveum.midpoint.model.common.expression.ObjectDeltaObject;
import com.evolveum.midpoint.model.common.mapping.Mapping;
import com.evolveum.midpoint.model.common.mapping.MappingFactory;
import com.evolveum.midpoint.model.impl.expr.ExpressionEnvironment;
import com.evolveum.midpoint.model.impl.expr.ModelExpressionThreadLocalHolder;
import com.evolveum.midpoint.model.impl.lens.projector.MappingEvaluator;
import com.evolveum.midpoint.model.impl.util.Utils;
import com.evolveum.midpoint.prism.*;
import com.evolveum.midpoint.prism.delta.PlusMinusZero;
import com.evolveum.midpoint.prism.delta.PrismValueDeltaSetTriple;
import com.evolveum.midpoint.prism.marshaller.QueryConvertor;
import com.evolveum.midpoint.prism.query.ObjectFilter;
import com.evolveum.midpoint.prism.query.ObjectQuery;
import com.evolveum.midpoint.repo.api.RepositoryService;
import com.evolveum.midpoint.schema.SearchResultList;
import com.evolveum.midpoint.schema.constants.ExpressionConstants;
import com.evolveum.midpoint.schema.constants.ObjectTypes;
import com.evolveum.midpoint.schema.constants.SchemaConstants;
import com.evolveum.midpoint.schema.result.OperationResult;
import com.evolveum.midpoint.schema.util.FocusTypeUtil;
import com.evolveum.midpoint.schema.util.ObjectResolver;
import com.evolveum.midpoint.schema.util.ObjectTypeUtil;
import com.evolveum.midpoint.security.api.Authorization;
import com.evolveum.midpoint.task.api.Task;
import com.evolveum.midpoint.util.DOMUtil;
import com.evolveum.midpoint.util.exception.ExpressionEvaluationException;
import com.evolveum.midpoint.util.exception.ObjectNotFoundException;
import com.evolveum.midpoint.util.exception.PolicyViolationException;
import com.evolveum.midpoint.util.exception.SchemaException;
import com.evolveum.midpoint.util.logging.Trace;
import com.evolveum.midpoint.util.logging.TraceManager;
import com.evolveum.midpoint.xml.ns._public.common.common_3.AbstractRoleType;
import com.evolveum.midpoint.xml.ns._public.common.common_3.AssignmentSelectorType;
import com.evolveum.midpoint.xml.ns._public.common.common_3.AssignmentType;
import com.evolveum.midpoint.xml.ns._public.common.common_3.AuthorizationType;
import com.evolveum.midpoint.xml.ns._public.common.common_3.ConstructionType;
import com.evolveum.midpoint.xml.ns._public.common.common_3.FocusType;
import com.evolveum.midpoint.xml.ns._public.common.common_3.MappingType;
import com.evolveum.midpoint.xml.ns._public.common.common_3.MappingsType;
import com.evolveum.midpoint.xml.ns._public.common.common_3.ObjectReferenceType;
import com.evolveum.midpoint.xml.ns._public.common.common_3.ObjectType;
import com.evolveum.midpoint.xml.ns._public.common.common_3.OrgType;
import com.evolveum.midpoint.xml.ns._public.common.common_3.PolicyConstraintsType;
import com.evolveum.midpoint.xml.ns._public.common.common_3.PolicyRuleType;
import com.evolveum.midpoint.xml.ns._public.common.common_3.SystemConfigurationType;
import com.evolveum.midpoint.xml.ns._public.common.common_3.UserType;
import com.evolveum.prism.xml.ns._public.query_3.SearchFilterType;
import org.jetbrains.annotations.NotNull;
import org.jetbrains.annotations.Nullable;

/**
 * An engine that creates EvaluatedAssignment from an assignment IDI. It collects induced roles, constructions,
 * authorizations, policy rules, and so on.
 *
 * @author semancik
 */
public class AssignmentEvaluator<F extends FocusType> {
	
	private static final QName CONDITION_OUTPUT_NAME = new QName(SchemaConstants.NS_C, "condition");
	
	private static final Trace LOGGER = TraceManager.getTrace(AssignmentEvaluator.class);

	// "Configuration parameters"
	private final RepositoryService repository;
	private final ObjectDeltaObject<F> focusOdo;
	private final LensContext<F> lensContext;
	private final String channel;
	private final ObjectResolver objectResolver;
	private final SystemObjectCache systemObjectCache;
	private final PrismContext prismContext;
	private final MappingFactory mappingFactory;
	private final ActivationComputer activationComputer;
	private final XMLGregorianCalendar now;
	private final boolean loginMode;		// restricted mode, evaluating only authorizations and gui config (TODO name)
	private final PrismObject<SystemConfigurationType> systemConfiguration;
	private final MappingEvaluator mappingEvaluator;

	private AssignmentEvaluator(Builder<F> builder) {
		repository = builder.repository;
		focusOdo = builder.focusOdo;
		lensContext = builder.lensContext;
		channel = builder.channel;
		objectResolver = builder.objectResolver;
		systemObjectCache = builder.systemObjectCache;
		prismContext = builder.prismContext;
		mappingFactory = builder.mappingFactory;
		activationComputer = builder.activationComputer;
		now = builder.now;
		loginMode = builder.loginMode;
		systemConfiguration = builder.systemConfiguration;
		mappingEvaluator = builder.mappingEvaluator;
	}

	public RepositoryService getRepository() {
		return repository;
	}

	public ObjectDeltaObject<F> getFocusOdo() {
		return focusOdo;
	}

	public LensContext<F> getLensContext() {
		return lensContext;
	}

	public String getChannel() {
		return channel;
	}

	public ObjectResolver getObjectResolver() {
		return objectResolver;
	}

	public SystemObjectCache getSystemObjectCache() {
		return systemObjectCache;
	}

	public PrismContext getPrismContext() {
		return prismContext;
	}

	public MappingFactory getMappingFactory() {
		return mappingFactory;
	}

	public ActivationComputer getActivationComputer() {
		return activationComputer;
	}

	public XMLGregorianCalendar getNow() {
		return now;
	}

	public boolean isLoginMode() {
		return loginMode;
	}

	public PrismObject<SystemConfigurationType> getSystemConfiguration() {
		return systemConfiguration;
	}

	public MappingEvaluator getMappingEvaluator() {
		return mappingEvaluator;
	}

	// This is to reduce the number of parameters passed between methods in this class.
	// Moreover, it highlights the fact that identity of objects referenced here is fixed for any invocation of the evaluate() method.
	// (There is single EvaluationContext instance for any call to evaluate().)
	private class EvaluationContext {
		private final EvaluatedAssignmentImpl<F> evalAssignment;
		private final AssignmentPathImpl assignmentPath;
		private final boolean evaluateOld;
		private final Task task;
		private final OperationResult result;
		public EvaluationContext(EvaluatedAssignmentImpl<F> evalAssignment,
				AssignmentPathImpl assignmentPath, boolean evaluateOld, Task task, OperationResult result) {
			this.evalAssignment = evalAssignment;
			this.assignmentPath = assignmentPath;
			this.evaluateOld = evaluateOld;
			this.task = task;
			this.result = result;
		}
	}

	public EvaluatedAssignmentImpl<F> evaluate(
			ItemDeltaItem<PrismContainerValue<AssignmentType>,PrismContainerDefinition<AssignmentType>> assignmentIdi,
			boolean evaluateOld, ObjectType source, String sourceDescription, Task task, OperationResult result)
			throws SchemaException, ObjectNotFoundException, ExpressionEvaluationException, PolicyViolationException {

		assertSourceNotNull(source, assignmentIdi);

		EvaluationContext ctx = new EvaluationContext(
				new EvaluatedAssignmentImpl<>(assignmentIdi),
				new AssignmentPathImpl(),
				evaluateOld, task, result);

		AssignmentPathSegmentImpl segment = new AssignmentPathSegmentImpl(source, sourceDescription, assignmentIdi, true);
		segment.setEvaluationOrder(getInitialEvaluationOrder(assignmentIdi, ctx));
		segment.setValidityOverride(true);
		segment.setPathToSourceValid(true);
		segment.setProcessMembership(true);

		evaluateFromSegment(segment, PlusMinusZero.ZERO, ctx);

		LOGGER.trace("Assignment evaluation finished:\n{}", ctx.evalAssignment.debugDumpLazily());
		return ctx.evalAssignment;
	}
	
	private EvaluationOrder getInitialEvaluationOrder(
			ItemDeltaItem<PrismContainerValue<AssignmentType>, PrismContainerDefinition<AssignmentType>> assignmentIdi,
			EvaluationContext ctx) {
		AssignmentType assignmentType = LensUtil.getAssignmentType(assignmentIdi, ctx.evaluateOld);
		return EvaluationOrderImpl.ZERO.advance(getRelation(assignmentType));
	}

	/**
	 * @param mode
	 *
	 * Where to put constructions and target roles/orgs/services (PLUS/MINUS/ZERO/null; null means "nowhere").
	 *
	 * This depends on the status of conditions. E.g. if condition evaluates 'false -> true' (i.e. in old
	 * state the value is false, and in new state the value is true), then the mode is PLUS.
	 *
	 * This "triples algebra" is based on the following two methods:
	 *
	 * @see ExpressionUtil#computeConditionResultMode(boolean, boolean) - Based on condition values "old+new" determines
	 * into what set (PLUS/MINUS/ZERO/none) should the result be placed. Irrespective of what is the current mode. So,
	 * in order to determine "real" place where to put it (i.e. the new mode) the following method is used.
	 *
	 * @see PlusMinusZero#compute(PlusMinusZero, PlusMinusZero) - Takes original mode and the mode from recent condition
	 * and determines the new mode (commutatively):
	 *
	 * PLUS + PLUS/ZERO = PLUS
	 * MINUS + MINUS/ZERO = MINUS
	 * ZERO + ZERO = ZERO
	 * PLUS + MINUS = none
	 *
	 * This is quite straightforward, although the last rule deserves a note. If we have an assignment that was originally
	 * disabled and becomes enabled by the current delta (i.e. PLUS), and that assignment contains an inducement that was originally
	 * enabled and becomes disabled (i.e. MINUS), the result is that the (e.g.) constructions within the inducement were not
	 * present in the old state (because assignment was disabled) and are not present in the new state (because inducement is disabled).
	 *
	 * Note: this parameter could be perhaps renamed to "tripleMode" or "destination" or something like that.
	 */
	private void evaluateFromSegment(AssignmentPathSegmentImpl segment, PlusMinusZero mode, EvaluationContext ctx)
			throws SchemaException, ObjectNotFoundException, ExpressionEvaluationException, PolicyViolationException {
		LOGGER.trace("Evaluate assignment {} (matching order: {}, mode: {})", ctx.assignmentPath, segment.isMatchingOrder(), mode);

		assertSourceNotNull(segment.source, ctx.evalAssignment);
		checkSchema(segment, ctx);

		ctx.assignmentPath.add(segment);

		boolean evaluateContent = true;
		AssignmentType assignmentType = getAssignmentType(segment, ctx);
		MappingType assignmentCondition = assignmentType.getCondition();
		if (assignmentCondition != null) {
			AssignmentPathVariables assignmentPathVariables = LensUtil.computeAssignmentPathVariables(ctx.assignmentPath);
			PrismValueDeltaSetTriple<PrismPropertyValue<Boolean>> conditionTriple = evaluateCondition(assignmentCondition,
					assignmentType, segment.source, assignmentPathVariables, ctx);
			boolean condOld = ExpressionUtil.computeConditionResult(conditionTriple.getNonPositiveValues());
			boolean condNew = ExpressionUtil.computeConditionResult(conditionTriple.getNonNegativeValues());
			PlusMinusZero modeFromCondition = ExpressionUtil.computeConditionResultMode(condOld, condNew);
			if (modeFromCondition == null) { // removed "|| (condMode == PlusMinusZero.ZERO && !condNew)" as it is always false
				if (LOGGER.isTraceEnabled()) {
					LOGGER.trace("Skipping evaluation of {} because of condition result ({} -> {}: {})",
							FocusTypeUtil.dumpAssignment(assignmentType), condOld, condNew, null);
				}
				evaluateContent = false;
			} else {
				PlusMinusZero origMode = mode;
				mode = PlusMinusZero.compute(mode, modeFromCondition);
				LOGGER.trace("Evaluated condition in assignment {} -> {}: {} + {} = {}", condOld, condNew, origMode,
						modeFromCondition, mode);
			}
		}

		boolean isValid = evaluateContent && evaluateSegmentContent(segment, mode, ctx);

		ctx.assignmentPath.removeLast(segment);
		if (ctx.assignmentPath.isEmpty()) {		// direct assignment
			ctx.evalAssignment.setValid(isValid);
		}
	}

	private <O extends ObjectType> boolean evaluateSegmentContent(AssignmentPathSegmentImpl segment,
			PlusMinusZero mode, EvaluationContext ctx)
			throws SchemaException, ExpressionEvaluationException, ObjectNotFoundException, PolicyViolationException {

		assert ctx.assignmentPath.last() == segment;

		final boolean isDirectAssignment = ctx.assignmentPath.size() == 1;

		AssignmentType assignmentType = getAssignmentType(segment, ctx);
		boolean isAssignmentValid = LensUtil.isAssignmentValid(focusOdo.getNewObject().asObjectable(), assignmentType, now, activationComputer);
		if (isAssignmentValid || segment.isValidityOverride()) {
			// Note: validityOverride is currently the same as "isDirectAssignment" - which is very probably OK.
			// Direct assignments are visited even if they are not valid (i.e. effectively disabled).
			// It is because we need to collect e.g. assignment policy rules for them.
			// Also because we could have deltas that disable/enable these assignments.
			boolean reallyValid = segment.isPathToSourceValid() && isAssignmentValid;
			if (assignmentType.getConstruction() != null && !loginMode && segment.isMatchingOrder()) {
				collectConstruction(segment, mode, reallyValid, ctx);
			}
			if (assignmentType.getFocusMappings() != null && !loginMode && segment.isMatchingOrder()) {
				// Here we ignore "reallyValid". It is OK, because reallyValid can be false here only when
				// evaluating direct assignments; and invalid ones are marked as such via EvaluatedAssignment.isValid.
				// (This is currently ignored by downstream processing, but that's another story. Will be fixed soon.)
				// ---
				// But we also ignore "mode". This is because focus mappings are not categorized into PLUS/MINUS/ZERO sets.
				// They are simply evaluated as they are: skipped only if both condOld and condNew is false.
				// This is less sophisticated than constructions, but for the time being it is perhaps OK.
				// TODO But shouldn't we skip focus mapping with mode==null? And with mode=MINUS?
				evaluateFocusMappings(segment, ctx);
			}
			if (assignmentType.getPolicyRule() != null && !loginMode) {
				// We can ignore "reallyValid" for the same reason as for focus mappings.
				// TODO but what if mode is null or MINUS?
				if (segment.isMatchingOrder()) {
					collectPolicyRule(true, segment, ctx);
				}
				if (segment.isMatchingOrderPlusOne()) {
					collectPolicyRule(false, segment, ctx);
				}
			}
			if (assignmentType.getTarget() != null || assignmentType.getTargetRef() != null) {
				List<PrismObject<O>> targets = getTargets(segment, ctx);
				LOGGER.trace("Targets in {}: {}", segment.source, targets);

				if (isDirectAssignment) {
					setEvaluatedAssignmentTarget(segment, targets, ctx);
				}

				QName relation = getRelation(assignmentType);
				for (PrismObject<O> target : targets) {
					checkCycle(segment, target, ctx);
					if (isDelegationToNonDelegableTarget(assignmentType, target, ctx)) {
						continue;
					}
					evaluateSegmentTarget(segment, mode, reallyValid, (FocusType)target.asObjectable(), relation, ctx);
				}
			}
		} else {
			LOGGER.trace("Skipping evaluation of assignment {} because it is not valid", assignmentType);
		}
		return isAssignmentValid;
	}

	private <O extends ObjectType> boolean isDelegationToNonDelegableTarget(AssignmentType assignmentType, @NotNull PrismObject<O> target,
			EvaluationContext ctx) {
		AssignmentPathSegment previousSegment = ctx.assignmentPath.beforeLast(1);
		if (previousSegment == null || !previousSegment.isDelegation() || !target.canRepresent(AbstractRoleType.class)) {
			return false;
		}
		if (!Boolean.TRUE.equals(((AbstractRoleType)target.asObjectable()).isDelegable())) {
			if (LOGGER.isTraceEnabled()) {
				LOGGER.trace("Skipping evaluation of {} because it delegates to a non-delegable target {}",
						FocusTypeUtil.dumpAssignment(assignmentType), target);
			}
			return true;
		} else {
			return false;
		}
	}

	private <O extends ObjectType> void checkCycle(AssignmentPathSegmentImpl segment, @NotNull PrismObject<O> target,
			EvaluationContext ctx) throws PolicyViolationException {
		if (target.getOid().equals(segment.source.getOid())) {
			throw new PolicyViolationException("The "+segment.source+" refers to itself in assignment/inducement");
		}
		LOGGER.trace("Checking for role cycle, comparing segment order {} with path order {}", segment.getEvaluationOrder(), ctx.assignmentPath.getEvaluationOrder());
		if (ctx.assignmentPath.containsTarget(target.asObjectable()) && segment.getEvaluationOrder().equals(ctx.assignmentPath.getEvaluationOrder())) {
			LOGGER.debug("Role cycle detected for target {} in {}", ObjectTypeUtil.toShortString(target), ctx.assignmentPath);
			throw new PolicyViolationException("Attempt to assign "+target+" creates a role cycle");
		}
	}

	private void collectConstruction(AssignmentPathSegmentImpl segment, PlusMinusZero mode, boolean isValid, EvaluationContext ctx)
			throws SchemaException, ExpressionEvaluationException, ObjectNotFoundException {
		assertSourceNotNull(segment.source, ctx.evalAssignment);

		// TODO why "assignmentTypeNew" when we retrieve old one in some situations?
		AssignmentType assignmentTypeNew = LensUtil.getAssignmentType(segment.getAssignmentIdi(), ctx.evaluateOld);
		ConstructionType constructionType = assignmentTypeNew.getConstruction();
		
		LOGGER.trace("Preparing construction '{}' in {}", constructionType.getDescription(), segment.source);

		Construction<F> construction = new Construction<>(constructionType, segment.source);
		// We have to clone here as the path is constantly changing during evaluation
		construction.setAssignmentPath(ctx.assignmentPath.clone());
		construction.setFocusOdo(focusOdo);
		construction.setLensContext(lensContext);
		construction.setObjectResolver(objectResolver);
		construction.setPrismContext(prismContext);
		construction.setMappingFactory(mappingFactory);
		construction.setMappingEvaluator(mappingEvaluator);
		construction.setOriginType(OriginType.ASSIGNMENTS);
		construction.setChannel(channel);
		construction.setOrderOneObject(segment.getOrderOneObject());
		construction.setValid(isValid);
		
		// Do not evaluate the construction here. We will do it in the second pass. Just prepare everything to be evaluated.
		switch (mode) {
			case PLUS:
				ctx.evalAssignment.addConstructionPlus(construction);
				break;
			case ZERO:
				ctx.evalAssignment.addConstructionZero(construction);
				break;
			case MINUS:
				ctx.evalAssignment.addConstructionMinus(construction);
				break;
		}
	}
	
	private void evaluateFocusMappings(AssignmentPathSegmentImpl segment, EvaluationContext ctx)
			throws SchemaException, ExpressionEvaluationException, ObjectNotFoundException {
		assertSourceNotNull(segment.source, ctx.evalAssignment);

		// TODO why "assignmentTypeNew" when we consider also old values?
		AssignmentType assignmentTypeNew = LensUtil.getAssignmentType(segment.getAssignmentIdi(), ctx.evaluateOld);
		MappingsType mappingsType = assignmentTypeNew.getFocusMappings();
		
		LOGGER.trace("Evaluate focus mappings '{}' in {} ({} mappings)",
				mappingsType.getDescription(), segment.source, mappingsType.getMapping().size());
		AssignmentPathVariables assignmentPathVariables = LensUtil.computeAssignmentPathVariables(ctx.assignmentPath);

		for (MappingType mappingType: mappingsType.getMapping()) {
<<<<<<< HEAD
			Mapping mapping = mappingEvaluator.createFocusMapping(mappingFactory, lensContext, mappingType, source, focusOdo, 
					assignmentPathVariables, systemConfiguration, now, sourceDescription, task, result);
=======
			Mapping mapping = LensUtil.createFocusMapping(mappingFactory, lensContext, mappingType, segment.source, focusOdo,
					assignmentPathVariables, systemConfiguration, now, segment.sourceDescription, ctx.task, ctx.result);
>>>>>>> 3784c4cd
			if (mapping == null) {
				continue;
			}
			// TODO: time constratins?
			mappingEvaluator.evaluateMapping(mapping, lensContext, ctx.task, ctx.result);
			ctx.evalAssignment.addFocusMapping(mapping);
		}
	}

	private void collectPolicyRule(boolean focusRule, AssignmentPathSegmentImpl segment, EvaluationContext ctx)
			throws SchemaException, ExpressionEvaluationException, ObjectNotFoundException {
		assertSourceNotNull(segment.source, ctx.evalAssignment);
		
		AssignmentType assignmentTypeNew = LensUtil.getAssignmentType(segment.getAssignmentIdi(), ctx.evaluateOld);
		PolicyRuleType policyRuleType = assignmentTypeNew.getPolicyRule();
		
		LOGGER.trace("Collecting {} policy rule '{}' in {}", focusRule ? "focus" : "target", policyRuleType.getName(), segment.source);
		
		EvaluatedPolicyRuleImpl policyRule = new EvaluatedPolicyRuleImpl(policyRuleType, ctx.assignmentPath.clone());

		if (focusRule) {
			ctx.evalAssignment.addFocusPolicyRule(policyRule);
		} else {
			ctx.evalAssignment.addTargetPolicyRule(policyRule);
			if (appliesDirectly(ctx, policyRule)) {
				ctx.evalAssignment.addThisTargetPolicyRule(policyRule);
			}
		}
	}

	private boolean appliesDirectly(EvaluationContext ctx, EvaluatedPolicyRuleImpl policyRule) {
		assert !ctx.assignmentPath.isEmpty();
		if (ctx.assignmentPath.size() == 1) {
			// the rule is part of the first assignment target object
			throw new IllegalStateException("Assignment path for " + policyRule + " is of size 1; in " + ctx.evalAssignment);
		}
		// TODO think out this again
		// The basic idea is that if we get the rule by an inducement, it does NOT apply directly to
		// the assignment in question. But we should elaborate this later.
		return ctx.assignmentPath.getSegments().get(1).isAssignment();
	}

	@NotNull
	private <O extends ObjectType> List<PrismObject<O>> getTargets(AssignmentPathSegmentImpl segment, EvaluationContext ctx) throws SchemaException, ExpressionEvaluationException {
		AssignmentType assignmentType = getAssignmentType(segment, ctx);
		if (assignmentType.getTarget() != null) {
			return Collections.singletonList((PrismObject<O>) assignmentType.getTarget().asPrismObject());
		} else if (assignmentType.getTargetRef() != null) {
			try {
				return resolveTargets(segment, ctx);
			} catch (ObjectNotFoundException ex) {
				// Do not throw an exception. We don't have referential integrity. Therefore if a role is deleted then throwing
				// an exception would prohibit any operations with the users that have the role, including removal of the reference.
				// The failure is recorded in the result and we will log it. It should be enough.
				LOGGER.error(ex.getMessage()+" in assignment target reference in "+segment.sourceDescription,ex);
				// For OrgType references we trigger the reconciliation (see MID-2242)
				ctx.evalAssignment.setForceRecon(true);
				return Collections.emptyList();
			}
		} else {
			throw new IllegalStateException("Both target and targetRef are null. We should not be here. Assignment: " + assignmentType);
		}
	}

	@NotNull
	private <O extends ObjectType> List<PrismObject<O>> resolveTargets(AssignmentPathSegmentImpl segment, EvaluationContext ctx)
			throws SchemaException, ObjectNotFoundException, ExpressionEvaluationException {
		AssignmentType assignmentType = getAssignmentType(segment, ctx);
		ObjectReferenceType targetRef = assignmentType.getTargetRef();
		String oid = targetRef.getOid();
		
		// Target is referenced, need to fetch it
		Class<O> targetClass;
		if (targetRef.getType() != null) {
			targetClass = prismContext.getSchemaRegistry().determineCompileTimeClass(targetRef.getType());
			if (targetClass == null) {
				throw new SchemaException("Cannot determine type from " + targetRef.getType() + " in target reference in " + assignmentType + " in " + segment.sourceDescription);
			}
		} else {
			throw new SchemaException("Missing type in target reference in " + assignmentType + " in " + segment.sourceDescription);
		}
		
		if (oid == null) {
			LOGGER.trace("Resolving dynamic target ref");
			if (targetRef.getFilter() == null){
				throw new SchemaException("The OID and filter are both null in assignment targetRef in "+segment.source);
			}
			return resolveTargetsFromFilter(targetClass, targetRef.getFilter(), segment, ctx);
		} else {
			LOGGER.trace("Resolving target {}:{} from repository", targetClass.getSimpleName(), oid);
			PrismObject<O> target;
			try {
				target = repository.getObject(targetClass, oid, null, ctx.result);
	        } catch (SchemaException e) {
	        	throw new SchemaException(e.getMessage() + " in " + segment.sourceDescription, e);
	        }
			// Not handling object not found exception here. Caller will handle that.
	        if (target == null) {
	            throw new IllegalArgumentException("Got null target from repository, oid:"+oid+", class:"+targetClass+" (should not happen, probably a bug) in "+segment.sourceDescription);
	        }
	        return Collections.singletonList(target);
		}
	}

	@NotNull
	private <O extends ObjectType> List<PrismObject<O>> resolveTargetsFromFilter(Class<O> targetClass,
			SearchFilterType filter, AssignmentPathSegmentImpl segment,
			EvaluationContext ctx) throws SchemaException, ObjectNotFoundException, ExpressionEvaluationException{
		ModelExpressionThreadLocalHolder.pushExpressionEnvironment(new ExpressionEnvironment<>(lensContext, null, ctx.task, ctx.result));
		try {
			PrismObject<SystemConfigurationType> systemConfiguration = systemObjectCache.getSystemConfiguration(ctx.result);
			ExpressionVariables variables = Utils.getDefaultExpressionVariables(segment.source, null, null, systemConfiguration.asObjectable());
			variables.addVariableDefinition(ExpressionConstants.VAR_SOURCE, segment.getOrderOneObject());
			AssignmentPathVariables assignmentPathVariables = LensUtil.computeAssignmentPathVariables(ctx.assignmentPath);
			if (assignmentPathVariables != null) {
				Utils.addAssignmentPathVariables(assignmentPathVariables, variables);
			}
	
			ObjectFilter origFilter = QueryConvertor.parseFilter(filter, targetClass, prismContext);
			ObjectFilter evaluatedFilter = ExpressionUtil.evaluateFilterExpressions(origFilter, variables, getMappingFactory().getExpressionFactory(), prismContext, " evaluating resource filter expression ", ctx.task, ctx.result);
			if (evaluatedFilter == null){
				throw new SchemaException("The OID is null and filter could not be evaluated in assignment targetRef in "+segment.source);
			}

	        SearchResultList<PrismObject<O>> targets = repository.searchObjects(targetClass, ObjectQuery.createObjectQuery(evaluatedFilter), null, ctx.result);
	        if (targets.isEmpty()) {
	        	throw new IllegalArgumentException("Got null target from repository, filter:"+evaluatedFilter+", class:"+targetClass+" (should not happen, probably a bug) in "+segment.sourceDescription);
	        }
	        return targets;
		} finally {
			ModelExpressionThreadLocalHolder.popExpressionEnvironment();
		}
	}
		
	private void evaluateSegmentTarget(AssignmentPathSegmentImpl segment,
			PlusMinusZero mode, boolean isValid, FocusType targetType, QName relation,
			EvaluationContext ctx) throws SchemaException, ObjectNotFoundException, ExpressionEvaluationException, PolicyViolationException {
		assertSourceNotNull(segment.source, ctx.evalAssignment);

		assert ctx.assignmentPath.last() == segment;
		
		segment.setTarget(targetType);
		segment.setRelation(relation);
		if (LOGGER.isTraceEnabled()) {
			LOGGER.trace("Evaluating TARGET:\n{}", segment.debugDump(1));
		}

		checkRelationWithTarget(segment, targetType, relation);

		if (!LensUtil.isFocusValid(targetType, now, activationComputer)) {
			LOGGER.trace("Skipping evaluation of " + targetType + " because it is not valid");
			return;
		}
		
		if (targetType instanceof AbstractRoleType) {
			MappingType roleCondition = ((AbstractRoleType)targetType).getCondition();
			if (roleCondition != null) {
	            AssignmentPathVariables assignmentPathVariables = LensUtil.computeAssignmentPathVariables(ctx.assignmentPath);
				PrismValueDeltaSetTriple<PrismPropertyValue<Boolean>> conditionTriple = evaluateCondition(roleCondition,
						null, segment.source, assignmentPathVariables, ctx);
				boolean condOld = ExpressionUtil.computeConditionResult(conditionTriple.getNonPositiveValues());
				boolean condNew = ExpressionUtil.computeConditionResult(conditionTriple.getNonNegativeValues());
				PlusMinusZero modeFromCondition = ExpressionUtil.computeConditionResultMode(condOld, condNew);
				if (modeFromCondition == null) {		// removed "|| (condMode == PlusMinusZero.ZERO && !condNew)" because it's always false
					LOGGER.trace("Skipping evaluation of {} because of condition result ({} -> {}: null)",
							targetType, condOld, condNew);
					return;
				}
				PlusMinusZero origMode = mode;
				mode = PlusMinusZero.compute(mode, modeFromCondition);
				LOGGER.trace("Evaluated condition in {}: {} -> {}: {} + {} = {}", targetType, condOld, condNew,
						origMode, modeFromCondition, mode);
			}
		}
		
		EvaluatedAssignmentTargetImpl evalAssignmentTarget = new EvaluatedAssignmentTargetImpl();
		evalAssignmentTarget.setTarget(targetType.asPrismObject());
		evalAssignmentTarget.setEvaluateConstructions(segment.isMatchingOrder());
		evalAssignmentTarget.setAssignment(segment.getAssignment());
		evalAssignmentTarget.setDirectlyAssigned(ctx.assignmentPath.size() == 1);
		evalAssignmentTarget.setAssignmentPath(ctx.assignmentPath.clone());
		ctx.evalAssignment.addRole(evalAssignmentTarget, mode);
		
		if (mode != PlusMinusZero.MINUS && segment.isProcessMembership()) {
			PrismReferenceValue refVal = new PrismReferenceValue();
			refVal.setObject(targetType.asPrismObject());
			refVal.setTargetType(ObjectTypes.getObjectType(targetType.getClass()).getTypeQName());
			refVal.setRelation(relation);
			refVal.setTargetName(targetType.getName().toPolyString());

			if (ctx.assignmentPath.getSegments().stream().anyMatch(aps -> DeputyUtils.isDelegationAssignment(aps.getAssignment()))) {
				LOGGER.trace("Adding target {} to delegationRef", targetType);
				ctx.evalAssignment.addDelegationRefVal(refVal);
			} else {
				if (targetType instanceof AbstractRoleType) {
					LOGGER.trace("Adding target {} to membershipRef", targetType);
					ctx.evalAssignment.addMembershipRefVal(refVal);
				}
			}
			
			if (targetType instanceof OrgType) {
				LOGGER.trace("Adding target {} to orgRef", targetType);
				ctx.evalAssignment.addOrgRefVal(refVal);
			} else {
				LOGGER.trace("NOT adding target {} to orgRef: {}", targetType, ctx.assignmentPath);
			}	
		}
		
		if (!DeputyUtils.isMembershipRelation(relation) && !DeputyUtils.isDelegationRelation(relation)) {
			LOGGER.trace("Cutting evaluation of " + targetType + " because it is neither membership nor delegation relation ({})", relation);
			return;
		}
		
		EvaluationOrder evaluationOrder = ctx.assignmentPath.getEvaluationOrder();
		ObjectType orderOneObject;
		
		if (evaluationOrder.getSummaryOrder() == 1) {
			orderOneObject = targetType;
		} else {
			AssignmentPathSegment last = ctx.assignmentPath.last();
			if (last != null && last.getSource() != null) {
				orderOneObject = last.getSource();
			} else {
				orderOneObject = targetType;
			}
		}

		if (targetType instanceof AbstractRoleType) {
			for (AssignmentType roleInducement : ((AbstractRoleType)targetType).getInducement()) {
				if (!isApplicableToFocusType(roleInducement.getFocusType(), (AbstractRoleType)targetType)) {
					if (LOGGER.isTraceEnabled()) {
						LOGGER.trace("Skipping application of inducement {} because the focusType does not match (specified: {}, actual: {})",
								FocusTypeUtil.dumpAssignment(roleInducement), roleInducement.getFocusType(), targetType.getClass().getSimpleName());
					}
					continue;
				}
				if (!isAllowedByLimitations(segment, roleInducement)) {
					if (LOGGER.isTraceEnabled()) {
						LOGGER.trace("Skipping application of inducement {} because it is limited",
								FocusTypeUtil.dumpAssignment(roleInducement));
					}
					continue;
				}
				ItemDeltaItem<PrismContainerValue<AssignmentType>,PrismContainerDefinition<AssignmentType>> roleInducementIdi = new ItemDeltaItem<>();
				roleInducementIdi.setItemOld(LensUtil.createAssignmentSingleValueContainerClone(roleInducement));
				roleInducementIdi.recompute();
				String subSourceDescription = targetType+" in "+segment.sourceDescription;
				AssignmentPathSegmentImpl subAssignmentPathSegment = new AssignmentPathSegmentImpl(targetType, subSourceDescription, roleInducementIdi, false);
				subAssignmentPathSegment.setEvaluationOrder(evaluationOrder);
				subAssignmentPathSegment.setOrderOneObject(orderOneObject);
				subAssignmentPathSegment.setPathToSourceValid(isValid);
				subAssignmentPathSegment.setProcessMembership(subAssignmentPathSegment.isMatchingOrder());

				// Originally we executed the following only if isMatchingOrder. However, sometimes we have to look even into
				// inducements with non-matching order: for example because we need to extract target-related policy rules
				// (these are stored with order of one less than orders for focus-related policy rules).
				//
				// We need to make sure NOT to extract anything other from such inducements. That's why we set e.g.
				// processMembership attribute to false for these inducements.
				if (LOGGER.isTraceEnabled()) {
					LOGGER.trace("E({}): evaluate inducement({}) {} in {}",
							evaluationOrder.shortDump(), FocusTypeUtil.dumpInducementConstraints(roleInducement),
							FocusTypeUtil.dumpAssignment(roleInducement), targetType);
				}
				assert !ctx.assignmentPath.isEmpty();
				evaluateFromSegment(subAssignmentPathSegment, mode, ctx);
			}
		}
		
		for (AssignmentType roleAssignment : targetType.getAssignment()) {
			if (DeputyUtils.isDelegationRelation(relation)) {
				// We have to handle assignments as though they were inducements here.
				if (!isAllowedByLimitations(segment, roleAssignment)) {
					if (LOGGER.isTraceEnabled()) {
						LOGGER.trace("Skipping application of delegated assignment {} because it is limited in the delegation",
								FocusTypeUtil.dumpAssignment(roleAssignment));
					}
					continue;
				}
			}
			if (LOGGER.isTraceEnabled()) {
				LOGGER.trace("E({}): follow assignment {} in {}",
						evaluationOrder.shortDump(), FocusTypeUtil.dumpAssignment(roleAssignment), targetType);
			}
			ItemDeltaItem<PrismContainerValue<AssignmentType>,PrismContainerDefinition<AssignmentType>> roleAssignmentIdi = new ItemDeltaItem<>();
			roleAssignmentIdi.setItemOld(LensUtil.createAssignmentSingleValueContainerClone(roleAssignment));
			roleAssignmentIdi.recompute();
			String subSourceDescription = targetType+" in "+segment.sourceDescription;
			AssignmentPathSegmentImpl subAssignmentPathSegment = new AssignmentPathSegmentImpl(targetType, subSourceDescription, roleAssignmentIdi, true);
			QName subrelation = getRelation(roleAssignment);

			subAssignmentPathSegment.setEvaluationOrder(evaluationOrder.advance(subrelation));
			subAssignmentPathSegment.setOrderOneObject(orderOneObject);
			if (targetType instanceof AbstractRoleType) {
				subAssignmentPathSegment.setProcessMembership(false);
			} else {
				// We want to process membership in case of deputy and similar user->user assignments
				subAssignmentPathSegment.setProcessMembership(true);
			}
			subAssignmentPathSegment.setPathToSourceValid(isValid);
			assert !ctx.assignmentPath.isEmpty();
			evaluateFromSegment(subAssignmentPathSegment, mode, ctx);
		}
		
		if (evaluationOrder.getSummaryOrder() == 1 && targetType instanceof AbstractRoleType) {
			
			for(AuthorizationType authorizationType: ((AbstractRoleType)targetType).getAuthorization()) {
				Authorization authorization = createAuthorization(authorizationType, targetType.toString());
				ctx.evalAssignment.addAuthorization(authorization);
			}
			if (((AbstractRoleType)targetType).getAdminGuiConfiguration() != null) {
				ctx.evalAssignment.addAdminGuiConfiguration(((AbstractRoleType)targetType).getAdminGuiConfiguration());
			}
			
			PolicyConstraintsType policyConstraints = ((AbstractRoleType)targetType).getPolicyConstraints();
			if (policyConstraints != null) {
				ctx.evalAssignment.addLegacyPolicyConstraints(policyConstraints, ctx.assignmentPath.clone(), targetType);
			}
		}
	}

	private void checkRelationWithTarget(AssignmentPathSegmentImpl segment, FocusType targetType, QName relation)
			throws SchemaException {
		if (targetType instanceof AbstractRoleType) {
			// OK, just go on
		} else if (targetType instanceof UserType) {
			if (!DeputyUtils.isDelegationRelation(relation)) {
				throw new SchemaException("Unsupported relation " + relation + " for assignment of target type " + targetType + " in " + segment.sourceDescription);
			}
		} else {
			throw new SchemaException("Unknown assignment target type " + targetType + " in " + segment.sourceDescription);
		}
	}

	private boolean containsOtherOrgs(AssignmentPath assignmentPath, FocusType thisOrg) {
		for (AssignmentPathSegment segment: assignmentPath.getSegments()) {
			ObjectType segmentTarget = segment.getTarget();
			if (segmentTarget != null) {
				if (segmentTarget instanceof OrgType && !segmentTarget.getOid().equals(thisOrg.getOid())) {
					return true;
				}
			}
		}
		return false;
	}

	private boolean isApplicableToFocusType(QName focusType, AbstractRoleType roleType) throws SchemaException {
		if (focusType == null) {
			return true;
		}
		
		Class focusClass = prismContext.getSchemaRegistry().determineCompileTimeClass(focusType);
		
		if (focusClass == null){
			throw new SchemaException("Could not determine class for " + focusType);
		}

		if (!focusClass.equals(lensContext.getFocusClass())) {
			if (LOGGER.isTraceEnabled()) {
				LOGGER.trace("Skipping evaluation of {} because it is applicable only for {} and not for {}",
						roleType, focusClass, lensContext.getFocusClass());
			}
			return false;
		}
		return true;
	}
	
	private boolean isAllowedByLimitations(AssignmentPathSegment assignmentPathSegment, AssignmentType roleInducement) {
		AssignmentSelectorType limitation = assignmentPathSegment.getAssignment().getLimitTargetContent();
		if (limitation == null) {
			return true;
		}
		return FocusTypeUtil.selectorMatches(limitation, roleInducement);
	}

	private QName getTargetType(AssignmentPathSegment assignmentPathSegment){
		return assignmentPathSegment.getTarget().asPrismObject().getDefinition().getName();
	}

	private Authorization createAuthorization(AuthorizationType authorizationType, String sourceDesc) {
		Authorization authorization = new Authorization(authorizationType);
		authorization.setSourceDescription(sourceDesc);
		return authorization;
	}

	private void assertSourceNotNull(ObjectType source, EvaluatedAssignment<F> assignment) {
		if (source == null) {
			throw new IllegalArgumentException("Source cannot be null (while evaluating assignment "+assignment+")");
		}
	}
	
	private void assertSourceNotNull(ObjectType source, ItemDeltaItem<PrismContainerValue<AssignmentType>,PrismContainerDefinition<AssignmentType>> assignmentIdi) {
		if (source == null) {
			throw new IllegalArgumentException("Source cannot be null (while evaluating assignment "+assignmentIdi.getAnyItem()+")");
		}
	}

	private AssignmentType getAssignmentType(AssignmentPathSegmentImpl segment, EvaluationContext ctx) {
		return LensUtil.getAssignmentType(segment.getAssignmentIdi(), ctx.evaluateOld);
	}

	private void checkSchema(AssignmentPathSegmentImpl segment, EvaluationContext ctx) throws SchemaException {
		AssignmentType assignmentType = getAssignmentType(segment, ctx);
		PrismContainerValue<AssignmentType> assignmentContainerValue = assignmentType.asPrismContainerValue();
		PrismContainerable<AssignmentType> assignmentContainer = assignmentContainerValue.getParent();
		if (assignmentContainer == null) {
			throw new SchemaException("The assignment "+assignmentType+" does not have a parent in "+segment.sourceDescription);
		}
		if (assignmentContainer.getDefinition() == null) {
			throw new SchemaException("The assignment "+assignmentType+" does not have definition in "+segment.sourceDescription);
		}
		PrismContainer<Containerable> extensionContainer = assignmentContainerValue.findContainer(AssignmentType.F_EXTENSION);
		if (extensionContainer != null) {
			if (extensionContainer.getDefinition() == null) {
				throw new SchemaException("Extension does not have a definition in assignment "+assignmentType+" in "+segment.sourceDescription);
			}
			for (Item<?,?> item: extensionContainer.getValue().getItems()) {
				if (item == null) {
					throw new SchemaException("Null item in extension in assignment "+assignmentType+" in "+segment.sourceDescription);
				}
				if (item.getDefinition() == null) {
					throw new SchemaException("Item "+item+" has no definition in extension in assignment "+assignmentType+" in "+segment.sourceDescription);
				}
			}
		}
	}

	private <O extends ObjectType> void setEvaluatedAssignmentTarget(AssignmentPathSegmentImpl segment,
			@NotNull List<PrismObject<O>> targets, EvaluationContext ctx) {
		assert ctx.evalAssignment.getTarget() == null;
		if (targets.size() > 1) {
			throw new UnsupportedOperationException("Multiple targets for direct focus assignment are not supported: " + segment.getAssignment());
		} else if (!targets.isEmpty()) {
			ctx.evalAssignment.setTarget(targets.get(0));
		}
	}

	public PrismValueDeltaSetTriple<PrismPropertyValue<Boolean>> evaluateCondition(MappingType condition,
			AssignmentType sourceAssignment, ObjectType source, AssignmentPathVariables assignmentPathVariables,
			EvaluationContext ctx) throws ExpressionEvaluationException, ObjectNotFoundException, SchemaException {
		String desc;
		if (sourceAssignment == null) {
			desc = "condition in " + source; 
		} else {
			desc = "condition in assignment in " + source;
		}
		Mapping.Builder<PrismPropertyValue<Boolean>,PrismPropertyDefinition<Boolean>> builder = mappingFactory.createMappingBuilder();
		builder = builder.mappingType(condition)
				.contextDescription(desc)
				.sourceContext(focusOdo)
				.originType(OriginType.ASSIGNMENTS)
				.originObject(source)
				.defaultTargetDefinition(new PrismPropertyDefinitionImpl<>(CONDITION_OUTPUT_NAME, DOMUtil.XSD_BOOLEAN, prismContext))
				.addVariableDefinition(ExpressionConstants.VAR_USER, focusOdo)
				.addVariableDefinition(ExpressionConstants.VAR_FOCUS, focusOdo)
				.addVariableDefinition(ExpressionConstants.VAR_SOURCE, source)
				.rootNode(focusOdo);
        builder = LensUtil.addAssignmentPathVariables(builder, assignmentPathVariables);

		Mapping<PrismPropertyValue<Boolean>, PrismPropertyDefinition<Boolean>> mapping = builder.build();

		mappingEvaluator.evaluateMapping(mapping, lensContext, ctx.task, ctx.result);
		
		return mapping.getOutputTriple();
	}

	@Nullable
	private QName getRelation(AssignmentType assignmentType) {
		return assignmentType.getTargetRef() != null ? assignmentType.getTargetRef().getRelation() : null;
	}

	public static final class Builder<F extends FocusType> {
		private RepositoryService repository;
		private ObjectDeltaObject<F> focusOdo;
		private LensContext<F> lensContext;
		private String channel;
		private ObjectResolver objectResolver;
		private SystemObjectCache systemObjectCache;
		private PrismContext prismContext;
		private MappingFactory mappingFactory;
		private ActivationComputer activationComputer;
		private XMLGregorianCalendar now;
		private boolean loginMode = false;
		private PrismObject<SystemConfigurationType> systemConfiguration;
		private MappingEvaluator mappingEvaluator;

		public Builder() {
		}

		public Builder<F> repository(RepositoryService val) {
			repository = val;
			return this;
		}

		public Builder<F> focusOdo(ObjectDeltaObject<F> val) {
			focusOdo = val;
			return this;
		}

		public Builder<F> lensContext(LensContext<F> val) {
			lensContext = val;
			return this;
		}

		public Builder<F> channel(String val) {
			channel = val;
			return this;
		}

		public Builder<F> objectResolver(ObjectResolver val) {
			objectResolver = val;
			return this;
		}

		public Builder<F> systemObjectCache(SystemObjectCache val) {
			systemObjectCache = val;
			return this;
		}

		public Builder<F> prismContext(PrismContext val) {
			prismContext = val;
			return this;
		}

		public Builder<F> mappingFactory(MappingFactory val) {
			mappingFactory = val;
			return this;
		}

		public Builder<F> activationComputer(ActivationComputer val) {
			activationComputer = val;
			return this;
		}

		public Builder<F> now(XMLGregorianCalendar val) {
			now = val;
			return this;
		}

		public Builder<F> loginMode(boolean val) {
			loginMode = val;
			return this;
		}

		public Builder<F> systemConfiguration(PrismObject<SystemConfigurationType> val) {
			systemConfiguration = val;
			return this;
		}

		public Builder<F> mappingEvaluator(MappingEvaluator val) {
			mappingEvaluator = val;
			return this;
		}

		public AssignmentEvaluator<F> build() {
			return new AssignmentEvaluator<>(this);
		}
	}
}
<|MERGE_RESOLUTION|>--- conflicted
+++ resolved
@@ -1,1007 +1,1002 @@
-/*
- * Copyright (c) 2010-2017 Evolveum
- *
- * Licensed under the Apache License, Version 2.0 (the "License");
- * you may not use this file except in compliance with the License.
- * You may obtain a copy of the License at
- *
- *     http://www.apache.org/licenses/LICENSE-2.0
- *
- * Unless required by applicable law or agreed to in writing, software
- * distributed under the License is distributed on an "AS IS" BASIS,
- * WITHOUT WARRANTIES OR CONDITIONS OF ANY KIND, either express or implied.
- * See the License for the specific language governing permissions and
- * limitations under the License.
- */
-package com.evolveum.midpoint.model.impl.lens;
-
-import java.util.Collections;
-import java.util.List;
-
-import javax.xml.datatype.XMLGregorianCalendar;
-import javax.xml.namespace.QName;
-
-import com.evolveum.midpoint.common.ActivationComputer;
-import com.evolveum.midpoint.model.api.context.AssignmentPath;
-import com.evolveum.midpoint.model.api.context.AssignmentPathSegment;
-import com.evolveum.midpoint.model.api.context.EvaluatedAssignment;
-import com.evolveum.midpoint.model.api.context.EvaluationOrder;
-import com.evolveum.midpoint.model.api.util.DeputyUtils;
-import com.evolveum.midpoint.model.common.SystemObjectCache;
-import com.evolveum.midpoint.model.common.expression.ExpressionUtil;
-import com.evolveum.midpoint.model.common.expression.ExpressionVariables;
-import com.evolveum.midpoint.model.common.expression.ItemDeltaItem;
-import com.evolveum.midpoint.model.common.expression.ObjectDeltaObject;
-import com.evolveum.midpoint.model.common.mapping.Mapping;
-import com.evolveum.midpoint.model.common.mapping.MappingFactory;
-import com.evolveum.midpoint.model.impl.expr.ExpressionEnvironment;
-import com.evolveum.midpoint.model.impl.expr.ModelExpressionThreadLocalHolder;
-import com.evolveum.midpoint.model.impl.lens.projector.MappingEvaluator;
-import com.evolveum.midpoint.model.impl.util.Utils;
-import com.evolveum.midpoint.prism.*;
-import com.evolveum.midpoint.prism.delta.PlusMinusZero;
-import com.evolveum.midpoint.prism.delta.PrismValueDeltaSetTriple;
-import com.evolveum.midpoint.prism.marshaller.QueryConvertor;
-import com.evolveum.midpoint.prism.query.ObjectFilter;
-import com.evolveum.midpoint.prism.query.ObjectQuery;
-import com.evolveum.midpoint.repo.api.RepositoryService;
-import com.evolveum.midpoint.schema.SearchResultList;
-import com.evolveum.midpoint.schema.constants.ExpressionConstants;
-import com.evolveum.midpoint.schema.constants.ObjectTypes;
-import com.evolveum.midpoint.schema.constants.SchemaConstants;
-import com.evolveum.midpoint.schema.result.OperationResult;
-import com.evolveum.midpoint.schema.util.FocusTypeUtil;
-import com.evolveum.midpoint.schema.util.ObjectResolver;
-import com.evolveum.midpoint.schema.util.ObjectTypeUtil;
-import com.evolveum.midpoint.security.api.Authorization;
-import com.evolveum.midpoint.task.api.Task;
-import com.evolveum.midpoint.util.DOMUtil;
-import com.evolveum.midpoint.util.exception.ExpressionEvaluationException;
-import com.evolveum.midpoint.util.exception.ObjectNotFoundException;
-import com.evolveum.midpoint.util.exception.PolicyViolationException;
-import com.evolveum.midpoint.util.exception.SchemaException;
-import com.evolveum.midpoint.util.logging.Trace;
-import com.evolveum.midpoint.util.logging.TraceManager;
-import com.evolveum.midpoint.xml.ns._public.common.common_3.AbstractRoleType;
-import com.evolveum.midpoint.xml.ns._public.common.common_3.AssignmentSelectorType;
-import com.evolveum.midpoint.xml.ns._public.common.common_3.AssignmentType;
-import com.evolveum.midpoint.xml.ns._public.common.common_3.AuthorizationType;
-import com.evolveum.midpoint.xml.ns._public.common.common_3.ConstructionType;
-import com.evolveum.midpoint.xml.ns._public.common.common_3.FocusType;
-import com.evolveum.midpoint.xml.ns._public.common.common_3.MappingType;
-import com.evolveum.midpoint.xml.ns._public.common.common_3.MappingsType;
-import com.evolveum.midpoint.xml.ns._public.common.common_3.ObjectReferenceType;
-import com.evolveum.midpoint.xml.ns._public.common.common_3.ObjectType;
-import com.evolveum.midpoint.xml.ns._public.common.common_3.OrgType;
-import com.evolveum.midpoint.xml.ns._public.common.common_3.PolicyConstraintsType;
-import com.evolveum.midpoint.xml.ns._public.common.common_3.PolicyRuleType;
-import com.evolveum.midpoint.xml.ns._public.common.common_3.SystemConfigurationType;
-import com.evolveum.midpoint.xml.ns._public.common.common_3.UserType;
-import com.evolveum.prism.xml.ns._public.query_3.SearchFilterType;
-import org.jetbrains.annotations.NotNull;
-import org.jetbrains.annotations.Nullable;
-
-/**
- * An engine that creates EvaluatedAssignment from an assignment IDI. It collects induced roles, constructions,
- * authorizations, policy rules, and so on.
- *
- * @author semancik
- */
-public class AssignmentEvaluator<F extends FocusType> {
-	
-	private static final QName CONDITION_OUTPUT_NAME = new QName(SchemaConstants.NS_C, "condition");
-	
-	private static final Trace LOGGER = TraceManager.getTrace(AssignmentEvaluator.class);
-
-	// "Configuration parameters"
-	private final RepositoryService repository;
-	private final ObjectDeltaObject<F> focusOdo;
-	private final LensContext<F> lensContext;
-	private final String channel;
-	private final ObjectResolver objectResolver;
-	private final SystemObjectCache systemObjectCache;
-	private final PrismContext prismContext;
-	private final MappingFactory mappingFactory;
-	private final ActivationComputer activationComputer;
-	private final XMLGregorianCalendar now;
-	private final boolean loginMode;		// restricted mode, evaluating only authorizations and gui config (TODO name)
-	private final PrismObject<SystemConfigurationType> systemConfiguration;
-	private final MappingEvaluator mappingEvaluator;
-
-	private AssignmentEvaluator(Builder<F> builder) {
-		repository = builder.repository;
-		focusOdo = builder.focusOdo;
-		lensContext = builder.lensContext;
-		channel = builder.channel;
-		objectResolver = builder.objectResolver;
-		systemObjectCache = builder.systemObjectCache;
-		prismContext = builder.prismContext;
-		mappingFactory = builder.mappingFactory;
-		activationComputer = builder.activationComputer;
-		now = builder.now;
-		loginMode = builder.loginMode;
-		systemConfiguration = builder.systemConfiguration;
-		mappingEvaluator = builder.mappingEvaluator;
-	}
-
-	public RepositoryService getRepository() {
-		return repository;
-	}
-
-	public ObjectDeltaObject<F> getFocusOdo() {
-		return focusOdo;
-	}
-
-	public LensContext<F> getLensContext() {
-		return lensContext;
-	}
-
-	public String getChannel() {
-		return channel;
-	}
-
-	public ObjectResolver getObjectResolver() {
-		return objectResolver;
-	}
-
-	public SystemObjectCache getSystemObjectCache() {
-		return systemObjectCache;
-	}
-
-	public PrismContext getPrismContext() {
-		return prismContext;
-	}
-
-	public MappingFactory getMappingFactory() {
-		return mappingFactory;
-	}
-
-	public ActivationComputer getActivationComputer() {
-		return activationComputer;
-	}
-
-	public XMLGregorianCalendar getNow() {
-		return now;
-	}
-
-	public boolean isLoginMode() {
-		return loginMode;
-	}
-
-	public PrismObject<SystemConfigurationType> getSystemConfiguration() {
-		return systemConfiguration;
-	}
-
-	public MappingEvaluator getMappingEvaluator() {
-		return mappingEvaluator;
-	}
-
-	// This is to reduce the number of parameters passed between methods in this class.
-	// Moreover, it highlights the fact that identity of objects referenced here is fixed for any invocation of the evaluate() method.
-	// (There is single EvaluationContext instance for any call to evaluate().)
-	private class EvaluationContext {
-		private final EvaluatedAssignmentImpl<F> evalAssignment;
-		private final AssignmentPathImpl assignmentPath;
-		private final boolean evaluateOld;
-		private final Task task;
-		private final OperationResult result;
-		public EvaluationContext(EvaluatedAssignmentImpl<F> evalAssignment,
-				AssignmentPathImpl assignmentPath, boolean evaluateOld, Task task, OperationResult result) {
-			this.evalAssignment = evalAssignment;
-			this.assignmentPath = assignmentPath;
-			this.evaluateOld = evaluateOld;
-			this.task = task;
-			this.result = result;
-		}
-	}
-
-	public EvaluatedAssignmentImpl<F> evaluate(
-			ItemDeltaItem<PrismContainerValue<AssignmentType>,PrismContainerDefinition<AssignmentType>> assignmentIdi,
-			boolean evaluateOld, ObjectType source, String sourceDescription, Task task, OperationResult result)
-			throws SchemaException, ObjectNotFoundException, ExpressionEvaluationException, PolicyViolationException {
-
-		assertSourceNotNull(source, assignmentIdi);
-
-		EvaluationContext ctx = new EvaluationContext(
-				new EvaluatedAssignmentImpl<>(assignmentIdi),
-				new AssignmentPathImpl(),
-				evaluateOld, task, result);
-
-		AssignmentPathSegmentImpl segment = new AssignmentPathSegmentImpl(source, sourceDescription, assignmentIdi, true);
-		segment.setEvaluationOrder(getInitialEvaluationOrder(assignmentIdi, ctx));
-		segment.setValidityOverride(true);
-		segment.setPathToSourceValid(true);
-		segment.setProcessMembership(true);
-
-		evaluateFromSegment(segment, PlusMinusZero.ZERO, ctx);
-
-		LOGGER.trace("Assignment evaluation finished:\n{}", ctx.evalAssignment.debugDumpLazily());
-		return ctx.evalAssignment;
-	}
-	
-	private EvaluationOrder getInitialEvaluationOrder(
-			ItemDeltaItem<PrismContainerValue<AssignmentType>, PrismContainerDefinition<AssignmentType>> assignmentIdi,
-			EvaluationContext ctx) {
-		AssignmentType assignmentType = LensUtil.getAssignmentType(assignmentIdi, ctx.evaluateOld);
-		return EvaluationOrderImpl.ZERO.advance(getRelation(assignmentType));
-	}
-
-	/**
-	 * @param mode
-	 *
-	 * Where to put constructions and target roles/orgs/services (PLUS/MINUS/ZERO/null; null means "nowhere").
-	 *
-	 * This depends on the status of conditions. E.g. if condition evaluates 'false -> true' (i.e. in old
-	 * state the value is false, and in new state the value is true), then the mode is PLUS.
-	 *
-	 * This "triples algebra" is based on the following two methods:
-	 *
-	 * @see ExpressionUtil#computeConditionResultMode(boolean, boolean) - Based on condition values "old+new" determines
-	 * into what set (PLUS/MINUS/ZERO/none) should the result be placed. Irrespective of what is the current mode. So,
-	 * in order to determine "real" place where to put it (i.e. the new mode) the following method is used.
-	 *
-	 * @see PlusMinusZero#compute(PlusMinusZero, PlusMinusZero) - Takes original mode and the mode from recent condition
-	 * and determines the new mode (commutatively):
-	 *
-	 * PLUS + PLUS/ZERO = PLUS
-	 * MINUS + MINUS/ZERO = MINUS
-	 * ZERO + ZERO = ZERO
-	 * PLUS + MINUS = none
-	 *
-	 * This is quite straightforward, although the last rule deserves a note. If we have an assignment that was originally
-	 * disabled and becomes enabled by the current delta (i.e. PLUS), and that assignment contains an inducement that was originally
-	 * enabled and becomes disabled (i.e. MINUS), the result is that the (e.g.) constructions within the inducement were not
-	 * present in the old state (because assignment was disabled) and are not present in the new state (because inducement is disabled).
-	 *
-	 * Note: this parameter could be perhaps renamed to "tripleMode" or "destination" or something like that.
-	 */
-	private void evaluateFromSegment(AssignmentPathSegmentImpl segment, PlusMinusZero mode, EvaluationContext ctx)
-			throws SchemaException, ObjectNotFoundException, ExpressionEvaluationException, PolicyViolationException {
-		LOGGER.trace("Evaluate assignment {} (matching order: {}, mode: {})", ctx.assignmentPath, segment.isMatchingOrder(), mode);
-
-		assertSourceNotNull(segment.source, ctx.evalAssignment);
-		checkSchema(segment, ctx);
-
-		ctx.assignmentPath.add(segment);
-
-		boolean evaluateContent = true;
-		AssignmentType assignmentType = getAssignmentType(segment, ctx);
-		MappingType assignmentCondition = assignmentType.getCondition();
-		if (assignmentCondition != null) {
-			AssignmentPathVariables assignmentPathVariables = LensUtil.computeAssignmentPathVariables(ctx.assignmentPath);
-			PrismValueDeltaSetTriple<PrismPropertyValue<Boolean>> conditionTriple = evaluateCondition(assignmentCondition,
-					assignmentType, segment.source, assignmentPathVariables, ctx);
-			boolean condOld = ExpressionUtil.computeConditionResult(conditionTriple.getNonPositiveValues());
-			boolean condNew = ExpressionUtil.computeConditionResult(conditionTriple.getNonNegativeValues());
-			PlusMinusZero modeFromCondition = ExpressionUtil.computeConditionResultMode(condOld, condNew);
-			if (modeFromCondition == null) { // removed "|| (condMode == PlusMinusZero.ZERO && !condNew)" as it is always false
-				if (LOGGER.isTraceEnabled()) {
-					LOGGER.trace("Skipping evaluation of {} because of condition result ({} -> {}: {})",
-							FocusTypeUtil.dumpAssignment(assignmentType), condOld, condNew, null);
-				}
-				evaluateContent = false;
-			} else {
-				PlusMinusZero origMode = mode;
-				mode = PlusMinusZero.compute(mode, modeFromCondition);
-				LOGGER.trace("Evaluated condition in assignment {} -> {}: {} + {} = {}", condOld, condNew, origMode,
-						modeFromCondition, mode);
-			}
-		}
-
-		boolean isValid = evaluateContent && evaluateSegmentContent(segment, mode, ctx);
-
-		ctx.assignmentPath.removeLast(segment);
-		if (ctx.assignmentPath.isEmpty()) {		// direct assignment
-			ctx.evalAssignment.setValid(isValid);
-		}
-	}
-
-	private <O extends ObjectType> boolean evaluateSegmentContent(AssignmentPathSegmentImpl segment,
-			PlusMinusZero mode, EvaluationContext ctx)
-			throws SchemaException, ExpressionEvaluationException, ObjectNotFoundException, PolicyViolationException {
-
-		assert ctx.assignmentPath.last() == segment;
-
-		final boolean isDirectAssignment = ctx.assignmentPath.size() == 1;
-
-		AssignmentType assignmentType = getAssignmentType(segment, ctx);
-		boolean isAssignmentValid = LensUtil.isAssignmentValid(focusOdo.getNewObject().asObjectable(), assignmentType, now, activationComputer);
-		if (isAssignmentValid || segment.isValidityOverride()) {
-			// Note: validityOverride is currently the same as "isDirectAssignment" - which is very probably OK.
-			// Direct assignments are visited even if they are not valid (i.e. effectively disabled).
-			// It is because we need to collect e.g. assignment policy rules for them.
-			// Also because we could have deltas that disable/enable these assignments.
-			boolean reallyValid = segment.isPathToSourceValid() && isAssignmentValid;
-			if (assignmentType.getConstruction() != null && !loginMode && segment.isMatchingOrder()) {
-				collectConstruction(segment, mode, reallyValid, ctx);
-			}
-			if (assignmentType.getFocusMappings() != null && !loginMode && segment.isMatchingOrder()) {
-				// Here we ignore "reallyValid". It is OK, because reallyValid can be false here only when
-				// evaluating direct assignments; and invalid ones are marked as such via EvaluatedAssignment.isValid.
-				// (This is currently ignored by downstream processing, but that's another story. Will be fixed soon.)
-				// ---
-				// But we also ignore "mode". This is because focus mappings are not categorized into PLUS/MINUS/ZERO sets.
-				// They are simply evaluated as they are: skipped only if both condOld and condNew is false.
-				// This is less sophisticated than constructions, but for the time being it is perhaps OK.
-				// TODO But shouldn't we skip focus mapping with mode==null? And with mode=MINUS?
-				evaluateFocusMappings(segment, ctx);
-			}
-			if (assignmentType.getPolicyRule() != null && !loginMode) {
-				// We can ignore "reallyValid" for the same reason as for focus mappings.
-				// TODO but what if mode is null or MINUS?
-				if (segment.isMatchingOrder()) {
-					collectPolicyRule(true, segment, ctx);
-				}
-				if (segment.isMatchingOrderPlusOne()) {
-					collectPolicyRule(false, segment, ctx);
-				}
-			}
-			if (assignmentType.getTarget() != null || assignmentType.getTargetRef() != null) {
-				List<PrismObject<O>> targets = getTargets(segment, ctx);
-				LOGGER.trace("Targets in {}: {}", segment.source, targets);
-
-				if (isDirectAssignment) {
-					setEvaluatedAssignmentTarget(segment, targets, ctx);
-				}
-
-				QName relation = getRelation(assignmentType);
-				for (PrismObject<O> target : targets) {
-					checkCycle(segment, target, ctx);
-					if (isDelegationToNonDelegableTarget(assignmentType, target, ctx)) {
-						continue;
-					}
-					evaluateSegmentTarget(segment, mode, reallyValid, (FocusType)target.asObjectable(), relation, ctx);
-				}
-			}
-		} else {
-			LOGGER.trace("Skipping evaluation of assignment {} because it is not valid", assignmentType);
-		}
-		return isAssignmentValid;
-	}
-
-	private <O extends ObjectType> boolean isDelegationToNonDelegableTarget(AssignmentType assignmentType, @NotNull PrismObject<O> target,
-			EvaluationContext ctx) {
-		AssignmentPathSegment previousSegment = ctx.assignmentPath.beforeLast(1);
-		if (previousSegment == null || !previousSegment.isDelegation() || !target.canRepresent(AbstractRoleType.class)) {
-			return false;
-		}
-		if (!Boolean.TRUE.equals(((AbstractRoleType)target.asObjectable()).isDelegable())) {
-			if (LOGGER.isTraceEnabled()) {
-				LOGGER.trace("Skipping evaluation of {} because it delegates to a non-delegable target {}",
-						FocusTypeUtil.dumpAssignment(assignmentType), target);
-			}
-			return true;
-		} else {
-			return false;
-		}
-	}
-
-	private <O extends ObjectType> void checkCycle(AssignmentPathSegmentImpl segment, @NotNull PrismObject<O> target,
-			EvaluationContext ctx) throws PolicyViolationException {
-		if (target.getOid().equals(segment.source.getOid())) {
-			throw new PolicyViolationException("The "+segment.source+" refers to itself in assignment/inducement");
-		}
-		LOGGER.trace("Checking for role cycle, comparing segment order {} with path order {}", segment.getEvaluationOrder(), ctx.assignmentPath.getEvaluationOrder());
-		if (ctx.assignmentPath.containsTarget(target.asObjectable()) && segment.getEvaluationOrder().equals(ctx.assignmentPath.getEvaluationOrder())) {
-			LOGGER.debug("Role cycle detected for target {} in {}", ObjectTypeUtil.toShortString(target), ctx.assignmentPath);
-			throw new PolicyViolationException("Attempt to assign "+target+" creates a role cycle");
-		}
-	}
-
-	private void collectConstruction(AssignmentPathSegmentImpl segment, PlusMinusZero mode, boolean isValid, EvaluationContext ctx)
-			throws SchemaException, ExpressionEvaluationException, ObjectNotFoundException {
-		assertSourceNotNull(segment.source, ctx.evalAssignment);
-
-		// TODO why "assignmentTypeNew" when we retrieve old one in some situations?
-		AssignmentType assignmentTypeNew = LensUtil.getAssignmentType(segment.getAssignmentIdi(), ctx.evaluateOld);
-		ConstructionType constructionType = assignmentTypeNew.getConstruction();
-		
-		LOGGER.trace("Preparing construction '{}' in {}", constructionType.getDescription(), segment.source);
-
-		Construction<F> construction = new Construction<>(constructionType, segment.source);
-		// We have to clone here as the path is constantly changing during evaluation
-		construction.setAssignmentPath(ctx.assignmentPath.clone());
-		construction.setFocusOdo(focusOdo);
-		construction.setLensContext(lensContext);
-		construction.setObjectResolver(objectResolver);
-		construction.setPrismContext(prismContext);
-		construction.setMappingFactory(mappingFactory);
-		construction.setMappingEvaluator(mappingEvaluator);
-		construction.setOriginType(OriginType.ASSIGNMENTS);
-		construction.setChannel(channel);
-		construction.setOrderOneObject(segment.getOrderOneObject());
-		construction.setValid(isValid);
-		
-		// Do not evaluate the construction here. We will do it in the second pass. Just prepare everything to be evaluated.
-		switch (mode) {
-			case PLUS:
-				ctx.evalAssignment.addConstructionPlus(construction);
-				break;
-			case ZERO:
-				ctx.evalAssignment.addConstructionZero(construction);
-				break;
-			case MINUS:
-				ctx.evalAssignment.addConstructionMinus(construction);
-				break;
-		}
-	}
-	
-	private void evaluateFocusMappings(AssignmentPathSegmentImpl segment, EvaluationContext ctx)
-			throws SchemaException, ExpressionEvaluationException, ObjectNotFoundException {
-		assertSourceNotNull(segment.source, ctx.evalAssignment);
-
-		// TODO why "assignmentTypeNew" when we consider also old values?
-		AssignmentType assignmentTypeNew = LensUtil.getAssignmentType(segment.getAssignmentIdi(), ctx.evaluateOld);
-		MappingsType mappingsType = assignmentTypeNew.getFocusMappings();
-		
-		LOGGER.trace("Evaluate focus mappings '{}' in {} ({} mappings)",
-				mappingsType.getDescription(), segment.source, mappingsType.getMapping().size());
-		AssignmentPathVariables assignmentPathVariables = LensUtil.computeAssignmentPathVariables(ctx.assignmentPath);
-
-		for (MappingType mappingType: mappingsType.getMapping()) {
-<<<<<<< HEAD
-			Mapping mapping = mappingEvaluator.createFocusMapping(mappingFactory, lensContext, mappingType, source, focusOdo, 
-					assignmentPathVariables, systemConfiguration, now, sourceDescription, task, result);
-=======
-			Mapping mapping = LensUtil.createFocusMapping(mappingFactory, lensContext, mappingType, segment.source, focusOdo,
-					assignmentPathVariables, systemConfiguration, now, segment.sourceDescription, ctx.task, ctx.result);
->>>>>>> 3784c4cd
-			if (mapping == null) {
-				continue;
-			}
-			// TODO: time constratins?
-			mappingEvaluator.evaluateMapping(mapping, lensContext, ctx.task, ctx.result);
-			ctx.evalAssignment.addFocusMapping(mapping);
-		}
-	}
-
-	private void collectPolicyRule(boolean focusRule, AssignmentPathSegmentImpl segment, EvaluationContext ctx)
-			throws SchemaException, ExpressionEvaluationException, ObjectNotFoundException {
-		assertSourceNotNull(segment.source, ctx.evalAssignment);
-		
-		AssignmentType assignmentTypeNew = LensUtil.getAssignmentType(segment.getAssignmentIdi(), ctx.evaluateOld);
-		PolicyRuleType policyRuleType = assignmentTypeNew.getPolicyRule();
-		
-		LOGGER.trace("Collecting {} policy rule '{}' in {}", focusRule ? "focus" : "target", policyRuleType.getName(), segment.source);
-		
-		EvaluatedPolicyRuleImpl policyRule = new EvaluatedPolicyRuleImpl(policyRuleType, ctx.assignmentPath.clone());
-
-		if (focusRule) {
-			ctx.evalAssignment.addFocusPolicyRule(policyRule);
-		} else {
-			ctx.evalAssignment.addTargetPolicyRule(policyRule);
-			if (appliesDirectly(ctx, policyRule)) {
-				ctx.evalAssignment.addThisTargetPolicyRule(policyRule);
-			}
-		}
-	}
-
-	private boolean appliesDirectly(EvaluationContext ctx, EvaluatedPolicyRuleImpl policyRule) {
-		assert !ctx.assignmentPath.isEmpty();
-		if (ctx.assignmentPath.size() == 1) {
-			// the rule is part of the first assignment target object
-			throw new IllegalStateException("Assignment path for " + policyRule + " is of size 1; in " + ctx.evalAssignment);
-		}
-		// TODO think out this again
-		// The basic idea is that if we get the rule by an inducement, it does NOT apply directly to
-		// the assignment in question. But we should elaborate this later.
-		return ctx.assignmentPath.getSegments().get(1).isAssignment();
-	}
-
-	@NotNull
-	private <O extends ObjectType> List<PrismObject<O>> getTargets(AssignmentPathSegmentImpl segment, EvaluationContext ctx) throws SchemaException, ExpressionEvaluationException {
-		AssignmentType assignmentType = getAssignmentType(segment, ctx);
-		if (assignmentType.getTarget() != null) {
-			return Collections.singletonList((PrismObject<O>) assignmentType.getTarget().asPrismObject());
-		} else if (assignmentType.getTargetRef() != null) {
-			try {
-				return resolveTargets(segment, ctx);
-			} catch (ObjectNotFoundException ex) {
-				// Do not throw an exception. We don't have referential integrity. Therefore if a role is deleted then throwing
-				// an exception would prohibit any operations with the users that have the role, including removal of the reference.
-				// The failure is recorded in the result and we will log it. It should be enough.
-				LOGGER.error(ex.getMessage()+" in assignment target reference in "+segment.sourceDescription,ex);
-				// For OrgType references we trigger the reconciliation (see MID-2242)
-				ctx.evalAssignment.setForceRecon(true);
-				return Collections.emptyList();
-			}
-		} else {
-			throw new IllegalStateException("Both target and targetRef are null. We should not be here. Assignment: " + assignmentType);
-		}
-	}
-
-	@NotNull
-	private <O extends ObjectType> List<PrismObject<O>> resolveTargets(AssignmentPathSegmentImpl segment, EvaluationContext ctx)
-			throws SchemaException, ObjectNotFoundException, ExpressionEvaluationException {
-		AssignmentType assignmentType = getAssignmentType(segment, ctx);
-		ObjectReferenceType targetRef = assignmentType.getTargetRef();
-		String oid = targetRef.getOid();
-		
-		// Target is referenced, need to fetch it
-		Class<O> targetClass;
-		if (targetRef.getType() != null) {
-			targetClass = prismContext.getSchemaRegistry().determineCompileTimeClass(targetRef.getType());
-			if (targetClass == null) {
-				throw new SchemaException("Cannot determine type from " + targetRef.getType() + " in target reference in " + assignmentType + " in " + segment.sourceDescription);
-			}
-		} else {
-			throw new SchemaException("Missing type in target reference in " + assignmentType + " in " + segment.sourceDescription);
-		}
-		
-		if (oid == null) {
-			LOGGER.trace("Resolving dynamic target ref");
-			if (targetRef.getFilter() == null){
-				throw new SchemaException("The OID and filter are both null in assignment targetRef in "+segment.source);
-			}
-			return resolveTargetsFromFilter(targetClass, targetRef.getFilter(), segment, ctx);
-		} else {
-			LOGGER.trace("Resolving target {}:{} from repository", targetClass.getSimpleName(), oid);
-			PrismObject<O> target;
-			try {
-				target = repository.getObject(targetClass, oid, null, ctx.result);
-	        } catch (SchemaException e) {
-	        	throw new SchemaException(e.getMessage() + " in " + segment.sourceDescription, e);
-	        }
-			// Not handling object not found exception here. Caller will handle that.
-	        if (target == null) {
-	            throw new IllegalArgumentException("Got null target from repository, oid:"+oid+", class:"+targetClass+" (should not happen, probably a bug) in "+segment.sourceDescription);
-	        }
-	        return Collections.singletonList(target);
-		}
-	}
-
-	@NotNull
-	private <O extends ObjectType> List<PrismObject<O>> resolveTargetsFromFilter(Class<O> targetClass,
-			SearchFilterType filter, AssignmentPathSegmentImpl segment,
-			EvaluationContext ctx) throws SchemaException, ObjectNotFoundException, ExpressionEvaluationException{
-		ModelExpressionThreadLocalHolder.pushExpressionEnvironment(new ExpressionEnvironment<>(lensContext, null, ctx.task, ctx.result));
-		try {
-			PrismObject<SystemConfigurationType> systemConfiguration = systemObjectCache.getSystemConfiguration(ctx.result);
-			ExpressionVariables variables = Utils.getDefaultExpressionVariables(segment.source, null, null, systemConfiguration.asObjectable());
-			variables.addVariableDefinition(ExpressionConstants.VAR_SOURCE, segment.getOrderOneObject());
-			AssignmentPathVariables assignmentPathVariables = LensUtil.computeAssignmentPathVariables(ctx.assignmentPath);
-			if (assignmentPathVariables != null) {
-				Utils.addAssignmentPathVariables(assignmentPathVariables, variables);
-			}
-	
-			ObjectFilter origFilter = QueryConvertor.parseFilter(filter, targetClass, prismContext);
-			ObjectFilter evaluatedFilter = ExpressionUtil.evaluateFilterExpressions(origFilter, variables, getMappingFactory().getExpressionFactory(), prismContext, " evaluating resource filter expression ", ctx.task, ctx.result);
-			if (evaluatedFilter == null){
-				throw new SchemaException("The OID is null and filter could not be evaluated in assignment targetRef in "+segment.source);
-			}
-
-	        SearchResultList<PrismObject<O>> targets = repository.searchObjects(targetClass, ObjectQuery.createObjectQuery(evaluatedFilter), null, ctx.result);
-	        if (targets.isEmpty()) {
-	        	throw new IllegalArgumentException("Got null target from repository, filter:"+evaluatedFilter+", class:"+targetClass+" (should not happen, probably a bug) in "+segment.sourceDescription);
-	        }
-	        return targets;
-		} finally {
-			ModelExpressionThreadLocalHolder.popExpressionEnvironment();
-		}
-	}
-		
-	private void evaluateSegmentTarget(AssignmentPathSegmentImpl segment,
-			PlusMinusZero mode, boolean isValid, FocusType targetType, QName relation,
-			EvaluationContext ctx) throws SchemaException, ObjectNotFoundException, ExpressionEvaluationException, PolicyViolationException {
-		assertSourceNotNull(segment.source, ctx.evalAssignment);
-
-		assert ctx.assignmentPath.last() == segment;
-		
-		segment.setTarget(targetType);
-		segment.setRelation(relation);
-		if (LOGGER.isTraceEnabled()) {
-			LOGGER.trace("Evaluating TARGET:\n{}", segment.debugDump(1));
-		}
-
-		checkRelationWithTarget(segment, targetType, relation);
-
-		if (!LensUtil.isFocusValid(targetType, now, activationComputer)) {
-			LOGGER.trace("Skipping evaluation of " + targetType + " because it is not valid");
-			return;
-		}
-		
-		if (targetType instanceof AbstractRoleType) {
-			MappingType roleCondition = ((AbstractRoleType)targetType).getCondition();
-			if (roleCondition != null) {
-	            AssignmentPathVariables assignmentPathVariables = LensUtil.computeAssignmentPathVariables(ctx.assignmentPath);
-				PrismValueDeltaSetTriple<PrismPropertyValue<Boolean>> conditionTriple = evaluateCondition(roleCondition,
-						null, segment.source, assignmentPathVariables, ctx);
-				boolean condOld = ExpressionUtil.computeConditionResult(conditionTriple.getNonPositiveValues());
-				boolean condNew = ExpressionUtil.computeConditionResult(conditionTriple.getNonNegativeValues());
-				PlusMinusZero modeFromCondition = ExpressionUtil.computeConditionResultMode(condOld, condNew);
-				if (modeFromCondition == null) {		// removed "|| (condMode == PlusMinusZero.ZERO && !condNew)" because it's always false
-					LOGGER.trace("Skipping evaluation of {} because of condition result ({} -> {}: null)",
-							targetType, condOld, condNew);
-					return;
-				}
-				PlusMinusZero origMode = mode;
-				mode = PlusMinusZero.compute(mode, modeFromCondition);
-				LOGGER.trace("Evaluated condition in {}: {} -> {}: {} + {} = {}", targetType, condOld, condNew,
-						origMode, modeFromCondition, mode);
-			}
-		}
-		
-		EvaluatedAssignmentTargetImpl evalAssignmentTarget = new EvaluatedAssignmentTargetImpl();
-		evalAssignmentTarget.setTarget(targetType.asPrismObject());
-		evalAssignmentTarget.setEvaluateConstructions(segment.isMatchingOrder());
-		evalAssignmentTarget.setAssignment(segment.getAssignment());
-		evalAssignmentTarget.setDirectlyAssigned(ctx.assignmentPath.size() == 1);
-		evalAssignmentTarget.setAssignmentPath(ctx.assignmentPath.clone());
-		ctx.evalAssignment.addRole(evalAssignmentTarget, mode);
-		
-		if (mode != PlusMinusZero.MINUS && segment.isProcessMembership()) {
-			PrismReferenceValue refVal = new PrismReferenceValue();
-			refVal.setObject(targetType.asPrismObject());
-			refVal.setTargetType(ObjectTypes.getObjectType(targetType.getClass()).getTypeQName());
-			refVal.setRelation(relation);
-			refVal.setTargetName(targetType.getName().toPolyString());
-
-			if (ctx.assignmentPath.getSegments().stream().anyMatch(aps -> DeputyUtils.isDelegationAssignment(aps.getAssignment()))) {
-				LOGGER.trace("Adding target {} to delegationRef", targetType);
-				ctx.evalAssignment.addDelegationRefVal(refVal);
-			} else {
-				if (targetType instanceof AbstractRoleType) {
-					LOGGER.trace("Adding target {} to membershipRef", targetType);
-					ctx.evalAssignment.addMembershipRefVal(refVal);
-				}
-			}
-			
-			if (targetType instanceof OrgType) {
-				LOGGER.trace("Adding target {} to orgRef", targetType);
-				ctx.evalAssignment.addOrgRefVal(refVal);
-			} else {
-				LOGGER.trace("NOT adding target {} to orgRef: {}", targetType, ctx.assignmentPath);
-			}	
-		}
-		
-		if (!DeputyUtils.isMembershipRelation(relation) && !DeputyUtils.isDelegationRelation(relation)) {
-			LOGGER.trace("Cutting evaluation of " + targetType + " because it is neither membership nor delegation relation ({})", relation);
-			return;
-		}
-		
-		EvaluationOrder evaluationOrder = ctx.assignmentPath.getEvaluationOrder();
-		ObjectType orderOneObject;
-		
-		if (evaluationOrder.getSummaryOrder() == 1) {
-			orderOneObject = targetType;
-		} else {
-			AssignmentPathSegment last = ctx.assignmentPath.last();
-			if (last != null && last.getSource() != null) {
-				orderOneObject = last.getSource();
-			} else {
-				orderOneObject = targetType;
-			}
-		}
-
-		if (targetType instanceof AbstractRoleType) {
-			for (AssignmentType roleInducement : ((AbstractRoleType)targetType).getInducement()) {
-				if (!isApplicableToFocusType(roleInducement.getFocusType(), (AbstractRoleType)targetType)) {
-					if (LOGGER.isTraceEnabled()) {
-						LOGGER.trace("Skipping application of inducement {} because the focusType does not match (specified: {}, actual: {})",
-								FocusTypeUtil.dumpAssignment(roleInducement), roleInducement.getFocusType(), targetType.getClass().getSimpleName());
-					}
-					continue;
-				}
-				if (!isAllowedByLimitations(segment, roleInducement)) {
-					if (LOGGER.isTraceEnabled()) {
-						LOGGER.trace("Skipping application of inducement {} because it is limited",
-								FocusTypeUtil.dumpAssignment(roleInducement));
-					}
-					continue;
-				}
-				ItemDeltaItem<PrismContainerValue<AssignmentType>,PrismContainerDefinition<AssignmentType>> roleInducementIdi = new ItemDeltaItem<>();
-				roleInducementIdi.setItemOld(LensUtil.createAssignmentSingleValueContainerClone(roleInducement));
-				roleInducementIdi.recompute();
-				String subSourceDescription = targetType+" in "+segment.sourceDescription;
-				AssignmentPathSegmentImpl subAssignmentPathSegment = new AssignmentPathSegmentImpl(targetType, subSourceDescription, roleInducementIdi, false);
-				subAssignmentPathSegment.setEvaluationOrder(evaluationOrder);
-				subAssignmentPathSegment.setOrderOneObject(orderOneObject);
-				subAssignmentPathSegment.setPathToSourceValid(isValid);
-				subAssignmentPathSegment.setProcessMembership(subAssignmentPathSegment.isMatchingOrder());
-
-				// Originally we executed the following only if isMatchingOrder. However, sometimes we have to look even into
-				// inducements with non-matching order: for example because we need to extract target-related policy rules
-				// (these are stored with order of one less than orders for focus-related policy rules).
-				//
-				// We need to make sure NOT to extract anything other from such inducements. That's why we set e.g.
-				// processMembership attribute to false for these inducements.
-				if (LOGGER.isTraceEnabled()) {
-					LOGGER.trace("E({}): evaluate inducement({}) {} in {}",
-							evaluationOrder.shortDump(), FocusTypeUtil.dumpInducementConstraints(roleInducement),
-							FocusTypeUtil.dumpAssignment(roleInducement), targetType);
-				}
-				assert !ctx.assignmentPath.isEmpty();
-				evaluateFromSegment(subAssignmentPathSegment, mode, ctx);
-			}
-		}
-		
-		for (AssignmentType roleAssignment : targetType.getAssignment()) {
-			if (DeputyUtils.isDelegationRelation(relation)) {
-				// We have to handle assignments as though they were inducements here.
-				if (!isAllowedByLimitations(segment, roleAssignment)) {
-					if (LOGGER.isTraceEnabled()) {
-						LOGGER.trace("Skipping application of delegated assignment {} because it is limited in the delegation",
-								FocusTypeUtil.dumpAssignment(roleAssignment));
-					}
-					continue;
-				}
-			}
-			if (LOGGER.isTraceEnabled()) {
-				LOGGER.trace("E({}): follow assignment {} in {}",
-						evaluationOrder.shortDump(), FocusTypeUtil.dumpAssignment(roleAssignment), targetType);
-			}
-			ItemDeltaItem<PrismContainerValue<AssignmentType>,PrismContainerDefinition<AssignmentType>> roleAssignmentIdi = new ItemDeltaItem<>();
-			roleAssignmentIdi.setItemOld(LensUtil.createAssignmentSingleValueContainerClone(roleAssignment));
-			roleAssignmentIdi.recompute();
-			String subSourceDescription = targetType+" in "+segment.sourceDescription;
-			AssignmentPathSegmentImpl subAssignmentPathSegment = new AssignmentPathSegmentImpl(targetType, subSourceDescription, roleAssignmentIdi, true);
-			QName subrelation = getRelation(roleAssignment);
-
-			subAssignmentPathSegment.setEvaluationOrder(evaluationOrder.advance(subrelation));
-			subAssignmentPathSegment.setOrderOneObject(orderOneObject);
-			if (targetType instanceof AbstractRoleType) {
-				subAssignmentPathSegment.setProcessMembership(false);
-			} else {
-				// We want to process membership in case of deputy and similar user->user assignments
-				subAssignmentPathSegment.setProcessMembership(true);
-			}
-			subAssignmentPathSegment.setPathToSourceValid(isValid);
-			assert !ctx.assignmentPath.isEmpty();
-			evaluateFromSegment(subAssignmentPathSegment, mode, ctx);
-		}
-		
-		if (evaluationOrder.getSummaryOrder() == 1 && targetType instanceof AbstractRoleType) {
-			
-			for(AuthorizationType authorizationType: ((AbstractRoleType)targetType).getAuthorization()) {
-				Authorization authorization = createAuthorization(authorizationType, targetType.toString());
-				ctx.evalAssignment.addAuthorization(authorization);
-			}
-			if (((AbstractRoleType)targetType).getAdminGuiConfiguration() != null) {
-				ctx.evalAssignment.addAdminGuiConfiguration(((AbstractRoleType)targetType).getAdminGuiConfiguration());
-			}
-			
-			PolicyConstraintsType policyConstraints = ((AbstractRoleType)targetType).getPolicyConstraints();
-			if (policyConstraints != null) {
-				ctx.evalAssignment.addLegacyPolicyConstraints(policyConstraints, ctx.assignmentPath.clone(), targetType);
-			}
-		}
-	}
-
-	private void checkRelationWithTarget(AssignmentPathSegmentImpl segment, FocusType targetType, QName relation)
-			throws SchemaException {
-		if (targetType instanceof AbstractRoleType) {
-			// OK, just go on
-		} else if (targetType instanceof UserType) {
-			if (!DeputyUtils.isDelegationRelation(relation)) {
-				throw new SchemaException("Unsupported relation " + relation + " for assignment of target type " + targetType + " in " + segment.sourceDescription);
-			}
-		} else {
-			throw new SchemaException("Unknown assignment target type " + targetType + " in " + segment.sourceDescription);
-		}
-	}
-
-	private boolean containsOtherOrgs(AssignmentPath assignmentPath, FocusType thisOrg) {
-		for (AssignmentPathSegment segment: assignmentPath.getSegments()) {
-			ObjectType segmentTarget = segment.getTarget();
-			if (segmentTarget != null) {
-				if (segmentTarget instanceof OrgType && !segmentTarget.getOid().equals(thisOrg.getOid())) {
-					return true;
-				}
-			}
-		}
-		return false;
-	}
-
-	private boolean isApplicableToFocusType(QName focusType, AbstractRoleType roleType) throws SchemaException {
-		if (focusType == null) {
-			return true;
-		}
-		
-		Class focusClass = prismContext.getSchemaRegistry().determineCompileTimeClass(focusType);
-		
-		if (focusClass == null){
-			throw new SchemaException("Could not determine class for " + focusType);
-		}
-
-		if (!focusClass.equals(lensContext.getFocusClass())) {
-			if (LOGGER.isTraceEnabled()) {
-				LOGGER.trace("Skipping evaluation of {} because it is applicable only for {} and not for {}",
-						roleType, focusClass, lensContext.getFocusClass());
-			}
-			return false;
-		}
-		return true;
-	}
-	
-	private boolean isAllowedByLimitations(AssignmentPathSegment assignmentPathSegment, AssignmentType roleInducement) {
-		AssignmentSelectorType limitation = assignmentPathSegment.getAssignment().getLimitTargetContent();
-		if (limitation == null) {
-			return true;
-		}
-		return FocusTypeUtil.selectorMatches(limitation, roleInducement);
-	}
-
-	private QName getTargetType(AssignmentPathSegment assignmentPathSegment){
-		return assignmentPathSegment.getTarget().asPrismObject().getDefinition().getName();
-	}
-
-	private Authorization createAuthorization(AuthorizationType authorizationType, String sourceDesc) {
-		Authorization authorization = new Authorization(authorizationType);
-		authorization.setSourceDescription(sourceDesc);
-		return authorization;
-	}
-
-	private void assertSourceNotNull(ObjectType source, EvaluatedAssignment<F> assignment) {
-		if (source == null) {
-			throw new IllegalArgumentException("Source cannot be null (while evaluating assignment "+assignment+")");
-		}
-	}
-	
-	private void assertSourceNotNull(ObjectType source, ItemDeltaItem<PrismContainerValue<AssignmentType>,PrismContainerDefinition<AssignmentType>> assignmentIdi) {
-		if (source == null) {
-			throw new IllegalArgumentException("Source cannot be null (while evaluating assignment "+assignmentIdi.getAnyItem()+")");
-		}
-	}
-
-	private AssignmentType getAssignmentType(AssignmentPathSegmentImpl segment, EvaluationContext ctx) {
-		return LensUtil.getAssignmentType(segment.getAssignmentIdi(), ctx.evaluateOld);
-	}
-
-	private void checkSchema(AssignmentPathSegmentImpl segment, EvaluationContext ctx) throws SchemaException {
-		AssignmentType assignmentType = getAssignmentType(segment, ctx);
-		PrismContainerValue<AssignmentType> assignmentContainerValue = assignmentType.asPrismContainerValue();
-		PrismContainerable<AssignmentType> assignmentContainer = assignmentContainerValue.getParent();
-		if (assignmentContainer == null) {
-			throw new SchemaException("The assignment "+assignmentType+" does not have a parent in "+segment.sourceDescription);
-		}
-		if (assignmentContainer.getDefinition() == null) {
-			throw new SchemaException("The assignment "+assignmentType+" does not have definition in "+segment.sourceDescription);
-		}
-		PrismContainer<Containerable> extensionContainer = assignmentContainerValue.findContainer(AssignmentType.F_EXTENSION);
-		if (extensionContainer != null) {
-			if (extensionContainer.getDefinition() == null) {
-				throw new SchemaException("Extension does not have a definition in assignment "+assignmentType+" in "+segment.sourceDescription);
-			}
-			for (Item<?,?> item: extensionContainer.getValue().getItems()) {
-				if (item == null) {
-					throw new SchemaException("Null item in extension in assignment "+assignmentType+" in "+segment.sourceDescription);
-				}
-				if (item.getDefinition() == null) {
-					throw new SchemaException("Item "+item+" has no definition in extension in assignment "+assignmentType+" in "+segment.sourceDescription);
-				}
-			}
-		}
-	}
-
-	private <O extends ObjectType> void setEvaluatedAssignmentTarget(AssignmentPathSegmentImpl segment,
-			@NotNull List<PrismObject<O>> targets, EvaluationContext ctx) {
-		assert ctx.evalAssignment.getTarget() == null;
-		if (targets.size() > 1) {
-			throw new UnsupportedOperationException("Multiple targets for direct focus assignment are not supported: " + segment.getAssignment());
-		} else if (!targets.isEmpty()) {
-			ctx.evalAssignment.setTarget(targets.get(0));
-		}
-	}
-
-	public PrismValueDeltaSetTriple<PrismPropertyValue<Boolean>> evaluateCondition(MappingType condition,
-			AssignmentType sourceAssignment, ObjectType source, AssignmentPathVariables assignmentPathVariables,
-			EvaluationContext ctx) throws ExpressionEvaluationException, ObjectNotFoundException, SchemaException {
-		String desc;
-		if (sourceAssignment == null) {
-			desc = "condition in " + source; 
-		} else {
-			desc = "condition in assignment in " + source;
-		}
-		Mapping.Builder<PrismPropertyValue<Boolean>,PrismPropertyDefinition<Boolean>> builder = mappingFactory.createMappingBuilder();
-		builder = builder.mappingType(condition)
-				.contextDescription(desc)
-				.sourceContext(focusOdo)
-				.originType(OriginType.ASSIGNMENTS)
-				.originObject(source)
-				.defaultTargetDefinition(new PrismPropertyDefinitionImpl<>(CONDITION_OUTPUT_NAME, DOMUtil.XSD_BOOLEAN, prismContext))
-				.addVariableDefinition(ExpressionConstants.VAR_USER, focusOdo)
-				.addVariableDefinition(ExpressionConstants.VAR_FOCUS, focusOdo)
-				.addVariableDefinition(ExpressionConstants.VAR_SOURCE, source)
-				.rootNode(focusOdo);
-        builder = LensUtil.addAssignmentPathVariables(builder, assignmentPathVariables);
-
-		Mapping<PrismPropertyValue<Boolean>, PrismPropertyDefinition<Boolean>> mapping = builder.build();
-
-		mappingEvaluator.evaluateMapping(mapping, lensContext, ctx.task, ctx.result);
-		
-		return mapping.getOutputTriple();
-	}
-
-	@Nullable
-	private QName getRelation(AssignmentType assignmentType) {
-		return assignmentType.getTargetRef() != null ? assignmentType.getTargetRef().getRelation() : null;
-	}
-
-	public static final class Builder<F extends FocusType> {
-		private RepositoryService repository;
-		private ObjectDeltaObject<F> focusOdo;
-		private LensContext<F> lensContext;
-		private String channel;
-		private ObjectResolver objectResolver;
-		private SystemObjectCache systemObjectCache;
-		private PrismContext prismContext;
-		private MappingFactory mappingFactory;
-		private ActivationComputer activationComputer;
-		private XMLGregorianCalendar now;
-		private boolean loginMode = false;
-		private PrismObject<SystemConfigurationType> systemConfiguration;
-		private MappingEvaluator mappingEvaluator;
-
-		public Builder() {
-		}
-
-		public Builder<F> repository(RepositoryService val) {
-			repository = val;
-			return this;
-		}
-
-		public Builder<F> focusOdo(ObjectDeltaObject<F> val) {
-			focusOdo = val;
-			return this;
-		}
-
-		public Builder<F> lensContext(LensContext<F> val) {
-			lensContext = val;
-			return this;
-		}
-
-		public Builder<F> channel(String val) {
-			channel = val;
-			return this;
-		}
-
-		public Builder<F> objectResolver(ObjectResolver val) {
-			objectResolver = val;
-			return this;
-		}
-
-		public Builder<F> systemObjectCache(SystemObjectCache val) {
-			systemObjectCache = val;
-			return this;
-		}
-
-		public Builder<F> prismContext(PrismContext val) {
-			prismContext = val;
-			return this;
-		}
-
-		public Builder<F> mappingFactory(MappingFactory val) {
-			mappingFactory = val;
-			return this;
-		}
-
-		public Builder<F> activationComputer(ActivationComputer val) {
-			activationComputer = val;
-			return this;
-		}
-
-		public Builder<F> now(XMLGregorianCalendar val) {
-			now = val;
-			return this;
-		}
-
-		public Builder<F> loginMode(boolean val) {
-			loginMode = val;
-			return this;
-		}
-
-		public Builder<F> systemConfiguration(PrismObject<SystemConfigurationType> val) {
-			systemConfiguration = val;
-			return this;
-		}
-
-		public Builder<F> mappingEvaluator(MappingEvaluator val) {
-			mappingEvaluator = val;
-			return this;
-		}
-
-		public AssignmentEvaluator<F> build() {
-			return new AssignmentEvaluator<>(this);
-		}
-	}
-}
+/*
+ * Copyright (c) 2010-2017 Evolveum
+ *
+ * Licensed under the Apache License, Version 2.0 (the "License");
+ * you may not use this file except in compliance with the License.
+ * You may obtain a copy of the License at
+ *
+ *     http://www.apache.org/licenses/LICENSE-2.0
+ *
+ * Unless required by applicable law or agreed to in writing, software
+ * distributed under the License is distributed on an "AS IS" BASIS,
+ * WITHOUT WARRANTIES OR CONDITIONS OF ANY KIND, either express or implied.
+ * See the License for the specific language governing permissions and
+ * limitations under the License.
+ */
+package com.evolveum.midpoint.model.impl.lens;
+
+import java.util.Collections;
+import java.util.List;
+
+import javax.xml.datatype.XMLGregorianCalendar;
+import javax.xml.namespace.QName;
+
+import com.evolveum.midpoint.common.ActivationComputer;
+import com.evolveum.midpoint.model.api.context.AssignmentPath;
+import com.evolveum.midpoint.model.api.context.AssignmentPathSegment;
+import com.evolveum.midpoint.model.api.context.EvaluatedAssignment;
+import com.evolveum.midpoint.model.api.context.EvaluationOrder;
+import com.evolveum.midpoint.model.api.util.DeputyUtils;
+import com.evolveum.midpoint.model.common.SystemObjectCache;
+import com.evolveum.midpoint.model.common.expression.ExpressionUtil;
+import com.evolveum.midpoint.model.common.expression.ExpressionVariables;
+import com.evolveum.midpoint.model.common.expression.ItemDeltaItem;
+import com.evolveum.midpoint.model.common.expression.ObjectDeltaObject;
+import com.evolveum.midpoint.model.common.mapping.Mapping;
+import com.evolveum.midpoint.model.common.mapping.MappingFactory;
+import com.evolveum.midpoint.model.impl.expr.ExpressionEnvironment;
+import com.evolveum.midpoint.model.impl.expr.ModelExpressionThreadLocalHolder;
+import com.evolveum.midpoint.model.impl.lens.projector.MappingEvaluator;
+import com.evolveum.midpoint.model.impl.util.Utils;
+import com.evolveum.midpoint.prism.*;
+import com.evolveum.midpoint.prism.delta.PlusMinusZero;
+import com.evolveum.midpoint.prism.delta.PrismValueDeltaSetTriple;
+import com.evolveum.midpoint.prism.marshaller.QueryConvertor;
+import com.evolveum.midpoint.prism.query.ObjectFilter;
+import com.evolveum.midpoint.prism.query.ObjectQuery;
+import com.evolveum.midpoint.repo.api.RepositoryService;
+import com.evolveum.midpoint.schema.SearchResultList;
+import com.evolveum.midpoint.schema.constants.ExpressionConstants;
+import com.evolveum.midpoint.schema.constants.ObjectTypes;
+import com.evolveum.midpoint.schema.constants.SchemaConstants;
+import com.evolveum.midpoint.schema.result.OperationResult;
+import com.evolveum.midpoint.schema.util.FocusTypeUtil;
+import com.evolveum.midpoint.schema.util.ObjectResolver;
+import com.evolveum.midpoint.schema.util.ObjectTypeUtil;
+import com.evolveum.midpoint.security.api.Authorization;
+import com.evolveum.midpoint.task.api.Task;
+import com.evolveum.midpoint.util.DOMUtil;
+import com.evolveum.midpoint.util.exception.ExpressionEvaluationException;
+import com.evolveum.midpoint.util.exception.ObjectNotFoundException;
+import com.evolveum.midpoint.util.exception.PolicyViolationException;
+import com.evolveum.midpoint.util.exception.SchemaException;
+import com.evolveum.midpoint.util.logging.Trace;
+import com.evolveum.midpoint.util.logging.TraceManager;
+import com.evolveum.midpoint.xml.ns._public.common.common_3.AbstractRoleType;
+import com.evolveum.midpoint.xml.ns._public.common.common_3.AssignmentSelectorType;
+import com.evolveum.midpoint.xml.ns._public.common.common_3.AssignmentType;
+import com.evolveum.midpoint.xml.ns._public.common.common_3.AuthorizationType;
+import com.evolveum.midpoint.xml.ns._public.common.common_3.ConstructionType;
+import com.evolveum.midpoint.xml.ns._public.common.common_3.FocusType;
+import com.evolveum.midpoint.xml.ns._public.common.common_3.MappingType;
+import com.evolveum.midpoint.xml.ns._public.common.common_3.MappingsType;
+import com.evolveum.midpoint.xml.ns._public.common.common_3.ObjectReferenceType;
+import com.evolveum.midpoint.xml.ns._public.common.common_3.ObjectType;
+import com.evolveum.midpoint.xml.ns._public.common.common_3.OrgType;
+import com.evolveum.midpoint.xml.ns._public.common.common_3.PolicyConstraintsType;
+import com.evolveum.midpoint.xml.ns._public.common.common_3.PolicyRuleType;
+import com.evolveum.midpoint.xml.ns._public.common.common_3.SystemConfigurationType;
+import com.evolveum.midpoint.xml.ns._public.common.common_3.UserType;
+import com.evolveum.prism.xml.ns._public.query_3.SearchFilterType;
+import org.jetbrains.annotations.NotNull;
+import org.jetbrains.annotations.Nullable;
+
+/**
+ * An engine that creates EvaluatedAssignment from an assignment IDI. It collects induced roles, constructions,
+ * authorizations, policy rules, and so on.
+ *
+ * @author semancik
+ */
+public class AssignmentEvaluator<F extends FocusType> {
+	
+	private static final QName CONDITION_OUTPUT_NAME = new QName(SchemaConstants.NS_C, "condition");
+	
+	private static final Trace LOGGER = TraceManager.getTrace(AssignmentEvaluator.class);
+
+	// "Configuration parameters"
+	private final RepositoryService repository;
+	private final ObjectDeltaObject<F> focusOdo;
+	private final LensContext<F> lensContext;
+	private final String channel;
+	private final ObjectResolver objectResolver;
+	private final SystemObjectCache systemObjectCache;
+	private final PrismContext prismContext;
+	private final MappingFactory mappingFactory;
+	private final ActivationComputer activationComputer;
+	private final XMLGregorianCalendar now;
+	private final boolean loginMode;		// restricted mode, evaluating only authorizations and gui config (TODO name)
+	private final PrismObject<SystemConfigurationType> systemConfiguration;
+	private final MappingEvaluator mappingEvaluator;
+
+	private AssignmentEvaluator(Builder<F> builder) {
+		repository = builder.repository;
+		focusOdo = builder.focusOdo;
+		lensContext = builder.lensContext;
+		channel = builder.channel;
+		objectResolver = builder.objectResolver;
+		systemObjectCache = builder.systemObjectCache;
+		prismContext = builder.prismContext;
+		mappingFactory = builder.mappingFactory;
+		activationComputer = builder.activationComputer;
+		now = builder.now;
+		loginMode = builder.loginMode;
+		systemConfiguration = builder.systemConfiguration;
+		mappingEvaluator = builder.mappingEvaluator;
+	}
+
+	public RepositoryService getRepository() {
+		return repository;
+	}
+
+	public ObjectDeltaObject<F> getFocusOdo() {
+		return focusOdo;
+	}
+
+	public LensContext<F> getLensContext() {
+		return lensContext;
+	}
+
+	public String getChannel() {
+		return channel;
+	}
+
+	public ObjectResolver getObjectResolver() {
+		return objectResolver;
+	}
+
+	public SystemObjectCache getSystemObjectCache() {
+		return systemObjectCache;
+	}
+
+	public PrismContext getPrismContext() {
+		return prismContext;
+	}
+
+	public MappingFactory getMappingFactory() {
+		return mappingFactory;
+	}
+
+	public ActivationComputer getActivationComputer() {
+		return activationComputer;
+	}
+
+	public XMLGregorianCalendar getNow() {
+		return now;
+	}
+
+	public boolean isLoginMode() {
+		return loginMode;
+	}
+
+	public PrismObject<SystemConfigurationType> getSystemConfiguration() {
+		return systemConfiguration;
+	}
+
+	public MappingEvaluator getMappingEvaluator() {
+		return mappingEvaluator;
+	}
+
+	// This is to reduce the number of parameters passed between methods in this class.
+	// Moreover, it highlights the fact that identity of objects referenced here is fixed for any invocation of the evaluate() method.
+	// (There is single EvaluationContext instance for any call to evaluate().)
+	private class EvaluationContext {
+		private final EvaluatedAssignmentImpl<F> evalAssignment;
+		private final AssignmentPathImpl assignmentPath;
+		private final boolean evaluateOld;
+		private final Task task;
+		private final OperationResult result;
+		public EvaluationContext(EvaluatedAssignmentImpl<F> evalAssignment,
+				AssignmentPathImpl assignmentPath, boolean evaluateOld, Task task, OperationResult result) {
+			this.evalAssignment = evalAssignment;
+			this.assignmentPath = assignmentPath;
+			this.evaluateOld = evaluateOld;
+			this.task = task;
+			this.result = result;
+		}
+	}
+
+	public EvaluatedAssignmentImpl<F> evaluate(
+			ItemDeltaItem<PrismContainerValue<AssignmentType>,PrismContainerDefinition<AssignmentType>> assignmentIdi,
+			boolean evaluateOld, ObjectType source, String sourceDescription, Task task, OperationResult result)
+			throws SchemaException, ObjectNotFoundException, ExpressionEvaluationException, PolicyViolationException {
+
+		assertSourceNotNull(source, assignmentIdi);
+
+		EvaluationContext ctx = new EvaluationContext(
+				new EvaluatedAssignmentImpl<>(assignmentIdi),
+				new AssignmentPathImpl(),
+				evaluateOld, task, result);
+
+		AssignmentPathSegmentImpl segment = new AssignmentPathSegmentImpl(source, sourceDescription, assignmentIdi, true);
+		segment.setEvaluationOrder(getInitialEvaluationOrder(assignmentIdi, ctx));
+		segment.setValidityOverride(true);
+		segment.setPathToSourceValid(true);
+		segment.setProcessMembership(true);
+
+		evaluateFromSegment(segment, PlusMinusZero.ZERO, ctx);
+
+		LOGGER.trace("Assignment evaluation finished:\n{}", ctx.evalAssignment.debugDumpLazily());
+		return ctx.evalAssignment;
+	}
+	
+	private EvaluationOrder getInitialEvaluationOrder(
+			ItemDeltaItem<PrismContainerValue<AssignmentType>, PrismContainerDefinition<AssignmentType>> assignmentIdi,
+			EvaluationContext ctx) {
+		AssignmentType assignmentType = LensUtil.getAssignmentType(assignmentIdi, ctx.evaluateOld);
+		return EvaluationOrderImpl.ZERO.advance(getRelation(assignmentType));
+	}
+
+	/**
+	 * @param mode
+	 *
+	 * Where to put constructions and target roles/orgs/services (PLUS/MINUS/ZERO/null; null means "nowhere").
+	 *
+	 * This depends on the status of conditions. E.g. if condition evaluates 'false -> true' (i.e. in old
+	 * state the value is false, and in new state the value is true), then the mode is PLUS.
+	 *
+	 * This "triples algebra" is based on the following two methods:
+	 *
+	 * @see ExpressionUtil#computeConditionResultMode(boolean, boolean) - Based on condition values "old+new" determines
+	 * into what set (PLUS/MINUS/ZERO/none) should the result be placed. Irrespective of what is the current mode. So,
+	 * in order to determine "real" place where to put it (i.e. the new mode) the following method is used.
+	 *
+	 * @see PlusMinusZero#compute(PlusMinusZero, PlusMinusZero) - Takes original mode and the mode from recent condition
+	 * and determines the new mode (commutatively):
+	 *
+	 * PLUS + PLUS/ZERO = PLUS
+	 * MINUS + MINUS/ZERO = MINUS
+	 * ZERO + ZERO = ZERO
+	 * PLUS + MINUS = none
+	 *
+	 * This is quite straightforward, although the last rule deserves a note. If we have an assignment that was originally
+	 * disabled and becomes enabled by the current delta (i.e. PLUS), and that assignment contains an inducement that was originally
+	 * enabled and becomes disabled (i.e. MINUS), the result is that the (e.g.) constructions within the inducement were not
+	 * present in the old state (because assignment was disabled) and are not present in the new state (because inducement is disabled).
+	 *
+	 * Note: this parameter could be perhaps renamed to "tripleMode" or "destination" or something like that.
+	 */
+	private void evaluateFromSegment(AssignmentPathSegmentImpl segment, PlusMinusZero mode, EvaluationContext ctx)
+			throws SchemaException, ObjectNotFoundException, ExpressionEvaluationException, PolicyViolationException {
+		LOGGER.trace("Evaluate assignment {} (matching order: {}, mode: {})", ctx.assignmentPath, segment.isMatchingOrder(), mode);
+
+		assertSourceNotNull(segment.source, ctx.evalAssignment);
+		checkSchema(segment, ctx);
+
+		ctx.assignmentPath.add(segment);
+
+		boolean evaluateContent = true;
+		AssignmentType assignmentType = getAssignmentType(segment, ctx);
+		MappingType assignmentCondition = assignmentType.getCondition();
+		if (assignmentCondition != null) {
+			AssignmentPathVariables assignmentPathVariables = LensUtil.computeAssignmentPathVariables(ctx.assignmentPath);
+			PrismValueDeltaSetTriple<PrismPropertyValue<Boolean>> conditionTriple = evaluateCondition(assignmentCondition,
+					assignmentType, segment.source, assignmentPathVariables, ctx);
+			boolean condOld = ExpressionUtil.computeConditionResult(conditionTriple.getNonPositiveValues());
+			boolean condNew = ExpressionUtil.computeConditionResult(conditionTriple.getNonNegativeValues());
+			PlusMinusZero modeFromCondition = ExpressionUtil.computeConditionResultMode(condOld, condNew);
+			if (modeFromCondition == null) { // removed "|| (condMode == PlusMinusZero.ZERO && !condNew)" as it is always false
+				if (LOGGER.isTraceEnabled()) {
+					LOGGER.trace("Skipping evaluation of {} because of condition result ({} -> {}: {})",
+							FocusTypeUtil.dumpAssignment(assignmentType), condOld, condNew, null);
+				}
+				evaluateContent = false;
+			} else {
+				PlusMinusZero origMode = mode;
+				mode = PlusMinusZero.compute(mode, modeFromCondition);
+				LOGGER.trace("Evaluated condition in assignment {} -> {}: {} + {} = {}", condOld, condNew, origMode,
+						modeFromCondition, mode);
+			}
+		}
+
+		boolean isValid = evaluateContent && evaluateSegmentContent(segment, mode, ctx);
+
+		ctx.assignmentPath.removeLast(segment);
+		if (ctx.assignmentPath.isEmpty()) {		// direct assignment
+			ctx.evalAssignment.setValid(isValid);
+		}
+	}
+
+	private <O extends ObjectType> boolean evaluateSegmentContent(AssignmentPathSegmentImpl segment,
+			PlusMinusZero mode, EvaluationContext ctx)
+			throws SchemaException, ExpressionEvaluationException, ObjectNotFoundException, PolicyViolationException {
+
+		assert ctx.assignmentPath.last() == segment;
+
+		final boolean isDirectAssignment = ctx.assignmentPath.size() == 1;
+
+		AssignmentType assignmentType = getAssignmentType(segment, ctx);
+		boolean isAssignmentValid = LensUtil.isAssignmentValid(focusOdo.getNewObject().asObjectable(), assignmentType, now, activationComputer);
+		if (isAssignmentValid || segment.isValidityOverride()) {
+			// Note: validityOverride is currently the same as "isDirectAssignment" - which is very probably OK.
+			// Direct assignments are visited even if they are not valid (i.e. effectively disabled).
+			// It is because we need to collect e.g. assignment policy rules for them.
+			// Also because we could have deltas that disable/enable these assignments.
+			boolean reallyValid = segment.isPathToSourceValid() && isAssignmentValid;
+			if (assignmentType.getConstruction() != null && !loginMode && segment.isMatchingOrder()) {
+				collectConstruction(segment, mode, reallyValid, ctx);
+			}
+			if (assignmentType.getFocusMappings() != null && !loginMode && segment.isMatchingOrder()) {
+				// Here we ignore "reallyValid". It is OK, because reallyValid can be false here only when
+				// evaluating direct assignments; and invalid ones are marked as such via EvaluatedAssignment.isValid.
+				// (This is currently ignored by downstream processing, but that's another story. Will be fixed soon.)
+				// ---
+				// But we also ignore "mode". This is because focus mappings are not categorized into PLUS/MINUS/ZERO sets.
+				// They are simply evaluated as they are: skipped only if both condOld and condNew is false.
+				// This is less sophisticated than constructions, but for the time being it is perhaps OK.
+				// TODO But shouldn't we skip focus mapping with mode==null? And with mode=MINUS?
+				evaluateFocusMappings(segment, ctx);
+			}
+			if (assignmentType.getPolicyRule() != null && !loginMode) {
+				// We can ignore "reallyValid" for the same reason as for focus mappings.
+				// TODO but what if mode is null or MINUS?
+				if (segment.isMatchingOrder()) {
+					collectPolicyRule(true, segment, ctx);
+				}
+				if (segment.isMatchingOrderPlusOne()) {
+					collectPolicyRule(false, segment, ctx);
+				}
+			}
+			if (assignmentType.getTarget() != null || assignmentType.getTargetRef() != null) {
+				List<PrismObject<O>> targets = getTargets(segment, ctx);
+				LOGGER.trace("Targets in {}: {}", segment.source, targets);
+
+				if (isDirectAssignment) {
+					setEvaluatedAssignmentTarget(segment, targets, ctx);
+				}
+
+				QName relation = getRelation(assignmentType);
+				for (PrismObject<O> target : targets) {
+					checkCycle(segment, target, ctx);
+					if (isDelegationToNonDelegableTarget(assignmentType, target, ctx)) {
+						continue;
+					}
+					evaluateSegmentTarget(segment, mode, reallyValid, (FocusType)target.asObjectable(), relation, ctx);
+				}
+			}
+		} else {
+			LOGGER.trace("Skipping evaluation of assignment {} because it is not valid", assignmentType);
+		}
+		return isAssignmentValid;
+	}
+
+	private <O extends ObjectType> boolean isDelegationToNonDelegableTarget(AssignmentType assignmentType, @NotNull PrismObject<O> target,
+			EvaluationContext ctx) {
+		AssignmentPathSegment previousSegment = ctx.assignmentPath.beforeLast(1);
+		if (previousSegment == null || !previousSegment.isDelegation() || !target.canRepresent(AbstractRoleType.class)) {
+			return false;
+		}
+		if (!Boolean.TRUE.equals(((AbstractRoleType)target.asObjectable()).isDelegable())) {
+			if (LOGGER.isTraceEnabled()) {
+				LOGGER.trace("Skipping evaluation of {} because it delegates to a non-delegable target {}",
+						FocusTypeUtil.dumpAssignment(assignmentType), target);
+			}
+			return true;
+		} else {
+			return false;
+		}
+	}
+
+	private <O extends ObjectType> void checkCycle(AssignmentPathSegmentImpl segment, @NotNull PrismObject<O> target,
+			EvaluationContext ctx) throws PolicyViolationException {
+		if (target.getOid().equals(segment.source.getOid())) {
+			throw new PolicyViolationException("The "+segment.source+" refers to itself in assignment/inducement");
+		}
+		LOGGER.trace("Checking for role cycle, comparing segment order {} with path order {}", segment.getEvaluationOrder(), ctx.assignmentPath.getEvaluationOrder());
+		if (ctx.assignmentPath.containsTarget(target.asObjectable()) && segment.getEvaluationOrder().equals(ctx.assignmentPath.getEvaluationOrder())) {
+			LOGGER.debug("Role cycle detected for target {} in {}", ObjectTypeUtil.toShortString(target), ctx.assignmentPath);
+			throw new PolicyViolationException("Attempt to assign "+target+" creates a role cycle");
+		}
+	}
+
+	private void collectConstruction(AssignmentPathSegmentImpl segment, PlusMinusZero mode, boolean isValid, EvaluationContext ctx)
+			throws SchemaException, ExpressionEvaluationException, ObjectNotFoundException {
+		assertSourceNotNull(segment.source, ctx.evalAssignment);
+
+		// TODO why "assignmentTypeNew" when we retrieve old one in some situations?
+		AssignmentType assignmentTypeNew = LensUtil.getAssignmentType(segment.getAssignmentIdi(), ctx.evaluateOld);
+		ConstructionType constructionType = assignmentTypeNew.getConstruction();
+		
+		LOGGER.trace("Preparing construction '{}' in {}", constructionType.getDescription(), segment.source);
+
+		Construction<F> construction = new Construction<>(constructionType, segment.source);
+		// We have to clone here as the path is constantly changing during evaluation
+		construction.setAssignmentPath(ctx.assignmentPath.clone());
+		construction.setFocusOdo(focusOdo);
+		construction.setLensContext(lensContext);
+		construction.setObjectResolver(objectResolver);
+		construction.setPrismContext(prismContext);
+		construction.setMappingFactory(mappingFactory);
+		construction.setMappingEvaluator(mappingEvaluator);
+		construction.setOriginType(OriginType.ASSIGNMENTS);
+		construction.setChannel(channel);
+		construction.setOrderOneObject(segment.getOrderOneObject());
+		construction.setValid(isValid);
+		
+		// Do not evaluate the construction here. We will do it in the second pass. Just prepare everything to be evaluated.
+		switch (mode) {
+			case PLUS:
+				ctx.evalAssignment.addConstructionPlus(construction);
+				break;
+			case ZERO:
+				ctx.evalAssignment.addConstructionZero(construction);
+				break;
+			case MINUS:
+				ctx.evalAssignment.addConstructionMinus(construction);
+				break;
+		}
+	}
+	
+	private void evaluateFocusMappings(AssignmentPathSegmentImpl segment, EvaluationContext ctx)
+			throws SchemaException, ExpressionEvaluationException, ObjectNotFoundException {
+		assertSourceNotNull(segment.source, ctx.evalAssignment);
+
+		// TODO why "assignmentTypeNew" when we consider also old values?
+		AssignmentType assignmentTypeNew = LensUtil.getAssignmentType(segment.getAssignmentIdi(), ctx.evaluateOld);
+		MappingsType mappingsType = assignmentTypeNew.getFocusMappings();
+		
+		LOGGER.trace("Evaluate focus mappings '{}' in {} ({} mappings)",
+				mappingsType.getDescription(), segment.source, mappingsType.getMapping().size());
+		AssignmentPathVariables assignmentPathVariables = LensUtil.computeAssignmentPathVariables(ctx.assignmentPath);
+
+		for (MappingType mappingType: mappingsType.getMapping()) {
+			Mapping mapping = mappingEvaluator.createFocusMapping(mappingFactory, lensContext, mappingType, segment.source, focusOdo,
+					assignmentPathVariables, systemConfiguration, now, segment.sourceDescription, ctx.task, ctx.result);
+			if (mapping == null) {
+				continue;
+			}
+			// TODO: time constratins?
+			mappingEvaluator.evaluateMapping(mapping, lensContext, ctx.task, ctx.result);
+			ctx.evalAssignment.addFocusMapping(mapping);
+		}
+	}
+
+	private void collectPolicyRule(boolean focusRule, AssignmentPathSegmentImpl segment, EvaluationContext ctx)
+			throws SchemaException, ExpressionEvaluationException, ObjectNotFoundException {
+		assertSourceNotNull(segment.source, ctx.evalAssignment);
+		
+		AssignmentType assignmentTypeNew = LensUtil.getAssignmentType(segment.getAssignmentIdi(), ctx.evaluateOld);
+		PolicyRuleType policyRuleType = assignmentTypeNew.getPolicyRule();
+		
+		LOGGER.trace("Collecting {} policy rule '{}' in {}", focusRule ? "focus" : "target", policyRuleType.getName(), segment.source);
+		
+		EvaluatedPolicyRuleImpl policyRule = new EvaluatedPolicyRuleImpl(policyRuleType, ctx.assignmentPath.clone());
+
+		if (focusRule) {
+			ctx.evalAssignment.addFocusPolicyRule(policyRule);
+		} else {
+			ctx.evalAssignment.addTargetPolicyRule(policyRule);
+			if (appliesDirectly(ctx, policyRule)) {
+				ctx.evalAssignment.addThisTargetPolicyRule(policyRule);
+			}
+		}
+	}
+
+	private boolean appliesDirectly(EvaluationContext ctx, EvaluatedPolicyRuleImpl policyRule) {
+		assert !ctx.assignmentPath.isEmpty();
+		if (ctx.assignmentPath.size() == 1) {
+			// the rule is part of the first assignment target object
+			throw new IllegalStateException("Assignment path for " + policyRule + " is of size 1; in " + ctx.evalAssignment);
+		}
+		// TODO think out this again
+		// The basic idea is that if we get the rule by an inducement, it does NOT apply directly to
+		// the assignment in question. But we should elaborate this later.
+		return ctx.assignmentPath.getSegments().get(1).isAssignment();
+	}
+
+	@NotNull
+	private <O extends ObjectType> List<PrismObject<O>> getTargets(AssignmentPathSegmentImpl segment, EvaluationContext ctx) throws SchemaException, ExpressionEvaluationException {
+		AssignmentType assignmentType = getAssignmentType(segment, ctx);
+		if (assignmentType.getTarget() != null) {
+			return Collections.singletonList((PrismObject<O>) assignmentType.getTarget().asPrismObject());
+		} else if (assignmentType.getTargetRef() != null) {
+			try {
+				return resolveTargets(segment, ctx);
+			} catch (ObjectNotFoundException ex) {
+				// Do not throw an exception. We don't have referential integrity. Therefore if a role is deleted then throwing
+				// an exception would prohibit any operations with the users that have the role, including removal of the reference.
+				// The failure is recorded in the result and we will log it. It should be enough.
+				LOGGER.error(ex.getMessage()+" in assignment target reference in "+segment.sourceDescription,ex);
+				// For OrgType references we trigger the reconciliation (see MID-2242)
+				ctx.evalAssignment.setForceRecon(true);
+				return Collections.emptyList();
+			}
+		} else {
+			throw new IllegalStateException("Both target and targetRef are null. We should not be here. Assignment: " + assignmentType);
+		}
+	}
+
+	@NotNull
+	private <O extends ObjectType> List<PrismObject<O>> resolveTargets(AssignmentPathSegmentImpl segment, EvaluationContext ctx)
+			throws SchemaException, ObjectNotFoundException, ExpressionEvaluationException {
+		AssignmentType assignmentType = getAssignmentType(segment, ctx);
+		ObjectReferenceType targetRef = assignmentType.getTargetRef();
+		String oid = targetRef.getOid();
+		
+		// Target is referenced, need to fetch it
+		Class<O> targetClass;
+		if (targetRef.getType() != null) {
+			targetClass = prismContext.getSchemaRegistry().determineCompileTimeClass(targetRef.getType());
+			if (targetClass == null) {
+				throw new SchemaException("Cannot determine type from " + targetRef.getType() + " in target reference in " + assignmentType + " in " + segment.sourceDescription);
+			}
+		} else {
+			throw new SchemaException("Missing type in target reference in " + assignmentType + " in " + segment.sourceDescription);
+		}
+		
+		if (oid == null) {
+			LOGGER.trace("Resolving dynamic target ref");
+			if (targetRef.getFilter() == null){
+				throw new SchemaException("The OID and filter are both null in assignment targetRef in "+segment.source);
+			}
+			return resolveTargetsFromFilter(targetClass, targetRef.getFilter(), segment, ctx);
+		} else {
+			LOGGER.trace("Resolving target {}:{} from repository", targetClass.getSimpleName(), oid);
+			PrismObject<O> target;
+			try {
+				target = repository.getObject(targetClass, oid, null, ctx.result);
+	        } catch (SchemaException e) {
+	        	throw new SchemaException(e.getMessage() + " in " + segment.sourceDescription, e);
+	        }
+			// Not handling object not found exception here. Caller will handle that.
+	        if (target == null) {
+	            throw new IllegalArgumentException("Got null target from repository, oid:"+oid+", class:"+targetClass+" (should not happen, probably a bug) in "+segment.sourceDescription);
+	        }
+	        return Collections.singletonList(target);
+		}
+	}
+
+	@NotNull
+	private <O extends ObjectType> List<PrismObject<O>> resolveTargetsFromFilter(Class<O> targetClass,
+			SearchFilterType filter, AssignmentPathSegmentImpl segment,
+			EvaluationContext ctx) throws SchemaException, ObjectNotFoundException, ExpressionEvaluationException{
+		ModelExpressionThreadLocalHolder.pushExpressionEnvironment(new ExpressionEnvironment<>(lensContext, null, ctx.task, ctx.result));
+		try {
+			PrismObject<SystemConfigurationType> systemConfiguration = systemObjectCache.getSystemConfiguration(ctx.result);
+			ExpressionVariables variables = Utils.getDefaultExpressionVariables(segment.source, null, null, systemConfiguration.asObjectable());
+			variables.addVariableDefinition(ExpressionConstants.VAR_SOURCE, segment.getOrderOneObject());
+			AssignmentPathVariables assignmentPathVariables = LensUtil.computeAssignmentPathVariables(ctx.assignmentPath);
+			if (assignmentPathVariables != null) {
+				Utils.addAssignmentPathVariables(assignmentPathVariables, variables);
+			}
+	
+			ObjectFilter origFilter = QueryConvertor.parseFilter(filter, targetClass, prismContext);
+			ObjectFilter evaluatedFilter = ExpressionUtil.evaluateFilterExpressions(origFilter, variables, getMappingFactory().getExpressionFactory(), prismContext, " evaluating resource filter expression ", ctx.task, ctx.result);
+			if (evaluatedFilter == null){
+				throw new SchemaException("The OID is null and filter could not be evaluated in assignment targetRef in "+segment.source);
+			}
+
+	        SearchResultList<PrismObject<O>> targets = repository.searchObjects(targetClass, ObjectQuery.createObjectQuery(evaluatedFilter), null, ctx.result);
+	        if (targets.isEmpty()) {
+	        	throw new IllegalArgumentException("Got null target from repository, filter:"+evaluatedFilter+", class:"+targetClass+" (should not happen, probably a bug) in "+segment.sourceDescription);
+	        }
+	        return targets;
+		} finally {
+			ModelExpressionThreadLocalHolder.popExpressionEnvironment();
+		}
+	}
+		
+	private void evaluateSegmentTarget(AssignmentPathSegmentImpl segment,
+			PlusMinusZero mode, boolean isValid, FocusType targetType, QName relation,
+			EvaluationContext ctx) throws SchemaException, ObjectNotFoundException, ExpressionEvaluationException, PolicyViolationException {
+		assertSourceNotNull(segment.source, ctx.evalAssignment);
+
+		assert ctx.assignmentPath.last() == segment;
+		
+		segment.setTarget(targetType);
+		segment.setRelation(relation);
+		if (LOGGER.isTraceEnabled()) {
+			LOGGER.trace("Evaluating TARGET:\n{}", segment.debugDump(1));
+		}
+
+		checkRelationWithTarget(segment, targetType, relation);
+
+		if (!LensUtil.isFocusValid(targetType, now, activationComputer)) {
+			LOGGER.trace("Skipping evaluation of " + targetType + " because it is not valid");
+			return;
+		}
+		
+		if (targetType instanceof AbstractRoleType) {
+			MappingType roleCondition = ((AbstractRoleType)targetType).getCondition();
+			if (roleCondition != null) {
+	            AssignmentPathVariables assignmentPathVariables = LensUtil.computeAssignmentPathVariables(ctx.assignmentPath);
+				PrismValueDeltaSetTriple<PrismPropertyValue<Boolean>> conditionTriple = evaluateCondition(roleCondition,
+						null, segment.source, assignmentPathVariables, ctx);
+				boolean condOld = ExpressionUtil.computeConditionResult(conditionTriple.getNonPositiveValues());
+				boolean condNew = ExpressionUtil.computeConditionResult(conditionTriple.getNonNegativeValues());
+				PlusMinusZero modeFromCondition = ExpressionUtil.computeConditionResultMode(condOld, condNew);
+				if (modeFromCondition == null) {		// removed "|| (condMode == PlusMinusZero.ZERO && !condNew)" because it's always false
+					LOGGER.trace("Skipping evaluation of {} because of condition result ({} -> {}: null)",
+							targetType, condOld, condNew);
+					return;
+				}
+				PlusMinusZero origMode = mode;
+				mode = PlusMinusZero.compute(mode, modeFromCondition);
+				LOGGER.trace("Evaluated condition in {}: {} -> {}: {} + {} = {}", targetType, condOld, condNew,
+						origMode, modeFromCondition, mode);
+			}
+		}
+		
+		EvaluatedAssignmentTargetImpl evalAssignmentTarget = new EvaluatedAssignmentTargetImpl();
+		evalAssignmentTarget.setTarget(targetType.asPrismObject());
+		evalAssignmentTarget.setEvaluateConstructions(segment.isMatchingOrder());
+		evalAssignmentTarget.setAssignment(segment.getAssignment());
+		evalAssignmentTarget.setDirectlyAssigned(ctx.assignmentPath.size() == 1);
+		evalAssignmentTarget.setAssignmentPath(ctx.assignmentPath.clone());
+		ctx.evalAssignment.addRole(evalAssignmentTarget, mode);
+		
+		if (mode != PlusMinusZero.MINUS && segment.isProcessMembership()) {
+			PrismReferenceValue refVal = new PrismReferenceValue();
+			refVal.setObject(targetType.asPrismObject());
+			refVal.setTargetType(ObjectTypes.getObjectType(targetType.getClass()).getTypeQName());
+			refVal.setRelation(relation);
+			refVal.setTargetName(targetType.getName().toPolyString());
+
+			if (ctx.assignmentPath.getSegments().stream().anyMatch(aps -> DeputyUtils.isDelegationAssignment(aps.getAssignment()))) {
+				LOGGER.trace("Adding target {} to delegationRef", targetType);
+				ctx.evalAssignment.addDelegationRefVal(refVal);
+			} else {
+				if (targetType instanceof AbstractRoleType) {
+					LOGGER.trace("Adding target {} to membershipRef", targetType);
+					ctx.evalAssignment.addMembershipRefVal(refVal);
+				}
+			}
+			
+			if (targetType instanceof OrgType) {
+				LOGGER.trace("Adding target {} to orgRef", targetType);
+				ctx.evalAssignment.addOrgRefVal(refVal);
+			} else {
+				LOGGER.trace("NOT adding target {} to orgRef: {}", targetType, ctx.assignmentPath);
+			}	
+		}
+		
+		if (!DeputyUtils.isMembershipRelation(relation) && !DeputyUtils.isDelegationRelation(relation)) {
+			LOGGER.trace("Cutting evaluation of " + targetType + " because it is neither membership nor delegation relation ({})", relation);
+			return;
+		}
+		
+		EvaluationOrder evaluationOrder = ctx.assignmentPath.getEvaluationOrder();
+		ObjectType orderOneObject;
+		
+		if (evaluationOrder.getSummaryOrder() == 1) {
+			orderOneObject = targetType;
+		} else {
+			AssignmentPathSegment last = ctx.assignmentPath.last();
+			if (last != null && last.getSource() != null) {
+				orderOneObject = last.getSource();
+			} else {
+				orderOneObject = targetType;
+			}
+		}
+
+		if (targetType instanceof AbstractRoleType) {
+			for (AssignmentType roleInducement : ((AbstractRoleType)targetType).getInducement()) {
+				if (!isApplicableToFocusType(roleInducement.getFocusType(), (AbstractRoleType)targetType)) {
+					if (LOGGER.isTraceEnabled()) {
+						LOGGER.trace("Skipping application of inducement {} because the focusType does not match (specified: {}, actual: {})",
+								FocusTypeUtil.dumpAssignment(roleInducement), roleInducement.getFocusType(), targetType.getClass().getSimpleName());
+					}
+					continue;
+				}
+				if (!isAllowedByLimitations(segment, roleInducement)) {
+					if (LOGGER.isTraceEnabled()) {
+						LOGGER.trace("Skipping application of inducement {} because it is limited",
+								FocusTypeUtil.dumpAssignment(roleInducement));
+					}
+					continue;
+				}
+				ItemDeltaItem<PrismContainerValue<AssignmentType>,PrismContainerDefinition<AssignmentType>> roleInducementIdi = new ItemDeltaItem<>();
+				roleInducementIdi.setItemOld(LensUtil.createAssignmentSingleValueContainerClone(roleInducement));
+				roleInducementIdi.recompute();
+				String subSourceDescription = targetType+" in "+segment.sourceDescription;
+				AssignmentPathSegmentImpl subAssignmentPathSegment = new AssignmentPathSegmentImpl(targetType, subSourceDescription, roleInducementIdi, false);
+				subAssignmentPathSegment.setEvaluationOrder(evaluationOrder);
+				subAssignmentPathSegment.setOrderOneObject(orderOneObject);
+				subAssignmentPathSegment.setPathToSourceValid(isValid);
+				subAssignmentPathSegment.setProcessMembership(subAssignmentPathSegment.isMatchingOrder());
+
+				// Originally we executed the following only if isMatchingOrder. However, sometimes we have to look even into
+				// inducements with non-matching order: for example because we need to extract target-related policy rules
+				// (these are stored with order of one less than orders for focus-related policy rules).
+				//
+				// We need to make sure NOT to extract anything other from such inducements. That's why we set e.g.
+				// processMembership attribute to false for these inducements.
+				if (LOGGER.isTraceEnabled()) {
+					LOGGER.trace("E({}): evaluate inducement({}) {} in {}",
+							evaluationOrder.shortDump(), FocusTypeUtil.dumpInducementConstraints(roleInducement),
+							FocusTypeUtil.dumpAssignment(roleInducement), targetType);
+				}
+				assert !ctx.assignmentPath.isEmpty();
+				evaluateFromSegment(subAssignmentPathSegment, mode, ctx);
+			}
+		}
+		
+		for (AssignmentType roleAssignment : targetType.getAssignment()) {
+			if (DeputyUtils.isDelegationRelation(relation)) {
+				// We have to handle assignments as though they were inducements here.
+				if (!isAllowedByLimitations(segment, roleAssignment)) {
+					if (LOGGER.isTraceEnabled()) {
+						LOGGER.trace("Skipping application of delegated assignment {} because it is limited in the delegation",
+								FocusTypeUtil.dumpAssignment(roleAssignment));
+					}
+					continue;
+				}
+			}
+			if (LOGGER.isTraceEnabled()) {
+				LOGGER.trace("E({}): follow assignment {} in {}",
+						evaluationOrder.shortDump(), FocusTypeUtil.dumpAssignment(roleAssignment), targetType);
+			}
+			ItemDeltaItem<PrismContainerValue<AssignmentType>,PrismContainerDefinition<AssignmentType>> roleAssignmentIdi = new ItemDeltaItem<>();
+			roleAssignmentIdi.setItemOld(LensUtil.createAssignmentSingleValueContainerClone(roleAssignment));
+			roleAssignmentIdi.recompute();
+			String subSourceDescription = targetType+" in "+segment.sourceDescription;
+			AssignmentPathSegmentImpl subAssignmentPathSegment = new AssignmentPathSegmentImpl(targetType, subSourceDescription, roleAssignmentIdi, true);
+			QName subrelation = getRelation(roleAssignment);
+
+			subAssignmentPathSegment.setEvaluationOrder(evaluationOrder.advance(subrelation));
+			subAssignmentPathSegment.setOrderOneObject(orderOneObject);
+			if (targetType instanceof AbstractRoleType) {
+				subAssignmentPathSegment.setProcessMembership(false);
+			} else {
+				// We want to process membership in case of deputy and similar user->user assignments
+				subAssignmentPathSegment.setProcessMembership(true);
+			}
+			subAssignmentPathSegment.setPathToSourceValid(isValid);
+			assert !ctx.assignmentPath.isEmpty();
+			evaluateFromSegment(subAssignmentPathSegment, mode, ctx);
+		}
+		
+		if (evaluationOrder.getSummaryOrder() == 1 && targetType instanceof AbstractRoleType) {
+			
+			for(AuthorizationType authorizationType: ((AbstractRoleType)targetType).getAuthorization()) {
+				Authorization authorization = createAuthorization(authorizationType, targetType.toString());
+				ctx.evalAssignment.addAuthorization(authorization);
+			}
+			if (((AbstractRoleType)targetType).getAdminGuiConfiguration() != null) {
+				ctx.evalAssignment.addAdminGuiConfiguration(((AbstractRoleType)targetType).getAdminGuiConfiguration());
+			}
+			
+			PolicyConstraintsType policyConstraints = ((AbstractRoleType)targetType).getPolicyConstraints();
+			if (policyConstraints != null) {
+				ctx.evalAssignment.addLegacyPolicyConstraints(policyConstraints, ctx.assignmentPath.clone(), targetType);
+			}
+		}
+	}
+
+	private void checkRelationWithTarget(AssignmentPathSegmentImpl segment, FocusType targetType, QName relation)
+			throws SchemaException {
+		if (targetType instanceof AbstractRoleType) {
+			// OK, just go on
+		} else if (targetType instanceof UserType) {
+			if (!DeputyUtils.isDelegationRelation(relation)) {
+				throw new SchemaException("Unsupported relation " + relation + " for assignment of target type " + targetType + " in " + segment.sourceDescription);
+			}
+		} else {
+			throw new SchemaException("Unknown assignment target type " + targetType + " in " + segment.sourceDescription);
+		}
+	}
+
+	private boolean containsOtherOrgs(AssignmentPath assignmentPath, FocusType thisOrg) {
+		for (AssignmentPathSegment segment: assignmentPath.getSegments()) {
+			ObjectType segmentTarget = segment.getTarget();
+			if (segmentTarget != null) {
+				if (segmentTarget instanceof OrgType && !segmentTarget.getOid().equals(thisOrg.getOid())) {
+					return true;
+				}
+			}
+		}
+		return false;
+	}
+
+	private boolean isApplicableToFocusType(QName focusType, AbstractRoleType roleType) throws SchemaException {
+		if (focusType == null) {
+			return true;
+		}
+		
+		Class focusClass = prismContext.getSchemaRegistry().determineCompileTimeClass(focusType);
+		
+		if (focusClass == null){
+			throw new SchemaException("Could not determine class for " + focusType);
+		}
+
+		if (!focusClass.equals(lensContext.getFocusClass())) {
+			if (LOGGER.isTraceEnabled()) {
+				LOGGER.trace("Skipping evaluation of {} because it is applicable only for {} and not for {}",
+						roleType, focusClass, lensContext.getFocusClass());
+			}
+			return false;
+		}
+		return true;
+	}
+	
+	private boolean isAllowedByLimitations(AssignmentPathSegment assignmentPathSegment, AssignmentType roleInducement) {
+		AssignmentSelectorType limitation = assignmentPathSegment.getAssignment().getLimitTargetContent();
+		if (limitation == null) {
+			return true;
+		}
+		return FocusTypeUtil.selectorMatches(limitation, roleInducement);
+	}
+
+	private QName getTargetType(AssignmentPathSegment assignmentPathSegment){
+		return assignmentPathSegment.getTarget().asPrismObject().getDefinition().getName();
+	}
+
+	private Authorization createAuthorization(AuthorizationType authorizationType, String sourceDesc) {
+		Authorization authorization = new Authorization(authorizationType);
+		authorization.setSourceDescription(sourceDesc);
+		return authorization;
+	}
+
+	private void assertSourceNotNull(ObjectType source, EvaluatedAssignment<F> assignment) {
+		if (source == null) {
+			throw new IllegalArgumentException("Source cannot be null (while evaluating assignment "+assignment+")");
+		}
+	}
+	
+	private void assertSourceNotNull(ObjectType source, ItemDeltaItem<PrismContainerValue<AssignmentType>,PrismContainerDefinition<AssignmentType>> assignmentIdi) {
+		if (source == null) {
+			throw new IllegalArgumentException("Source cannot be null (while evaluating assignment "+assignmentIdi.getAnyItem()+")");
+		}
+	}
+
+	private AssignmentType getAssignmentType(AssignmentPathSegmentImpl segment, EvaluationContext ctx) {
+		return LensUtil.getAssignmentType(segment.getAssignmentIdi(), ctx.evaluateOld);
+	}
+
+	private void checkSchema(AssignmentPathSegmentImpl segment, EvaluationContext ctx) throws SchemaException {
+		AssignmentType assignmentType = getAssignmentType(segment, ctx);
+		PrismContainerValue<AssignmentType> assignmentContainerValue = assignmentType.asPrismContainerValue();
+		PrismContainerable<AssignmentType> assignmentContainer = assignmentContainerValue.getParent();
+		if (assignmentContainer == null) {
+			throw new SchemaException("The assignment "+assignmentType+" does not have a parent in "+segment.sourceDescription);
+		}
+		if (assignmentContainer.getDefinition() == null) {
+			throw new SchemaException("The assignment "+assignmentType+" does not have definition in "+segment.sourceDescription);
+		}
+		PrismContainer<Containerable> extensionContainer = assignmentContainerValue.findContainer(AssignmentType.F_EXTENSION);
+		if (extensionContainer != null) {
+			if (extensionContainer.getDefinition() == null) {
+				throw new SchemaException("Extension does not have a definition in assignment "+assignmentType+" in "+segment.sourceDescription);
+			}
+			for (Item<?,?> item: extensionContainer.getValue().getItems()) {
+				if (item == null) {
+					throw new SchemaException("Null item in extension in assignment "+assignmentType+" in "+segment.sourceDescription);
+				}
+				if (item.getDefinition() == null) {
+					throw new SchemaException("Item "+item+" has no definition in extension in assignment "+assignmentType+" in "+segment.sourceDescription);
+				}
+			}
+		}
+	}
+
+	private <O extends ObjectType> void setEvaluatedAssignmentTarget(AssignmentPathSegmentImpl segment,
+			@NotNull List<PrismObject<O>> targets, EvaluationContext ctx) {
+		assert ctx.evalAssignment.getTarget() == null;
+		if (targets.size() > 1) {
+			throw new UnsupportedOperationException("Multiple targets for direct focus assignment are not supported: " + segment.getAssignment());
+		} else if (!targets.isEmpty()) {
+			ctx.evalAssignment.setTarget(targets.get(0));
+		}
+	}
+
+	public PrismValueDeltaSetTriple<PrismPropertyValue<Boolean>> evaluateCondition(MappingType condition,
+			AssignmentType sourceAssignment, ObjectType source, AssignmentPathVariables assignmentPathVariables,
+			EvaluationContext ctx) throws ExpressionEvaluationException, ObjectNotFoundException, SchemaException {
+		String desc;
+		if (sourceAssignment == null) {
+			desc = "condition in " + source; 
+		} else {
+			desc = "condition in assignment in " + source;
+		}
+		Mapping.Builder<PrismPropertyValue<Boolean>,PrismPropertyDefinition<Boolean>> builder = mappingFactory.createMappingBuilder();
+		builder = builder.mappingType(condition)
+				.contextDescription(desc)
+				.sourceContext(focusOdo)
+				.originType(OriginType.ASSIGNMENTS)
+				.originObject(source)
+				.defaultTargetDefinition(new PrismPropertyDefinitionImpl<>(CONDITION_OUTPUT_NAME, DOMUtil.XSD_BOOLEAN, prismContext))
+				.addVariableDefinition(ExpressionConstants.VAR_USER, focusOdo)
+				.addVariableDefinition(ExpressionConstants.VAR_FOCUS, focusOdo)
+				.addVariableDefinition(ExpressionConstants.VAR_SOURCE, source)
+				.rootNode(focusOdo);
+        builder = LensUtil.addAssignmentPathVariables(builder, assignmentPathVariables);
+
+		Mapping<PrismPropertyValue<Boolean>, PrismPropertyDefinition<Boolean>> mapping = builder.build();
+
+		mappingEvaluator.evaluateMapping(mapping, lensContext, ctx.task, ctx.result);
+		
+		return mapping.getOutputTriple();
+	}
+
+	@Nullable
+	private QName getRelation(AssignmentType assignmentType) {
+		return assignmentType.getTargetRef() != null ? assignmentType.getTargetRef().getRelation() : null;
+	}
+
+	public static final class Builder<F extends FocusType> {
+		private RepositoryService repository;
+		private ObjectDeltaObject<F> focusOdo;
+		private LensContext<F> lensContext;
+		private String channel;
+		private ObjectResolver objectResolver;
+		private SystemObjectCache systemObjectCache;
+		private PrismContext prismContext;
+		private MappingFactory mappingFactory;
+		private ActivationComputer activationComputer;
+		private XMLGregorianCalendar now;
+		private boolean loginMode = false;
+		private PrismObject<SystemConfigurationType> systemConfiguration;
+		private MappingEvaluator mappingEvaluator;
+
+		public Builder() {
+		}
+
+		public Builder<F> repository(RepositoryService val) {
+			repository = val;
+			return this;
+		}
+
+		public Builder<F> focusOdo(ObjectDeltaObject<F> val) {
+			focusOdo = val;
+			return this;
+		}
+
+		public Builder<F> lensContext(LensContext<F> val) {
+			lensContext = val;
+			return this;
+		}
+
+		public Builder<F> channel(String val) {
+			channel = val;
+			return this;
+		}
+
+		public Builder<F> objectResolver(ObjectResolver val) {
+			objectResolver = val;
+			return this;
+		}
+
+		public Builder<F> systemObjectCache(SystemObjectCache val) {
+			systemObjectCache = val;
+			return this;
+		}
+
+		public Builder<F> prismContext(PrismContext val) {
+			prismContext = val;
+			return this;
+		}
+
+		public Builder<F> mappingFactory(MappingFactory val) {
+			mappingFactory = val;
+			return this;
+		}
+
+		public Builder<F> activationComputer(ActivationComputer val) {
+			activationComputer = val;
+			return this;
+		}
+
+		public Builder<F> now(XMLGregorianCalendar val) {
+			now = val;
+			return this;
+		}
+
+		public Builder<F> loginMode(boolean val) {
+			loginMode = val;
+			return this;
+		}
+
+		public Builder<F> systemConfiguration(PrismObject<SystemConfigurationType> val) {
+			systemConfiguration = val;
+			return this;
+		}
+
+		public Builder<F> mappingEvaluator(MappingEvaluator val) {
+			mappingEvaluator = val;
+			return this;
+		}
+
+		public AssignmentEvaluator<F> build() {
+			return new AssignmentEvaluator<>(this);
+		}
+	}
+}