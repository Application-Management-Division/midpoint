/*
 * Copyright (c) 2010-2013 Evolveum
 *
 * Licensed under the Apache License, Version 2.0 (the "License");
 * you may not use this file except in compliance with the License.
 * You may obtain a copy of the License at
 *
 *     http://www.apache.org/licenses/LICENSE-2.0
 *
 * Unless required by applicable law or agreed to in writing, software
 * distributed under the License is distributed on an "AS IS" BASIS,
 * WITHOUT WARRANTIES OR CONDITIONS OF ANY KIND, either express or implied.
 * See the License for the specific language governing permissions and
 * limitations under the License.
 */
package com.evolveum.midpoint.model.lens.projector;

import static com.evolveum.midpoint.common.InternalsConfig.consistencyChecks;

import java.util.ArrayList;
import java.util.Collection;
import java.util.Iterator;
import java.util.List;

import javax.xml.datatype.XMLGregorianCalendar;

import org.springframework.beans.factory.annotation.Autowired;
import org.springframework.stereotype.Component;

import com.evolveum.midpoint.common.Clock;
import com.evolveum.midpoint.common.refinery.ResourceShadowDiscriminator;
import com.evolveum.midpoint.model.api.PolicyViolationException;
import com.evolveum.midpoint.model.api.context.SynchronizationPolicyDecision;
import com.evolveum.midpoint.model.lens.LensContext;
import com.evolveum.midpoint.model.lens.LensFocusContext;
import com.evolveum.midpoint.model.lens.LensObjectDeltaOperation;
import com.evolveum.midpoint.model.lens.LensProjectionContext;
import com.evolveum.midpoint.model.lens.LensUtil;
import com.evolveum.midpoint.prism.PrismObject;
import com.evolveum.midpoint.prism.xml.XmlTypeConverter;
import com.evolveum.midpoint.schema.result.OperationResult;
import com.evolveum.midpoint.schema.util.ResourceTypeUtil;
import com.evolveum.midpoint.task.api.Task;
import com.evolveum.midpoint.util.exception.CommunicationException;
import com.evolveum.midpoint.util.exception.ConfigurationException;
import com.evolveum.midpoint.util.exception.ExpressionEvaluationException;
import com.evolveum.midpoint.util.exception.ObjectAlreadyExistsException;
import com.evolveum.midpoint.util.exception.ObjectNotFoundException;
import com.evolveum.midpoint.util.exception.SchemaException;
import com.evolveum.midpoint.util.exception.SecurityViolationException;
import com.evolveum.midpoint.util.logging.Trace;
import com.evolveum.midpoint.util.logging.TraceManager;
import com.evolveum.midpoint.xml.ns._public.common.common_2a.ObjectType;
import com.evolveum.midpoint.xml.ns._public.common.common_2a.ResourceObjectTypeDependencyStrictnessType;
import com.evolveum.midpoint.xml.ns._public.common.common_2a.ResourceObjectTypeDependencyType;
import com.evolveum.midpoint.xml.ns._public.common.common_2a.ShadowType;

/**
 * Projector recomputes the context. It takes the context with a few basic data as input. It uses all the policies 
 * and mappings to derive all the other data. E.g. a context with only a user (primary) delta. It applies user template,
 * outbound mappings and the inbound mappings and then inbound and outbound mappings of other accounts and so on until
 * all the data are computed. The output is the original context with all the computed delta.
 * 
 * Primary deltas are in the input, secondary deltas are computed in projector. Projector "projects" primary deltas to
 * the secondary deltas of user and accounts.
 * 
 * Projector does NOT execute the deltas. It only recomputes the context. It may read a lot of objects (user, accounts, policies).
 * But it does not change any of them.
 * 
 * @author Radovan Semancik
 *
 */
@Component
public class Projector {
	
	@Autowired(required = true)
	private ContextLoader contextLoader;
	
	@Autowired(required = true)
    private UserPolicyProcessor userPolicyProcessor;

    @Autowired(required = true)
    private AssignmentProcessor assignmentProcessor;

    @Autowired(required = true)
    private InboundProcessor inboundProcessor;
    
    @Autowired(required = true)
    private AccountValuesProcessor accountValuesProcessor;

    @Autowired(required = true)
    private ReconciliationProcessor reconciliationProcessor;

    @Autowired(required = true)
    private CredentialsProcessor credentialsProcessor;

    @Autowired(required = true)
    private ActivationProcessor activationProcessor;
    
    @Autowired(required = true)
    private Clock clock;
	
	private static final Trace LOGGER = TraceManager.getTrace(Projector.class);
	
	public <F extends ObjectType, P extends ShadowType> void project(LensContext<F,P> context, String activityDescription, 
			Task task, OperationResult parentResult) 
			throws SchemaException, PolicyViolationException, ExpressionEvaluationException, ObjectNotFoundException, 
			ObjectAlreadyExistsException, CommunicationException, ConfigurationException, SecurityViolationException {
		
		if (context.getDebugListener() != null) {
			context.getDebugListener().beforeProjection(context);
		}
		
		// Read the time at the beginning so all processors have the same notion of "now"
		// this provides nicer unified timestamp that can be used in equality checks in tests and also for
		// troubleshooting
		XMLGregorianCalendar now = clock.currentTimeXMLGregorianCalendar();
		
		LensUtil.traceContext(LOGGER, activityDescription, "projector start", false, context, false);
		
		if (consistencyChecks) context.checkConsistence();
		
		context.normalize();
		context.resetProjectionWave();
		
		OperationResult result = parentResult.createSubresult(Projector.class.getName() + ".project");
		result.addContext("executionWave", context.getExecutionWave());
		
		// Projector is using a set of "processors" to do parts of its work. The processors will be called in sequence
		// in the following code.
		
		try {
		
			contextLoader.load(context, activityDescription, result);
			// Set the "fresh" mark now so following consistency check will be stricter
			context.setFresh(true);
			if (consistencyChecks) context.checkConsistence();
			
			sortAccountsToWaves(context);
	        // Let's do one extra wave with no accounts in it. This time we expect to get the results of the execution to the user
	        // via inbound, e.g. identifiers generated by the resource, DNs and similar things. Hence the +2 instead of +1
	        int maxWaves = computeMaxWaves(context);
	        // Note that the number of waves may be recomputed as new accounts appear in the context (usually after assignment step).
	                
	        // Start the waves ....
	        LOGGER.trace("WAVE: Starting the waves. There will be {} waves (or so we think now)", maxWaves);
	        context.setProjectionWave(0);
	        while (context.getProjectionWave() < maxWaves) {
	    
	        	LOGGER.trace("WAVE {} (maxWaves={}, executionWave={})", new Object[]{
	        			context.getProjectionWave(), maxWaves, context.getExecutionWave()});
	        	// Process the user-related aspects of the context. That means inbound, user policy
	        	// and assignments.
	        	
	        	if (consistencyChecks) context.checkConsistence();
		        // Loop through the account changes, apply inbound expressions
<<<<<<< HEAD
		        inboundProcessor.processInbound(context, now, result);
=======
		        inboundProcessor.processInbound(context, task, result);
>>>>>>> a38efa4b
		        if (consistencyChecks) context.checkConsistence();
		        context.recomputeFocus();
		        LensUtil.traceContext(LOGGER, activityDescription, "inbound", false, context, false);
		        if (consistencyChecks) context.checkConsistence();
		
		        userPolicyProcessor.processUserPolicy(context, now, task, result);
		        context.recomputeFocus();
		        LensUtil.traceContext(LOGGER, activityDescription,"user policy", false, context, false);
		        if (consistencyChecks) context.checkConsistence();
		        
		        checkContextSanity(context, "inbound and user policy", result);
		
		        assignmentProcessor.processAssignmentsProjections(context, task, result);
		        assignmentProcessor.processOrgAssignments(context, result);
		        context.recompute();
		        sortAccountsToWaves(context);
		        maxWaves = computeMaxWaves(context);
		        LOGGER.trace("Continuing wave {}, maxWaves={}", context.getProjectionWave(), maxWaves);
		        LensUtil.traceContext(LOGGER, activityDescription,"assignments", false, context, true);
		        if (consistencyChecks) context.checkConsistence();
		        
		        assignmentProcessor.checkForAssignmentConflicts(context, result);
		
		     // User-related processing is over. Now we will process accounts in a loop.
		        for (LensProjectionContext<P> projectionContext: context.getProjectionContexts()) {

		        	if (projectionContext.getSynchronizationPolicyDecision() == SynchronizationPolicyDecision.BROKEN ||
		        			projectionContext.getSynchronizationPolicyDecision() == SynchronizationPolicyDecision.IGNORE) {
						continue;
		        	}
		        	String projectionDesc;
		        	if (projectionContext.getResource() != null) {
		        		projectionDesc = projectionContext.getResource() + "("+projectionContext.getResourceShadowDiscriminator().getIntent()+")";		        		
		        	} else {
		        		ResourceShadowDiscriminator discr = projectionContext.getResourceShadowDiscriminator();
		        		if (discr != null) {
		        			projectionDesc = projectionContext.getResourceShadowDiscriminator().toString();
		        		} else {
		        			projectionDesc = "(UNKNOWN)";
		        		}
		        	}
		        	
		        	if (projectionContext.getWave() != context.getProjectionWave()) {
		        		// Let's skip accounts that do not belong into this wave.
		        		continue;
		        	}
		        	if (!projectionContext.isShadow()) {
		        		continue;
		        	}
		        	
		        	LOGGER.trace("WAVE {} PROJECTION {}", context.getProjectionWave(), projectionDesc);

		        	// Some projections may not be loaded at this point, e.g. high-order dependency projections
		        	contextLoader.makeSureProjectionIsLoaded(context, projectionContext, result);
		        	
		        	if (consistencyChecks) context.checkConsistence();
		        	
		        	activationProcessor.processActivation(context, projectionContext, now, task, result);
		        	
		        	projectionContext.recompute();
		        	
		        	LensUtil.traceContext(LOGGER, activityDescription, "activation of "+projectionDesc, false, context, false);
		        	
		        	if (projectionContext.getSynchronizationPolicyDecision() == SynchronizationPolicyDecision.BROKEN ||
		        			projectionContext.getSynchronizationPolicyDecision() == SynchronizationPolicyDecision.IGNORE) {
						continue;
		        	}
		        	
		        	if (!checkDependencies(context, projectionContext)) {
		        		continue;
		        	}
		        	
		        	// TODO: decide if we need to continue
		        	
		        	// This is a "composite" processor. it contains several more processor invocations inside
		        	accountValuesProcessor.process(context, projectionContext, activityDescription, task, result);
		        	
		        	if (consistencyChecks) context.checkConsistence();
		        	
		        	projectionContext.recompute();
		        	//SynchronizerUtil.traceContext("values", context, false);
		        	if (consistencyChecks) context.checkConsistence();
		        	
		        	credentialsProcessor.processCredentials(context, projectionContext, task, result);
		        	
		        	//SynchronizerUtil.traceContext("credentials", context, false);
		        	if (consistencyChecks) context.checkConsistence();
			        
		        	projectionContext.recompute();
		        	LensUtil.traceContext(LOGGER, activityDescription, "values and credentials of "+projectionDesc, false, context, true);
			        if (consistencyChecks) context.checkConsistence();
			
			        reconciliationProcessor.processReconciliation(context, projectionContext, result);
			        projectionContext.recompute();
			        LensUtil.traceContext(LOGGER, activityDescription, "reconciliation of "+projectionDesc, false, context, false);
			        if (consistencyChecks) context.checkConsistence();
			        
			        
		        }
		        
		        // if there exists some conflicting projection contexts, add them to the context so they will be recomputed in the next wave..
		        addConflictingContexts(context);
		        
		        if (consistencyChecks) context.checkConsistence();
		        
		        context.incrementProjectionWave();
	        }
	        
	        LOGGER.trace("WAVE: Stopping the waves. There was {} waves", context.getProjectionWave());
	        
	        // We can do this only when computation of all the waves is finished. Before that we do not know
	        // activation of every account and therefore cannot decide what is OK and what is not
	        checkDependenciesFinal(context);
	        
	        if (consistencyChecks) context.checkConsistence();
	        
	        recordSuccess(now, result);
	        
		} catch (SchemaException e) {
			recordFatalError(e, now, result);
			throw e;
		} catch (PolicyViolationException e) {
			recordFatalError(e, now, result);
			throw e;
		} catch (ExpressionEvaluationException e) {
			recordFatalError(e, now, result);
			throw e;
		} catch (ObjectNotFoundException e) {
			recordFatalError(e, now, result);
			throw e;
		} catch (ObjectAlreadyExistsException e) {
			recordFatalError(e, now, result);
			throw e;
		} catch (CommunicationException e) {
			recordFatalError(e, now, result);
			throw e;
		} catch (ConfigurationException e) {
			recordFatalError(e, now, result);
			throw e;
		} catch (SecurityViolationException e) {
			recordFatalError(e, now, result);
			throw e;
		} catch (RuntimeException e) {
			recordFatalError(e, now, result);
			// This should not normally happen unless there is something really bad or there is a bug.
			// Make sure that it is logged.
			LOGGER.error("Runtime error in projector: {}", e.getMessage(), e);
			throw e;
		} finally {
			if (context.getDebugListener() != null) {
				context.getDebugListener().afterProjection(context);
			}
		}
		
	}

	private <F extends ObjectType, P extends ObjectType> void addConflictingContexts(LensContext<F, P> context) {
		List<LensProjectionContext<? extends ObjectType>> conflictingContexts = accountValuesProcessor.getConflictingContexts();
		if (conflictingContexts != null || !conflictingContexts.isEmpty()){
			for (LensProjectionContext<? extends ObjectType> conflictingContext : conflictingContexts){
				context.addProjectionContext((LensProjectionContext<P>) conflictingContext);
			}
		
			accountValuesProcessor.getConflictingContexts().clear();
		}
		
	}

	private void recordFatalError(Exception e, XMLGregorianCalendar projectoStartTimestampCal, OperationResult result) {
		result.recordFatalError(e);
		result.cleanupResult(e);
		if (LOGGER.isDebugEnabled()) {
			long projectoStartTimestamp = XmlTypeConverter.toMillis(projectoStartTimestampCal);
	    	long projectorEndTimestamp = clock.currentTimeMillis();
			LOGGER.debug("Projector failed: {}, etime: {} ms", e.getMessage(), (projectorEndTimestamp - projectoStartTimestamp));
		}
	}
	
	private void recordSuccess(XMLGregorianCalendar projectoStartTimestampCal, OperationResult result) {
        result.recordSuccess();
        result.cleanupResult();
        if (LOGGER.isDebugEnabled()) {
        	long projectoStartTimestamp = XmlTypeConverter.toMillis(projectoStartTimestampCal);
        	long projectorEndTimestamp = clock.currentTimeMillis();
        	LOGGER.trace("Projector successful, etime: {} ms", (projectorEndTimestamp - projectoStartTimestamp));
        }
	}


	public <F extends ObjectType, P extends ObjectType> void resetWaves(LensContext<F,P> context) throws PolicyViolationException {
	}
	
	public <F extends ObjectType, P extends ObjectType> void sortAccountsToWaves(LensContext<F,P> context) throws PolicyViolationException {
		// Create a snapshot of the projection collection at the beginning of computation.
		// The collection may be changed during computation (projections may be added). We do not want to process
		// these added projections. They are already processed inside the computation.
		// This also avoids ConcurrentModificationException
		LensProjectionContext<P>[] projectionArray = context.getProjectionContexts().toArray(new LensProjectionContext[0]);
		
		// Reset incomplete flag for those contexts that are not yet computed
		for (LensProjectionContext<P> projectionContext: context.getProjectionContexts()) {
			if (projectionContext.getWave() < 0) {
				projectionContext.setWaveIncomplete(true);
			}
		}
		
		for (LensProjectionContext<P> projectionContext: projectionArray) {
			determineAccountWave(context, projectionContext, null, null);
			projectionContext.setWaveIncomplete(false);
		}
		
		if (LOGGER.isTraceEnabled()) {
			StringBuilder sb = new StringBuilder();
			for (LensProjectionContext<P> projectionContext: context.getProjectionContexts()) {
				sb.append("\n");
				sb.append(projectionContext.getResourceShadowDiscriminator());
				sb.append(": ");
				sb.append(projectionContext.getWave());
			}
			LOGGER.trace("Projections sorted to waves (projection wave {}, execution wave {}):{}", 
					new Object[]{context.getProjectionWave(), context.getExecutionWave(), sb.toString()});
		}
	}
	
	public <F extends ObjectType, P extends ObjectType> int computeMaxWaves(LensContext<F,P> context) {
		return context.getMaxWave() + 2;
	}
	
	// TODO: check for circular dependencies
	private <F extends ObjectType, P extends ObjectType> LensProjectionContext<P> determineAccountWave(LensContext<F,P> context, 
			LensProjectionContext<P> accountContext, ResourceObjectTypeDependencyType inDependency, List<ResourceObjectTypeDependencyType> depPath) throws PolicyViolationException {
		if (!accountContext.isWaveIncomplete()) {
			// This was already processed
			return accountContext;
		}
		if (accountContext.isDelete()) {
			// Ignore dependencies if we are being removed
			accountContext.setWave(0);
			return accountContext;
		}
		if (depPath == null) {
			depPath = new ArrayList<ResourceObjectTypeDependencyType>();
		}
		int determinedWave = 0;
		int determinedOrder = 0;
		for (ResourceObjectTypeDependencyType outDependency: accountContext.getDependencies()) {
			if (inDependency != null && isHigerOrder(outDependency, inDependency)) {
				// There is incomming dependency. Deal only with dependencies of this order and lower
				// otherwise we can end up in endless loop even for legal dependencies.
				continue;
			}
			checkForCircular(depPath, outDependency);
			depPath.add(outDependency);
			ResourceShadowDiscriminator refRat = new ResourceShadowDiscriminator(outDependency);
			LensProjectionContext<P> dependencyAccountContext = findDependencyContext(context, outDependency);
			if (dependencyAccountContext == null) {
				ResourceObjectTypeDependencyStrictnessType outDependencyStrictness = ResourceTypeUtil.getDependencyStrictness(outDependency);
				if (outDependencyStrictness == ResourceObjectTypeDependencyStrictnessType.STRICT) {
					throw new PolicyViolationException("Unsatisfied strict dependency of account "+accountContext.getResourceShadowDiscriminator()+
						" dependent on "+refRat+": Account not provisioned");
				} else if (outDependencyStrictness == ResourceObjectTypeDependencyStrictnessType.LAX) {
					// independent object not in the context, just ignore it
					LOGGER.debug("Unsatisfied lax dependency of account "+accountContext.getResourceShadowDiscriminator()+
						" dependent on "+refRat+"; depencency skipped");
				} else if (outDependencyStrictness == ResourceObjectTypeDependencyStrictnessType.RELAXED) {
					// independent object not in the context, just ignore it
					LOGGER.debug("Unsatisfied relaxed dependency of account "+accountContext.getResourceShadowDiscriminator()+
						" dependent on "+refRat+"; depencency skipped");
				} else {
					throw new IllegalArgumentException("Unknown dependency strictness "+outDependency.getStrictness()+" in "+refRat);
				}
			} else {
				dependencyAccountContext = determineAccountWave(context, dependencyAccountContext, outDependency, depPath);
				if (dependencyAccountContext.getWave() + 1 > determinedWave) {
					determinedWave = dependencyAccountContext.getWave() + 1;
					if (outDependency.getOrder() == null) {
						determinedOrder = 0;
					} else {
						determinedOrder = outDependency.getOrder();
					}
				}
			}
			depPath.remove(outDependency);
		}
		LensProjectionContext<P> resultAccountContext = accountContext; 
		if (accountContext.getWave() >=0 && accountContext.getWave() != determinedWave) {
			// Wave for this context was set during the run of this method (it was not set when we
			// started, we checked at the beginning). Therefore this context must have been visited again.
			// therefore there is a circular dependency. Therefore we need to create another context to split it.
			resultAccountContext = createAnotherContext(context, accountContext, determinedOrder);
		}
//		LOGGER.trace("Wave for {}: {}", resultAccountContext.getResourceAccountType(), wave);
		resultAccountContext.setWave(determinedWave);
		return resultAccountContext;
	}
	
	private void checkForCircular(List<ResourceObjectTypeDependencyType> depPath,
			ResourceObjectTypeDependencyType outDependency) throws PolicyViolationException {
		for (ResourceObjectTypeDependencyType pathElement: depPath) {
			if (pathElement.equals(outDependency)) {
				StringBuilder sb = new StringBuilder();
				Iterator<ResourceObjectTypeDependencyType> iterator = depPath.iterator();
				while (iterator.hasNext()) {
					ResourceObjectTypeDependencyType el = iterator.next();
					sb.append(el.getResourceRef().getOid());
					if (iterator.hasNext()) {
						sb.append("->");
					}
				}
				throw new PolicyViolationException("Circular dependency, path: "+sb.toString());
			}
		}
	}

	private boolean isHigerOrder(ResourceObjectTypeDependencyType a,
			ResourceObjectTypeDependencyType b) {
		Integer ao = a.getOrder();
		Integer bo = b.getOrder();
		if (ao == null) {
			ao = 0;
		}
		if (bo == null) {
			bo = 0;
		}
		return ao > bo;
	}

	/**
	 * Find context that has the closest order to the dependency.
	 */
	private <F extends ObjectType, P extends ObjectType> LensProjectionContext<P> findDependencyContext(
			LensContext<F,P> context, ResourceObjectTypeDependencyType dependency){
		ResourceShadowDiscriminator refRat = new ResourceShadowDiscriminator(dependency);
		LensProjectionContext<P> selected = null;
		for (LensProjectionContext<P> projectionContext: context.getProjectionContexts()) {
			if (!projectionContext.compareResourceShadowDiscriminator(refRat, false)) {
				continue;
			}
			int ctxOrder = projectionContext.getResourceShadowDiscriminator().getOrder();
			if (ctxOrder > refRat.getOrder()) {
				continue;
			}
			if (selected == null) {
				selected = projectionContext;
			} else {
				if (ctxOrder > selected.getResourceShadowDiscriminator().getOrder()) {
					selected = projectionContext;
				}
			}
		}
		return selected;
	}
	
	private <F extends ObjectType, P extends ObjectType> LensProjectionContext<P> createAnotherContext(LensContext<F,P> context, 
			LensProjectionContext<P> origProjectionContext, int order) throws PolicyViolationException {
		ResourceShadowDiscriminator origDiscr = origProjectionContext.getResourceShadowDiscriminator();
		ResourceShadowDiscriminator discr = new ResourceShadowDiscriminator(origDiscr.getResourceOid(), origDiscr.getIntent(), origDiscr.isThombstone());
		discr.setOrder(order);
		LensProjectionContext<P> otherCtx = context.createProjectionContext(discr);
		otherCtx.setResource(origProjectionContext.getResource());
		// Force recon for the new context. This is a primitive way how to avoid phantom changes.
		otherCtx.setDoReconciliation(true);
		return otherCtx;
	}
	
	/**
	 * Check that the dependencies are still satisfied. Also check for high-ordes vs low-order operation consistency
	 * and stuff like that. 
	 */
	private <F extends ObjectType, P extends ShadowType> boolean checkDependencies(LensContext<F,P> context, 
    		LensProjectionContext<P> accountContext) throws PolicyViolationException {
		if (accountContext.isDelete()) {
			// It is OK if we depend on something that is not there if we are being removed ... for now
			return true;
		}
		
		if (accountContext.getOid() == null || accountContext.getSynchronizationPolicyDecision() == SynchronizationPolicyDecision.ADD) {
			// Check for lower-order contexts
			LensProjectionContext<P> lowerOrderContext = null;
			for (LensProjectionContext<P> projectionContext: context.getProjectionContexts()) {
				if (accountContext == projectionContext) {
					continue;
				}
				if (projectionContext.compareResourceShadowDiscriminator(accountContext.getResourceShadowDiscriminator(), false) &&
						projectionContext.getResourceShadowDiscriminator().getOrder() < accountContext.getResourceShadowDiscriminator().getOrder()) {
					if (projectionContext.getOid() != null) {
						lowerOrderContext = projectionContext;
						break;
					}
				}
			}
			if (lowerOrderContext != null) {
				if (lowerOrderContext.getOid() != null) {
					if (accountContext.getOid() == null) {
						accountContext.setOid(lowerOrderContext.getOid());
					}
					if (accountContext.getSynchronizationPolicyDecision() == SynchronizationPolicyDecision.ADD) {
						// This context cannot be ADD. There is a lower-order context with an OID
						// it means that the lower-order projection exists, we cannot add it twice
						accountContext.setSynchronizationPolicyDecision(SynchronizationPolicyDecision.KEEP);
					}
				}
				if (lowerOrderContext.isDelete()) {
					accountContext.setSynchronizationPolicyDecision(SynchronizationPolicyDecision.DELETE);
				}
			}
		}		
		
		for (ResourceObjectTypeDependencyType dependency: accountContext.getDependencies()) {
			ResourceShadowDiscriminator refRat = new ResourceShadowDiscriminator(dependency);
			LensProjectionContext<P> dependencyAccountContext = context.findProjectionContext(refRat);
			ResourceObjectTypeDependencyStrictnessType strictness = ResourceTypeUtil.getDependencyStrictness(dependency);
			if (dependencyAccountContext == null) {
				if (strictness == ResourceObjectTypeDependencyStrictnessType.STRICT) {
					// This should not happen, it is checked before projection
					throw new PolicyViolationException("Unsatisfied strict dependency of account "+accountContext.getResourceShadowDiscriminator()+
						" dependent on "+refRat+": No context in dependency check");
				} else if (strictness == ResourceObjectTypeDependencyStrictnessType.LAX) {
					// independent object not in the context, just ignore it
					LOGGER.trace("Unsatisfied lax dependency of account "+accountContext.getResourceShadowDiscriminator()+
						" dependent on "+refRat+"; depencency skipped");
				} else if (strictness == ResourceObjectTypeDependencyStrictnessType.RELAXED) {
					// independent object not in the context, just ignore it
					LOGGER.trace("Unsatisfied relaxed dependency of account "+accountContext.getResourceShadowDiscriminator()+
						" dependent on "+refRat+"; depencency skipped");
				} else {
					throw new IllegalArgumentException("Unknown dependency strictness "+dependency.getStrictness()+" in "+refRat);
				}
			} else {
				// We have the context of the object that we depend on. We need to check if it was provisioned.
				if (strictness == ResourceObjectTypeDependencyStrictnessType.STRICT
						|| strictness == ResourceObjectTypeDependencyStrictnessType.RELAXED) {
					if (wasProvisioned(dependencyAccountContext, context.getExecutionWave())) {
						// everything OK
					} else {
						// We do not want to throw exception here. That will stop entire projection.
						// Let's just mark the projection as broken and skip it.
						LOGGER.warn("Unsatisfied dependency of account "+accountContext.getResourceShadowDiscriminator()+
								" dependent on "+refRat+": Account not provisioned in dependency check (execution wave "+context.getExecutionWave()+", account wave "+accountContext.getWave() + ", depenedency account wave "+dependencyAccountContext.getWave()+")");
						accountContext.setSynchronizationPolicyDecision(SynchronizationPolicyDecision.BROKEN);
						return false;
					}
				} else if (strictness == ResourceObjectTypeDependencyStrictnessType.LAX) {
					// we don't care what happened, just go on
					return true;
				} else {
					throw new IllegalArgumentException("Unknown dependency strictness "+dependency.getStrictness()+" in "+refRat);
				}
			}
		}
		return true;
	}
	
	/**
	 * Finally checks for all the dependencies. Some dependencies cannot be checked during wave computations as
	 * we might not have all activation decisions yet. 
	 */
	private <F extends ObjectType, P extends ShadowType> void checkDependenciesFinal(LensContext<F,P> context) throws PolicyViolationException {
		
		for (LensProjectionContext<P> accountContext: context.getProjectionContexts()) {
			checkDependencies(context, accountContext);
		}
		
		for (LensProjectionContext<P> accountContext: context.getProjectionContexts()) {
			if (accountContext.isDelete() 
					|| accountContext.getSynchronizationPolicyDecision() == SynchronizationPolicyDecision.UNLINK) {
				// It is OK if we depend on something that is not there if we are being removed
				// but we still need to check if others depends on me
				for (LensProjectionContext<P> projectionContext: context.getProjectionContexts()) {
					if (projectionContext.isDelete()
							|| projectionContext.getSynchronizationPolicyDecision() == SynchronizationPolicyDecision.UNLINK
							|| projectionContext.getSynchronizationPolicyDecision() == SynchronizationPolicyDecision.BROKEN 
							|| projectionContext.getSynchronizationPolicyDecision() == SynchronizationPolicyDecision.IGNORE) {
						// If someone who is being deleted depends on us then it does not really matter
						continue;
					}
					for (ResourceObjectTypeDependencyType dependency: projectionContext.getDependencies()) {
						if (dependency.getResourceRef().getOid().equals(accountContext.getResource().getOid())) {
							// Someone depends on us
							if (ResourceTypeUtil.getDependencyStrictness(dependency) == ResourceObjectTypeDependencyStrictnessType.STRICT) {
								throw new PolicyViolationException("Cannot remove "+accountContext.getHumanReadableName()
										+" because "+projectionContext.getHumanReadableName()+" depends on it");
							}
						}
					}
				}
				
			}
		}
	}
	
	private <F extends ObjectType, P extends ShadowType> boolean wasProvisioned(LensProjectionContext<P> accountContext, int executionWave) {
		int accountWave = accountContext.getWave();
		if (accountWave >= executionWave) {
			// This had no chance to be provisioned yet, so we assume it will be provisioned
			return true;
		}
		if (accountContext.getSynchronizationPolicyDecision() == SynchronizationPolicyDecision.BROKEN 
				|| accountContext.getSynchronizationPolicyDecision() == SynchronizationPolicyDecision.IGNORE) {
			return false;
		}
		PrismObject<P> objectCurrent = accountContext.getObjectCurrent();
		if (objectCurrent != null && objectCurrent.asObjectable().getFailedOperationType() != null) {
			// There is unfinished operation in the shadow. We cannot continue.
			return false;
		}
		if (accountContext.isExists()) {
			return true;
		}
		if (accountContext.isAdd()) {
			List<LensObjectDeltaOperation<P>> executedDeltas = accountContext.getExecutedDeltas();
			if (executedDeltas == null || executedDeltas.isEmpty()) {
				return false;
			}
			for (LensObjectDeltaOperation<P> executedDelta: executedDeltas) {
				OperationResult executionResult = executedDelta.getExecutionResult();
				if (executionResult == null || !executionResult.isSuccess()) {
					return false;
				}
			}
			return true;
		}
		return false;
	}

	private <F extends ObjectType, P extends ObjectType> void checkContextSanity(LensContext<F,P> context, String activityDescription, 
			OperationResult result) throws SchemaException {
		LensFocusContext<F> focusContext = context.getFocusContext();
		if (focusContext != null) {
			PrismObject<F> focusObjectNew = focusContext.getObjectNew();
			if (focusObjectNew != null) {
				if (focusObjectNew.asObjectable().getName() == null) {
					throw new SchemaException("Focus "+focusObjectNew+" does not have a name after "+activityDescription);
				}
			}
		}
	}

}<|MERGE_RESOLUTION|>--- conflicted
+++ resolved
@@ -154,11 +154,7 @@
 	        	
 	        	if (consistencyChecks) context.checkConsistence();
 		        // Loop through the account changes, apply inbound expressions
-<<<<<<< HEAD
-		        inboundProcessor.processInbound(context, now, result);
-=======
-		        inboundProcessor.processInbound(context, task, result);
->>>>>>> a38efa4b
+		        inboundProcessor.processInbound(context, task, now, result);
 		        if (consistencyChecks) context.checkConsistence();
 		        context.recomputeFocus();
 		        LensUtil.traceContext(LOGGER, activityDescription, "inbound", false, context, false);
