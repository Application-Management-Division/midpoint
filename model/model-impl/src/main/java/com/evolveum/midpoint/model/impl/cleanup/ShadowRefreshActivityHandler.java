/*
 * Copyright (c) 2017 Evolveum and contributors
 *
 * This work is dual-licensed under the Apache License 2.0
 * and European Union Public License. See LICENSE file for details.
 */
package com.evolveum.midpoint.model.impl.cleanup;

import com.evolveum.midpoint.repo.common.activity.run.*;

import com.evolveum.midpoint.schema.config.ConfigurationItemOrigin;

import jakarta.annotation.PostConstruct;
import jakarta.annotation.PreDestroy;

import org.jetbrains.annotations.NotNull;
import org.springframework.stereotype.Component;

import com.evolveum.midpoint.model.impl.tasks.ModelActivityHandler;
import com.evolveum.midpoint.model.impl.tasks.scanner.ScanActivityRun;
import com.evolveum.midpoint.repo.common.activity.run.state.ActivityStateDefinition;
import com.evolveum.midpoint.repo.common.activity.definition.AbstractWorkDefinition;
import com.evolveum.midpoint.repo.common.activity.definition.ObjectSetSpecificationProvider;
import com.evolveum.midpoint.repo.common.activity.run.processing.ItemProcessingRequest;
import com.evolveum.midpoint.schema.result.OperationResult;
import com.evolveum.midpoint.schema.util.ObjectQueryUtil;
import com.evolveum.midpoint.schema.util.task.work.ObjectSetUtil;
import com.evolveum.midpoint.schema.util.task.work.WorkDefinitionBean;
import com.evolveum.midpoint.task.api.RunningTask;
import com.evolveum.midpoint.util.DebugUtil;
import com.evolveum.midpoint.util.exception.CommonException;
import com.evolveum.midpoint.xml.ns._public.common.common_3.*;

import javax.xml.namespace.QName;

/**
 * Scanner that looks for pending operations in the shadows and updates the status.
 *
 * @author Radovan Semancik
 */
@Component
public class ShadowRefreshActivityHandler
        extends ModelActivityHandler<ShadowRefreshActivityHandler.MyWorkDefinition, ShadowRefreshActivityHandler> {

    private static final String ARCHETYPE_OID = SystemObjectsType.ARCHETYPE_UTILITY_TASK.value();

    @PostConstruct
    public void register() {
        handlerRegistry.register(
                ShadowRefreshWorkDefinitionType.COMPLEX_TYPE, WorkDefinitionsType.F_SHADOW_REFRESH,
                MyWorkDefinition.class, MyWorkDefinition::new, this);
    }

    @PreDestroy
    public void unregister() {
        handlerRegistry.unregister(
                ShadowRefreshWorkDefinitionType.COMPLEX_TYPE, MyWorkDefinition.class);
    }

    @Override
    public AbstractActivityRun<MyWorkDefinition, ShadowRefreshActivityHandler, ?> createActivityRun(
            @NotNull ActivityRunInstantiationContext<MyWorkDefinition, ShadowRefreshActivityHandler> context,
            @NotNull OperationResult result) {
        return new MyActivityRun(context);
    }

    @Override
    public String getIdentifierPrefix() {
        return "shadow-refresh";
    }

    @Override
    public @NotNull ActivityStateDefinition<?> getRootActivityStateDefinition() {
        return new ActivityStateDefinition<>(
                ScanWorkStateType.COMPLEX_TYPE,
                ActivityStatePersistenceType.PERPETUAL_EXCEPT_STATISTICS
        );
    }

    @Override
    public String getDefaultArchetypeOid() {
        return ARCHETYPE_OID;
    }

    public static final class MyActivityRun
            extends ScanActivityRun<ShadowType, MyWorkDefinition, ShadowRefreshActivityHandler> {

        MyActivityRun(@NotNull ActivityRunInstantiationContext<MyWorkDefinition, ShadowRefreshActivityHandler> context) {
            super(context, "Shadow refresh");
            setInstanceReady();
        }

        @Override
        public boolean doesRequireDirectRepositoryAccess() {
            return true;
        }

        @Override
        public @NotNull ActivityReportingCharacteristics createReportingCharacteristics() {
            return super.createReportingCharacteristics()
                    .actionsExecutedStatisticsSupported(true);
        }

        @Override
        public void beforeRun(OperationResult result) {
            super.beforeRun(result);
            ensureNoPreviewNorDryRun();
        }

        @Override
        public void customizeQuery(SearchSpecification<ShadowType> searchSpecification, OperationResult result) {
            var configuredQuery = searchSpecification.getQuery();
            if (!ObjectQueryUtil.hasFilter(configuredQuery)) {
                searchSpecification.setQuery(
                        ObjectQueryUtil.replaceFilter(
                                configuredQuery,
                                getBeans().prismContext.queryFor(ShadowType.class)
                                        .exists(ShadowType.F_PENDING_OPERATION)
                                        .buildFilter()));
            }
        }

        @Override
        public boolean processItem(@NotNull ShadowType object,
                @NotNull ItemProcessingRequest<ShadowType> request, RunningTask workerTask, OperationResult result)
                throws CommonException, ActivityRunException {
            getModelBeans().provisioningService.refreshShadow(object.asPrismObject(), null, workerTask, result);
            return true;
        }
    }

    public static class MyWorkDefinition extends AbstractWorkDefinition implements ObjectSetSpecificationProvider {

        @NotNull private final ObjectSetType objects;

<<<<<<< HEAD
        MyWorkDefinition(@NotNull WorkDefinitionBean source, @NotNull ConfigurationItemOrigin origin) {
            super(origin);
=======
        MyWorkDefinition(@NotNull WorkDefinitionBean source, @NotNull QName activityTypeName) {
            super(activityTypeName);
>>>>>>> 80cece9f
            var typedDefinition = (ShadowRefreshWorkDefinitionType) source.getBean();
            objects = ObjectSetUtil.emptyIfNull(typedDefinition.getShadows());
            ObjectSetUtil.assumeObjectType(objects, ShadowType.COMPLEX_TYPE);
        }

        @Override
        public @NotNull ObjectSetType getObjectSetSpecification() {
            return objects;
        }

        @Override
        protected void debugDumpContent(StringBuilder sb, int indent) {
            DebugUtil.debugDumpWithLabel(sb, "objects", objects, indent + 1);
        }
    }
}<|MERGE_RESOLUTION|>--- conflicted
+++ resolved
@@ -7,8 +7,6 @@
 package com.evolveum.midpoint.model.impl.cleanup;
 
 import com.evolveum.midpoint.repo.common.activity.run.*;
-
-import com.evolveum.midpoint.schema.config.ConfigurationItemOrigin;
 
 import jakarta.annotation.PostConstruct;
 import jakarta.annotation.PreDestroy;
@@ -133,13 +131,8 @@
 
         @NotNull private final ObjectSetType objects;
 
-<<<<<<< HEAD
-        MyWorkDefinition(@NotNull WorkDefinitionBean source, @NotNull ConfigurationItemOrigin origin) {
-            super(origin);
-=======
         MyWorkDefinition(@NotNull WorkDefinitionBean source, @NotNull QName activityTypeName) {
             super(activityTypeName);
->>>>>>> 80cece9f
             var typedDefinition = (ShadowRefreshWorkDefinitionType) source.getBean();
             objects = ObjectSetUtil.emptyIfNull(typedDefinition.getShadows());
             ObjectSetUtil.assumeObjectType(objects, ShadowType.COMPLEX_TYPE);
