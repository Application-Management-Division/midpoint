--- conflicted
+++ resolved
@@ -80,19 +80,11 @@
     @Autowired(required = true)
     private PasswordPolicyProcessor passwordPolicyProcessor;
 
-<<<<<<< HEAD
-    public <F extends ObjectType> void processCredentials(LensContext<F> context, LensProjectionContext projectionContext, OperationResult result) 
+    public <F extends ObjectType> void processCredentials(LensContext<F> context, LensProjectionContext projectionContext, Task task, OperationResult result)
     		throws ExpressionEvaluationException, ObjectNotFoundException, SchemaException, PolicyViolationException {	
     	LensFocusContext<F> focusContext = context.getFocusContext();
     	if (focusContext != null && FocusType.class.isAssignableFrom(focusContext.getObjectTypeClass())) {
-    		processCredentialsFocal((LensContext<? extends FocusType>)context, projectionContext, result);
-=======
-    public <F extends ObjectType, P extends ObjectType> void processCredentials(LensContext<F,P> context, LensProjectionContext<P> projectionContext, Task task, OperationResult result) 
-    		throws ExpressionEvaluationException, ObjectNotFoundException, SchemaException, PolicyViolationException {	
-    	LensFocusContext<F> focusContext = context.getFocusContext();
-    	if (focusContext != null && focusContext.getObjectTypeClass() == UserType.class) {
-    		processCredentialsUser((LensContext<UserType,ShadowType>) context, (LensProjectionContext<ShadowType>)projectionContext, task, result);
->>>>>>> 4317f7a9
+    		processCredentialsFocal((LensContext<? extends FocusType>)context, projectionContext, task, result);
 //    		return;
     	}
 //    	if (focusContext.getObjectTypeClass() != UserType.class) {
@@ -104,12 +96,8 @@
     }
     
     
-<<<<<<< HEAD
-    public <F extends FocusType> void processCredentialsFocal(LensContext<F> context, 
-    		final LensProjectionContext accCtx, OperationResult result) 
-=======
-    public void processCredentialsUser(LensContext<UserType,ShadowType> context, final LensProjectionContext<ShadowType> accCtx, Task task, OperationResult result) 
->>>>>>> 4317f7a9
+    public <F extends FocusType> void processCredentialsFocal(LensContext<F> context,
+    		final LensProjectionContext accCtx, Task task, OperationResult result)
 		throws ExpressionEvaluationException, ObjectNotFoundException, SchemaException {
     	LensFocusContext<F> focusContext = context.getFocusContext();
         ObjectDelta<F> userDelta = focusContext.getDelta();
