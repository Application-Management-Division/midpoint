/*
 * Copyright (c) 2010-2013 Evolveum
 *
 * Licensed under the Apache License, Version 2.0 (the "License");
 * you may not use this file except in compliance with the License.
 * You may obtain a copy of the License at
 *
 *     http://www.apache.org/licenses/LICENSE-2.0
 *
 * Unless required by applicable law or agreed to in writing, software
 * distributed under the License is distributed on an "AS IS" BASIS,
 * WITHOUT WARRANTIES OR CONDITIONS OF ANY KIND, either express or implied.
 * See the License for the specific language governing permissions and
 * limitations under the License.
 */

package com.evolveum.midpoint.model.sync.action;

import org.apache.commons.lang.StringUtils;
import org.apache.commons.lang.Validate;

import com.evolveum.midpoint.audit.api.AuditEventRecord;
import com.evolveum.midpoint.model.api.PolicyViolationException;
import com.evolveum.midpoint.model.lens.LensContext;
import com.evolveum.midpoint.model.lens.LensFocusContext;
import com.evolveum.midpoint.model.lens.LensProjectionContext;
import com.evolveum.midpoint.model.lens.SynchronizationIntent;
import com.evolveum.midpoint.prism.PrismObject;
import com.evolveum.midpoint.prism.PrismObjectDefinition;
import com.evolveum.midpoint.provisioning.api.ResourceObjectShadowChangeDescription;
import com.evolveum.midpoint.schema.result.OperationResult;
import com.evolveum.midpoint.task.api.Task;
import com.evolveum.midpoint.util.exception.CommunicationException;
import com.evolveum.midpoint.util.exception.ConfigurationException;
import com.evolveum.midpoint.util.exception.ExpressionEvaluationException;
import com.evolveum.midpoint.util.exception.ObjectAlreadyExistsException;
import com.evolveum.midpoint.util.exception.ObjectNotFoundException;
import com.evolveum.midpoint.util.exception.SchemaException;
import com.evolveum.midpoint.util.exception.SecurityViolationException;
import com.evolveum.midpoint.util.logging.Trace;
import com.evolveum.midpoint.util.logging.TraceManager;
import com.evolveum.midpoint.xml.ns._public.common.common_2a.FocusType;
import com.evolveum.midpoint.xml.ns._public.common.common_2a.ResourceType;
import com.evolveum.midpoint.xml.ns._public.common.common_2a.ShadowType;
import com.evolveum.midpoint.xml.ns._public.common.common_2a.SynchronizationSituationType;
import com.evolveum.midpoint.xml.ns._public.common.common_2a.ObjectTemplateType;
import com.evolveum.midpoint.xml.ns._public.common.common_2a.UserType;

/**
 * @author lazyman
 * @author Radovan Semancik
 */
public class SynchronizeAction extends BaseAction {

    private static final Trace LOGGER = TraceManager.getTrace(SynchronizeAction.class);
    /**
     * Action name for operation result
     */
    private final String actionName;

    public SynchronizeAction() {
        this(ACTION_SYNCHRONIZE);
    }

    public SynchronizeAction(String actionName) {
        Validate.notEmpty(actionName, "Action name must not be null or empty.");
        this.actionName = actionName;
    }

    @Override
    public String executeChanges(String userOid, ResourceObjectShadowChangeDescription change, ObjectTemplateType userTemplate, 
            SynchronizationSituationType situation, Task task, OperationResult result)
            		throws SchemaException, PolicyViolationException, ExpressionEvaluationException, ObjectNotFoundException, ObjectAlreadyExistsException, CommunicationException, ConfigurationException, SecurityViolationException {
        super.executeChanges(userOid, change, userTemplate, situation, task, result);

        Class<? extends ShadowType> clazz = getClassFromChange(change);
        if (!ShadowType.class.isAssignableFrom(clazz)) {
            throw new SchemaException("Couldn't synchronize shadow of type '"
                    + clazz + "', only '" + ShadowType.class.getName() + "' is supported.");
        }

        OperationResult subResult = result.createSubresult(actionName);
        if (StringUtils.isEmpty(userOid)) {
            String message = "Can't synchronize, user oid is empty or null.";
            subResult.computeStatus(message);
            throw new SchemaException(message);
        }

        UserType userType = getUser(userOid, subResult);
        if (userType == null) {
            String message = "Can't find user with oid '" + userOid + "'.";
            subResult.computeStatus(message);
            throw new ObjectNotFoundException(message);
        }

        LensContext<? extends FocusType> context = null;
        try {
            context = createLensContext(userType, change.getResource().asObjectable(), userTemplate, change);

<<<<<<< HEAD
            LensProjectionContext accountContext = createAccountLensContext(context, change,
=======
            LensProjectionContext<ShadowType> accountContext = createAccountLensContext(context, change, situation,
>>>>>>> 3374c1ad
                    SynchronizationIntent.SYNCHRONIZE, null);
            if (accountContext == null) {
                LOGGER.warn("Couldn't create account sync context, skipping action for this change.");
                return userOid;
            }
            
        } finally {
            subResult.recomputeStatus("Couldn't update account sync context in modify user action.");
        }

        try {
            synchronizeUser(context, task, subResult);
        } finally {
            subResult.recomputeStatus();
            result.recomputeStatus();
        }

        return userOid;
    }

    private Class<? extends ShadowType> getClassFromChange(ResourceObjectShadowChangeDescription change) {
        if (change.getObjectDelta() != null) {
            return change.getObjectDelta().getObjectTypeClass();
        }

        if (change.getCurrentShadow() != null) {
            return change.getCurrentShadow().getCompileTimeClass();
        }

        return change.getOldShadow().getCompileTimeClass();
    }

    private <F extends FocusType> LensContext<F> createLensContext(F user, ResourceType resource, ObjectTemplateType userTemplate, ResourceObjectShadowChangeDescription change) throws SchemaException {
        LOGGER.trace("Creating sync context.");

        // HACK!!!!!!!!!!!! TODO!!!!!!!!!!!!!
        PrismObjectDefinition<UserType> userDefinition = getPrismContext().getSchemaRegistry().findObjectDefinitionByType(
        		UserType.COMPLEX_TYPE);

        LensContext<F> context = createEmptyLensContext(change);
        LensFocusContext<F> focusContext = context.createFocusContext();
        PrismObject<F> oldUser = user.asPrismObject();
        focusContext.setLoadedObject(oldUser);
        context.rememberResource(resource);
        context.setFocusTemplate(userTemplate);

        return context;
    }

}<|MERGE_RESOLUTION|>--- conflicted
+++ resolved
@@ -97,11 +97,7 @@
         try {
             context = createLensContext(userType, change.getResource().asObjectable(), userTemplate, change);
 
-<<<<<<< HEAD
-            LensProjectionContext accountContext = createAccountLensContext(context, change,
-=======
-            LensProjectionContext<ShadowType> accountContext = createAccountLensContext(context, change, situation,
->>>>>>> 3374c1ad
+            LensProjectionContext accountContext = createAccountLensContext(context, change, situation,
                     SynchronizationIntent.SYNCHRONIZE, null);
             if (accountContext == null) {
                 LOGGER.warn("Couldn't create account sync context, skipping action for this change.");
