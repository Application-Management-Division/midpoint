/*
 * Copyright (c) 2010-2013 Evolveum
 *
 * Licensed under the Apache License, Version 2.0 (the "License");
 * you may not use this file except in compliance with the License.
 * You may obtain a copy of the License at
 *
 *     http://www.apache.org/licenses/LICENSE-2.0
 *
 * Unless required by applicable law or agreed to in writing, software
 * distributed under the License is distributed on an "AS IS" BASIS,
 * WITHOUT WARRANTIES OR CONDITIONS OF ANY KIND, either express or implied.
 * See the License for the specific language governing permissions and
 * limitations under the License.
 */

package com.evolveum.midpoint.model.sync.action;

import java.util.ArrayList;
import java.util.Collection;
import java.util.List;

import javax.xml.namespace.QName;

import com.evolveum.midpoint.provisioning.api.ProvisioningService;
import org.apache.commons.lang.StringUtils;
import org.apache.commons.lang.Validate;
import org.w3c.dom.Element;

import com.evolveum.midpoint.audit.api.AuditService;
import com.evolveum.midpoint.common.InternalsConfig;
import com.evolveum.midpoint.common.refinery.ResourceShadowDiscriminator;
import com.evolveum.midpoint.model.api.PolicyViolationException;
import com.evolveum.midpoint.model.controller.ModelController;
import com.evolveum.midpoint.model.lens.ChangeExecutor;
import com.evolveum.midpoint.model.lens.Clockwork;
import com.evolveum.midpoint.model.lens.ContextFactory;
import com.evolveum.midpoint.model.lens.LensContext;
import com.evolveum.midpoint.model.lens.LensProjectionContext;
import com.evolveum.midpoint.model.lens.SynchronizationIntent;
import com.evolveum.midpoint.model.sync.Action;
import com.evolveum.midpoint.prism.OriginType;
import com.evolveum.midpoint.prism.PrismContext;
import com.evolveum.midpoint.prism.PrismObject;
import com.evolveum.midpoint.prism.PrismProperty;
import com.evolveum.midpoint.prism.PrismPropertyValue;
import com.evolveum.midpoint.prism.delta.ChangeType;
import com.evolveum.midpoint.prism.delta.ObjectDelta;
import com.evolveum.midpoint.prism.delta.PropertyDelta;
import com.evolveum.midpoint.provisioning.api.ResourceObjectShadowChangeDescription;
import com.evolveum.midpoint.schema.constants.SchemaConstants;
import com.evolveum.midpoint.schema.result.OperationResult;
import com.evolveum.midpoint.schema.util.ShadowUtil;
import com.evolveum.midpoint.schema.util.ResourceTypeUtil;
import com.evolveum.midpoint.task.api.Task;
import com.evolveum.midpoint.util.exception.CommunicationException;
import com.evolveum.midpoint.util.exception.ConfigurationException;
import com.evolveum.midpoint.util.exception.ExpressionEvaluationException;
import com.evolveum.midpoint.util.exception.ObjectAlreadyExistsException;
import com.evolveum.midpoint.util.exception.ObjectNotFoundException;
import com.evolveum.midpoint.util.exception.SchemaException;
import com.evolveum.midpoint.util.exception.SecurityViolationException;
import com.evolveum.midpoint.util.logging.Trace;
import com.evolveum.midpoint.util.logging.TraceManager;
import com.evolveum.midpoint.xml.ns._public.common.common_2a.ActivationStatusType;
import com.evolveum.midpoint.xml.ns._public.common.common_2a.FocusType;
import com.evolveum.midpoint.xml.ns._public.common.common_2a.ObjectSynchronizationType;
import com.evolveum.midpoint.xml.ns._public.common.common_2a.ShadowKindType;
import com.evolveum.midpoint.xml.ns._public.common.common_2a.ShadowType;
import com.evolveum.midpoint.xml.ns._public.common.common_2a.ResourceType;
import com.evolveum.midpoint.xml.ns._public.common.common_2a.SynchronizationSituationType;
import com.evolveum.midpoint.xml.ns._public.common.common_2a.ObjectTemplateType;
import com.evolveum.midpoint.xml.ns._public.common.common_2a.UserType;

/**
 * @author lazyman
 */
public abstract class BaseAction implements Action {

    private static final Trace LOGGER = TraceManager.getTrace(BaseAction.class);

    private Clockwork clockwork;
    private ChangeExecutor executor;
    private ModelController model;
    private ProvisioningService provisioningService;
    private PrismContext prismContext;
    private AuditService auditService;
    private ContextFactory contextFactory;
    
	public AuditService getAuditService() {
    	return auditService;
    }

    public void setAuditService(AuditService auditService) {
		this.auditService = auditService;
	}
    
	public PrismContext getPrismContext() {
		return prismContext;
	}

	public void setPrismContext(PrismContext prismContext) {
		this.prismContext = prismContext;
	}

    public ProvisioningService getProvisioningService() {
        return provisioningService;
    }

    public void setProvisioningService(ProvisioningService provisioningService) {
        this.provisioningService = provisioningService;
    }

    public ContextFactory getContextFactory() {
		return contextFactory;
	}

	public void setContextFactory(ContextFactory contextFactory) {
		this.contextFactory = contextFactory;
	}

    protected UserType getUser(String oid, OperationResult result) {
        if (StringUtils.isEmpty(oid)) {
            return null;
        }

        try {
            return model.getObjectResolver().getObjectSimple(UserType.class, oid, null, null, result);
        } catch (ObjectNotFoundException ex) {
            // user was not found, we return null
        	return null;
        }
    }

    public void setModel(ModelController model) {
        this.model = model;
    }

    protected ModelController getModel() {
        return model;
    }

    public void setClockwork(Clockwork clockwork) {
        this.clockwork = clockwork;
    }

    public ChangeExecutor getExecutor() {
        return executor;
    }

    public void setExecutor(ChangeExecutor executor) {
        this.executor = executor;
    }
    
<<<<<<< HEAD
=======
    /**
     * Creates empty lens context, filling in only the very basic metadata (such as channel).
     */
    protected LensContext<UserType, ShadowType> createEmptyLensContext(ResourceObjectShadowChangeDescription change) {
    	LensContext<UserType, ShadowType> context = new LensContext<UserType, ShadowType>(UserType.class, ShadowType.class, getPrismContext(), getProvisioningService());
    	context.setChannel(change.getSourceChannel());
    	return context;
    }

    protected LensProjectionContext<ShadowType> createAccountLensContext(LensContext<UserType, ShadowType> context,
            ResourceObjectShadowChangeDescription change, SynchronizationSituationType situation, SynchronizationIntent syncIntent,
            ActivationDecision activationDecision) throws SchemaException {
        LOGGER.trace("Creating account context for sync change.");

        ResourceType resource = change.getResource().asObjectable();

        String accountType = getAccountTypeFromChange(change);
        boolean thombstone = isThombstone(change);
		ResourceShadowDiscriminator resourceAccountType = new ResourceShadowDiscriminator(resource.getOid(), accountType, thombstone);
		LensProjectionContext<ShadowType> accountContext = context.createProjectionContext(resourceAccountType);
        accountContext.setResource(resource);
        accountContext.setOid(getOidFromChange(change));
        accountContext.setSynchronizationSituationDetected(situation);

        //insert object delta if available in change
        ObjectDelta<? extends ShadowType> delta = change.getObjectDelta();
        if (delta != null) {
            accountContext.setSyncDelta((ObjectDelta<ShadowType>) delta);
        } else {
        	accountContext.setSyncAbsoluteTrigger(true);
        }

        //we insert account if available in change
        PrismObject<ShadowType> currentAccount = getAccountObject(change);
        if (currentAccount != null) {
        	accountContext.setLoadedObject(currentAccount);
        	accountContext.setFullShadow(true);
        	accountContext.setFresh(true);
        }

        if (delta != null && delta.isDelete()) {
        	accountContext.setExists(false);
        } else {
        	accountContext.setExists(true);
        }
        
        accountContext.setSynchronizationIntent(syncIntent);
        if (activationDecision != null) {
            updateAccountActivation(accountContext, activationDecision);
        }
        
        boolean doReconciliation = determineAttributeReconciliation(change);
        accountContext.setDoReconciliation(doReconciliation);

        LOGGER.trace("Setting account context sync intent ({}), activation decision ({}), do reconciliation ({})",
                new Object[]{syncIntent, activationDecision, doReconciliation});

        return accountContext;
    }

	private boolean isThombstone(ResourceObjectShadowChangeDescription change) {
		PrismObject<? extends ShadowType> shadow = null;
		if (change.getOldShadow() != null){
			shadow = change.getOldShadow();
		} else if (change.getCurrentShadow() != null){
			shadow = change.getCurrentShadow();
		}
		if (shadow != null){
			if (shadow.asObjectable().isDead() != null){
				return shadow.asObjectable().isDead().booleanValue();
			}
		}
		ObjectDelta<? extends ShadowType> objectDelta = change.getObjectDelta();
		if (objectDelta == null) {
			return false;
		}
		return objectDelta.isDelete();
	}

	private void updateAccountActivation(LensProjectionContext<ShadowType> accContext, ActivationDecision activationDecision) throws SchemaException {
        PrismObject<ShadowType> object = accContext.getObjectOld();
        if (object == null) {
            LOGGER.trace("Account object is null, skipping activation property check/update.");
            return;
        }

        PrismProperty enable = object.findOrCreateProperty(SchemaConstants.PATH_ACTIVATION_ADMINISTRATIVE_STATUS);
        LOGGER.trace("Account activation defined, activation property found {}", enable);

        ObjectDelta<ShadowType> accDelta = accContext.getSecondaryDelta();
        if (accDelta == null) {
            accDelta = new ObjectDelta<ShadowType>(ShadowType.class, ChangeType.MODIFY, prismContext);
            accDelta.setOid(accContext.getOid());
            accContext.setSecondaryDelta(accDelta);
        }

        PrismPropertyValue<ActivationStatusType> value = enable.getValue(ActivationStatusType.class);
        if (value != null) {
            ActivationStatusType status = value.getValue();
            if (status == null) {
                createActivationPropertyDelta(accDelta, activationDecision, null);
            }
            
            Boolean isEnabled = ActivationStatusType.ENABLED == status ? Boolean.TRUE : Boolean.FALSE;

            if ((isEnabled && ActivationDecision.DISABLE.equals(activationDecision))
                    || (!isEnabled && ActivationDecision.ENABLE.equals(activationDecision))) {

                createActivationPropertyDelta(accDelta, activationDecision, status);
            }
        } else {
            createActivationPropertyDelta(accDelta, activationDecision, null);
        }
    }

    private boolean determineAttributeReconciliation(ResourceObjectShadowChangeDescription change) {
    	ObjectSynchronizationType synchronization = ResourceTypeUtil.determineSynchronization(change.getResource().asObjectable(), UserType.class);
        Boolean reconcileAttributes = synchronization.isReconcileAttributes();
        if (reconcileAttributes == null) {
            // "Automatic mode", do reconciliation only if the complete current shadow was provided
            reconcileAttributes = change.getCurrentShadow() != null;
            LOGGER.trace("Attribute reconciliation automatic mode: {}", reconcileAttributes);
        } else {
            LOGGER.trace("Attribute reconciliation manual mode: {}", reconcileAttributes);
        }
        return reconcileAttributes;
    }

    private PrismObject<ShadowType> getAccountObject(ResourceObjectShadowChangeDescription change)
            throws SchemaException {

    	PrismObject<ShadowType> account = getAccountShadowFromChange(change);
        if (account == null) {
            return null;
        }
        
        if (InternalsConfig.consistencyChecks) account.checkConsistence();
        return account;
    }

    protected PrismObject<ShadowType> getAccountShadowFromChange(ResourceObjectShadowChangeDescription change) {
        if (change.getCurrentShadow() != null) {
            return (PrismObject<ShadowType>) change.getCurrentShadow();
        }

        if (change.getOldShadow() != null) {
            return (PrismObject<ShadowType>) change.getOldShadow();
        }

        return null;
    }

    private String getAccountTypeFromChange(ResourceObjectShadowChangeDescription change) {
    	PrismObject<ShadowType> account = getAccountShadowFromChange(change);
        if (account != null) {
            return ShadowUtil.getIntent(account.asObjectable());
        }

        LOGGER.warn("Can't get account type from change (resource {}), because current and old shadow are null. " +
                "Therefore we can't create account sync context.", change.getResource().getElementName());

        return null;
    }

    private String getOidFromChange(ResourceObjectShadowChangeDescription change) {
        if (change.getObjectDelta() != null) {
            return change.getObjectDelta().getOid();
        }

        return change.getCurrentShadow().getOid();
    }

    protected void synchronizeUser(LensContext<UserType, ShadowType> context, Task task, OperationResult result) throws SchemaException, PolicyViolationException, ExpressionEvaluationException, ObjectNotFoundException, ObjectAlreadyExistsException, CommunicationException, ConfigurationException, SecurityViolationException {
    	Validate.notNull(context, "Sync context must not be null.");
        Validate.notNull(result, "Operation result must not be null.");
        try {
        	context.setLazyAuditRequest(true);
            clockwork.run(context, task, result);
        } catch (SchemaException e) {
        	logSynchronizationError(e, context);
            throw e;
		} catch (PolicyViolationException e) {
			logSynchronizationError(e, context);
            throw e;
		} catch (ExpressionEvaluationException e) {
			logSynchronizationError(e, context);
            throw e;
		} catch (ObjectNotFoundException e) {
			logSynchronizationError(e, context);
            throw e;
		} catch (ObjectAlreadyExistsException e) {
			logSynchronizationError(e, context);
            throw e;
		} catch (CommunicationException e) {
			logSynchronizationError(e, context);
            throw e;
		} catch (ConfigurationException e) {
			logSynchronizationError(e, context);
            throw e;
		} catch (SecurityViolationException e) {
			logSynchronizationError(e, context);
            throw e;
		} catch (RuntimeException ex) {
        	logSynchronizationError(ex, context);
            throw ex;
		}
    }

	private void logSynchronizationError(Throwable ex, LensContext<UserType,ShadowType> context) {
		if (LOGGER.isTraceEnabled()) {
    		LOGGER.trace("Synchronization error: {}\n{})", ex.getMessage(), context.dump());
    	}
	}

	protected void executeChanges(LensContext<UserType, ShadowType> context, Task task, OperationResult result) throws ObjectAlreadyExistsException, ObjectNotFoundException, SchemaException, CommunicationException, ConfigurationException, SecurityViolationException, ExpressionEvaluationException {
		Validate.notNull(context, "Sync context must not be null.");
        try {
            getExecutor().executeChanges(context, task, result);
        } catch (RuntimeException ex) {
        	logExecutionError(ex, context);
            throw ex;
        } catch (ObjectAlreadyExistsException e) {
        	logExecutionError(e, context);
            throw e;
		} catch (ObjectNotFoundException e) {
			logExecutionError(e, context);
            throw e;
		} catch (SchemaException e) {
			logExecutionError(e, context);
            throw e;
		} catch (CommunicationException e) {
			logExecutionError(e, context);
            throw e;
		} catch (ConfigurationException e) {
			logExecutionError(e, context);
            throw e;
		} catch (SecurityViolationException e) {
			logExecutionError(e, context);
            throw e;
		} catch (ExpressionEvaluationException e) {
			logExecutionError(e, context);
            throw e;
		} 
    }
	
	private void logExecutionError(Throwable ex, LensContext<UserType,ShadowType> context) {
		if (LOGGER.isTraceEnabled()) {
    		LOGGER.trace("Execution error: {}\n{})", ex.getMessage(), context.dump());
    	}
	}

    protected void createActivationPropertyDelta(ObjectDelta<?> objectDelta, ActivationDecision activationDecision,
            ActivationStatusType oldValue) {
        LOGGER.trace("Updating activation for {}, activation decision {}, old value was {}",
                new Object[]{objectDelta.getClass().getSimpleName(), activationDecision, oldValue});

        PropertyDelta delta = objectDelta.findPropertyDelta(SchemaConstants.PATH_ACTIVATION_ADMINISTRATIVE_STATUS);
        if (delta == null) {
            delta = PropertyDelta.createDelta(SchemaConstants.PATH_ACTIVATION_ADMINISTRATIVE_STATUS, ShadowType.class,
            		getPrismContext());
            objectDelta.addModification(delta);
        }
        delta.clear();

        ActivationStatusType newValue = ActivationDecision.ENABLE.equals(activationDecision) ? ActivationStatusType.ENABLED : ActivationStatusType.DISABLED;
        PrismPropertyValue value = new PrismPropertyValue<Object>(newValue, OriginType.SYNC_ACTION, null);
        if (oldValue == null) {
            delta.addValueToAdd(value);
        } else {
            Collection<PrismPropertyValue<Object>> values = new ArrayList<PrismPropertyValue<Object>>();
            values.add(value);
            delta.setValuesToReplace(values);
        }

        if (LOGGER.isDebugEnabled()) {
            LOGGER.trace("{} activation property delta: {}", new Object[]{objectDelta.getClass().getSimpleName(),
                    delta.debugDump()});
        }
    }
>>>>>>> e84a8cc7
}<|MERGE_RESOLUTION|>--- conflicted
+++ resolved
@@ -152,286 +152,4 @@
         this.executor = executor;
     }
     
-<<<<<<< HEAD
-=======
-    /**
-     * Creates empty lens context, filling in only the very basic metadata (such as channel).
-     */
-    protected LensContext<UserType, ShadowType> createEmptyLensContext(ResourceObjectShadowChangeDescription change) {
-    	LensContext<UserType, ShadowType> context = new LensContext<UserType, ShadowType>(UserType.class, ShadowType.class, getPrismContext(), getProvisioningService());
-    	context.setChannel(change.getSourceChannel());
-    	return context;
-    }
-
-    protected LensProjectionContext<ShadowType> createAccountLensContext(LensContext<UserType, ShadowType> context,
-            ResourceObjectShadowChangeDescription change, SynchronizationSituationType situation, SynchronizationIntent syncIntent,
-            ActivationDecision activationDecision) throws SchemaException {
-        LOGGER.trace("Creating account context for sync change.");
-
-        ResourceType resource = change.getResource().asObjectable();
-
-        String accountType = getAccountTypeFromChange(change);
-        boolean thombstone = isThombstone(change);
-		ResourceShadowDiscriminator resourceAccountType = new ResourceShadowDiscriminator(resource.getOid(), accountType, thombstone);
-		LensProjectionContext<ShadowType> accountContext = context.createProjectionContext(resourceAccountType);
-        accountContext.setResource(resource);
-        accountContext.setOid(getOidFromChange(change));
-        accountContext.setSynchronizationSituationDetected(situation);
-
-        //insert object delta if available in change
-        ObjectDelta<? extends ShadowType> delta = change.getObjectDelta();
-        if (delta != null) {
-            accountContext.setSyncDelta((ObjectDelta<ShadowType>) delta);
-        } else {
-        	accountContext.setSyncAbsoluteTrigger(true);
-        }
-
-        //we insert account if available in change
-        PrismObject<ShadowType> currentAccount = getAccountObject(change);
-        if (currentAccount != null) {
-        	accountContext.setLoadedObject(currentAccount);
-        	accountContext.setFullShadow(true);
-        	accountContext.setFresh(true);
-        }
-
-        if (delta != null && delta.isDelete()) {
-        	accountContext.setExists(false);
-        } else {
-        	accountContext.setExists(true);
-        }
-        
-        accountContext.setSynchronizationIntent(syncIntent);
-        if (activationDecision != null) {
-            updateAccountActivation(accountContext, activationDecision);
-        }
-        
-        boolean doReconciliation = determineAttributeReconciliation(change);
-        accountContext.setDoReconciliation(doReconciliation);
-
-        LOGGER.trace("Setting account context sync intent ({}), activation decision ({}), do reconciliation ({})",
-                new Object[]{syncIntent, activationDecision, doReconciliation});
-
-        return accountContext;
-    }
-
-	private boolean isThombstone(ResourceObjectShadowChangeDescription change) {
-		PrismObject<? extends ShadowType> shadow = null;
-		if (change.getOldShadow() != null){
-			shadow = change.getOldShadow();
-		} else if (change.getCurrentShadow() != null){
-			shadow = change.getCurrentShadow();
-		}
-		if (shadow != null){
-			if (shadow.asObjectable().isDead() != null){
-				return shadow.asObjectable().isDead().booleanValue();
-			}
-		}
-		ObjectDelta<? extends ShadowType> objectDelta = change.getObjectDelta();
-		if (objectDelta == null) {
-			return false;
-		}
-		return objectDelta.isDelete();
-	}
-
-	private void updateAccountActivation(LensProjectionContext<ShadowType> accContext, ActivationDecision activationDecision) throws SchemaException {
-        PrismObject<ShadowType> object = accContext.getObjectOld();
-        if (object == null) {
-            LOGGER.trace("Account object is null, skipping activation property check/update.");
-            return;
-        }
-
-        PrismProperty enable = object.findOrCreateProperty(SchemaConstants.PATH_ACTIVATION_ADMINISTRATIVE_STATUS);
-        LOGGER.trace("Account activation defined, activation property found {}", enable);
-
-        ObjectDelta<ShadowType> accDelta = accContext.getSecondaryDelta();
-        if (accDelta == null) {
-            accDelta = new ObjectDelta<ShadowType>(ShadowType.class, ChangeType.MODIFY, prismContext);
-            accDelta.setOid(accContext.getOid());
-            accContext.setSecondaryDelta(accDelta);
-        }
-
-        PrismPropertyValue<ActivationStatusType> value = enable.getValue(ActivationStatusType.class);
-        if (value != null) {
-            ActivationStatusType status = value.getValue();
-            if (status == null) {
-                createActivationPropertyDelta(accDelta, activationDecision, null);
-            }
-            
-            Boolean isEnabled = ActivationStatusType.ENABLED == status ? Boolean.TRUE : Boolean.FALSE;
-
-            if ((isEnabled && ActivationDecision.DISABLE.equals(activationDecision))
-                    || (!isEnabled && ActivationDecision.ENABLE.equals(activationDecision))) {
-
-                createActivationPropertyDelta(accDelta, activationDecision, status);
-            }
-        } else {
-            createActivationPropertyDelta(accDelta, activationDecision, null);
-        }
-    }
-
-    private boolean determineAttributeReconciliation(ResourceObjectShadowChangeDescription change) {
-    	ObjectSynchronizationType synchronization = ResourceTypeUtil.determineSynchronization(change.getResource().asObjectable(), UserType.class);
-        Boolean reconcileAttributes = synchronization.isReconcileAttributes();
-        if (reconcileAttributes == null) {
-            // "Automatic mode", do reconciliation only if the complete current shadow was provided
-            reconcileAttributes = change.getCurrentShadow() != null;
-            LOGGER.trace("Attribute reconciliation automatic mode: {}", reconcileAttributes);
-        } else {
-            LOGGER.trace("Attribute reconciliation manual mode: {}", reconcileAttributes);
-        }
-        return reconcileAttributes;
-    }
-
-    private PrismObject<ShadowType> getAccountObject(ResourceObjectShadowChangeDescription change)
-            throws SchemaException {
-
-    	PrismObject<ShadowType> account = getAccountShadowFromChange(change);
-        if (account == null) {
-            return null;
-        }
-        
-        if (InternalsConfig.consistencyChecks) account.checkConsistence();
-        return account;
-    }
-
-    protected PrismObject<ShadowType> getAccountShadowFromChange(ResourceObjectShadowChangeDescription change) {
-        if (change.getCurrentShadow() != null) {
-            return (PrismObject<ShadowType>) change.getCurrentShadow();
-        }
-
-        if (change.getOldShadow() != null) {
-            return (PrismObject<ShadowType>) change.getOldShadow();
-        }
-
-        return null;
-    }
-
-    private String getAccountTypeFromChange(ResourceObjectShadowChangeDescription change) {
-    	PrismObject<ShadowType> account = getAccountShadowFromChange(change);
-        if (account != null) {
-            return ShadowUtil.getIntent(account.asObjectable());
-        }
-
-        LOGGER.warn("Can't get account type from change (resource {}), because current and old shadow are null. " +
-                "Therefore we can't create account sync context.", change.getResource().getElementName());
-
-        return null;
-    }
-
-    private String getOidFromChange(ResourceObjectShadowChangeDescription change) {
-        if (change.getObjectDelta() != null) {
-            return change.getObjectDelta().getOid();
-        }
-
-        return change.getCurrentShadow().getOid();
-    }
-
-    protected void synchronizeUser(LensContext<UserType, ShadowType> context, Task task, OperationResult result) throws SchemaException, PolicyViolationException, ExpressionEvaluationException, ObjectNotFoundException, ObjectAlreadyExistsException, CommunicationException, ConfigurationException, SecurityViolationException {
-    	Validate.notNull(context, "Sync context must not be null.");
-        Validate.notNull(result, "Operation result must not be null.");
-        try {
-        	context.setLazyAuditRequest(true);
-            clockwork.run(context, task, result);
-        } catch (SchemaException e) {
-        	logSynchronizationError(e, context);
-            throw e;
-		} catch (PolicyViolationException e) {
-			logSynchronizationError(e, context);
-            throw e;
-		} catch (ExpressionEvaluationException e) {
-			logSynchronizationError(e, context);
-            throw e;
-		} catch (ObjectNotFoundException e) {
-			logSynchronizationError(e, context);
-            throw e;
-		} catch (ObjectAlreadyExistsException e) {
-			logSynchronizationError(e, context);
-            throw e;
-		} catch (CommunicationException e) {
-			logSynchronizationError(e, context);
-            throw e;
-		} catch (ConfigurationException e) {
-			logSynchronizationError(e, context);
-            throw e;
-		} catch (SecurityViolationException e) {
-			logSynchronizationError(e, context);
-            throw e;
-		} catch (RuntimeException ex) {
-        	logSynchronizationError(ex, context);
-            throw ex;
-		}
-    }
-
-	private void logSynchronizationError(Throwable ex, LensContext<UserType,ShadowType> context) {
-		if (LOGGER.isTraceEnabled()) {
-    		LOGGER.trace("Synchronization error: {}\n{})", ex.getMessage(), context.dump());
-    	}
-	}
-
-	protected void executeChanges(LensContext<UserType, ShadowType> context, Task task, OperationResult result) throws ObjectAlreadyExistsException, ObjectNotFoundException, SchemaException, CommunicationException, ConfigurationException, SecurityViolationException, ExpressionEvaluationException {
-		Validate.notNull(context, "Sync context must not be null.");
-        try {
-            getExecutor().executeChanges(context, task, result);
-        } catch (RuntimeException ex) {
-        	logExecutionError(ex, context);
-            throw ex;
-        } catch (ObjectAlreadyExistsException e) {
-        	logExecutionError(e, context);
-            throw e;
-		} catch (ObjectNotFoundException e) {
-			logExecutionError(e, context);
-            throw e;
-		} catch (SchemaException e) {
-			logExecutionError(e, context);
-            throw e;
-		} catch (CommunicationException e) {
-			logExecutionError(e, context);
-            throw e;
-		} catch (ConfigurationException e) {
-			logExecutionError(e, context);
-            throw e;
-		} catch (SecurityViolationException e) {
-			logExecutionError(e, context);
-            throw e;
-		} catch (ExpressionEvaluationException e) {
-			logExecutionError(e, context);
-            throw e;
-		} 
-    }
-	
-	private void logExecutionError(Throwable ex, LensContext<UserType,ShadowType> context) {
-		if (LOGGER.isTraceEnabled()) {
-    		LOGGER.trace("Execution error: {}\n{})", ex.getMessage(), context.dump());
-    	}
-	}
-
-    protected void createActivationPropertyDelta(ObjectDelta<?> objectDelta, ActivationDecision activationDecision,
-            ActivationStatusType oldValue) {
-        LOGGER.trace("Updating activation for {}, activation decision {}, old value was {}",
-                new Object[]{objectDelta.getClass().getSimpleName(), activationDecision, oldValue});
-
-        PropertyDelta delta = objectDelta.findPropertyDelta(SchemaConstants.PATH_ACTIVATION_ADMINISTRATIVE_STATUS);
-        if (delta == null) {
-            delta = PropertyDelta.createDelta(SchemaConstants.PATH_ACTIVATION_ADMINISTRATIVE_STATUS, ShadowType.class,
-            		getPrismContext());
-            objectDelta.addModification(delta);
-        }
-        delta.clear();
-
-        ActivationStatusType newValue = ActivationDecision.ENABLE.equals(activationDecision) ? ActivationStatusType.ENABLED : ActivationStatusType.DISABLED;
-        PrismPropertyValue value = new PrismPropertyValue<Object>(newValue, OriginType.SYNC_ACTION, null);
-        if (oldValue == null) {
-            delta.addValueToAdd(value);
-        } else {
-            Collection<PrismPropertyValue<Object>> values = new ArrayList<PrismPropertyValue<Object>>();
-            values.add(value);
-            delta.setValuesToReplace(values);
-        }
-
-        if (LOGGER.isDebugEnabled()) {
-            LOGGER.trace("{} activation property delta: {}", new Object[]{objectDelta.getClass().getSimpleName(),
-                    delta.debugDump()});
-        }
-    }
->>>>>>> e84a8cc7
 }