--- conflicted
+++ resolved
@@ -54,16 +54,13 @@
 import com.evolveum.midpoint.model.impl.ModelObjectResolver;
 import com.evolveum.midpoint.model.impl.expr.triggerSetter.OptimizingTriggerCreatorImpl;
 import com.evolveum.midpoint.model.impl.expr.triggerSetter.TriggerCreatorGlobalState;
-<<<<<<< HEAD
+import com.evolveum.midpoint.model.impl.lens.LensContext;
+import com.evolveum.midpoint.model.impl.lens.LensFocusContext;
+import com.evolveum.midpoint.model.impl.lens.LensProjectionContext;
 import com.evolveum.midpoint.model.impl.lens.*;
 import com.evolveum.midpoint.model.api.context.SynchronizationIntent;
 import com.evolveum.midpoint.model.impl.lens.assignments.EvaluatedAssignmentImpl;
 import com.evolveum.midpoint.model.impl.lens.assignments.EvaluatedAssignmentTargetImpl;
-=======
-import com.evolveum.midpoint.model.impl.lens.LensContext;
-import com.evolveum.midpoint.model.impl.lens.LensFocusContext;
-import com.evolveum.midpoint.model.impl.lens.LensProjectionContext;
->>>>>>> 70888e81
 import com.evolveum.midpoint.model.impl.messaging.MessageWrapper;
 import com.evolveum.midpoint.model.impl.sync.SynchronizationContext;
 import com.evolveum.midpoint.model.impl.sync.SynchronizationExpressionsEvaluator;
@@ -110,7 +107,6 @@
 import com.evolveum.prism.xml.ns._public.types_3.PolyStringType;
 import com.evolveum.prism.xml.ns._public.types_3.ProtectedStringType;
 
-<<<<<<< HEAD
 import org.apache.commons.lang.StringUtils;
 import org.apache.commons.lang.Validate;
 import org.jetbrains.annotations.NotNull;
@@ -145,8 +141,6 @@
 import static java.util.Collections.*;
 import static org.apache.commons.collections4.CollectionUtils.emptyIfNull;
 
-=======
->>>>>>> 70888e81
 /**
  * @author semancik
  */
@@ -1936,21 +1930,7 @@
         if (!(object instanceof AssignmentHolderType)) {
             return archetypeOid == null;
         }
-<<<<<<< HEAD
-        List<ObjectReferenceType> archetypeRefs = ((AssignmentHolderType)object).getArchetypeRef();
-=======
-
-        ModelContext<O> lensContext = ModelExpressionThreadLocalHolder.getLensContext();
-        if (lensContext != null) {
-            ModelElementContext<O> focusContext = lensContext.getFocusContext();
-            ArchetypeType archetypeType = focusContext.getArchetype();
-            if (archetypeType != null) {
-                return archetypeType.getOid().equals(archetypeOid);
-            }
-        }
-
         List<ObjectReferenceType> archetypeRefs = ((AssignmentHolderType) object).getArchetypeRef();
->>>>>>> 70888e81
         if (archetypeOid == null) {
             return archetypeRefs.isEmpty();
         }
