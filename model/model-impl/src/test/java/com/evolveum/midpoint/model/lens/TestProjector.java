--- conflicted
+++ resolved
@@ -117,12 +117,9 @@
         // WHEN
         RefinedResourceSchema refinedSchema = RefinedResourceSchema.getRefinedSchema(resourceDummyType, prismContext);
         
-<<<<<<< HEAD
         display("Dummy refined schema", refinedSchema);
         
-=======
-        // THEN
->>>>>>> 3374c1ad
+        // THEN
         dummyResourceCtl.assertRefinedSchemaSanity(refinedSchema);
         
         assertNoJackShadow();
@@ -295,12 +292,8 @@
 
         display("Input context", context);
 
-<<<<<<< HEAD
-        assertFocusModificationSanity(context);
-=======
-        assertUserModificationSanity(context);
+        assertFocusModificationSanity(context);
         rememberShadowFetchOperationCount();
->>>>>>> 3374c1ad
         
         // WHEN
         projector.project(context, "test", result);
