--- conflicted
+++ resolved
@@ -290,7 +290,6 @@
         return result != null ? result : new GuiObjectDetailsPageType().type(typeQName);
     }
 
-<<<<<<< HEAD
     public <O extends ObjectType> GuiResourceDetailsPageType findResourceDetailsConfiguration(String connectorOid){
         if (objectDetails == null) {
             return null;
@@ -311,10 +310,7 @@
         return applicableForAll;
     }
 
-    public <O extends ObjectType> GuiShadowDetailsPageType findShadowDetailsConfiguration(ResourceShadowDiscriminator shadowDiscriminator) {
-=======
     public <O extends ObjectType> GuiShadowDetailsPageType findShadowDetailsConfiguration(ResourceShadowCoordinates coordinates) {
->>>>>>> 6358a98d
         if (objectDetails == null) {
             return null;
         }
