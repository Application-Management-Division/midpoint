--- conflicted
+++ resolved
@@ -42,7 +42,7 @@
  *
  */
 public interface ModelContext<F extends ObjectType> extends Serializable, DebugDumpable {
-	
+
 	String getRequestIdentifier();
 
 	ModelState getState();
@@ -95,11 +95,7 @@
 	<T> T getHookPreviewResult(@NotNull Class<T> clazz);
 
 	boolean isPreview();
-<<<<<<< HEAD
-	
-=======
 
 	@NotNull
 	ObjectTreeDeltas<F> getTreeDeltas();
->>>>>>> a0154a82
 }