--- conflicted
+++ resolved
@@ -250,13 +250,8 @@
         PrismObject<UserType> userMancomb = findUserByUsername(ACCOUNT_MANCOMB_DUMMY_USERNAME);
         display("User mancomb", userMancomb);
         assertNotNull("User mancomb was not created", userMancomb);
-<<<<<<< HEAD
-        assertLinks(userMancomb, 0);
-        assertAdministrativeStatusDisabled(userMancomb);
-=======
-        assertAccounts(userMancomb, 0);
+		assertLinks(userMancomb, 0);
         assertAdministrativeStatusEnabled(userMancomb);
->>>>>>> 3374c1ad
         assertValidFrom(userMancomb, ACCOUNT_MANCOMB_VALID_FROM_DATE);
         assertValidTo(userMancomb, ACCOUNT_MANCOMB_VALID_TO_DATE);
         
