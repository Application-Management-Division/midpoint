/*
 * Copyright (c) 2010-2016 Evolveum
 *
 * Licensed under the Apache License, Version 2.0 (the "License");
 * you may not use this file except in compliance with the License.
 * You may obtain a copy of the License at
 *
 *     http://www.apache.org/licenses/LICENSE-2.0
 *
 * Unless required by applicable law or agreed to in writing, software
 * distributed under the License is distributed on an "AS IS" BASIS,
 * WITHOUT WARRANTIES OR CONDITIONS OF ANY KIND, either express or implied.
 * See the License for the specific language governing permissions and
 * limitations under the License.
 */
package com.evolveum.midpoint.model.intest.rbac;

import static org.testng.AssertJUnit.assertNotNull;
import static org.testng.AssertJUnit.assertNull;
import static com.evolveum.midpoint.test.IntegrationTestTools.display;
import static org.testng.AssertJUnit.assertEquals;
import static org.testng.AssertJUnit.assertTrue;

import java.io.File;
import java.util.ArrayList;
import java.util.Collection;
import java.util.List;

import javax.xml.datatype.XMLGregorianCalendar;
import javax.xml.namespace.QName;

import com.evolveum.midpoint.prism.query.builder.QueryBuilder;
import org.springframework.test.annotation.DirtiesContext;
import org.springframework.test.annotation.DirtiesContext.ClassMode;
import org.springframework.test.context.ContextConfiguration;
import org.testng.AssertJUnit;
import org.testng.annotations.Test;

import com.evolveum.icf.dummy.resource.DummyAccount;
import com.evolveum.midpoint.model.api.PolicyViolationException;
import com.evolveum.midpoint.model.api.context.EvaluatedAssignmentTarget;
import com.evolveum.midpoint.model.api.context.EvaluatedAssignment;
import com.evolveum.midpoint.model.api.context.ModelContext;
import com.evolveum.midpoint.model.intest.AbstractInitializedModelIntegrationTest;
import com.evolveum.midpoint.prism.PrismContainer;
import com.evolveum.midpoint.prism.PrismObject;
import com.evolveum.midpoint.prism.PrismProperty;
import com.evolveum.midpoint.prism.PrismPropertyDefinition;
import com.evolveum.midpoint.prism.delta.DeltaSetTriple;
import com.evolveum.midpoint.prism.delta.ItemDelta;
import com.evolveum.midpoint.prism.delta.ObjectDelta;
import com.evolveum.midpoint.prism.path.IdItemPathSegment;
import com.evolveum.midpoint.prism.path.ItemPath;
import com.evolveum.midpoint.prism.path.NameItemPathSegment;
import com.evolveum.midpoint.prism.query.ObjectQuery;
import com.evolveum.midpoint.prism.schema.PrismSchema;
import com.evolveum.midpoint.prism.util.PrismAsserts;
import com.evolveum.midpoint.prism.util.PrismTestUtil;
import com.evolveum.midpoint.schema.constants.SchemaConstants;
import com.evolveum.midpoint.schema.result.OperationResult;
import com.evolveum.midpoint.schema.util.MiscSchemaUtil;
import com.evolveum.midpoint.task.api.Task;
import com.evolveum.midpoint.test.DummyResourceContoller;
import com.evolveum.midpoint.test.IntegrationTestTools;
import com.evolveum.midpoint.test.util.TestUtil;
import com.evolveum.midpoint.util.DOMUtil;
import com.evolveum.midpoint.xml.ns._public.common.common_3.AssignmentPolicyEnforcementType;
import com.evolveum.midpoint.xml.ns._public.common.common_3.AssignmentType;
import com.evolveum.midpoint.xml.ns._public.common.common_3.ObjectReferenceType;
import com.evolveum.midpoint.xml.ns._public.common.common_3.ObjectType;
import com.evolveum.midpoint.xml.ns._public.common.common_3.RoleType;
import com.evolveum.midpoint.xml.ns._public.common.common_3.ShadowType;
import com.evolveum.midpoint.xml.ns._public.common.common_3.UserType;
import com.evolveum.prism.xml.ns._public.types_3.EvaluationTimeType;

/**
 * @author semancik
 *
 */
@ContextConfiguration(locations = {"classpath:ctx-model-intest-test-main.xml"})
@DirtiesContext(classMode = ClassMode.AFTER_CLASS)
public class TestRbac extends AbstractInitializedModelIntegrationTest {
	
	protected static final File TEST_DIR = new File("src/test/resources", "rbac");
	
	protected static final File ROLE_ADRIATIC_PIRATE_FILE = new File(TEST_DIR, "role-adriatic-pirate.xml");
	protected static final String ROLE_ADRIATIC_PIRATE_OID = "12345678-d34d-b33f-f00d-5555555566aa";

	protected static final File ROLE_BLACK_SEA_PIRATE_FILE = new File(TEST_DIR, "role-black-sea-pirate.xml");
	protected static final String ROLE_BLACK_SEA_PIRATE_OID = "12345678-d34d-b33f-f00d-5555555566bb";
	
	protected static final File ROLE_INDIAN_OCEAN_PIRATE_FILE = new File(TEST_DIR, "role-indian-ocean-pirate.xml");
	protected static final String ROLE_INDIAN_OCEAN_PIRATE_OID = "12345678-d34d-b33f-f00d-555555556610";
	
	protected static final File ROLE_HONORABILITY_FILE = new File(TEST_DIR, "role-honorability.xml");
	protected static final String ROLE_HONORABILITY_OID = "12345678-d34d-b33f-f00d-555555557701";
	
	protected static final File ROLE_CLERIC_FILE = new File(TEST_DIR, "role-cleric.xml");
	protected static final String ROLE_CLERIC_OID = "12345678-d34d-b33f-f00d-555555557702";
	
	protected static final File ROLE_WANNABE_FILE = new File(TEST_DIR, "role-wannabe.xml");
	protected static final String ROLE_WANNABE_OID = "12345678-d34d-b33f-f00d-555555557703";
	
	protected static final File ROLE_HONORABLE_WANNABE_FILE = new File(TEST_DIR, "role-honorable-wannabe.xml");
	protected static final String ROLE_HONORABLE_WANNABE_OID = "12345678-d34d-b33f-f00d-555555557704";

	protected static final File ROLE_GOVERNOR_FILE = new File(TEST_DIR, "role-governor.xml");
	protected static final String ROLE_GOVERNOR_OID = "12345678-d34d-b33f-f00d-555555557705";
	
	protected static final File ROLE_CANNIBAL_FILE = new File(TEST_DIR, "role-cannibal.xml");
	protected static final String ROLE_CANNIBAL_OID = "12345678-d34d-b33f-f00d-555555557706";
	
	protected static final File ROLE_PROJECT_OMNINAMAGER_FILE = new File(TEST_DIR, "role-project-omnimanager.xml");
	protected static final String ROLE_PROJECT_OMNINAMAGER_OID = "f23ab26c-69df-11e6-8330-979c643ea51c";
	
	protected static final File ROLE_WEAK_GOSSIPER_FILE = new File(TEST_DIR, "role-weak-gossiper.xml");
	protected static final String ROLE_WEAK_GOSSIPER_OID = "e8fb2226-7f48-11e6-8cf1-630ce5c3f80b";
	
	protected static final File ROLE_IMMUTABLE_FILE = new File(TEST_DIR, "role-immutable.xml");
	protected static final String ROLE_IMMUTABLE_OID = "e53baf94-aa99-11e6-962a-5362ec2dd7df";
	private static final String ROLE_IMMUTABLE_DESCRIPTION = "Role that cannot be modified because there is a modification rule with enforcement action.";

	protected static final File ROLE_NON_ASSIGNABLE_FILE = new File(TEST_DIR, "role-non-assignable.xml");
	protected static final String ROLE_NON_ASSIGNABLE_OID = "db67d2f0-abd8-11e6-9c30-b35abe3e4e3a";
	
	protected static final File ORG_PROJECT_RECLAIM_BLACK_PEARL_FILE = new File(TEST_DIR, "org-project-reclaim-black-pearl.xml");
	protected static final String ORG_PROJECT_RECLAIM_BLACK_PEARL_OID = "00000000-8888-6666-0000-200000005000";

	private static final String USER_LEMONHEAD_NAME = "lemonhead";
	private static final String USER_LEMONHEAD_FULLNAME = "Cannibal Lemonhead";
	
	private static final String USER_SHARPTOOTH_NAME = "sharptooth";
	private static final String USER_SHARPTOOTH_FULLNAME = "Cannibal Sharptooth";

	private static final String USER_REDSKULL_NAME = "redskull";
	private static final String USER_REDSKULL_FULLNAME = "Cannibal Redskull";

	private static final String USER_BIGNOSE_NAME = "bignose";
	private static final String USER_BIGNOSE_FULLNAME = "Bignose the Noncannibal";

	
	private String userLemonheadOid;
	private String userSharptoothOid;
	private String userRedskullOid;
	private String userBignoseOid;
	
	private final String EXISTING_GOSSIP = "Black spot!"; 
	
	protected File getRoleGovernorFile() {
		return ROLE_GOVERNOR_FILE;
	}
	
	protected File getRoleCannibalFile() {
		return ROLE_CANNIBAL_FILE;
	}
	
	@Override
	public void initSystem(Task initTask, OperationResult initResult)
			throws Exception {
		super.initSystem(initTask, initResult);
		assumeAssignmentPolicy(AssignmentPolicyEnforcementType.FULL);
		
<<<<<<< HEAD
		repoAddObjectFromFile(ROLE_ADRIATIC_PIRATE_FILE, initResult);
		repoAddObjectFromFile(ROLE_BLACK_SEA_PIRATE_FILE, initResult);
		repoAddObjectFromFile(ROLE_INDIAN_OCEAN_PIRATE_FILE, initResult);
		repoAddObjectFromFile(ROLE_HONORABILITY_FILE, initResult);
		repoAddObjectFromFile(ROLE_CLERIC_FILE, initResult);
		repoAddObjectFromFile(ROLE_WANNABE_FILE, initResult);
		repoAddObjectFromFile(ROLE_HONORABLE_WANNABE_FILE, initResult);
		repoAddObjectFromFile(getRoleGovernorFile(), initResult);
		repoAddObjectFromFile(getRoleCannibalFile(), initResult);
		repoAddObjectFromFile(ROLE_PROJECT_OMNINAMAGER_FILE, initResult);
		repoAddObjectFromFile(ROLE_WEAK_GOSSIPER_FILE, initResult);
		repoAddObjectFromFile(ROLE_IMMUTABLE_FILE, initResult);
		repoAddObjectFromFile(ROLE_NON_ASSIGNABLE_FILE, initResult);
=======
		repoAddObjectFromFile(ROLE_ADRIATIC_PIRATE_FILE, RoleType.class, initResult);
		repoAddObjectFromFile(ROLE_BLACK_SEA_PIRATE_FILE, RoleType.class, initResult);
		repoAddObjectFromFile(ROLE_INDIAN_OCEAN_PIRATE_FILE, RoleType.class, initResult);
		repoAddObjectFromFile(ROLE_HONORABILITY_FILE, RoleType.class, initResult);
		repoAddObjectFromFile(ROLE_CLERIC_FILE, RoleType.class, initResult);
		repoAddObjectFromFile(ROLE_WANNABE_FILE, RoleType.class, initResult);
		repoAddObjectFromFile(ROLE_HONORABLE_WANNABE_FILE, RoleType.class, initResult);
		repoAddObjectFromFile(getRoleGovernorFile(), RoleType.class, initResult);
		repoAddObjectFromFile(getRoleCannibalFile(), RoleType.class, initResult);
		repoAddObjectFromFile(ROLE_PROJECT_OMNINAMAGER_FILE, RoleType.class, initResult);
		repoAddObjectFromFile(ROLE_WEAK_GOSSIPER_FILE, RoleType.class, initResult);
		repoAddObjectFromFile(ROLE_IMMUTABLE_FILE, RoleType.class, initResult);
		repoAddObjectFromFile(ROLE_NON_ASSIGNABLE_FILE, RoleType.class, initResult);
		
>>>>>>> e9cc5514
	}
	
	@Test
    public void test000SanityRolePirate() throws Exception {
		final String TEST_NAME = "test000SanityRolePirate";
        TestUtil.displayTestTile(this, TEST_NAME);

        Task task = taskManager.createTaskInstance(TestRbac.class.getName() + "." + TEST_NAME);
        OperationResult result = task.getResult();
        
		// WHEN
		PrismObject<RoleType> rolePirate = modelService.getObject(RoleType.class, ROLE_PIRATE_OID, null, task, result);
        
        // THEN
        display("Role pirate", rolePirate);
        IntegrationTestTools.displayXml("Role pirate", rolePirate);
        assertNotNull("No pirate", rolePirate);
        
        PrismAsserts.assertEquivalent(ROLE_PIRATE_FILE, rolePirate);
	}
	
	@Test
    public void test001SanityRoleProjectOmnimanager() throws Exception {
		final String TEST_NAME = "test001SanityRoleProjectOmnimanager";
        TestUtil.displayTestTile(this, TEST_NAME);

        Task task = taskManager.createTaskInstance(TestRbac.class.getName() + "." + TEST_NAME);
        OperationResult result = task.getResult();
                
		// WHEN
		PrismObject<RoleType> roleOmnimanager = modelService.getObject(RoleType.class, ROLE_PROJECT_OMNINAMAGER_OID, null, task, result);
        
        // THEN
        display("Role omnimanager", roleOmnimanager);
        IntegrationTestTools.displayXml("Role omnimanager", roleOmnimanager);
        assertNotNull("No omnimanager", roleOmnimanager);
        
        ObjectReferenceType targetRef = roleOmnimanager.asObjectable().getInducement().get(0).getTargetRef();
        assertEquals("Wrong targetRef resolutionTime", EvaluationTimeType.RUN, targetRef.getResolutionTime());
        assertNull("targetRef is resolved", targetRef.getOid());
	}
	
	@Test
    public void test010SearchReuqestableRoles() throws Exception {
		final String TEST_NAME = "test010SearchReuqestableRoles";
        TestUtil.displayTestTile(this, TEST_NAME);

        Task task = taskManager.createTaskInstance(TestRbac.class.getName() + "." + TEST_NAME);
        OperationResult result = task.getResult();
        
        ObjectQuery query = QueryBuilder.queryFor(RoleType.class, prismContext)
				.item(RoleType.F_REQUESTABLE).eq(true)
				.build();

		// WHEN
        List<PrismObject<RoleType>> requestableRoles = modelService.searchObjects(RoleType.class, query, null, task, result);
        
        // THEN
        display("Requestable roles", requestableRoles);
        
        assertEquals("Unexpected number of requestable roles", 3, requestableRoles.size());
	}

	@Test
    public void test101JackAssignRolePirate() throws Exception {
		final String TEST_NAME = "test101JackAssignRolePirate";
        TestUtil.displayTestTile(this, TEST_NAME);

        Task task =  createTask(TEST_NAME);
        OperationResult result = task.getResult();
        
        PrismObject<UserType> userBefore = getUser(USER_JACK_OID);
        display("User jack before", userBefore);
        
        XMLGregorianCalendar startTs = clock.currentTimeXMLGregorianCalendar();
        
        // WHEN
        assignRole(USER_JACK_OID, ROLE_PIRATE_OID, task, result);
        
        // THEN
        TestUtil.displayThen(TEST_NAME);
        result.computeStatus();
        TestUtil.assertSuccess(result);
        
        XMLGregorianCalendar endTs = clock.currentTimeXMLGregorianCalendar();
        PrismObject<UserType> userAfter = getUser(USER_JACK_OID);
        display("User jack after", userAfter);
        assertModifyMetadata(userAfter, startTs, endTs);
        
        AssignmentType assignmentType = assertAssignedRole(userAfter, ROLE_PIRATE_OID, task, result);
        assertCreateMetadata(assignmentType, startTs, endTs);
        assertRoleMembershipRef(userAfter, ROLE_PIRATE_OID);
        assertDefaultDummyAccount(ACCOUNT_JACK_DUMMY_USERNAME, ACCOUNT_JACK_DUMMY_FULLNAME, true);
        assertDefaultDummyAccountAttribute(ACCOUNT_JACK_DUMMY_USERNAME, "title", "Bloody Pirate");
        assertDefaultDummyAccountAttribute(ACCOUNT_JACK_DUMMY_USERNAME, "location", "Caribbean");
        // Outbound mapping for weapon is weak, therefore the mapping in role should override it 
        assertDefaultDummyAccountAttribute(ACCOUNT_JACK_DUMMY_USERNAME, "weapon", "cutlass");
        assertDefaultDummyAccountAttribute(ACCOUNT_JACK_DUMMY_USERNAME, DummyResourceContoller.DUMMY_ACCOUNT_ATTRIBUTE_GOSSIP_NAME, 
        		"Jack Sparrow is the best pirate Caribbean has ever seen");
	}
	
	/**
	 * We modify Jack's "locality". As this is assigned by expression in the role to the dummy account, the account should
	 * be updated as well. 
	 */
	@Test
    public void test102JackModifyUserLocality() throws Exception {
		final String TEST_NAME = "test102JackModifyUserLocality";
        TestUtil.displayTestTile(this, TEST_NAME);

        Task task = taskManager.createTaskInstance(TestRbac.class.getName() + "." + TEST_NAME);
        OperationResult result = task.getResult();
        
        // gossip is a tolerant attribute. Make sure there there is something to tolerate
 		DummyAccount jackDummyAccount = getDummyAccount(null, ACCOUNT_JACK_DUMMY_USERNAME);
 		jackDummyAccount.addAttributeValue(DummyResourceContoller.DUMMY_ACCOUNT_ATTRIBUTE_GOSSIP_NAME, 
 				EXISTING_GOSSIP);
 		
 		XMLGregorianCalendar startTs = clock.currentTimeXMLGregorianCalendar();
        
        // WHEN
        modifyUserReplace(USER_JACK_OID, UserType.F_LOCALITY, task, result, PrismTestUtil.createPolyString("Tortuga"));
        
        // THEN
        TestUtil.displayThen(TEST_NAME);
        result.computeStatus();
        TestUtil.assertSuccess(result);
        
        XMLGregorianCalendar endTs = clock.currentTimeXMLGregorianCalendar();
        
        PrismObject<UserType> userAfter = getUser(USER_JACK_OID);
        display("User jack after", userAfter);
        AssignmentType assignmentType = assertAssignedRole(userAfter, ROLE_PIRATE_OID, task, result);
        assertRoleMembershipRef(userAfter, ROLE_PIRATE_OID);
        assertDefaultDummyAccount(ACCOUNT_JACK_DUMMY_USERNAME, ACCOUNT_JACK_DUMMY_FULLNAME, true);
        assertDefaultDummyAccountAttribute(ACCOUNT_JACK_DUMMY_USERNAME, "title", "Bloody Pirate");
        assertDefaultDummyAccountAttribute(ACCOUNT_JACK_DUMMY_USERNAME, "location", "Tortuga");
        assertDefaultDummyAccountAttribute(ACCOUNT_JACK_DUMMY_USERNAME, "weapon", "cutlass");
        assertDefaultDummyAccountAttribute(ACCOUNT_JACK_DUMMY_USERNAME, DummyResourceContoller.DUMMY_ACCOUNT_ATTRIBUTE_GOSSIP_NAME, 
        		"Jack Sparrow is the best pirate Tortuga has ever seen", EXISTING_GOSSIP);
	}
	
	@Test
    public void test110UnAssignRolePirate() throws Exception {
		final String TEST_NAME = "test110UnAssignRolePirate";
        TestUtil.displayTestTile(this, TEST_NAME);

        Task task = taskManager.createTaskInstance(TestRbac.class.getName() + "." + TEST_NAME);
        OperationResult result = task.getResult();
               
        // WHEN
        unassignRole(USER_JACK_OID, ROLE_PIRATE_OID, task, result);
        
        // THEN
        TestUtil.displayThen(TEST_NAME);
        result.computeStatus();
        TestUtil.assertSuccess(result);
        
        PrismObject<UserType> userAfter = getUser(USER_JACK_OID);
        display("User jack after", userAfter);
        assertAssignedNoRole(userAfter, task, result);
        assertRoleMembershipRef(userAfter);
        assertNoDummyAccount(ACCOUNT_JACK_DUMMY_USERNAME);
	}

	@Test
    public void test120JackAssignRolePirateWhileAlreadyHasAccount() throws Exception {
		final String TEST_NAME = "test120JackAssignRolePirateWhileAlreadyHasAccount";
        TestUtil.displayTestTile(this, TEST_NAME);

        // GIVEN
        Task task = taskManager.createTaskInstance(TestRbac.class.getName() + "." + TEST_NAME);
        OperationResult result = task.getResult();
        
        PrismObject<ShadowType> account = PrismTestUtil.parseObject(ACCOUNT_JACK_DUMMY_FILE);
        
        // Make sure that the account has explicit intent
        account.asObjectable().setIntent(SchemaConstants.INTENT_DEFAULT);
        
        // Make sure that the existing account has the same value as is set by the role
        // This causes problems if the resource does not tolerate duplicate values in deltas. But provisioning
        // should work around that.
        TestUtil.setAttribute(account, new QName(resourceDummyType.getNamespace(), "title"), DOMUtil.XSD_STRING,
        		prismContext, "Bloody Pirate");
        
		ObjectDelta<UserType> delta = ObjectDelta.createModificationAddReference(UserType.class, USER_JACK_OID, 
				UserType.F_LINK_REF, prismContext, account);
		Collection<ObjectDelta<? extends ObjectType>> deltas = MiscSchemaUtil.createCollection(delta);
		
		// We need to switch off the encorcement for this opertation. Otherwise we won't be able to create the account
		assumeAssignmentPolicy(AssignmentPolicyEnforcementType.NONE);
		modelService.executeChanges(deltas, null, task, result);
		assumeAssignmentPolicy(AssignmentPolicyEnforcementType.FULL);
		        
        // Precondition (simplified)
        assertDefaultDummyAccount(ACCOUNT_JACK_DUMMY_USERNAME, ACCOUNT_JACK_DUMMY_FULLNAME, true);
        assertDefaultDummyAccountAttribute(ACCOUNT_JACK_DUMMY_USERNAME, "weapon", "rum");
        
        // gossip is a tolerant attribute. Make sure there there is something to tolerate
  		DummyAccount jackDummyAccount = getDummyAccount(null, ACCOUNT_JACK_DUMMY_USERNAME);
  		jackDummyAccount.addAttributeValue(DummyResourceContoller.DUMMY_ACCOUNT_ATTRIBUTE_GOSSIP_NAME, 
  				EXISTING_GOSSIP);
        
        // WHEN
  		TestUtil.displayWhen(TEST_NAME);
        assignRole(USER_JACK_OID, ROLE_PIRATE_OID, task, result);
        
        // THEN
        TestUtil.displayThen(TEST_NAME);
        result.computeStatus();
        TestUtil.assertSuccess(result);
        
        PrismObject<UserType> userJack = getUser(USER_JACK_OID);
        display("User after", userJack);
        assertAssignments(userJack, 1);
        assertLinks(userJack, 1);
        assertAssignedRole(userJack, ROLE_PIRATE_OID);
        assertRoleMembershipRef(userJack, ROLE_PIRATE_OID);
        assertDefaultDummyAccount(ACCOUNT_JACK_DUMMY_USERNAME, ACCOUNT_JACK_DUMMY_FULLNAME, true);
        assertDefaultDummyAccountAttribute(ACCOUNT_JACK_DUMMY_USERNAME, "title", "Bloody Pirate");
        assertDefaultDummyAccountAttribute(ACCOUNT_JACK_DUMMY_USERNAME, "location", "Tortuga");
        // The account already has a value for 'weapon', it should be unchanged.
        assertDefaultDummyAccountAttribute(ACCOUNT_JACK_DUMMY_USERNAME, "weapon", "rum");
        assertDefaultDummyAccountAttribute(ACCOUNT_JACK_DUMMY_USERNAME, DummyResourceContoller.DUMMY_ACCOUNT_ATTRIBUTE_GOSSIP_NAME, 
        		"Jack Sparrow is the best pirate Tortuga has ever seen", EXISTING_GOSSIP);
        
	}
	
	
	
	@Test
    public void test121JackAssignAccountImplicitIntent() throws Exception {
		final String TEST_NAME = "test121JackAssignAccountImplicitIntent";
        TestUtil.displayTestTile(this, TEST_NAME);

        // GIVEN
        Task task = taskManager.createTaskInstance(TestRbac.class.getName() + "." + TEST_NAME);
        OperationResult result = task.getResult();
        		        
        // Precondition (simplified)
        assertDefaultDummyAccount(ACCOUNT_JACK_DUMMY_USERNAME, ACCOUNT_JACK_DUMMY_FULLNAME, true);
        
        // WHEN
        assignAccount(USER_JACK_OID, RESOURCE_DUMMY_OID, null, task, result);
        
        // THEN
        result.computeStatus();
        TestUtil.assertSuccess(result);
        
        PrismObject<UserType> userJack = getUser(USER_JACK_OID);
        display("User after", userJack);
        assertAssignments(userJack, 2);
        assertLinks(userJack, 1);
        assertAssignedRole(userJack, ROLE_PIRATE_OID);
        assertRoleMembershipRef(userJack, ROLE_PIRATE_OID);
        assertDefaultDummyAccount(ACCOUNT_JACK_DUMMY_USERNAME, ACCOUNT_JACK_DUMMY_FULLNAME, true);
        assertDefaultDummyAccountAttribute(ACCOUNT_JACK_DUMMY_USERNAME, "title", "Bloody Pirate");
        assertDefaultDummyAccountAttribute(ACCOUNT_JACK_DUMMY_USERNAME, "location", "Tortuga");
        assertDefaultDummyAccountAttribute(ACCOUNT_JACK_DUMMY_USERNAME, DummyResourceContoller.DUMMY_ACCOUNT_ATTRIBUTE_GOSSIP_NAME, 
        		"Jack Sparrow is the best pirate Tortuga has ever seen", EXISTING_GOSSIP);
        
	}
	
	@Test
    public void test122JackAssignAccountExplicitIntent() throws Exception {
		final String TEST_NAME = "test122JackAssignAccountExplicitIntent";
        TestUtil.displayTestTile(this, TEST_NAME);

        // GIVEN
        Task task = taskManager.createTaskInstance(TestRbac.class.getName() + "." + TEST_NAME);
        OperationResult result = task.getResult();
        		        
        // Precondition (simplified)
        assertDefaultDummyAccount(ACCOUNT_JACK_DUMMY_USERNAME, ACCOUNT_JACK_DUMMY_FULLNAME, true);
        
        // WHEN
        assignAccount(USER_JACK_OID, RESOURCE_DUMMY_OID, SchemaConstants.INTENT_DEFAULT, task, result);
        
        // THEN
        result.computeStatus();
        TestUtil.assertSuccess(result);
        
        PrismObject<UserType> userJack = getUser(USER_JACK_OID);
        display("User after", userJack);
        assertAssignments(userJack, 3);
        assertLinks(userJack, 1);
        assertAssignedRole(userJack, ROLE_PIRATE_OID);
        assertRoleMembershipRef(userJack, ROLE_PIRATE_OID);
        assertDefaultDummyAccount(ACCOUNT_JACK_DUMMY_USERNAME, ACCOUNT_JACK_DUMMY_FULLNAME, true);
        assertDefaultDummyAccountAttribute(ACCOUNT_JACK_DUMMY_USERNAME, "title", "Bloody Pirate");
        assertDefaultDummyAccountAttribute(ACCOUNT_JACK_DUMMY_USERNAME, "location", "Tortuga");
        assertDefaultDummyAccountAttribute(ACCOUNT_JACK_DUMMY_USERNAME, DummyResourceContoller.DUMMY_ACCOUNT_ATTRIBUTE_GOSSIP_NAME, 
        		"Jack Sparrow is the best pirate Tortuga has ever seen", EXISTING_GOSSIP);
        
	}
	
	@Test
    public void test127UnAssignAccountImplicitIntent() throws Exception {
		final String TEST_NAME = "test127UnAssignAccountImplicitIntent";
        TestUtil.displayTestTile(this, TEST_NAME);
        
        Task task = taskManager.createTaskInstance(TestRbac.class.getName() + "." + TEST_NAME);
        OperationResult result = task.getResult();
               
        // WHEN
        unassignAccount(USER_JACK_OID, RESOURCE_DUMMY_OID, null, task, result);
        
        // THEN
        result.computeStatus();
        TestUtil.assertSuccess(result);
        
        PrismObject<UserType> userJack = getUser(USER_JACK_OID);
        display("User after", userJack);
        assertAssignments(userJack, 2);
        assertLinks(userJack, 1);
        assertAssignedRole(userJack, ROLE_PIRATE_OID);
        assertRoleMembershipRef(userJack, ROLE_PIRATE_OID);
        assertDefaultDummyAccount(ACCOUNT_JACK_DUMMY_USERNAME, ACCOUNT_JACK_DUMMY_FULLNAME, true);
        assertDefaultDummyAccountAttribute(ACCOUNT_JACK_DUMMY_USERNAME, "title", "Bloody Pirate");
        assertDefaultDummyAccountAttribute(ACCOUNT_JACK_DUMMY_USERNAME, "location", "Tortuga");
        assertDefaultDummyAccountAttribute(ACCOUNT_JACK_DUMMY_USERNAME, DummyResourceContoller.DUMMY_ACCOUNT_ATTRIBUTE_GOSSIP_NAME, 
        		"Jack Sparrow is the best pirate Tortuga has ever seen", EXISTING_GOSSIP);
	}
	
	@Test
    public void test128UnAssignAccountExplicitIntent() throws Exception {
		final String TEST_NAME = "test128UnAssignAccountExplicitIntent";
        TestUtil.displayTestTile(this, TEST_NAME);
        
        Task task = taskManager.createTaskInstance(TestRbac.class.getName() + "." + TEST_NAME);
        OperationResult result = task.getResult();
               
        // WHEN
        unassignAccount(USER_JACK_OID, RESOURCE_DUMMY_OID, SchemaConstants.INTENT_DEFAULT, task, result);
        
        // THEN
        result.computeStatus();
        TestUtil.assertSuccess(result);
        
        PrismObject<UserType> userJack = getUser(USER_JACK_OID);
        display("User after", userJack);
        assertAssignments(userJack, 1);
        assertLinks(userJack, 1);
        assertAssignedRole(userJack, ROLE_PIRATE_OID);
        assertRoleMembershipRef(userJack, ROLE_PIRATE_OID);
        assertDefaultDummyAccount(ACCOUNT_JACK_DUMMY_USERNAME, ACCOUNT_JACK_DUMMY_FULLNAME, true);
        assertDefaultDummyAccountAttribute(ACCOUNT_JACK_DUMMY_USERNAME, "title", "Bloody Pirate");
        assertDefaultDummyAccountAttribute(ACCOUNT_JACK_DUMMY_USERNAME, "location", "Tortuga");
        assertDefaultDummyAccountAttribute(ACCOUNT_JACK_DUMMY_USERNAME, DummyResourceContoller.DUMMY_ACCOUNT_ATTRIBUTE_GOSSIP_NAME, 
        		"Jack Sparrow is the best pirate Tortuga has ever seen", EXISTING_GOSSIP);
	}
	
	@Test
    public void test129UnAssignRolePirate() throws Exception {
		final String TEST_NAME = "test129UnAssignRolePirate";
        TestUtil.displayTestTile(this, TEST_NAME);
        
        Task task = taskManager.createTaskInstance(TestRbac.class.getName() + "." + TEST_NAME);
        OperationResult result = task.getResult();
               
        // WHEN
        unassignRole(USER_JACK_OID, ROLE_PIRATE_OID, task, result);
        
        // THEN
        result.computeStatus();
        TestUtil.assertSuccess(result);
        
        PrismObject<UserType> userJack = getUser(USER_JACK_OID);
        display("User after", userJack);
        assertAssignments(userJack, 0);
        assertRoleMembershipRef(userJack);
        assertNoDummyAccount(ACCOUNT_JACK_DUMMY_USERNAME);
	}
	
	@Test
    public void test130JackAssignRolePirateWithSeaInAssignment() throws Exception {
		final String TEST_NAME = "test130JackAssignRolePirateWithSeaInAssignment";
        TestUtil.displayTestTile(this, TEST_NAME);

        Task task = taskManager.createTaskInstance(TestRbac.class.getName() + "." + TEST_NAME);
        OperationResult result = task.getResult();
        
        PrismContainer<?> extension = getAssignmentExtensionInstance();
        PrismSchema piracySchema = getPiracySchema();
        PrismPropertyDefinition<String> seaPropDef = piracySchema.findPropertyDefinitionByElementName(PIRACY_SEA_QNAME);
        PrismProperty<String> seaProp = seaPropDef.instantiate();
        seaProp.setRealValue("Caribbean");
        extension.add(seaProp);
        
		// WHEN
        assignRole(USER_JACK_OID, ROLE_PIRATE_OID, extension, task, result);
        
        // THEN
        result.computeStatus();
        TestUtil.assertSuccess(result);

        PrismObject<UserType> userAfter = getUser(USER_JACK_OID);
        display("User jack after", userAfter);
        assertAssignedRole(userAfter, ROLE_PIRATE_OID, task, result);
        assertRoleMembershipRef(userAfter, ROLE_PIRATE_OID);
        assertDefaultDummyAccount(ACCOUNT_JACK_DUMMY_USERNAME, ACCOUNT_JACK_DUMMY_FULLNAME, true);
        assertDefaultDummyAccountAttribute(ACCOUNT_JACK_DUMMY_USERNAME, "title", "Bloody Pirate");
        assertDefaultDummyAccountAttribute(ACCOUNT_JACK_DUMMY_USERNAME, "location", "Tortuga");
        // Outbound mapping for weapon is weak, therefore the mapping in role should override it 
        assertDefaultDummyAccountAttribute(ACCOUNT_JACK_DUMMY_USERNAME, "weapon", "cutlass");
        assertDefaultDummyAccountAttribute(ACCOUNT_JACK_DUMMY_USERNAME, DummyResourceContoller.DUMMY_ACCOUNT_ATTRIBUTE_GOSSIP_NAME, 
        		"Jack Sparrow is the best pirate Tortuga has ever seen");
        assertDefaultDummyAccountAttribute(ACCOUNT_JACK_DUMMY_USERNAME, DUMMY_ACCOUNT_ATTRIBUTE_SEA_NAME, 
        		"jack sailed Caribbean, immediately Caribbean, role , with this The Seven Seas while focused on Caribbean (in Pirate)");
	}
	
	@Test
    public void test132JackUnAssignRolePirateWithSeaInAssignment() throws Exception {
		final String TEST_NAME = "test132JackUnAssignRolePirateWithSeaInAssignment";
        TestUtil.displayTestTile(this, TEST_NAME);

        Task task = taskManager.createTaskInstance(TestRbac.class.getName() + "." + TEST_NAME);
        OperationResult result = task.getResult();
        
        PrismContainer<?> extension = getAssignmentExtensionInstance();
        PrismSchema piracySchema = getPiracySchema();
        PrismPropertyDefinition<String> seaPropDef = piracySchema.findPropertyDefinitionByElementName(PIRACY_SEA_QNAME);
        PrismProperty<String> seaProp = seaPropDef.instantiate();
        seaProp.setRealValue("Caribbean");
        extension.add(seaProp);
        
		// WHEN
        unassignRole(USER_JACK_OID, ROLE_PIRATE_OID, extension, task, result);
        
        // THEN
        result.computeStatus();
        TestUtil.assertSuccess(result);
        
        PrismObject<UserType> userJack = getUser(USER_JACK_OID);
        display("User after", userJack);
        assertAssignments(userJack, 0);
        assertRoleMembershipRef(userJack);
        assertNoDummyAccount(ACCOUNT_JACK_DUMMY_USERNAME);
	}
	
	/**
	 * The value for sea is set in Adriatic Pirate role extension.
	 */
	@Test
    public void test134JackAssignRoleAdriaticPirate() throws Exception {
		final String TEST_NAME = "test134JackAssignRoleAdriaticPirate";
        TestUtil.displayTestTile(this, TEST_NAME);

        Task task = taskManager.createTaskInstance(TestRbac.class.getName() + "." + TEST_NAME);
        OperationResult result = task.getResult();
        
		// WHEN
        assignRole(USER_JACK_OID, ROLE_ADRIATIC_PIRATE_OID, task, result);
        
        // THEN
        result.computeStatus();
        TestUtil.assertSuccess(result);
        
        PrismObject<UserType> userAfter = getUser(USER_JACK_OID);
        display("User jack after", userAfter);
        assertAssignedRole(userAfter, ROLE_ADRIATIC_PIRATE_OID, task, result);
        assertRoleMembershipRef(userAfter, ROLE_ADRIATIC_PIRATE_OID, ROLE_PIRATE_OID);
        assertDefaultDummyAccount(ACCOUNT_JACK_DUMMY_USERNAME, ACCOUNT_JACK_DUMMY_FULLNAME, true);
        assertDefaultDummyAccountAttribute(ACCOUNT_JACK_DUMMY_USERNAME, "title", "Bloody Pirate");
        assertDefaultDummyAccountAttribute(ACCOUNT_JACK_DUMMY_USERNAME, "location", "Tortuga");
        // Outbound mapping for weapon is weak, therefore the mapping in role should override it 
        assertDefaultDummyAccountAttribute(ACCOUNT_JACK_DUMMY_USERNAME, "weapon", "cutlass");
        assertDefaultDummyAccountAttribute(ACCOUNT_JACK_DUMMY_USERNAME, DummyResourceContoller.DUMMY_ACCOUNT_ATTRIBUTE_GOSSIP_NAME, 
        		"Jack Sparrow is the best pirate Tortuga has ever seen");
        assertDefaultDummyAccountAttribute(ACCOUNT_JACK_DUMMY_USERNAME, DUMMY_ACCOUNT_ATTRIBUTE_SEA_NAME, 
        		"jack sailed Adriatic, immediately Adriatic, role , with this The Seven Seas while focused on  (in Pirate)");
	}
	
	/**
	 * Check if all the roles are visible in preview changes
	 */
	@Test
    public void test135PreviewChangesEmptyDelta() throws Exception {
		final String TEST_NAME = "test135PreviewChangesEmptyDelta";
        TestUtil.displayTestTile(this, TEST_NAME);

        Task task = taskManager.createTaskInstance(TestRbac.class.getName() + "." + TEST_NAME);
        OperationResult result = task.getResult();
        PrismObject<UserType> user = getUser(USER_JACK_OID);
        ObjectDelta<UserType> delta = user.createModifyDelta();
        
		// WHEN
        ModelContext<ObjectType> modelContext = modelInteractionService.previewChanges(MiscSchemaUtil.createCollection(delta), null, task, result);
        
        // THEN
        result.computeStatus();
        TestUtil.assertSuccess(result);
        
        DeltaSetTriple<? extends EvaluatedAssignment> evaluatedAssignmentTriple = modelContext.getEvaluatedAssignmentTriple();
        PrismAsserts.assertTripleNoPlus(evaluatedAssignmentTriple);
        PrismAsserts.assertTripleNoMinus(evaluatedAssignmentTriple);
        Collection<? extends EvaluatedAssignment> evaluatedAssignments = evaluatedAssignmentTriple.getZeroSet();
        assertEquals("Wrong number of evaluated assignments", 1, evaluatedAssignments.size());
        EvaluatedAssignment<UserType> evaluatedAssignment = evaluatedAssignments.iterator().next();
        DeltaSetTriple<? extends EvaluatedAssignmentTarget> rolesTriple = evaluatedAssignment.getRoles();
        PrismAsserts.assertTripleNoPlus(rolesTriple);
        PrismAsserts.assertTripleNoMinus(rolesTriple);
        Collection<? extends EvaluatedAssignmentTarget> evaluatedRoles = rolesTriple.getZeroSet();
        assertEquals("Wrong number of evaluated role", 2, evaluatedRoles.size());
        assertEvaluatedRole(evaluatedRoles, ROLE_ADRIATIC_PIRATE_OID);
        assertEvaluatedRole(evaluatedRoles, ROLE_PIRATE_OID);
        
	}
	
	private void assertEvaluatedRole(Collection<? extends EvaluatedAssignmentTarget> evaluatedRoles,
			String expectedRoleOid) {
		for (EvaluatedAssignmentTarget evalRole: evaluatedRoles) {
			if (expectedRoleOid.equals(evalRole.getTarget().getOid())) {
				return;
			}
		}
		AssertJUnit.fail("Role "+expectedRoleOid+" no present in evaluated roles "+evaluatedRoles);
	}

	@Test
    public void test136JackUnAssignRoleAdriaticPirate() throws Exception {
		final String TEST_NAME = "test136JackUnAssignRoleAdriaticPirate";
        TestUtil.displayTestTile(this, TEST_NAME);

        Task task = taskManager.createTaskInstance(TestRbac.class.getName() + "." + TEST_NAME);
        OperationResult result = task.getResult();
        
		// WHEN
        unassignRole(USER_JACK_OID, ROLE_ADRIATIC_PIRATE_OID, null, task, result);
        
        // THEN
        result.computeStatus();
        TestUtil.assertSuccess(result);
        
        PrismObject<UserType> userJack = getUser(USER_JACK_OID);
        display("User after", userJack);
        assertAssignments(userJack, 0);
        assertRoleMembershipRef(userJack);
        assertNoDummyAccount(ACCOUNT_JACK_DUMMY_USERNAME);
	}
	
	/**
	 * Even though we assign Adriatic Pirate role which has a sea set in its extension the
	 * sea set in user's extension should override it.
	 */
	@Test
    public void test137JackAssignRoleAdriaticPirateWithSeaInAssignment() throws Exception {
		final String TEST_NAME = "test137JackAssignRoleAdriaticPirateWithSeaInAssignment";
        TestUtil.displayTestTile(this, TEST_NAME);

        Task task = taskManager.createTaskInstance(TestRbac.class.getName() + "." + TEST_NAME);
        OperationResult result = task.getResult();
        
        PrismContainer<?> extension = getAssignmentExtensionInstance();
        PrismSchema piracySchema = getPiracySchema();
        PrismPropertyDefinition<String> seaPropDef = piracySchema.findPropertyDefinitionByElementName(PIRACY_SEA_QNAME);
        PrismProperty<String> seaProp = seaPropDef.instantiate();
        seaProp.setRealValue("Caribbean");
        extension.add(seaProp);
        
		// WHEN
        assignRole(USER_JACK_OID, ROLE_ADRIATIC_PIRATE_OID, extension, task, result);
        
        // THEN
        result.computeStatus();
        TestUtil.assertSuccess(result);
        
        PrismObject<UserType> userAfter = getUser(USER_JACK_OID);
        display("User jack after", userAfter);
        assertAssignedRole(userAfter, ROLE_ADRIATIC_PIRATE_OID, task, result);
        assertRoleMembershipRef(userAfter, ROLE_ADRIATIC_PIRATE_OID, ROLE_PIRATE_OID);
        assertDefaultDummyAccount(ACCOUNT_JACK_DUMMY_USERNAME, ACCOUNT_JACK_DUMMY_FULLNAME, true);
        assertDefaultDummyAccountAttribute(ACCOUNT_JACK_DUMMY_USERNAME, "title", "Bloody Pirate");
        assertDefaultDummyAccountAttribute(ACCOUNT_JACK_DUMMY_USERNAME, "location", "Tortuga");
        // Outbound mapping for weapon is weak, therefore the mapping in role should override it 
        assertDefaultDummyAccountAttribute(ACCOUNT_JACK_DUMMY_USERNAME, "weapon", "cutlass");
        assertDefaultDummyAccountAttribute(ACCOUNT_JACK_DUMMY_USERNAME, DummyResourceContoller.DUMMY_ACCOUNT_ATTRIBUTE_GOSSIP_NAME, 
        		"Jack Sparrow is the best pirate Tortuga has ever seen");
        assertDefaultDummyAccountAttribute(ACCOUNT_JACK_DUMMY_USERNAME, DUMMY_ACCOUNT_ATTRIBUTE_SEA_NAME, 
        		"jack sailed Caribbean, immediately Adriatic, role , with this The Seven Seas while focused on Caribbean (in Pirate)");
	}
	
	@Test
    public void test139JackUnAssignRoleAdriaticPirateWithSeaInAssignment() throws Exception {
		final String TEST_NAME = "test139JackUnAssignRoleAdriaticPirateWithSeaInAssignment";
        TestUtil.displayTestTile(this, TEST_NAME);

        Task task = taskManager.createTaskInstance(TestRbac.class.getName() + "." + TEST_NAME);
        OperationResult result = task.getResult();
        
        PrismContainer<?> extension = getAssignmentExtensionInstance();
        PrismSchema piracySchema = getPiracySchema();
        PrismPropertyDefinition<String> seaPropDef = piracySchema.findPropertyDefinitionByElementName(PIRACY_SEA_QNAME);
        PrismProperty<String> seaProp = seaPropDef.instantiate();
        seaProp.setRealValue("Caribbean");
        extension.add(seaProp);
        
		// WHEN
        unassignRole(USER_JACK_OID, ROLE_ADRIATIC_PIRATE_OID, extension, task, result);
        
        // THEN
        result.computeStatus();
        TestUtil.assertSuccess(result);
        
        PrismObject<UserType> userJack = getUser(USER_JACK_OID);
        display("User after", userJack);
        assertAssignments(userJack, 0);
        assertRoleMembershipRef(userJack);
        assertNoDummyAccount(ACCOUNT_JACK_DUMMY_USERNAME);
	}
	
	@Test
    public void test144JackAssignRoleBlackSeaPirate() throws Exception {
		final String TEST_NAME = "test144JackAssignRoleBlackSeaPirate";
        TestUtil.displayTestTile(this, TEST_NAME);

        Task task = taskManager.createTaskInstance(TestRbac.class.getName() + "." + TEST_NAME);
        OperationResult result = task.getResult();
        
		// WHEN
        assignRole(USER_JACK_OID, ROLE_BLACK_SEA_PIRATE_OID, task, result);
        
        // THEN
        result.computeStatus();
        TestUtil.assertSuccess(result);
        
        PrismObject<UserType> userAfter = getUser(USER_JACK_OID);
        display("User jack after", userAfter);
        assertAssignedRole(userAfter, ROLE_BLACK_SEA_PIRATE_OID, task, result);
        assertRoleMembershipRef(userAfter, ROLE_BLACK_SEA_PIRATE_OID, ROLE_PIRATE_OID);

        assertDefaultDummyAccount(ACCOUNT_JACK_DUMMY_USERNAME, ACCOUNT_JACK_DUMMY_FULLNAME, true);
        assertDefaultDummyAccountAttribute(ACCOUNT_JACK_DUMMY_USERNAME, "title", "Bloody Pirate");
        assertDefaultDummyAccountAttribute(ACCOUNT_JACK_DUMMY_USERNAME, "location", "Tortuga");
        // Outbound mapping for weapon is weak, therefore the mapping in role should override it 
        assertDefaultDummyAccountAttribute(ACCOUNT_JACK_DUMMY_USERNAME, "weapon", "cutlass");
        assertDefaultDummyAccountAttribute(ACCOUNT_JACK_DUMMY_USERNAME, DummyResourceContoller.DUMMY_ACCOUNT_ATTRIBUTE_GOSSIP_NAME, 
        		"Jack Sparrow is the best pirate Tortuga has ever seen");
        assertDefaultDummyAccountAttribute(ACCOUNT_JACK_DUMMY_USERNAME, DUMMY_ACCOUNT_ATTRIBUTE_SEA_NAME, 
        		"jack sailed Marmara Sea, immediately Marmara Sea, role Black Sea, with this The Seven Seas while focused on  (in Pirate)");
	}
	
	@Test
    public void test146JackUnAssignRoleBlackSeaPirate() throws Exception {
		final String TEST_NAME = "test146JackUnAssignRoleBlackSeaPirate";
        TestUtil.displayTestTile(this, TEST_NAME);

        Task task = taskManager.createTaskInstance(TestRbac.class.getName() + "." + TEST_NAME);
        OperationResult result = task.getResult();
        
		// WHEN
        unassignRole(USER_JACK_OID, ROLE_BLACK_SEA_PIRATE_OID, null, task, result);
        
        // THEN
        result.computeStatus();
        TestUtil.assertSuccess(result);
        
        PrismObject<UserType> userJack = getUser(USER_JACK_OID);
        display("User after", userJack);
        assertAssignments(userJack, 0);
        assertRoleMembershipRef(userJack);
        assertNoDummyAccount(ACCOUNT_JACK_DUMMY_USERNAME);
	}
	
	@Test
    public void test147JackAssignRoleBlackSeaPirateWithSeaInAssignment() throws Exception {
		final String TEST_NAME = "test147JackAssignRoleBlackSeaPirateWithSeaInAssignment";
        TestUtil.displayTestTile(this, TEST_NAME);

        Task task = taskManager.createTaskInstance(TestRbac.class.getName() + "." + TEST_NAME);
        OperationResult result = task.getResult();
        
        PrismContainer<?> extension = getAssignmentExtensionInstance();
        PrismSchema piracySchema = getPiracySchema();
        PrismPropertyDefinition<String> seaPropDef = piracySchema.findPropertyDefinitionByElementName(PIRACY_SEA_QNAME);
        PrismProperty<String> seaProp = seaPropDef.instantiate();
        seaProp.setRealValue("Caribbean");
        extension.add(seaProp);
        
		// WHEN
        assignRole(USER_JACK_OID, ROLE_BLACK_SEA_PIRATE_OID, extension, task, result);
        
        // THEN
        result.computeStatus();
        TestUtil.assertSuccess(result);
        
        PrismObject<UserType> userAfter = getUser(USER_JACK_OID);
        display("User jack after", userAfter);
        assertAssignedRole(userAfter, ROLE_BLACK_SEA_PIRATE_OID, task, result);
        assertRoleMembershipRef(userAfter, ROLE_BLACK_SEA_PIRATE_OID, ROLE_PIRATE_OID);

        assertDefaultDummyAccount(ACCOUNT_JACK_DUMMY_USERNAME, ACCOUNT_JACK_DUMMY_FULLNAME, true);
        assertDefaultDummyAccountAttribute(ACCOUNT_JACK_DUMMY_USERNAME, "title", "Bloody Pirate");
        assertDefaultDummyAccountAttribute(ACCOUNT_JACK_DUMMY_USERNAME, "location", "Tortuga");
        // Outbound mapping for weapon is weak, therefore the mapping in role should override it 
        assertDefaultDummyAccountAttribute(ACCOUNT_JACK_DUMMY_USERNAME, "weapon", "cutlass");
        assertDefaultDummyAccountAttribute(ACCOUNT_JACK_DUMMY_USERNAME, DummyResourceContoller.DUMMY_ACCOUNT_ATTRIBUTE_GOSSIP_NAME, 
        		"Jack Sparrow is the best pirate Tortuga has ever seen");
        assertDefaultDummyAccountAttribute(ACCOUNT_JACK_DUMMY_USERNAME, DUMMY_ACCOUNT_ATTRIBUTE_SEA_NAME, 
        		"jack sailed Caribbean, immediately Marmara Sea, role Black Sea, with this The Seven Seas while focused on Caribbean (in Pirate)");
	}
	
	@Test
    public void test149JackUnAssignRoleBlackSeaPirateWithSeaInAssignment() throws Exception {
		final String TEST_NAME = "test149JackUnAssignRoleBlackSeaPirateWithSeaInAssignment";
        TestUtil.displayTestTile(this, TEST_NAME);

        Task task = taskManager.createTaskInstance(TestRbac.class.getName() + "." + TEST_NAME);
        OperationResult result = task.getResult();
        
        PrismContainer<?> extension = getAssignmentExtensionInstance();
        PrismSchema piracySchema = getPiracySchema();
        PrismPropertyDefinition<String> seaPropDef = piracySchema.findPropertyDefinitionByElementName(PIRACY_SEA_QNAME);
        PrismProperty<String> seaProp = seaPropDef.instantiate();
        seaProp.setRealValue("Caribbean");
        extension.add(seaProp);
        
		// WHEN
        unassignRole(USER_JACK_OID, ROLE_BLACK_SEA_PIRATE_OID, extension, task, result);
        
        // THEN
        result.computeStatus();
        TestUtil.assertSuccess(result);
        
        PrismObject<UserType> userJack = getUser(USER_JACK_OID);
        display("User after", userJack);
        assertAssignments(userJack, 0);
        assertRoleMembershipRef(userJack);
        assertNoDummyAccount(ACCOUNT_JACK_DUMMY_USERNAME);
	}
	
	@Test
    public void test154JackAssignRoleIndianOceanPirate() throws Exception {
		final String TEST_NAME = "test154JackAssignRoleIndianOceanPirate";
        TestUtil.displayTestTile(this, TEST_NAME);

        Task task = taskManager.createTaskInstance(TestRbac.class.getName() + "." + TEST_NAME);
        OperationResult result = task.getResult();
        
		// WHEN
        TestUtil.displayWhen(TEST_NAME);
        assignRole(USER_JACK_OID, ROLE_INDIAN_OCEAN_PIRATE_OID, task, result);
        
        // THEN
        TestUtil.displayThen(TEST_NAME);
        result.computeStatus();
        display("Result", result);
        TestUtil.assertSuccess(result);
        
        PrismObject<UserType> userAfter = getUser(USER_JACK_OID);
        display("User jack after", userAfter);
        assertAssignedRole(userAfter, ROLE_INDIAN_OCEAN_PIRATE_OID, task, result);
        assertRoleMembershipRef(userAfter, ROLE_INDIAN_OCEAN_PIRATE_OID, ROLE_PIRATE_OID);

        assertDefaultDummyAccount(ACCOUNT_JACK_DUMMY_USERNAME, ACCOUNT_JACK_DUMMY_FULLNAME, true);
        assertDefaultDummyAccountAttribute(ACCOUNT_JACK_DUMMY_USERNAME, "title", "Bloody Pirate");
        assertDefaultDummyAccountAttribute(ACCOUNT_JACK_DUMMY_USERNAME, "location", "Tortuga");
        // Outbound mapping for weapon is weak, therefore the mapping in role should override it 
        assertDefaultDummyAccountAttribute(ACCOUNT_JACK_DUMMY_USERNAME, "weapon", "cutlass");
        assertDefaultDummyAccountAttribute(ACCOUNT_JACK_DUMMY_USERNAME, DummyResourceContoller.DUMMY_ACCOUNT_ATTRIBUTE_GOSSIP_NAME, 
        		"Jack Sparrow is the best pirate Tortuga has ever seen");
        assertDefaultDummyAccountAttribute(ACCOUNT_JACK_DUMMY_USERNAME, DUMMY_ACCOUNT_ATTRIBUTE_SEA_NAME, 
        		"jack sailed Indian Ocean, immediately , role Indian Ocean, with this The Seven Seas while focused on  (in Pirate)");
	}
	
	@Test
    public void test156JackUnAssignRoleIndianOceanPirate() throws Exception {
		final String TEST_NAME = "test156JackUnAssignRoleIndianOceanPirate";
        TestUtil.displayTestTile(this, TEST_NAME);

        Task task = taskManager.createTaskInstance(TestRbac.class.getName() + "." + TEST_NAME);
        OperationResult result = task.getResult();
        
		// WHEN
        unassignRole(USER_JACK_OID, ROLE_INDIAN_OCEAN_PIRATE_OID, null, task, result);
        
        // THEN
        result.computeStatus();
        TestUtil.assertSuccess(result);
        
        PrismObject<UserType> userJack = getUser(USER_JACK_OID);
        display("User after", userJack);
        assertAssignments(userJack, 0);
        assertRoleMembershipRef(userJack);
        assertNoDummyAccount(ACCOUNT_JACK_DUMMY_USERNAME);
	}
	
	//////////////////////
	// Following tests use POSITIVE enforcement mode
	/////////////////////
	
	@Test
    public void test501JackAssignRolePirate() throws Exception {
		final String TEST_NAME = "test501JackAssignRolePirate";
        TestUtil.displayTestTile(this, TEST_NAME);
        
        // IMPORTANT: Changing the assignment policy
        assumeAssignmentPolicy(AssignmentPolicyEnforcementType.POSITIVE);

        Task task = taskManager.createTaskInstance(TestRbac.class.getName() + "." + TEST_NAME);
        OperationResult result = task.getResult();
        
        // WHEN
        assignRole(USER_JACK_OID, ROLE_PIRATE_OID, task, result);
        
        // THEN
        result.computeStatus();
        TestUtil.assertSuccess(result);
        
        PrismObject<UserType> userAfter = getUser(USER_JACK_OID);
        display("User jack after", userAfter);
        assertAssignedRole(userAfter, ROLE_PIRATE_OID, task, result);
        assertRoleMembershipRef(userAfter, ROLE_PIRATE_OID);

        assertDefaultDummyAccount(ACCOUNT_JACK_DUMMY_USERNAME, ACCOUNT_JACK_DUMMY_FULLNAME, true);
        assertDefaultDummyAccountAttribute(ACCOUNT_JACK_DUMMY_USERNAME, "title", "Bloody Pirate");
        assertDefaultDummyAccountAttribute(ACCOUNT_JACK_DUMMY_USERNAME, "location", "Tortuga");
        // Outbound mapping for weapon is weak, therefore the mapping in role should override it 
        assertDefaultDummyAccountAttribute(ACCOUNT_JACK_DUMMY_USERNAME, "weapon", "cutlass");
        assertDefaultDummyAccountAttribute(ACCOUNT_JACK_DUMMY_USERNAME, DummyResourceContoller.DUMMY_ACCOUNT_ATTRIBUTE_GOSSIP_NAME, 
        		"Jack Sparrow is the best pirate Tortuga has ever seen");
	}
	
	/**
	 * We modify Jack's "locality". As this is assigned by expression in the role to the dummy account, the account should
	 * be updated as well. 
	 */
	@Test
    public void test502JackModifyUserLocality() throws Exception {
		final String TEST_NAME = "test502JackModifyUserLocality";
        TestUtil.displayTestTile(this, TEST_NAME);

        Task task = taskManager.createTaskInstance(TestRbac.class.getName() + "." + TEST_NAME);
        OperationResult result = task.getResult();
        
        // gossip is a tolerant attribute. Make sure there there is something to tolerate
  		DummyAccount jackDummyAccount = getDummyAccount(null, ACCOUNT_JACK_DUMMY_USERNAME);
  		jackDummyAccount.addAttributeValue(DummyResourceContoller.DUMMY_ACCOUNT_ATTRIBUTE_GOSSIP_NAME, 
  				EXISTING_GOSSIP);
        
        // WHEN
        modifyUserReplace(USER_JACK_OID, UserType.F_LOCALITY, task, result, PrismTestUtil.createPolyString("Isla de Muerta"));
        
        // THEN
        result.computeStatus();
        TestUtil.assertSuccess(result);
        
        PrismObject<UserType> userAfter = getUser(USER_JACK_OID);
        display("User jack after", userAfter);
        assertAssignedRole(userAfter, ROLE_PIRATE_OID, task, result);
        assertRoleMembershipRef(userAfter, ROLE_PIRATE_OID);
        
        assertDefaultDummyAccount(ACCOUNT_JACK_DUMMY_USERNAME, ACCOUNT_JACK_DUMMY_FULLNAME, true);
        assertDefaultDummyAccountAttribute(ACCOUNT_JACK_DUMMY_USERNAME, "title", "Bloody Pirate");
        assertDefaultDummyAccountAttribute(ACCOUNT_JACK_DUMMY_USERNAME, "location", "Isla de Muerta");
        assertDefaultDummyAccountAttribute(ACCOUNT_JACK_DUMMY_USERNAME, "weapon", "cutlass");
        assertDefaultDummyAccountAttribute(ACCOUNT_JACK_DUMMY_USERNAME, DummyResourceContoller.DUMMY_ACCOUNT_ATTRIBUTE_GOSSIP_NAME, 
        		"Jack Sparrow is the best pirate Isla de Muerta has ever seen", EXISTING_GOSSIP);
	}
	
	/**
	 * Assignment policy is POSITIVE, therefore the account should remain.
	 */
	@Test
    public void test510UnAssignRolePirate() throws Exception {
		final String TEST_NAME = "test510UnAssignRolePirate";
        TestUtil.displayTestTile(this, TEST_NAME);

        Task task = taskManager.createTaskInstance(TestRbac.class.getName() + "." + TEST_NAME);
        OperationResult result = task.getResult();
               
        // WHEN
        unassignRole(USER_JACK_OID, ROLE_PIRATE_OID, task, result);
        
        // THEN
        PrismObject<UserType> userJack = getUser(USER_JACK_OID);
        display("User after", userJack);
        assertAssignedNoRole(userJack);
        assertRoleMembershipRef(userJack);

        assertDefaultDummyAccount(ACCOUNT_JACK_DUMMY_USERNAME, ACCOUNT_JACK_DUMMY_FULLNAME, true);
        assertDefaultDummyAccountAttribute(ACCOUNT_JACK_DUMMY_USERNAME, "location", "Isla de Muerta");
        assertDefaultDummyAccountAttribute(ACCOUNT_JACK_DUMMY_USERNAME, DummyResourceContoller.DUMMY_ACCOUNT_ATTRIBUTE_GOSSIP_NAME, EXISTING_GOSSIP);
	}
	
	/**
	 * This should go fine without any policy violation error.
	 */
	@Test
    public void test511DeleteAccount() throws Exception {
		final String TEST_NAME = "test511DeleteAccount";
        TestUtil.displayTestTile(this, TEST_NAME);

        Task task = taskManager.createTaskInstance(TestRbac.class.getName() + "." + TEST_NAME);
        OperationResult result = task.getResult();
        
        PrismObject<UserType> userJack = getUser(USER_JACK_OID);
        String accountOid = userJack.asObjectable().getLinkRef().iterator().next().getOid();
        
        ObjectDelta<ShadowType> accountDelta = ObjectDelta.createDeleteDelta(ShadowType.class, accountOid, prismContext);
        // Use modification of user to delete account. Deleting account directly is tested later.
        ObjectDelta<UserType> userDelta = ObjectDelta.createModificationDeleteReference(UserType.class, USER_JACK_OID, UserType.F_LINK_REF, prismContext, accountOid);
        Collection<ObjectDelta<? extends ObjectType>> deltas = MiscSchemaUtil.createCollection(userDelta, accountDelta);
        
		// WHEN
        modelService.executeChanges(deltas, null, task, result);
        
        // THEN
        userJack = getUser(USER_JACK_OID);
        display("User after", userJack);
        assertAssignedNoRole(userJack);
        assertRoleMembershipRef(userJack);
        assertNoLinkedAccount(userJack);
        assertNoDummyAccount(ACCOUNT_JACK_DUMMY_USERNAME);
	}
	
	@Test
    public void test520JackAssignRolePirate() throws Exception {
		final String TEST_NAME = "test520JackAssignRolePirate";
        TestUtil.displayTestTile(this, TEST_NAME);
        
        // IMPORTANT: Changing the assignment policy
        assumeAssignmentPolicy(AssignmentPolicyEnforcementType.POSITIVE);

        Task task = taskManager.createTaskInstance(TestRbac.class.getName() + "." + TEST_NAME);
        OperationResult result = task.getResult();
        
        // WHEN
        assignRole(USER_JACK_OID, ROLE_PIRATE_OID, task, result);
        
        // THEN
        result.computeStatus();
        TestUtil.assertSuccess(result);
        
        PrismObject<UserType> userAfter = getUser(USER_JACK_OID);
        display("User jack after", userAfter);
        assertAssignedRole(userAfter, ROLE_PIRATE_OID, task, result);
        assertRoleMembershipRef(userAfter, ROLE_PIRATE_OID);

        assertDefaultDummyAccount(ACCOUNT_JACK_DUMMY_USERNAME, ACCOUNT_JACK_DUMMY_FULLNAME, true);
        assertDefaultDummyAccountAttribute(ACCOUNT_JACK_DUMMY_USERNAME, "title", "Bloody Pirate");
        assertDefaultDummyAccountAttribute(ACCOUNT_JACK_DUMMY_USERNAME, "location", "Isla de Muerta");
        // Outbound mapping for weapon is weak, therefore the mapping in role should override it 
        assertDefaultDummyAccountAttribute(ACCOUNT_JACK_DUMMY_USERNAME, "weapon", "cutlass");
        assertDefaultDummyAccountAttribute(ACCOUNT_JACK_DUMMY_USERNAME, DummyResourceContoller.DUMMY_ACCOUNT_ATTRIBUTE_GOSSIP_NAME, 
        		"Jack Sparrow is the best pirate Isla de Muerta has ever seen");
	}
	
	@Test
    public void test521JackUnassignRolePirateDeleteAccount() throws Exception {
		final String TEST_NAME = "test521JackUnassignRolePirateDeleteAccount";
        TestUtil.displayTestTile(this, TEST_NAME);
        
        // IMPORTANT: Changing the assignment policy
        assumeAssignmentPolicy(AssignmentPolicyEnforcementType.POSITIVE);

        Task task = taskManager.createTaskInstance(TestRbac.class.getName() + "." + TEST_NAME);
        OperationResult result = task.getResult();
        
        Collection<ItemDelta<?,?>> modifications = new ArrayList<>();
        modifications.add(createAssignmentModification(ROLE_PIRATE_OID, RoleType.COMPLEX_TYPE, null, null, null, false));
        ObjectDelta<UserType> userDelta = ObjectDelta.createModifyDelta(USER_JACK_OID, modifications, UserType.class, prismContext);
        
        PrismObject<UserType> userJack = getUser(USER_JACK_OID);
        String accountOid = userJack.asObjectable().getLinkRef().iterator().next().getOid();        
        ObjectDelta<ShadowType> accountDelta = ObjectDelta.createDeleteDelta(ShadowType.class, accountOid, prismContext);
        // This all goes in the same context with user, explicit unlink should not be necessary
        Collection<ObjectDelta<? extends ObjectType>> deltas = MiscSchemaUtil.createCollection(userDelta, accountDelta);
        
        // WHEN
        modelService.executeChanges(deltas, null, task, result);
        
        // THEN
        userJack = getUser(USER_JACK_OID);
        display("User after", userJack);
        assertAssignedNoRole(userJack);
        assertRoleMembershipRef(userJack);
        assertNoLinkedAccount(userJack);
        assertNoDummyAccount(ACCOUNT_JACK_DUMMY_USERNAME);
	}
	
	@Test
    public void test530JackAssignRoleCleric() throws Exception {
		final String TEST_NAME = "test530JackAssignRoleCleric";
        TestUtil.displayTestTile(this, TEST_NAME);
        assumeAssignmentPolicy(AssignmentPolicyEnforcementType.RELATIVE);

        Task task = taskManager.createTaskInstance(TestRbac.class.getName() + "." + TEST_NAME);
        OperationResult result = task.getResult();
        
        // WHEN
        assignRole(USER_JACK_OID, ROLE_CLERIC_OID, task, result);
        
        // THEN
        assertAssignedRole(USER_JACK_OID, ROLE_CLERIC_OID, task, result);
        assertDefaultDummyAccount(ACCOUNT_JACK_DUMMY_USERNAME, ACCOUNT_JACK_DUMMY_FULLNAME, true);
        assertDefaultDummyAccountAttribute(ACCOUNT_JACK_DUMMY_USERNAME, "title", "Holy man");
	}
	
	@Test
    public void test532JackModifyAssignmentRoleCleric() throws Exception {
		final String TEST_NAME = "test532JackModifyAssignmentRoleCleric";
        TestUtil.displayTestTile(this, TEST_NAME);
        assumeAssignmentPolicy(AssignmentPolicyEnforcementType.RELATIVE);

        Task task = taskManager.createTaskInstance(TestRbac.class.getName() + "." + TEST_NAME);
        OperationResult result = task.getResult();
        
        PrismObject<UserType> user = getObject(UserType.class, USER_JACK_OID);
        
        ItemPath itemPath = new ItemPath(
        		new NameItemPathSegment(UserType.F_ASSIGNMENT),
        		new IdItemPathSegment(user.asObjectable().getAssignment().get(0).getId()),
        		new NameItemPathSegment(AssignmentType.F_DESCRIPTION));
		ObjectDelta<UserType> assignmentDelta = ObjectDelta.createModificationReplaceProperty(
        		UserType.class, USER_JACK_OID, itemPath, prismContext, "soul");
        
        // WHEN
		TestUtil.displayWhen(TEST_NAME);
        modelService.executeChanges(MiscSchemaUtil.createCollection(assignmentDelta), null, task, result);
        
        // THEN
        TestUtil.displayThen(TEST_NAME);
        result.computeStatus();
        TestUtil.assertSuccess(result);
        
        PrismObject<UserType> userAfter = getUser(USER_JACK_OID);
        display("User jack after", userAfter);
        assertAssignedRole(userAfter, ROLE_CLERIC_OID, task, result);
        assertRoleMembershipRef(userAfter, ROLE_CLERIC_OID);

        assertDefaultDummyAccount(ACCOUNT_JACK_DUMMY_USERNAME, ACCOUNT_JACK_DUMMY_FULLNAME, true);
        assertDefaultDummyAccountAttribute(ACCOUNT_JACK_DUMMY_USERNAME, "title", "Holy soul");
	}
	
	@Test
    public void test539JackUnAssignRoleCleric() throws Exception {
		final String TEST_NAME = "test539JackUnAssignRoleCleric";
        TestUtil.displayTestTile(this, TEST_NAME);
        assumeAssignmentPolicy(AssignmentPolicyEnforcementType.RELATIVE);

        Task task = taskManager.createTaskInstance(TestRbac.class.getName() + "." + TEST_NAME);
        OperationResult result = task.getResult();
        
        PrismObject<UserType> user = getObject(UserType.class, USER_JACK_OID);
        
        AssignmentType assignmentType = new AssignmentType();
        assignmentType.setId(user.asObjectable().getAssignment().get(0).getId());
		ObjectDelta<UserType> assignmentDelta = ObjectDelta.createModificationDeleteContainer(
        		UserType.class, USER_JACK_OID, UserType.F_ASSIGNMENT, prismContext, assignmentType);
        
        // WHEN
		TestUtil.displayWhen(TEST_NAME);
        modelService.executeChanges(MiscSchemaUtil.createCollection(assignmentDelta), null, task, result);
        
        // THEN
        TestUtil.displayThen(TEST_NAME);
        result.computeStatus();
        TestUtil.assertSuccess(result);
        
        PrismObject<UserType> userJack = getUser(USER_JACK_OID);
        display("User after", userJack);
        assertAssignedNoRole(userJack);
        assertRoleMembershipRef(userJack);
        assertNoLinkedAccount(userJack);
        assertNoDummyAccount(ACCOUNT_JACK_DUMMY_USERNAME);
	}
	
	/**
	 * Wannabe role is conditional. All conditions should be false now. So no provisioning should happen.
	 */
	@Test
    public void test540JackAssignRoleWannabe() throws Exception {
		final String TEST_NAME = "test540JackAssignRoleWannabe";
        TestUtil.displayTestTile(this, TEST_NAME);
        assumeAssignmentPolicy(AssignmentPolicyEnforcementType.RELATIVE);

        Task task = taskManager.createTaskInstance(TestRbac.class.getName() + "." + TEST_NAME);
        OperationResult result = task.getResult();
        
        // WHEN
		TestUtil.displayWhen(TEST_NAME);
        assignRole(USER_JACK_OID, ROLE_WANNABE_OID);
        
        // THEN
        TestUtil.displayThen(TEST_NAME);
        result.computeStatus();
        TestUtil.assertSuccess(result);
        
        PrismObject<UserType> userAfter = getUser(USER_JACK_OID);
        display("User jack after", userAfter);
        assertAssignedRole(userAfter, ROLE_WANNABE_OID, task, result);
        assertRoleMembershipRef(userAfter);

        assertNoDummyAccount(ACCOUNT_JACK_DUMMY_USERNAME);
	}
	
	/**
	 * Remove honorifixSuffix. This triggers a condition in Wannabe role inducement. 
	 * But as the whole role has false condition nothing should happen.
	 */
	@Test
    public void test541JackRemoveHonorificSuffixWannabe() throws Exception {
		final String TEST_NAME = "test541JackRemoveHonorificSuffixWannabe";
        TestUtil.displayTestTile(this, TEST_NAME);
        assumeAssignmentPolicy(AssignmentPolicyEnforcementType.RELATIVE);

        Task task = taskManager.createTaskInstance(TestRbac.class.getName() + "." + TEST_NAME);
        OperationResult result = task.getResult();
        
        // WHEN
		TestUtil.displayWhen(TEST_NAME);
		modifyUserReplace(USER_JACK_OID, UserType.F_HONORIFIC_SUFFIX, task, result);
        
        // THEN
        TestUtil.displayThen(TEST_NAME);
        result.computeStatus();
        TestUtil.assertSuccess(result);

        PrismObject<UserType> userAfter = getUser(USER_JACK_OID);
        display("User jack after", userAfter);
        assertAssignedRole(userAfter, ROLE_WANNABE_OID, task, result);
        assertRoleMembershipRef(userAfter);
        
        assertNoDummyAccount(ACCOUNT_JACK_DUMMY_USERNAME);
	}

	/**
	 * Modify employeeType. This triggers a condition in Wannabe role.
	 */
	@Test
    public void test542JackModifyEmployeeTypeWannabe() throws Exception {
		final String TEST_NAME = "test542JackModifyEmployeeTypeWannabe";
        TestUtil.displayTestTile(this, TEST_NAME);
        assumeAssignmentPolicy(AssignmentPolicyEnforcementType.RELATIVE);

        Task task = taskManager.createTaskInstance(TestRbac.class.getName() + "." + TEST_NAME);
        OperationResult result = task.getResult();
        
        // WHEN
		TestUtil.displayWhen(TEST_NAME);
		modifyUserReplace(USER_JACK_OID, UserType.F_EMPLOYEE_TYPE, task, result, "wannabe");
        
        // THEN
        TestUtil.displayThen(TEST_NAME);
        result.computeStatus();
        TestUtil.assertSuccess(result);
        
        PrismObject<UserType> userAfter = getUser(USER_JACK_OID);
        display("User jack after", userAfter);
        assertAssignedRole(userAfter, ROLE_WANNABE_OID, task, result);
        assertRoleMembershipRef(userAfter, ROLE_WANNABE_OID);

        assertDefaultDummyAccount(ACCOUNT_JACK_DUMMY_USERNAME, ACCOUNT_JACK_DUMMY_FULLNAME, true);
        assertDefaultDummyAccountAttribute(ACCOUNT_JACK_DUMMY_USERNAME, "title", "Wannabe Cpt. Where's the rum?");
	}
	
	/**
	 * Remove honorifixPrefix. This triggers a condition in Wannabe role and should remove an account.
	 */
	@Test
    public void test543JackRemoveHonorificPrefixWannabe() throws Exception {
		final String TEST_NAME = "test543JackRemoveHonorificPrefixWannabe";
        TestUtil.displayTestTile(this, TEST_NAME);
        assumeAssignmentPolicy(AssignmentPolicyEnforcementType.RELATIVE);

        Task task = taskManager.createTaskInstance(TestRbac.class.getName() + "." + TEST_NAME);
        OperationResult result = task.getResult();
        
        // WHEN
		TestUtil.displayWhen(TEST_NAME);
		modifyUserReplace(USER_JACK_OID, UserType.F_HONORIFIC_PREFIX, task, result);
        
        // THEN
        TestUtil.displayThen(TEST_NAME);
        result.computeStatus();
        TestUtil.assertSuccess(result);

        PrismObject<UserType> userAfter = getUser(USER_JACK_OID);
        display("User jack after", userAfter);
        assertAssignedRole(userAfter, ROLE_WANNABE_OID, task, result);
        assertRoleMembershipRef(userAfter, ROLE_WANNABE_OID);

        assertNoDummyAccount(ACCOUNT_JACK_DUMMY_USERNAME);
	}
	
	/**
	 * Set honorifixSuffix. This triggers conditions and adds a sub-role Honorable Wannabe.
	 */
	@Test
    public void test544JackSetHonorificSuffixWannabe() throws Exception {
		final String TEST_NAME = "test544JackSetHonorificSuffixWannabe";
        TestUtil.displayTestTile(this, TEST_NAME);
        assumeAssignmentPolicy(AssignmentPolicyEnforcementType.RELATIVE);

        Task task = taskManager.createTaskInstance(TestRbac.class.getName() + "." + TEST_NAME);
        OperationResult result = task.getResult();
        
        // WHEN
		TestUtil.displayWhen(TEST_NAME);
		modifyUserReplace(USER_JACK_OID, UserType.F_HONORIFIC_SUFFIX, task, result, 
				PrismTestUtil.createPolyString("PhD."));
        
        // THEN
        TestUtil.displayThen(TEST_NAME);
        result.computeStatus();
        TestUtil.assertSuccess(result);
        
        PrismObject<UserType> userAfter = getUser(USER_JACK_OID);
        display("User jack after", userAfter);
        assertAssignedRole(userAfter, ROLE_WANNABE_OID, task, result);
        assertRoleMembershipRef(userAfter, ROLE_WANNABE_OID, ROLE_HONORABLE_WANNABE_OID);

        assertDefaultDummyAccount(ACCOUNT_JACK_DUMMY_USERNAME, ACCOUNT_JACK_DUMMY_FULLNAME, true);
        assertDefaultDummyAccountAttribute(ACCOUNT_JACK_DUMMY_USERNAME, 
        		DummyResourceContoller.DUMMY_ACCOUNT_ATTRIBUTE_QUOTE_NAME, "Arr!", "Whatever. -- jack");
	}
	
	/**
	 * Restore honorifixPrefix. The title should be replaced again.
	 */
	@Test
    public void test545JackRestoreHonorificPrefixWannabe() throws Exception {
		final String TEST_NAME = "test545JackRestoreHonorificPrefixWannabe";
        TestUtil.displayTestTile(this, TEST_NAME);
        assumeAssignmentPolicy(AssignmentPolicyEnforcementType.RELATIVE);

        Task task = taskManager.createTaskInstance(TestRbac.class.getName() + "." + TEST_NAME);
        OperationResult result = task.getResult();
        
        // WHEN
		TestUtil.displayWhen(TEST_NAME);
		modifyUserReplace(USER_JACK_OID, UserType.F_HONORIFIC_PREFIX, task, result, 
				PrismTestUtil.createPolyString("captain"));
        
        // THEN
        TestUtil.displayThen(TEST_NAME);
        result.computeStatus();
        TestUtil.assertSuccess(result);

        PrismObject<UserType> userAfter = getUser(USER_JACK_OID);
        display("User jack after", userAfter);
        assertAssignedRole(userAfter, ROLE_WANNABE_OID, task, result);
        assertRoleMembershipRef(userAfter, ROLE_WANNABE_OID, ROLE_HONORABLE_WANNABE_OID);

        assertDefaultDummyAccount(ACCOUNT_JACK_DUMMY_USERNAME, ACCOUNT_JACK_DUMMY_FULLNAME, true);
        assertDefaultDummyAccountAttribute(ACCOUNT_JACK_DUMMY_USERNAME, "title", "Wannabe captain Where's the rum?");
	}
	
	/**
	 * The account should be gone - regardless of the condition state.
	 */
	@Test
    public void test549JackUnassignRoleWannabe() throws Exception {
		final String TEST_NAME = "test549JackUnassignRoleWannabe";
        TestUtil.displayTestTile(this, TEST_NAME);
        assumeAssignmentPolicy(AssignmentPolicyEnforcementType.RELATIVE);

        Task task = taskManager.createTaskInstance(TestRbac.class.getName() + "." + TEST_NAME);
        OperationResult result = task.getResult();
        
        // WHEN
		TestUtil.displayWhen(TEST_NAME);
        unassignRole(USER_JACK_OID, ROLE_WANNABE_OID);
        
        // THEN
        TestUtil.displayThen(TEST_NAME);
        result.computeStatus();
        TestUtil.assertSuccess(result);
        
        PrismObject<UserType> userAfter = getUser(USER_JACK_OID);
        display("User jack after", userAfter);
        assertNotAssignedRole(userAfter, ROLE_WANNABE_OID, task, result);
        assertRoleMembershipRef(userAfter);

        assertNoDummyAccount(ACCOUNT_JACK_DUMMY_USERNAME);
	}
	
	@Test
    public void test600JackAssignRoleJudge() throws Exception {
		final String TEST_NAME = "test600JackAssignRoleJudge";
        TestUtil.displayTestTile(this, TEST_NAME);
        assumeAssignmentPolicy(AssignmentPolicyEnforcementType.RELATIVE);

        Task task = taskManager.createTaskInstance(TestRbac.class.getName() + "." + TEST_NAME);
        OperationResult result = task.getResult();
        
        PrismObject<UserType> userBefore = getUser(USER_JACK_OID);
        display("User jack before", userBefore);
        
        // WHEN
        assignRole(USER_JACK_OID, ROLE_JUDGE_OID, task, result);
        
        // THEN
        TestUtil.displayThen(TEST_NAME);
        result.computeStatus();
        TestUtil.assertSuccess(result);

        PrismObject<UserType> userAfter = getUser(USER_JACK_OID);
        display("User jack after", userAfter);
        assertAssignedRole(userAfter, ROLE_JUDGE_OID, task, result);
        assertRoleMembershipRef(userAfter, ROLE_JUDGE_OID);

        assertAssignedRole(USER_JACK_OID, ROLE_JUDGE_OID, task, result);
        assertDefaultDummyAccount(ACCOUNT_JACK_DUMMY_USERNAME, ACCOUNT_JACK_DUMMY_FULLNAME, true);
        assertDefaultDummyAccountAttribute(ACCOUNT_JACK_DUMMY_USERNAME, "title", "Honorable Justice");
        assertDefaultDummyAccountAttribute(ACCOUNT_JACK_DUMMY_USERNAME, "weapon", "mouth", "pistol");
//        assertDefaultDummyAccountAttribute(ACCOUNT_JACK_DUMMY_USERNAME, DummyResourceContoller.DUMMY_ACCOUNT_ATTRIBUTE_GOSSIP_NAME, 
//        		"Jack Sparrow is the best pirate Caribbean has ever seen");
	}
	
	/**
	 * Judge and pirate are excluded roles. This should fail.
	 */
	@Test
    public void test602JackAssignRolePirate() throws Exception {
		final String TEST_NAME = "test602JackAssignRolePirate";
        TestUtil.displayTestTile(this, TEST_NAME);
        assumeAssignmentPolicy(AssignmentPolicyEnforcementType.RELATIVE);

        Task task = taskManager.createTaskInstance(TestRbac.class.getName() + "." + TEST_NAME);
        OperationResult result = task.getResult();
        
        try {
	        // WHEN
	        assignRole(USER_JACK_OID, ROLE_PIRATE_OID, task, result);
	        
	        AssertJUnit.fail("Unexpected success");
        } catch (PolicyViolationException e) {
        	// this is expected
        	display("Expected exception", e);
        }
        
        // THEN
        TestUtil.displayThen(TEST_NAME);
        result.computeStatus();
        TestUtil.assertFailure(result);
        
        PrismObject<UserType> userAfter = getUser(USER_JACK_OID);
        display("User jack after", userAfter);
        assertAssignedRole(userAfter, ROLE_JUDGE_OID, task, result);
        assertRoleMembershipRef(userAfter, ROLE_JUDGE_OID);

        assertDefaultDummyAccount(ACCOUNT_JACK_DUMMY_USERNAME, ACCOUNT_JACK_DUMMY_FULLNAME, true);
        assertDefaultDummyAccountAttribute(ACCOUNT_JACK_DUMMY_USERNAME, "title", "Honorable Justice");
        assertDefaultDummyAccountAttribute(ACCOUNT_JACK_DUMMY_USERNAME, "weapon", "mouth", "pistol");
	}
	
	@Test
    public void test605JackUnAssignRoleJudgeAssignRolePirate() throws Exception {
		final String TEST_NAME = "test605JackUnAssignRoleJudgeAssignRolePirate";
        TestUtil.displayTestTile(this, TEST_NAME);
        assumeAssignmentPolicy(AssignmentPolicyEnforcementType.RELATIVE);

        Task task = taskManager.createTaskInstance(TestRbac.class.getName() + "." + TEST_NAME);
        OperationResult result = task.getResult();
        
        ObjectDelta<UserType> userDelta = createAssignmentUserDelta(USER_JACK_OID, ROLE_JUDGE_OID, RoleType.COMPLEX_TYPE, null, null, false);
        userDelta.addModification(createAssignmentModification(ROLE_PIRATE_OID, RoleType.COMPLEX_TYPE, null, null, null, true));
        
        // WHEN
        TestUtil.displayWhen(TEST_NAME);
        modelService.executeChanges(MiscSchemaUtil.createCollection(userDelta), null, task, result);
        
        // THEN
        TestUtil.displayThen(TEST_NAME);
        result.computeStatus();
        TestUtil.assertSuccess(result);
        
        PrismObject<UserType> userAfter = getUser(USER_JACK_OID);
        display("User jack after", userAfter);
        assertAssignedRole(userAfter, ROLE_PIRATE_OID, task, result);
        assertRoleMembershipRef(userAfter, ROLE_PIRATE_OID);

        assertDefaultDummyAccount(ACCOUNT_JACK_DUMMY_USERNAME, ACCOUNT_JACK_DUMMY_FULLNAME, true);
        assertDefaultDummyAccountAttribute(ACCOUNT_JACK_DUMMY_USERNAME, "title", "Bloody Pirate");
        assertDefaultDummyAccountAttribute(ACCOUNT_JACK_DUMMY_USERNAME, "location", "Isla de Muerta");
        // Even though Jack is a pirate now the mapping from the role is not applied.
        // the mapping is weak and the account already has a value for weapon from the times
        // Jack was a judge. So it is unchanged
        assertDefaultDummyAccountAttribute(ACCOUNT_JACK_DUMMY_USERNAME, "weapon", "mouth", "pistol");
        assertDefaultDummyAccountAttribute(ACCOUNT_JACK_DUMMY_USERNAME, DummyResourceContoller.DUMMY_ACCOUNT_ATTRIBUTE_GOSSIP_NAME, 
        		"Jack Sparrow is the best pirate Isla de Muerta has ever seen");
	}
	
	@Test
    public void test609JackUnAssignRolePirate() throws Exception {
		final String TEST_NAME = "test609JackUnAssignRolePirate";
        TestUtil.displayTestTile(this, TEST_NAME);
        assumeAssignmentPolicy(AssignmentPolicyEnforcementType.RELATIVE);

        Task task = taskManager.createTaskInstance(TestRbac.class.getName() + "." + TEST_NAME);
        OperationResult result = task.getResult();
        
        // WHEN
        TestUtil.displayWhen(TEST_NAME);
        unassignRole(USER_JACK_OID, ROLE_PIRATE_OID, task, result);
        
        // THEN
        TestUtil.displayThen(TEST_NAME);
        result.computeStatus();
        TestUtil.assertSuccess(result);
        
        assertNoDummyAccount(ACCOUNT_JACK_DUMMY_USERNAME);
	}
	
	@Test
    public void test610ElaineAssignRoleGovernor() throws Exception {
		final String TEST_NAME = "test610ElaineAssignRoleGovernor";
        TestUtil.displayTestTile(this, TEST_NAME);
        assumeAssignmentPolicy(AssignmentPolicyEnforcementType.RELATIVE);

        Task task = taskManager.createTaskInstance(TestRbac.class.getName() + "." + TEST_NAME);
        OperationResult result = task.getResult();
        
        PrismObject<UserType> userBefore = getUser(USER_ELAINE_OID);
        display("User before", userBefore);
        
        assertAssignees(ROLE_GOVERNOR_OID, 0);
        
        // WHEN
        assignRole(USER_ELAINE_OID, ROLE_GOVERNOR_OID, task, result);
        
        // THEN
        TestUtil.displayThen(TEST_NAME);
        result.computeStatus();
        TestUtil.assertSuccess(result);

        PrismObject<UserType> userAfter = getUser(USER_ELAINE_OID);
        display("User after", userAfter);
        assertAssignedRole(userAfter, ROLE_GOVERNOR_OID, task, result);
        assertRoleMembershipRef(userAfter, ROLE_GOVERNOR_OID);
        
        assertAssignedRole(USER_ELAINE_OID, ROLE_GOVERNOR_OID, task, result);
        assertDefaultDummyAccount(ACCOUNT_ELAINE_DUMMY_USERNAME, ACCOUNT_ELAINE_DUMMY_FULLNAME, true);
        assertDefaultDummyAccountAttribute(ACCOUNT_ELAINE_DUMMY_USERNAME, "title", "Her Excellency Governor");
        
        assertAssignees(ROLE_GOVERNOR_OID, 1);
	}
	
	/**
	 * Governor has maxAssignees=1
	 */
	@Test
    public void test612JackAssignRoleGovernor() throws Exception {
		final String TEST_NAME = "test612JackAssignRoleGovernor";
        TestUtil.displayTestTile(this, TEST_NAME);
        assumeAssignmentPolicy(AssignmentPolicyEnforcementType.RELATIVE);

        Task task = taskManager.createTaskInstance(TestRbac.class.getName() + "." + TEST_NAME);
        OperationResult result = task.getResult();
        
        try {
	        // WHEN
	        assignRole(USER_JACK_OID, ROLE_GOVERNOR_OID, task, result);
	        
	        AssertJUnit.fail("Unexpected success");
        } catch (PolicyViolationException e) {
        	// this is expected
        	display("Expected exception", e);
        }
        
        // THEN
        TestUtil.displayThen(TEST_NAME);
        result.computeStatus();
        TestUtil.assertFailure(result);
        
        assertNoAssignments(USER_JACK_OID);
        
        assertAssignees(ROLE_GOVERNOR_OID, 1);
	}
	
	/**
	 * Role cannibal has minAssignees=2. It is assigned to nobody. Even though assigning
	 * it to lemonhead would result in assignees=1 which violates the policy, the assignment
	 * should pass because it makes the situation better.
	 */
	@Test
    public void test620LemonheadAssignRoleCanibal() throws Exception {
		final String TEST_NAME = "test620LemonheadAssignRoleCanibal";
        TestUtil.displayTestTile(this, TEST_NAME);
        assumeAssignmentPolicy(AssignmentPolicyEnforcementType.RELATIVE);

        Task task = taskManager.createTaskInstance(TestRbac.class.getName() + "." + TEST_NAME);
        OperationResult result = task.getResult();
        
        PrismObject<UserType> user = createUser(USER_LEMONHEAD_NAME, USER_LEMONHEAD_FULLNAME, true);
        addObject(user);
        userLemonheadOid = user.getOid();
        
        assertAssignees(ROLE_CANNIBAL_OID, 0);
        
        // WHEN
        TestUtil.displayWhen(TEST_NAME);
        assignRole(user.getOid(), ROLE_CANNIBAL_OID, task, result);
        
        // THEN
        TestUtil.displayThen(TEST_NAME);
        result.computeStatus();
        TestUtil.assertSuccess(result);
        
        assertAssignedRole(user.getOid(), ROLE_CANNIBAL_OID, task, result);
        assertDefaultDummyAccount(USER_LEMONHEAD_NAME, USER_LEMONHEAD_FULLNAME, true);
        assertDefaultDummyAccountAttribute(USER_LEMONHEAD_NAME, "title", "Voracious Cannibal");
        
        assertAssignees(ROLE_CANNIBAL_OID, 1);
        assertAssignees(ROLE_GOVERNOR_OID, 1);
	}
	
	@Test
    public void test622SharptoothAssignRoleCanibal() throws Exception {
		final String TEST_NAME = "test622SharptoothAssignRoleCanibal";
        TestUtil.displayTestTile(this, TEST_NAME);
        assumeAssignmentPolicy(AssignmentPolicyEnforcementType.RELATIVE);

        Task task = taskManager.createTaskInstance(TestRbac.class.getName() + "." + TEST_NAME);
        OperationResult result = task.getResult();
        
        PrismObject<UserType> user = createUser(USER_SHARPTOOTH_NAME, USER_SHARPTOOTH_FULLNAME, true);
        addObject(user);
        userSharptoothOid = user.getOid();
        
        assertAssignees(ROLE_CANNIBAL_OID, 1);
        
        // WHEN
        TestUtil.displayWhen(TEST_NAME);
        assignRole(user.getOid(), ROLE_CANNIBAL_OID, task, result);
        
        // THEN
        TestUtil.displayThen(TEST_NAME);
        result.computeStatus();
        TestUtil.assertSuccess(result);
        
        assertAssignedRole(user.getOid(), ROLE_CANNIBAL_OID, task, result);
        assertDefaultDummyAccount(USER_SHARPTOOTH_NAME, USER_SHARPTOOTH_FULLNAME, true);
        assertDefaultDummyAccountAttribute(USER_SHARPTOOTH_NAME, "title", "Voracious Cannibal");
        
        assertAssignees(ROLE_CANNIBAL_OID, 2);
        assertAssignees(ROLE_GOVERNOR_OID, 1);
	}
	
	@Test
    public void test624RedskullAssignRoleCanibal() throws Exception {
		final String TEST_NAME = "test624RedskullAssignRoleCanibal";
        TestUtil.displayTestTile(this, TEST_NAME);
        assumeAssignmentPolicy(AssignmentPolicyEnforcementType.RELATIVE);

        Task task = taskManager.createTaskInstance(TestRbac.class.getName() + "." + TEST_NAME);
        OperationResult result = task.getResult();
        
        PrismObject<UserType> user = createUser(USER_REDSKULL_NAME, USER_REDSKULL_FULLNAME, true);
        addObject(user);
        userRedskullOid = user.getOid();
        
        assertAssignees(ROLE_CANNIBAL_OID, 2);
        
        // WHEN
        TestUtil.displayWhen(TEST_NAME);
        assignRole(user.getOid(), ROLE_CANNIBAL_OID, task, result);
        
        // THEN
        TestUtil.displayThen(TEST_NAME);
        result.computeStatus();
        TestUtil.assertSuccess(result);
        
        assertAssignedRole(user.getOid(), ROLE_CANNIBAL_OID, task, result);
        assertDefaultDummyAccount(USER_REDSKULL_NAME, USER_REDSKULL_FULLNAME, true);
        assertDefaultDummyAccountAttribute(USER_REDSKULL_NAME, "title", "Voracious Cannibal");
        
        assertAssignees(ROLE_CANNIBAL_OID, 3);
        assertAssignees(ROLE_GOVERNOR_OID, 1);
	}

	@Test
    public void test625BignoseAssignRoleCanibal() throws Exception {
		final String TEST_NAME = "test625BignoseAssignRoleCanibal";
        TestUtil.displayTestTile(this, TEST_NAME);
        assumeAssignmentPolicy(AssignmentPolicyEnforcementType.RELATIVE);

        Task task = taskManager.createTaskInstance(TestRbac.class.getName() + "." + TEST_NAME);
        OperationResult result = task.getResult();
        
        PrismObject<UserType> user = createUser(USER_BIGNOSE_NAME, USER_BIGNOSE_FULLNAME, true);
        addObject(user);
        userBignoseOid = user.getOid();
        
        assertAssignees(ROLE_CANNIBAL_OID, 3);
        
        try {
	        // WHEN
        	TestUtil.displayWhen(TEST_NAME);
	        assignRole(user.getOid(), ROLE_GOVERNOR_OID, task, result);
	        
	        AssertJUnit.fail("Unexpected success");
        } catch (PolicyViolationException e) {
        	// this is expected
        	display("Expected exception", e);
        }
        
        // THEN
        TestUtil.displayThen(TEST_NAME);
        result.computeStatus();
        TestUtil.assertFailure(result);
        
        assertNoAssignments(user.getOid());
        
        assertAssignees(ROLE_CANNIBAL_OID, 3);
        assertAssignees(ROLE_GOVERNOR_OID, 1);
	}
	
	@Test
    public void test627SharptoothUnassignRoleCanibal() throws Exception {
		final String TEST_NAME = "test627SharptoothUnassignRoleCanibal";
        TestUtil.displayTestTile(this, TEST_NAME);
        assumeAssignmentPolicy(AssignmentPolicyEnforcementType.RELATIVE);

        Task task = taskManager.createTaskInstance(TestRbac.class.getName() + "." + TEST_NAME);
        OperationResult result = task.getResult();
        
        assertAssignees(ROLE_CANNIBAL_OID, 3);
        
        // WHEN
        TestUtil.displayWhen(TEST_NAME);
        unassignRole(userSharptoothOid, ROLE_CANNIBAL_OID, task, result);
        
        // THEN
        TestUtil.displayThen(TEST_NAME);
        result.computeStatus();
        TestUtil.assertSuccess(result);
        
        assertNoAssignments(userSharptoothOid);
        assertNoDummyAccount(USER_SHARPTOOTH_NAME);
        
        assertAssignees(ROLE_CANNIBAL_OID, 2);
        assertAssignees(ROLE_GOVERNOR_OID, 1);
	}
	
	@Test
    public void test628RedskullUnassignRoleCanibal() throws Exception {
		final String TEST_NAME = "test628RedskullUnassignRoleCanibal";
        TestUtil.displayTestTile(this, TEST_NAME);
        assumeAssignmentPolicy(AssignmentPolicyEnforcementType.RELATIVE);

        Task task = taskManager.createTaskInstance(TestRbac.class.getName() + "." + TEST_NAME);
        OperationResult result = task.getResult();
        
        assertAssignees(ROLE_CANNIBAL_OID, 2);
        
        try {
	        // WHEN
        	TestUtil.displayWhen(TEST_NAME);
	        unassignRole(userRedskullOid, ROLE_CANNIBAL_OID, task, result);
	        
	        AssertJUnit.fail("Unexpected success");
        } catch (PolicyViolationException e) {
        	// this is expected
        	display("Expected exception", e);
        }
        
        // THEN
        TestUtil.displayThen(TEST_NAME);
        result.computeStatus();
        TestUtil.assertFailure(result);
        
        assertAssignedRole(userRedskullOid, ROLE_CANNIBAL_OID, task, result);
        assertDefaultDummyAccount(USER_REDSKULL_NAME, USER_REDSKULL_FULLNAME, true);
        assertDefaultDummyAccountAttribute(USER_REDSKULL_NAME, "title", "Voracious Cannibal");
        
        assertAssignees(ROLE_CANNIBAL_OID, 2);
        assertAssignees(ROLE_GOVERNOR_OID, 1);
	}
	
	@Test
    public void test649ElaineUnassignRoleGovernor() throws Exception {
		final String TEST_NAME = "test649ElaineUnassignRoleGovernor";
        TestUtil.displayTestTile(this, TEST_NAME);
        assumeAssignmentPolicy(AssignmentPolicyEnforcementType.RELATIVE);

        Task task = taskManager.createTaskInstance(TestRbac.class.getName() + "." + TEST_NAME);
        OperationResult result = task.getResult();
        
        PrismObject<UserType> userBefore = getUser(USER_ELAINE_OID);
        display("User before", userBefore);
        
        assertAssignees(ROLE_GOVERNOR_OID, 1);
        
        // WHEN
        TestUtil.displayWhen(TEST_NAME);
        unassignRole(USER_ELAINE_OID, ROLE_GOVERNOR_OID, task, result);
        
        // THEN
        TestUtil.displayThen(TEST_NAME);
        result.computeStatus();
        TestUtil.assertSuccess(result);

        PrismObject<UserType> userAfter = getUser(USER_ELAINE_OID);
        display("User after", userAfter);
        assertAssignedNoRole(userAfter);
        
        assertAssignees(ROLE_GOVERNOR_OID, 0);
	}

	@Test
    public void test700JackAssignRoleJudge() throws Exception {
		final String TEST_NAME = "test700JackModifyJudgeRecompute";
        TestUtil.displayTestTile(this, TEST_NAME);
        assumeAssignmentPolicy(AssignmentPolicyEnforcementType.FULL);

        Task task = taskManager.createTaskInstance(TestRbac.class.getName() + "." + TEST_NAME);
        OperationResult result = task.getResult();
        
        PrismObject<UserType> userBefore = getUser(USER_JACK_OID);
        display("User jack before", userBefore);
        
        // WHEN
        TestUtil.displayWhen(TEST_NAME);
        assignRole(USER_JACK_OID, ROLE_JUDGE_OID, task, result);
        
        // THEN
        TestUtil.displayThen(TEST_NAME);
        result.computeStatus();
        TestUtil.assertSuccess(result);
        
        assertAssignedRole(USER_JACK_OID, ROLE_JUDGE_OID, task, result);
        assertDefaultDummyAccount(ACCOUNT_JACK_DUMMY_USERNAME, ACCOUNT_JACK_DUMMY_FULLNAME, true);
        assertDefaultDummyAccountAttribute(ACCOUNT_JACK_DUMMY_USERNAME, "title", "Honorable Justice");
        assertDefaultDummyAccountAttribute(ACCOUNT_JACK_DUMMY_USERNAME, "weapon", "mouth", "pistol");
	}
	
	@Test
    public void test701JackModifyJudgeDeleteConstructionRecompute() throws Exception {
		final String TEST_NAME = "test701JackModifyJudgeDeleteConstructionRecompute";
        TestUtil.displayTestTile(this, TEST_NAME);
        assumeAssignmentPolicy(AssignmentPolicyEnforcementType.FULL);

        Task task = taskManager.createTaskInstance(TestRbac.class.getName() + "." + TEST_NAME);
        task.setOwner(getUser(USER_ADMINISTRATOR_OID));
        OperationResult result = task.getResult();
        
        PrismObject<UserType> userBefore = getUser(USER_JACK_OID);
        display("User jack before", userBefore);
        
        // WHEN
        TestUtil.displayWhen(TEST_NAME);
        modifyRoleDeleteInducement(ROLE_JUDGE_OID, 1111L, true, task);

        // THEN
        TestUtil.displayThen(TEST_NAME);
        result.computeStatus();
        TestUtil.assertInProgressOrSuccess(result);

        assertTrue("task is not persistent", task.isPersistent());
        
        assertAssignedRole(USER_JACK_OID, ROLE_JUDGE_OID, task, result);

        waitForTaskFinish(task.getOid(), true);

        assertNoDummyAccount(ACCOUNT_JACK_DUMMY_USERNAME);
	}
	
	@Test
    public void test702JackModifyJudgeAddInducementHonorabilityRecompute() throws Exception {
		final String TEST_NAME = "test702JackModifyJudgeAddInducementHonorabilityRecompute";
        TestUtil.displayTestTile(this, TEST_NAME);
        assumeAssignmentPolicy(AssignmentPolicyEnforcementType.FULL);

        Task task = taskManager.createTaskInstance(TestRbac.class.getName() + "." + TEST_NAME);
        task.setOwner(getUser(USER_ADMINISTRATOR_OID));
        OperationResult result = task.getResult();
        
        PrismObject<UserType> userBefore = getUser(USER_JACK_OID);
        display("User jack before", userBefore);
        
        // WHEN
        TestUtil.displayWhen(TEST_NAME);
        modifyRoleAddInducementTarget(ROLE_JUDGE_OID, ROLE_HONORABILITY_OID, true, task);

        // THEN
        TestUtil.displayThen(TEST_NAME);
        result.computeStatus();
        TestUtil.assertInProgressOrSuccess(result);

        assertTrue("task is not persistent", task.isPersistent());

        assertAssignedRole(USER_JACK_OID, ROLE_JUDGE_OID, task, result);

        waitForTaskFinish(task.getOid(), true);

        assertDefaultDummyAccount(ACCOUNT_JACK_DUMMY_USERNAME, ACCOUNT_JACK_DUMMY_FULLNAME, true);
        assertDefaultDummyAccountAttribute(ACCOUNT_JACK_DUMMY_USERNAME, "title", "Honorable");
        assertDefaultDummyAccountAttribute(ACCOUNT_JACK_DUMMY_USERNAME, "weapon", "mouth", "pistol");
        
        assertDummyAccount(RESOURCE_DUMMY_RED_NAME, ACCOUNT_JACK_DUMMY_USERNAME, ACCOUNT_JACK_DUMMY_FULLNAME, true);
        assertDummyAccountAttribute(RESOURCE_DUMMY_RED_NAME, ACCOUNT_JACK_DUMMY_USERNAME, "title", "Bloody Honorable");
	}
	
	@Test
    public void test703JackModifyJudgeDeleteInducementHonorabilityRecompute() throws Exception {
		final String TEST_NAME = "test703JackModifyJudgeDeleteInducementHonorabilityRecompute";
        TestUtil.displayTestTile(this, TEST_NAME);
        assumeAssignmentPolicy(AssignmentPolicyEnforcementType.FULL);

        Task task = taskManager.createTaskInstance(TestRbac.class.getName() + "." + TEST_NAME);
        OperationResult result = task.getResult();
        
        PrismObject<UserType> userBefore = getUser(USER_JACK_OID);
        display("User jack before", userBefore);
        
        modifyRoleDeleteInducementTarget(ROLE_JUDGE_OID, ROLE_HONORABILITY_OID);
        PrismObject<RoleType> roleJudge = modelService.getObject(RoleType.class, ROLE_JUDGE_OID, null, task, result);
        display("Role judge", roleJudge);
        
        // WHEN
        TestUtil.displayWhen(TEST_NAME);
        recomputeUser(USER_JACK_OID, task, result);
        
        // THEN
        TestUtil.displayThen(TEST_NAME);
        result.computeStatus();
        TestUtil.assertSuccess(result);
        
        assertAssignedRole(USER_JACK_OID, ROLE_JUDGE_OID, task, result);
        
        assertNoDummyAccount(ACCOUNT_JACK_DUMMY_USERNAME);
        
        assertDummyAccount(RESOURCE_DUMMY_RED_NAME, ACCOUNT_JACK_DUMMY_USERNAME, ACCOUNT_JACK_DUMMY_FULLNAME, false);
        assertDummyAccountAttribute(RESOURCE_DUMMY_RED_NAME, ACCOUNT_JACK_DUMMY_USERNAME, "title", "Bloody Honorable");
	}
	
	@Test
    public void test709JackUnAssignRoleJudge() throws Exception {
		final String TEST_NAME = "test709JackUnAssignRoleJudge";
        TestUtil.displayTestTile(this, TEST_NAME);
        assumeAssignmentPolicy(AssignmentPolicyEnforcementType.FULL);

        Task task = taskManager.createTaskInstance(TestRbac.class.getName() + "." + TEST_NAME);
        OperationResult result = task.getResult();
        
        PrismObject<UserType> userBefore = getUser(USER_JACK_OID);
        display("User jack before", userBefore);
        
        // WHEN
        TestUtil.displayWhen(TEST_NAME);
        unassignRole(USER_JACK_OID, ROLE_JUDGE_OID, task, result);
        
        // THEN
        TestUtil.displayThen(TEST_NAME);
        result.computeStatus();
        TestUtil.assertSuccess(result);

        assertAssignedNoRole(USER_JACK_OID, task, result);
        assertNoDummyAccount(ACCOUNT_JACK_DUMMY_USERNAME);
	}
	
	@Test
    public void test710JackAssignRoleEmpty() throws Exception {
		final String TEST_NAME = "test710JackAssignRoleEmpty";
        TestUtil.displayTestTile(this, TEST_NAME);
        assumeAssignmentPolicy(AssignmentPolicyEnforcementType.FULL);

        Task task = taskManager.createTaskInstance(TestRbac.class.getName() + "." + TEST_NAME);
        task.setOwner(getUser(USER_ADMINISTRATOR_OID));
        OperationResult result = task.getResult();
        
        PrismObject<UserType> userBefore = getUser(USER_JACK_OID);
        display("User jack before", userBefore);
        
        // WHEN
        TestUtil.displayWhen(TEST_NAME);
        assignRole(USER_JACK_OID, ROLE_EMPTY_OID, task, result);
        
        // THEN
        TestUtil.displayThen(TEST_NAME);
        result.computeStatus();
        TestUtil.assertSuccess(result);
        
        assertAssignedRole(USER_JACK_OID, ROLE_EMPTY_OID, task, result);
        assertNoDummyAccount(ACCOUNT_JACK_DUMMY_USERNAME);
	}
	
	@Test
    public void test712JackModifyEmptyRoleAddInducementPirateRecompute() throws Exception {
		final String TEST_NAME = "test712JackModifyEmptyRoleAddInducementPirateRecompute";
        TestUtil.displayTestTile(this, TEST_NAME);
        assumeAssignmentPolicy(AssignmentPolicyEnforcementType.FULL);

        Task task = taskManager.createTaskInstance(TestRbac.class.getName() + "." + TEST_NAME);
        task.setOwner(getUser(USER_ADMINISTRATOR_OID));
        OperationResult result = task.getResult();
        
        PrismObject<UserType> userBefore = getUser(USER_JACK_OID);
        display("User jack before", userBefore);
        
        // WHEN
        TestUtil.displayWhen(TEST_NAME);
        modifyRoleAddInducementTarget(ROLE_EMPTY_OID, ROLE_PIRATE_OID, true, task);

        // THEN
        TestUtil.displayThen(TEST_NAME);
        result.computeStatus();
        TestUtil.assertInProgressOrSuccess(result);

        assertTrue("task is not persistent", task.isPersistent());

        assertAssignedRole(USER_JACK_OID, ROLE_EMPTY_OID, task, result);

        waitForTaskFinish(task.getOid(), true);
        
        assertDefaultDummyAccount(ACCOUNT_JACK_DUMMY_USERNAME, ACCOUNT_JACK_DUMMY_FULLNAME, true);
        assertDefaultDummyAccountAttribute(ACCOUNT_JACK_DUMMY_USERNAME, "title", "Bloody Pirate");
        assertDefaultDummyAccountAttribute(ACCOUNT_JACK_DUMMY_USERNAME, "weapon", "cutlass");
	}
	
	@Test
    public void test714JackModifyEmptyRoleDeleteInducementPirateRecompute() throws Exception {
		final String TEST_NAME = "test714JackModifyEmptyRoleDeleteInducementPirateRecompute";
        TestUtil.displayTestTile(this, TEST_NAME);
        assumeAssignmentPolicy(AssignmentPolicyEnforcementType.FULL);

        Task task = taskManager.createTaskInstance(TestRbac.class.getName() + "." + TEST_NAME);
        OperationResult result = task.getResult();
        
        PrismObject<UserType> userBefore = getUser(USER_JACK_OID);
        display("User jack before", userBefore);
        
        modifyRoleDeleteInducementTarget(ROLE_EMPTY_OID, ROLE_PIRATE_OID);
        
        // WHEN
        TestUtil.displayWhen(TEST_NAME);
        recomputeUser(USER_JACK_OID, task, result);
        
        // THEN
        TestUtil.displayThen(TEST_NAME);
        result.computeStatus();
        TestUtil.assertSuccess(result);
        
        assertAssignedRole(USER_JACK_OID, ROLE_EMPTY_OID, task, result);
        
        assertNoDummyAccount(ACCOUNT_JACK_DUMMY_USERNAME);
	}
	
	@Test
    public void test719JackUnAssignRoleEmpty() throws Exception {
		final String TEST_NAME = "test719JackUnAssignRoleEmpty";
        TestUtil.displayTestTile(this, TEST_NAME);
        assumeAssignmentPolicy(AssignmentPolicyEnforcementType.FULL);

        Task task = taskManager.createTaskInstance(TestRbac.class.getName() + "." + TEST_NAME);
        OperationResult result = task.getResult();
        
        PrismObject<UserType> userBefore = getUser(USER_JACK_OID);
        display("User jack before", userBefore);
        
        // WHEN
        TestUtil.displayWhen(TEST_NAME);
        unassignRole(USER_JACK_OID, ROLE_EMPTY_OID, task, result);
        
        // THEN
        TestUtil.displayThen(TEST_NAME);
        result.computeStatus();
        TestUtil.assertSuccess(result);
        
        assertAssignedNoRole(USER_JACK_OID, task, result);
        assertNoDummyAccount(ACCOUNT_JACK_DUMMY_USERNAME);
	}

	@Test
    public void test720JackAssignRoleGovernorTenantRef() throws Exception {
		final String TEST_NAME = "test720JackAssignRoleGovernorTenantRef";
        TestUtil.displayTestTile(this, TEST_NAME);
        assumeAssignmentPolicy(AssignmentPolicyEnforcementType.FULL);

        Task task = taskManager.createTaskInstance(TestRbac.class.getName() + "." + TEST_NAME);
        task.setOwner(getUser(USER_ADMINISTRATOR_OID));
        OperationResult result = task.getResult();
        
        assertAssignees(ROLE_GOVERNOR_OID, 0);
        
        PrismObject<UserType> userBefore = getUser(USER_JACK_OID);
        display("User jack before", userBefore);
        
        // WHEN
        TestUtil.displayWhen(TEST_NAME);
        assignPrametricRole(USER_JACK_OID, ROLE_GOVERNOR_OID, null, ORG_SCUMM_BAR_OID, task, result);
        
        // THEN
        TestUtil.displayThen(TEST_NAME);
        result.computeStatus();
        TestUtil.assertSuccess(result);
        
        assertAssignedRole(USER_JACK_OID, ROLE_GOVERNOR_OID, task, result);
        assertDefaultDummyAccount(ACCOUNT_JACK_DUMMY_USERNAME, ACCOUNT_JACK_DUMMY_FULLNAME, true);
        assertDefaultDummyAccountAttribute(ACCOUNT_JACK_DUMMY_USERNAME, 
        		DummyResourceContoller.DUMMY_ACCOUNT_ATTRIBUTE_TITLE_NAME, "Her Excellency Governor of Scumm Bar");
        
        assertAssignees(ROLE_GOVERNOR_OID, 1);
	}
	
	@Test
    public void test729JackUnassignRoleGovernorTenantRef() throws Exception {
		final String TEST_NAME = "test729JackUnassignRoleGovernorTenantRef";
        TestUtil.displayTestTile(this, TEST_NAME);
        assumeAssignmentPolicy(AssignmentPolicyEnforcementType.FULL);

        Task task = taskManager.createTaskInstance(TestRbac.class.getName() + "." + TEST_NAME);
        task.setOwner(getUser(USER_ADMINISTRATOR_OID));
        OperationResult result = task.getResult();
        
        assertAssignees(ROLE_GOVERNOR_OID, 1);
        
        PrismObject<UserType> userBefore = getUser(USER_JACK_OID);
        display("User jack before", userBefore);
        
        // WHEN
        TestUtil.displayWhen(TEST_NAME);
        unassignPrametricRole(USER_JACK_OID, ROLE_GOVERNOR_OID, null, ORG_SCUMM_BAR_OID, task, result);
        
        // THEN
        TestUtil.displayThen(TEST_NAME);
        result.computeStatus();
        TestUtil.assertSuccess(result);
        
        assertAssignedNoRole(USER_JACK_OID, task, result);
        assertNoDummyAccount(ACCOUNT_JACK_DUMMY_USERNAME);
        
        assertAssignees(ROLE_GOVERNOR_OID, 0);
	}
	
	/**
	 * MID-3365
	 */
	@Test
    public void test750JackAssignRoleOmnimanager() throws Exception {
		final String TEST_NAME = "test750JackAssignRoleOmnimanager";
        TestUtil.displayTestTile(this, TEST_NAME);
        assumeAssignmentPolicy(AssignmentPolicyEnforcementType.FULL);

        Task task = taskManager.createTaskInstance(TestRbac.class.getName() + "." + TEST_NAME);
        task.setOwner(getUser(USER_ADMINISTRATOR_OID));
        OperationResult result = task.getResult();
        
        PrismObject<UserType> userBefore = getUser(USER_JACK_OID);
        display("User jack before", userBefore);
        
        // WHEN
        TestUtil.displayWhen(TEST_NAME);
        assignRole(USER_JACK_OID, ROLE_PROJECT_OMNINAMAGER_OID, task, result);
        
        // THEN
        TestUtil.displayThen(TEST_NAME);
        result.computeStatus();
        TestUtil.assertSuccess(result);
        
        PrismObject<UserType> userAfter = getUser(USER_JACK_OID);
        display("User jack after", userAfter);
        
        assertAssignedRole(userAfter, ROLE_PROJECT_OMNINAMAGER_OID, task, result);
        
        assertHasOrg(userAfter, ORG_SAVE_ELAINE_OID, SchemaConstants.ORG_MANAGER);
        assertHasOrg(userAfter, ORG_KIDNAP_AND_MARRY_ELAINE_OID, SchemaConstants.ORG_MANAGER);
	}
	
	/**
	 * MID-3365
	 */
	@Test
    public void test755AddProjectAndRecomputeJack() throws Exception {
		final String TEST_NAME = "test755AddProjectAndRecomputeJack";
        TestUtil.displayTestTile(this, TEST_NAME);
        assumeAssignmentPolicy(AssignmentPolicyEnforcementType.FULL);

        Task task = taskManager.createTaskInstance(TestRbac.class.getName() + "." + TEST_NAME);
        task.setOwner(getUser(USER_ADMINISTRATOR_OID));
        OperationResult result = task.getResult();

        PrismObject<UserType> userBefore = getUser(USER_JACK_OID);
        display("User jack before", userBefore);
        assertAssignedRole(userBefore, ROLE_PROJECT_OMNINAMAGER_OID, task, result);
        
        addObject(ORG_PROJECT_RECLAIM_BLACK_PEARL_FILE);
        
        
        // WHEN
        TestUtil.displayWhen(TEST_NAME);
        recomputeUser(USER_JACK_OID, task, result);
        
        // THEN
        TestUtil.displayThen(TEST_NAME);
        result.computeStatus();
        TestUtil.assertSuccess(result);
        
        PrismObject<UserType> userAfter = getUser(USER_JACK_OID);
        display("User jack after", userAfter);
        assertAssignedRole(userAfter, ROLE_PROJECT_OMNINAMAGER_OID, task, result);
        
        assertHasOrg(userAfter, ORG_SAVE_ELAINE_OID, SchemaConstants.ORG_MANAGER);
        assertHasOrg(userAfter, ORG_KIDNAP_AND_MARRY_ELAINE_OID, SchemaConstants.ORG_MANAGER);
        assertHasOrg(userAfter, ORG_PROJECT_RECLAIM_BLACK_PEARL_OID, SchemaConstants.ORG_MANAGER);
	}

	/**
	 * MID-3365
	 */
	@Test
    public void test759JackUnassignRoleOmnimanager() throws Exception {
		final String TEST_NAME = "test759JackUnassignRoleOmnimanager";
        TestUtil.displayTestTile(this, TEST_NAME);
        assumeAssignmentPolicy(AssignmentPolicyEnforcementType.FULL);

        Task task = taskManager.createTaskInstance(TestRbac.class.getName() + "." + TEST_NAME);
        task.setOwner(getUser(USER_ADMINISTRATOR_OID));
        OperationResult result = task.getResult();
        
        PrismObject<UserType> userBefore = getUser(USER_JACK_OID);
        display("User jack before", userBefore);
        
        // WHEN
        TestUtil.displayWhen(TEST_NAME);
        unassignRole(USER_JACK_OID, ROLE_PROJECT_OMNINAMAGER_OID, task, result);
        
        // THEN
        TestUtil.displayThen(TEST_NAME);
        result.computeStatus();
        TestUtil.assertSuccess(result);
        
        PrismObject<UserType> userAfter = getUser(USER_JACK_OID);
        display("User jack after", userAfter);
        
        assertNotAssignedRole(userAfter, ROLE_PROJECT_OMNINAMAGER_OID, task, result);
        
        assertHasNoOrg(userAfter);
	}
	
	/**
	 * MID-2850
	 */
	@Test
    public void test760JackAssignRoleWeakGossiper() throws Exception {
		final String TEST_NAME = "test760JackAssignRoleWeakGossiper";
        TestUtil.displayTestTile(this, TEST_NAME);
        assumeAssignmentPolicy(AssignmentPolicyEnforcementType.FULL);

        Task task = taskManager.createTaskInstance(TestRbac.class.getName() + "." + TEST_NAME);
        task.setOwner(getUser(USER_ADMINISTRATOR_OID));
        OperationResult result = task.getResult();
        
        PrismObject<UserType> userBefore = getUser(USER_JACK_OID);
        display("User jack before", userBefore);
        assertAssignedNoRole(userBefore);
        
        assertNoDummyAccount(ACCOUNT_JACK_DUMMY_USERNAME);
        
        // WHEN
        TestUtil.displayWhen(TEST_NAME);
        assignRole(USER_JACK_OID, ROLE_WEAK_GOSSIPER_OID, task, result);
        
        // THEN
        TestUtil.displayThen(TEST_NAME);
        result.computeStatus();
        TestUtil.assertSuccess(result);
        
        PrismObject<UserType> userAfter = getUser(USER_JACK_OID);
        display("User jack after", userAfter);
        
        assertAssignedRole(userAfter, ROLE_WEAK_GOSSIPER_OID);
        
        assertNoDummyAccount(ACCOUNT_JACK_DUMMY_USERNAME);
	}
	
	/**
	 * MID-2850
	 */
	@Test
    public void test762JackRecompute() throws Exception {
		final String TEST_NAME = "test762JackRecompute";
        TestUtil.displayTestTile(this, TEST_NAME);
        assumeAssignmentPolicy(AssignmentPolicyEnforcementType.FULL);

        Task task = taskManager.createTaskInstance(TestRbac.class.getName() + "." + TEST_NAME);
        task.setOwner(getUser(USER_ADMINISTRATOR_OID));
        OperationResult result = task.getResult();
        
        PrismObject<UserType> userBefore = getUser(USER_JACK_OID);
        display("User jack before", userBefore);
        assertAssignedRole(userBefore, ROLE_WEAK_GOSSIPER_OID);
        
        assertNoDummyAccount(ACCOUNT_JACK_DUMMY_USERNAME);
        
        // WHEN
        TestUtil.displayWhen(TEST_NAME);
        recomputeUser(USER_JACK_OID, task, result);
        
        // THEN
        TestUtil.displayThen(TEST_NAME);
        result.computeStatus();
        TestUtil.assertSuccess(result);
        
        PrismObject<UserType> userAfter = getUser(USER_JACK_OID);
        display("User jack after", userAfter);
        
        assertAssignedRole(userAfter, ROLE_WEAK_GOSSIPER_OID);
        
        assertNoDummyAccount(ACCOUNT_JACK_DUMMY_USERNAME);
	}

	/**
	 * MID-2850
	 */
	@Test
    public void test763JackReconcile() throws Exception {
		final String TEST_NAME = "test763JackReconcile";
        TestUtil.displayTestTile(this, TEST_NAME);
        assumeAssignmentPolicy(AssignmentPolicyEnforcementType.FULL);

        Task task = taskManager.createTaskInstance(TestRbac.class.getName() + "." + TEST_NAME);
        task.setOwner(getUser(USER_ADMINISTRATOR_OID));
        OperationResult result = task.getResult();
        
        PrismObject<UserType> userBefore = getUser(USER_JACK_OID);
        display("User jack before", userBefore);
        assertAssignedRole(userBefore, ROLE_WEAK_GOSSIPER_OID);
        
        assertNoDummyAccount(ACCOUNT_JACK_DUMMY_USERNAME);
        
        // WHEN
        TestUtil.displayWhen(TEST_NAME);
        reconcileUser(USER_JACK_OID, task, result);
        
        // THEN
        TestUtil.displayThen(TEST_NAME);
        result.computeStatus();
        TestUtil.assertSuccess(result);
        
        PrismObject<UserType> userAfter = getUser(USER_JACK_OID);
        display("User jack after", userAfter);
        
        assertAssignedRole(userAfter, ROLE_WEAK_GOSSIPER_OID);
        
        assertNoDummyAccount(ACCOUNT_JACK_DUMMY_USERNAME);
	}

	/**
	 * MID-2850
	 */
	@Test
    public void test764JackAssignRoleSailor() throws Exception {
		final String TEST_NAME = "test764JackAssignRoleSailor";
        TestUtil.displayTestTile(this, TEST_NAME);
        assumeAssignmentPolicy(AssignmentPolicyEnforcementType.FULL);

        Task task = taskManager.createTaskInstance(TestRbac.class.getName() + "." + TEST_NAME);
        task.setOwner(getUser(USER_ADMINISTRATOR_OID));
        OperationResult result = task.getResult();
        
        PrismObject<UserType> userBefore = getUser(USER_JACK_OID);
        display("User jack before", userBefore);
        assertAssignedRole(userBefore, ROLE_WEAK_GOSSIPER_OID);
        
        // WHEN
        TestUtil.displayWhen(TEST_NAME);
        assignRole(USER_JACK_OID, ROLE_SAILOR_OID, task, result);
        
        // THEN
        TestUtil.displayThen(TEST_NAME);
        result.computeStatus();
        TestUtil.assertSuccess(result);
        
        PrismObject<UserType> userAfter = getUser(USER_JACK_OID);
        display("User jack after", userAfter);
        
        assertAssignedRole(userAfter, ROLE_WEAK_GOSSIPER_OID);
        assertAssignedRole(userAfter, ROLE_SAILOR_OID);
        
        assertDummyAccount(null, ACCOUNT_JACK_DUMMY_USERNAME, ACCOUNT_JACK_DUMMY_FULLNAME, true);
        assertDummyAccountAttribute(null, ACCOUNT_JACK_DUMMY_USERNAME, 
        		DummyResourceContoller.DUMMY_ACCOUNT_ATTRIBUTE_DRINK_NAME, RESOURCE_DUMMY_DRINK, ROLE_SAILOR_DRINK);
        assertDummyAccountAttribute(null, ACCOUNT_JACK_DUMMY_USERNAME, 
        		DummyResourceContoller.DUMMY_ACCOUNT_ATTRIBUTE_GOSSIP_NAME, "Pssst! hear this: dead men tell no tales");

	}
	
	/**
	 * MID-2850
	 */
	@Test
    public void test765JackRecompute() throws Exception {
		final String TEST_NAME = "test765JackRecompute";
        TestUtil.displayTestTile(this, TEST_NAME);
        assumeAssignmentPolicy(AssignmentPolicyEnforcementType.FULL);

        Task task = taskManager.createTaskInstance(TestRbac.class.getName() + "." + TEST_NAME);
        task.setOwner(getUser(USER_ADMINISTRATOR_OID));
        OperationResult result = task.getResult();
        
        PrismObject<UserType> userBefore = getUser(USER_JACK_OID);
        display("User jack before", userBefore);
        
        // WHEN
        TestUtil.displayWhen(TEST_NAME);
        recomputeUser(USER_JACK_OID, task, result);
        
        // THEN
        TestUtil.displayThen(TEST_NAME);
        result.computeStatus();
        TestUtil.assertSuccess(result);
        
        PrismObject<UserType> userAfter = getUser(USER_JACK_OID);
        display("User jack after", userAfter);
        
        assertAssignedRole(userAfter, ROLE_WEAK_GOSSIPER_OID);
        assertAssignedRole(userAfter, ROLE_SAILOR_OID);
        
        assertDummyAccount(null, ACCOUNT_JACK_DUMMY_USERNAME, ACCOUNT_JACK_DUMMY_FULLNAME, true);
        assertDummyAccountAttribute(null, ACCOUNT_JACK_DUMMY_USERNAME, 
        		DummyResourceContoller.DUMMY_ACCOUNT_ATTRIBUTE_DRINK_NAME, RESOURCE_DUMMY_DRINK, ROLE_SAILOR_DRINK);
        assertDummyAccountAttribute(null, ACCOUNT_JACK_DUMMY_USERNAME, 
        		DummyResourceContoller.DUMMY_ACCOUNT_ATTRIBUTE_GOSSIP_NAME, "Pssst! hear this: dead men tell no tales");

	}
	
	/**
	 * MID-2850
	 */
	@Test
    public void test766JackReconcile() throws Exception {
		final String TEST_NAME = "test766JackReconcile";
        TestUtil.displayTestTile(this, TEST_NAME);
        assumeAssignmentPolicy(AssignmentPolicyEnforcementType.FULL);

        Task task = taskManager.createTaskInstance(TestRbac.class.getName() + "." + TEST_NAME);
        task.setOwner(getUser(USER_ADMINISTRATOR_OID));
        OperationResult result = task.getResult();
        
        PrismObject<UserType> userBefore = getUser(USER_JACK_OID);
        display("User jack before", userBefore);
        
        // WHEN
        TestUtil.displayWhen(TEST_NAME);
        reconcileUser(USER_JACK_OID, task, result);
        
        // THEN
        TestUtil.displayThen(TEST_NAME);
        result.computeStatus();
        TestUtil.assertSuccess(result);
        
        PrismObject<UserType> userAfter = getUser(USER_JACK_OID);
        display("User jack after", userAfter);
        
        assertAssignedRole(userAfter, ROLE_WEAK_GOSSIPER_OID);
        assertAssignedRole(userAfter, ROLE_SAILOR_OID);
        
        assertDummyAccount(null, ACCOUNT_JACK_DUMMY_USERNAME, ACCOUNT_JACK_DUMMY_FULLNAME, true);
        assertDummyAccountAttribute(null, ACCOUNT_JACK_DUMMY_USERNAME, 
        		DummyResourceContoller.DUMMY_ACCOUNT_ATTRIBUTE_DRINK_NAME, RESOURCE_DUMMY_DRINK, ROLE_SAILOR_DRINK);
        assertDummyAccountAttribute(null, ACCOUNT_JACK_DUMMY_USERNAME, 
        		DummyResourceContoller.DUMMY_ACCOUNT_ATTRIBUTE_GOSSIP_NAME, "Pssst! hear this: dead men tell no tales");

	}
	
	/**
	 * MID-2850
	 */
	@Test
    public void test767JackUnAssignRoleWeakGossiper() throws Exception {
		final String TEST_NAME = "test767JackUnAssignRoleWeakGossiper";
        TestUtil.displayTestTile(this, TEST_NAME);
        assumeAssignmentPolicy(AssignmentPolicyEnforcementType.FULL);

        Task task = taskManager.createTaskInstance(TestRbac.class.getName() + "." + TEST_NAME);
        task.setOwner(getUser(USER_ADMINISTRATOR_OID));
        OperationResult result = task.getResult();
        
        PrismObject<UserType> userBefore = getUser(USER_JACK_OID);
        display("User jack before", userBefore);
        
        // WHEN
        TestUtil.displayWhen(TEST_NAME);
        unassignRole(USER_JACK_OID, ROLE_WEAK_GOSSIPER_OID, task, result);
        
        // THEN
        TestUtil.displayThen(TEST_NAME);
        result.computeStatus();
        TestUtil.assertSuccess(result);
        
        PrismObject<UserType> userAfter = getUser(USER_JACK_OID);
        display("User jack after", userAfter);
        
        assertAssignedRole(userAfter, ROLE_SAILOR_OID);
        
        assertDummyAccount(null, ACCOUNT_JACK_DUMMY_USERNAME, ACCOUNT_JACK_DUMMY_FULLNAME, true);
        assertDummyAccountAttribute(null, ACCOUNT_JACK_DUMMY_USERNAME, 
        		DummyResourceContoller.DUMMY_ACCOUNT_ATTRIBUTE_DRINK_NAME, RESOURCE_DUMMY_DRINK, ROLE_SAILOR_DRINK);
        assertNoDummyAccountAttribute(null, ACCOUNT_JACK_DUMMY_USERNAME, 
        		DummyResourceContoller.DUMMY_ACCOUNT_ATTRIBUTE_GOSSIP_NAME);

	}
	
	/**
	 * MID-2850
	 */
	@Test
    public void test768JackRecompute() throws Exception {
		final String TEST_NAME = "test768JackRecompute";
        TestUtil.displayTestTile(this, TEST_NAME);
        assumeAssignmentPolicy(AssignmentPolicyEnforcementType.FULL);

        Task task = taskManager.createTaskInstance(TestRbac.class.getName() + "." + TEST_NAME);
        task.setOwner(getUser(USER_ADMINISTRATOR_OID));
        OperationResult result = task.getResult();
        
        PrismObject<UserType> userBefore = getUser(USER_JACK_OID);
        display("User jack before", userBefore);
        
        // WHEN
        TestUtil.displayWhen(TEST_NAME);
        recomputeUser(USER_JACK_OID, task, result);
        
        // THEN
        TestUtil.displayThen(TEST_NAME);
        result.computeStatus();
        TestUtil.assertSuccess(result);
        
        PrismObject<UserType> userAfter = getUser(USER_JACK_OID);
        display("User jack after", userAfter);
        
        assertAssignedRole(userAfter, ROLE_SAILOR_OID);
        
        assertDummyAccount(null, ACCOUNT_JACK_DUMMY_USERNAME, ACCOUNT_JACK_DUMMY_FULLNAME, true);
        assertDummyAccountAttribute(null, ACCOUNT_JACK_DUMMY_USERNAME, 
        		DummyResourceContoller.DUMMY_ACCOUNT_ATTRIBUTE_DRINK_NAME, RESOURCE_DUMMY_DRINK, ROLE_SAILOR_DRINK);
        assertNoDummyAccountAttribute(null, ACCOUNT_JACK_DUMMY_USERNAME, 
        		DummyResourceContoller.DUMMY_ACCOUNT_ATTRIBUTE_GOSSIP_NAME);

	}
	
	/**
	 * MID-2850
	 */
	@Test
    public void test769JackUnAssignRoleSailor() throws Exception {
		final String TEST_NAME = "test762JackAssignRoleSailor";
        TestUtil.displayTestTile(this, TEST_NAME);
        assumeAssignmentPolicy(AssignmentPolicyEnforcementType.FULL);

        Task task = taskManager.createTaskInstance(TestRbac.class.getName() + "." + TEST_NAME);
        task.setOwner(getUser(USER_ADMINISTRATOR_OID));
        OperationResult result = task.getResult();
        
        PrismObject<UserType> userBefore = getUser(USER_JACK_OID);
        display("User jack before", userBefore);
        
        // WHEN
        TestUtil.displayWhen(TEST_NAME);
        unassignRole(USER_JACK_OID, ROLE_SAILOR_OID, task, result);
        
        // THEN
        TestUtil.displayThen(TEST_NAME);
        result.computeStatus();
        TestUtil.assertSuccess(result);
        
        PrismObject<UserType> userAfter = getUser(USER_JACK_OID);
        display("User jack after", userAfter);
        
        assertAssignedNoRole(userAfter);
        
        assertNoDummyAccount(ACCOUNT_JACK_DUMMY_USERNAME);

	}
	
	/**
	 * MID-2850
	 */
	@Test
    public void test770JackAssignRoleSailor() throws Exception {
		final String TEST_NAME = "test770JackAssignRoleSailor";
        TestUtil.displayTestTile(this, TEST_NAME);
        assumeAssignmentPolicy(AssignmentPolicyEnforcementType.FULL);

        Task task = taskManager.createTaskInstance(TestRbac.class.getName() + "." + TEST_NAME);
        task.setOwner(getUser(USER_ADMINISTRATOR_OID));
        OperationResult result = task.getResult();
        
        PrismObject<UserType> userBefore = getUser(USER_JACK_OID);
        display("User jack before", userBefore);
        
        // WHEN
        TestUtil.displayWhen(TEST_NAME);
        assignRole(USER_JACK_OID, ROLE_SAILOR_OID, task, result);
        
        // THEN
        TestUtil.displayThen(TEST_NAME);
        result.computeStatus();
        TestUtil.assertSuccess(result);
        
        PrismObject<UserType> userAfter = getUser(USER_JACK_OID);
        display("User jack after", userAfter);
        
        assertAssignedRole(userAfter, ROLE_SAILOR_OID);
        
        assertDummyAccount(null, ACCOUNT_JACK_DUMMY_USERNAME, ACCOUNT_JACK_DUMMY_FULLNAME, true);
        assertDummyAccountAttribute(null, ACCOUNT_JACK_DUMMY_USERNAME, 
        		DummyResourceContoller.DUMMY_ACCOUNT_ATTRIBUTE_DRINK_NAME, RESOURCE_DUMMY_DRINK, ROLE_SAILOR_DRINK);
        assertNoDummyAccountAttribute(null, ACCOUNT_JACK_DUMMY_USERNAME, 
        		DummyResourceContoller.DUMMY_ACCOUNT_ATTRIBUTE_GOSSIP_NAME);

	}
	
	/**
	 * MID-2850
	 */
	@Test
    public void test772JackAssignRoleGossiper() throws Exception {
		final String TEST_NAME = "test772JackAssignRoleGossiper";
        TestUtil.displayTestTile(this, TEST_NAME);
        assumeAssignmentPolicy(AssignmentPolicyEnforcementType.FULL);

        Task task = taskManager.createTaskInstance(TestRbac.class.getName() + "." + TEST_NAME);
        task.setOwner(getUser(USER_ADMINISTRATOR_OID));
        OperationResult result = task.getResult();
        
        PrismObject<UserType> userBefore = getUser(USER_JACK_OID);
        display("User jack before", userBefore);
        
        // WHEN
        TestUtil.displayWhen(TEST_NAME);
        assignRole(USER_JACK_OID, ROLE_WEAK_GOSSIPER_OID, task, result);
        
        // THEN
        TestUtil.displayThen(TEST_NAME);
        result.computeStatus();
        TestUtil.assertSuccess(result);
        
        PrismObject<UserType> userAfter = getUser(USER_JACK_OID);
        display("User jack after", userAfter);
        
        assertAssignedRole(userAfter, ROLE_WEAK_GOSSIPER_OID);
        assertAssignedRole(userAfter, ROLE_SAILOR_OID);
        
        assertDummyAccount(null, ACCOUNT_JACK_DUMMY_USERNAME, ACCOUNT_JACK_DUMMY_FULLNAME, true);
        assertDummyAccountAttribute(null, ACCOUNT_JACK_DUMMY_USERNAME, 
        		DummyResourceContoller.DUMMY_ACCOUNT_ATTRIBUTE_DRINK_NAME, RESOURCE_DUMMY_DRINK, ROLE_SAILOR_DRINK);
        assertDummyAccountAttribute(null, ACCOUNT_JACK_DUMMY_USERNAME, 
        		DummyResourceContoller.DUMMY_ACCOUNT_ATTRIBUTE_GOSSIP_NAME, "Pssst! hear this: dead men tell no tales");

	}
	
	/**
	 * MID-2850
	 */
	@Test
    public void test777JackUnAssignRoleSailor() throws Exception {
		final String TEST_NAME = "test777JackUnAssignRoleSailor";
        TestUtil.displayTestTile(this, TEST_NAME);
        assumeAssignmentPolicy(AssignmentPolicyEnforcementType.FULL);

        Task task = taskManager.createTaskInstance(TestRbac.class.getName() + "." + TEST_NAME);
        task.setOwner(getUser(USER_ADMINISTRATOR_OID));
        OperationResult result = task.getResult();
        
        PrismObject<UserType> userBefore = getUser(USER_JACK_OID);
        display("User jack before", userBefore);
        
        // WHEN
        TestUtil.displayWhen(TEST_NAME);
        unassignRole(USER_JACK_OID, ROLE_SAILOR_OID, task, result);
        
        // THEN
        TestUtil.displayThen(TEST_NAME);
        result.computeStatus();
        TestUtil.assertSuccess(result);
        
        PrismObject<UserType> userAfter = getUser(USER_JACK_OID);
        display("User jack after", userAfter);
        
        assertAssignedRole(userAfter, ROLE_WEAK_GOSSIPER_OID);
        
        assertNoDummyAccount(ACCOUNT_JACK_DUMMY_USERNAME);

	}
	
	/**
	 * MID-2850
	 */
	@Test
    public void test779JackUnAssignRoleGossiper() throws Exception {
		final String TEST_NAME = "test779JackUnAssignRoleGossiper";
        TestUtil.displayTestTile(this, TEST_NAME);
        assumeAssignmentPolicy(AssignmentPolicyEnforcementType.FULL);

        Task task = taskManager.createTaskInstance(TestRbac.class.getName() + "." + TEST_NAME);
        task.setOwner(getUser(USER_ADMINISTRATOR_OID));
        OperationResult result = task.getResult();
        
        PrismObject<UserType> userBefore = getUser(USER_JACK_OID);
        display("User jack before", userBefore);
        
        // WHEN
        TestUtil.displayWhen(TEST_NAME);
        unassignRole(USER_JACK_OID, ROLE_WEAK_GOSSIPER_OID, task, result);
        
        // THEN
        TestUtil.displayThen(TEST_NAME);
        result.computeStatus();
        TestUtil.assertSuccess(result);
        
        PrismObject<UserType> userAfter = getUser(USER_JACK_OID);
        display("User jack after", userAfter);
        
        assertAssignedNoRole(userAfter);
        
        assertNoDummyAccount(ACCOUNT_JACK_DUMMY_USERNAME);

	}
	
	
	/**
	 * MID-2850
	 */
	@Test
    public void test780JackAssignRoleGossiperAndSailor() throws Exception {
		final String TEST_NAME = "test780JackAssignRoleGossiperAndSailor";
        TestUtil.displayTestTile(this, TEST_NAME);
        assumeAssignmentPolicy(AssignmentPolicyEnforcementType.FULL);

        Task task = taskManager.createTaskInstance(TestRbac.class.getName() + "." + TEST_NAME);
        task.setOwner(getUser(USER_ADMINISTRATOR_OID));
        OperationResult result = task.getResult();
        
        PrismObject<UserType> userBefore = getUser(USER_JACK_OID);
        display("User jack before", userBefore);
        
        
        ObjectDelta<UserType> userDelta = createAssignmentUserDelta(USER_JACK_OID, ROLE_WEAK_GOSSIPER_OID, RoleType.COMPLEX_TYPE,
        		null, null, null, true);
        userDelta.addModification(createAssignmentModification(ROLE_SAILOR_OID, RoleType.COMPLEX_TYPE,
        		null, null, null, true));
		Collection<ObjectDelta<? extends ObjectType>> deltas = MiscSchemaUtil.createCollection(userDelta);
		
        // WHEN
        TestUtil.displayWhen(TEST_NAME);
        modelService.executeChanges(deltas, null, task, result);
        
        // THEN
        TestUtil.displayThen(TEST_NAME);
        result.computeStatus();
        TestUtil.assertSuccess(result);
        
        PrismObject<UserType> userAfter = getUser(USER_JACK_OID);
        display("User jack after", userAfter);
        
        assertAssignedRole(userAfter, ROLE_WEAK_GOSSIPER_OID);
        assertAssignedRole(userAfter, ROLE_SAILOR_OID);
        
        assertDummyAccount(null, ACCOUNT_JACK_DUMMY_USERNAME, ACCOUNT_JACK_DUMMY_FULLNAME, true);
        assertDummyAccountAttribute(null, ACCOUNT_JACK_DUMMY_USERNAME, 
        		DummyResourceContoller.DUMMY_ACCOUNT_ATTRIBUTE_DRINK_NAME, RESOURCE_DUMMY_DRINK, ROLE_SAILOR_DRINK);
        assertDummyAccountAttribute(null, ACCOUNT_JACK_DUMMY_USERNAME, 
        		DummyResourceContoller.DUMMY_ACCOUNT_ATTRIBUTE_GOSSIP_NAME, "Pssst! hear this: dead men tell no tales");

	}
	
	/**
	 * MID-2850
	 */
	@Test
    public void test789JackUnassignRoleGossiperAndSailor() throws Exception {
		final String TEST_NAME = "test789JackUnassignRoleGossiperAndSailor";
        TestUtil.displayTestTile(this, TEST_NAME);
        assumeAssignmentPolicy(AssignmentPolicyEnforcementType.FULL);

        Task task = taskManager.createTaskInstance(TestRbac.class.getName() + "." + TEST_NAME);
        task.setOwner(getUser(USER_ADMINISTRATOR_OID));
        OperationResult result = task.getResult();
        
        PrismObject<UserType> userBefore = getUser(USER_JACK_OID);
        display("User jack before", userBefore);
        
        
        ObjectDelta<UserType> userDelta = createAssignmentUserDelta(USER_JACK_OID, ROLE_WEAK_GOSSIPER_OID, RoleType.COMPLEX_TYPE,
        		null, null, null, false);
        userDelta.addModification(createAssignmentModification(ROLE_SAILOR_OID, RoleType.COMPLEX_TYPE,
        		null, null, null, false));
		Collection<ObjectDelta<? extends ObjectType>> deltas = MiscSchemaUtil.createCollection(userDelta);
		
        // WHEN
        TestUtil.displayWhen(TEST_NAME);
        modelService.executeChanges(deltas, null, task, result);
        
        // THEN
        TestUtil.displayThen(TEST_NAME);
        result.computeStatus();
        TestUtil.assertSuccess(result);
        
        PrismObject<UserType> userAfter = getUser(USER_JACK_OID);
        display("User jack after", userAfter);
        
        assertAssignedNoRole(userAfter);
        assertNoDummyAccount(ACCOUNT_JACK_DUMMY_USERNAME);

	}
	
	@Test
    public void test800ModifyRoleImmutable() throws Exception {
		final String TEST_NAME = "test800ModifyRoleImmutable";
        TestUtil.displayTestTile(this, TEST_NAME);
        assumeAssignmentPolicy(AssignmentPolicyEnforcementType.FULL);

        Task task = taskManager.createTaskInstance(TestRbac.class.getName() + "." + TEST_NAME);
        OperationResult result = task.getResult();
        
        try {
	        // WHEN
			TestUtil.displayWhen(TEST_NAME);
			modifyObjectReplaceProperty(RoleType.class, ROLE_IMMUTABLE_OID, RoleType.F_DESCRIPTION, 
					task, result, "whatever");
			
			AssertJUnit.fail("Unexpected success");
        } catch (PolicyViolationException e) {
        	// THEN
            TestUtil.displayThen(TEST_NAME);
            result.computeStatus();
        	TestUtil.assertFailure(result);
        }

        PrismObject<RoleType> roleAfter = getObject(RoleType.class, ROLE_IMMUTABLE_OID);
        PrismAsserts.assertPropertyValue(roleAfter, RoleType.F_DESCRIPTION, ROLE_IMMUTABLE_DESCRIPTION);
	}
	
	@Test
    public void test810ModifyRoleJudge() throws Exception {
		final String TEST_NAME = "test810ModifyRoleJudge";
        TestUtil.displayTestTile(this, TEST_NAME);
        assumeAssignmentPolicy(AssignmentPolicyEnforcementType.FULL);

        Task task = taskManager.createTaskInstance(TestRbac.class.getName() + "." + TEST_NAME);
        OperationResult result = task.getResult();
        
        // WHEN
		TestUtil.displayWhen(TEST_NAME);
		modifyObjectReplaceProperty(RoleType.class, ROLE_JUDGE_OID, RoleType.F_DESCRIPTION, 
				task, result, "whatever");
			
		// THEN
        TestUtil.displayThen(TEST_NAME);
        result.computeStatus();
        TestUtil.assertSuccess(result);

        PrismObject<RoleType> roleAfter = getObject(RoleType.class, ROLE_JUDGE_OID);
        PrismAsserts.assertPropertyValue(roleAfter, RoleType.F_DESCRIPTION, "whatever");
	}

	@Test
    public void test820AssignRoleNonAssignable() throws Exception {
		final String TEST_NAME = "test820AssignRoleNonAssignable";
        TestUtil.displayTestTile(this, TEST_NAME);
        assumeAssignmentPolicy(AssignmentPolicyEnforcementType.FULL);

        Task task = taskManager.createTaskInstance(TestRbac.class.getName() + "." + TEST_NAME);
        OperationResult result = task.getResult();
        
        PrismObject<UserType> userJackBefore = getUser(USER_JACK_OID);
        display("user jack", userJackBefore);
        assertNoAssignments(userJackBefore);
        
        try {
	        // WHEN
			TestUtil.displayWhen(TEST_NAME);
			assignRole(USER_JACK_OID, ROLE_NON_ASSIGNABLE_OID, task, result);
			
			AssertJUnit.fail("Unexpected success");
        } catch (PolicyViolationException e) {
        	// THEN
            TestUtil.displayThen(TEST_NAME);
            result.computeStatus();
        	TestUtil.assertFailure(result);
        }

        PrismObject<UserType> userJackAfter = getUser(USER_JACK_OID);
        display("user after", userJackAfter);
        assertNoAssignments(userJackAfter);
	}

}<|MERGE_RESOLUTION|>--- conflicted
+++ resolved
@@ -160,21 +160,6 @@
 		super.initSystem(initTask, initResult);
 		assumeAssignmentPolicy(AssignmentPolicyEnforcementType.FULL);
 		
-<<<<<<< HEAD
-		repoAddObjectFromFile(ROLE_ADRIATIC_PIRATE_FILE, initResult);
-		repoAddObjectFromFile(ROLE_BLACK_SEA_PIRATE_FILE, initResult);
-		repoAddObjectFromFile(ROLE_INDIAN_OCEAN_PIRATE_FILE, initResult);
-		repoAddObjectFromFile(ROLE_HONORABILITY_FILE, initResult);
-		repoAddObjectFromFile(ROLE_CLERIC_FILE, initResult);
-		repoAddObjectFromFile(ROLE_WANNABE_FILE, initResult);
-		repoAddObjectFromFile(ROLE_HONORABLE_WANNABE_FILE, initResult);
-		repoAddObjectFromFile(getRoleGovernorFile(), initResult);
-		repoAddObjectFromFile(getRoleCannibalFile(), initResult);
-		repoAddObjectFromFile(ROLE_PROJECT_OMNINAMAGER_FILE, initResult);
-		repoAddObjectFromFile(ROLE_WEAK_GOSSIPER_FILE, initResult);
-		repoAddObjectFromFile(ROLE_IMMUTABLE_FILE, initResult);
-		repoAddObjectFromFile(ROLE_NON_ASSIGNABLE_FILE, initResult);
-=======
 		repoAddObjectFromFile(ROLE_ADRIATIC_PIRATE_FILE, RoleType.class, initResult);
 		repoAddObjectFromFile(ROLE_BLACK_SEA_PIRATE_FILE, RoleType.class, initResult);
 		repoAddObjectFromFile(ROLE_INDIAN_OCEAN_PIRATE_FILE, RoleType.class, initResult);
@@ -188,8 +173,7 @@
 		repoAddObjectFromFile(ROLE_WEAK_GOSSIPER_FILE, RoleType.class, initResult);
 		repoAddObjectFromFile(ROLE_IMMUTABLE_FILE, RoleType.class, initResult);
 		repoAddObjectFromFile(ROLE_NON_ASSIGNABLE_FILE, RoleType.class, initResult);
-		
->>>>>>> e9cc5514
+
 	}
 	
 	@Test
@@ -265,7 +249,7 @@
         display("User jack before", userBefore);
         
         XMLGregorianCalendar startTs = clock.currentTimeXMLGregorianCalendar();
-        
+
         // WHEN
         assignRole(USER_JACK_OID, ROLE_PIRATE_OID, task, result);
         
@@ -278,7 +262,7 @@
         PrismObject<UserType> userAfter = getUser(USER_JACK_OID);
         display("User jack after", userAfter);
         assertModifyMetadata(userAfter, startTs, endTs);
-        
+
         AssignmentType assignmentType = assertAssignedRole(userAfter, ROLE_PIRATE_OID, task, result);
         assertCreateMetadata(assignmentType, startTs, endTs);
         assertRoleMembershipRef(userAfter, ROLE_PIRATE_OID);
@@ -307,9 +291,9 @@
  		DummyAccount jackDummyAccount = getDummyAccount(null, ACCOUNT_JACK_DUMMY_USERNAME);
  		jackDummyAccount.addAttributeValue(DummyResourceContoller.DUMMY_ACCOUNT_ATTRIBUTE_GOSSIP_NAME, 
  				EXISTING_GOSSIP);
- 		
+
  		XMLGregorianCalendar startTs = clock.currentTimeXMLGregorianCalendar();
-        
+
         // WHEN
         modifyUserReplace(USER_JACK_OID, UserType.F_LOCALITY, task, result, PrismTestUtil.createPolyString("Tortuga"));
         
@@ -319,7 +303,7 @@
         TestUtil.assertSuccess(result);
         
         XMLGregorianCalendar endTs = clock.currentTimeXMLGregorianCalendar();
-        
+
         PrismObject<UserType> userAfter = getUser(USER_JACK_OID);
         display("User jack after", userAfter);
         AssignmentType assignmentType = assertAssignedRole(userAfter, ROLE_PIRATE_OID, task, result);
