/*
 * Copyright (c) 2010-2016 Evolveum
 *
 * Licensed under the Apache License, Version 2.0 (the "License");
 * you may not use this file except in compliance with the License.
 * You may obtain a copy of the License at
 *
 *     http://www.apache.org/licenses/LICENSE-2.0
 *
 * Unless required by applicable law or agreed to in writing, software
 * distributed under the License is distributed on an "AS IS" BASIS,
 * WITHOUT WARRANTIES OR CONDITIONS OF ANY KIND, either express or implied.
 * See the License for the specific language governing permissions and
 * limitations under the License.
 */
package com.evolveum.midpoint.model.intest;

import static org.testng.AssertJUnit.assertNull;

import com.evolveum.midpoint.audit.api.AuditEventRecord;
import com.evolveum.midpoint.common.refinery.RefinedAttributeDefinition;
import com.evolveum.midpoint.common.refinery.RefinedObjectClassDefinition;
import com.evolveum.midpoint.common.refinery.RefinedResourceSchema;
import com.evolveum.midpoint.model.api.ModelAuthorizationAction;
import com.evolveum.midpoint.model.api.ModelExecuteOptions;
import com.evolveum.midpoint.model.api.PolicyViolationException;
import com.evolveum.midpoint.model.api.RoleSelectionSpecification;
import com.evolveum.midpoint.model.intest.rbac.TestRbac;
import com.evolveum.midpoint.prism.Containerable;
import com.evolveum.midpoint.prism.ItemDefinition;
import com.evolveum.midpoint.prism.PrismContainer;
import com.evolveum.midpoint.prism.PrismContainerValue;
import com.evolveum.midpoint.prism.PrismObject;
import com.evolveum.midpoint.prism.PrismObjectDefinition;
import com.evolveum.midpoint.prism.PrismReference;
import com.evolveum.midpoint.prism.delta.ContainerDelta;
import com.evolveum.midpoint.prism.delta.ItemDelta;
import com.evolveum.midpoint.prism.delta.ObjectDelta;
import com.evolveum.midpoint.prism.path.ItemPath;
import com.evolveum.midpoint.prism.query.NoneFilter;
import com.evolveum.midpoint.prism.query.ObjectFilter;
import com.evolveum.midpoint.prism.query.ObjectQuery;
import com.evolveum.midpoint.prism.query.RefFilter;
import com.evolveum.midpoint.prism.query.TypeFilter;
import com.evolveum.midpoint.prism.util.PrismAsserts;
import com.evolveum.midpoint.prism.util.PrismTestUtil;
import com.evolveum.midpoint.schema.GetOperationOptions;
import com.evolveum.midpoint.schema.ResultHandler;
import com.evolveum.midpoint.schema.SelectorOptions;
import com.evolveum.midpoint.schema.constants.SchemaConstants;
import com.evolveum.midpoint.schema.result.OperationResult;
import com.evolveum.midpoint.schema.result.OperationResultStatus;
import com.evolveum.midpoint.schema.util.MiscSchemaUtil;
import com.evolveum.midpoint.schema.util.ObjectQueryUtil;
import com.evolveum.midpoint.security.api.Authorization;
import com.evolveum.midpoint.security.api.AuthorizationConstants;
import com.evolveum.midpoint.security.api.MidPointPrincipal;
import com.evolveum.midpoint.task.api.Task;
import com.evolveum.midpoint.test.util.TestUtil;
import com.evolveum.midpoint.util.Producer;
import com.evolveum.midpoint.util.exception.CommunicationException;
import com.evolveum.midpoint.util.exception.ConfigurationException;
import com.evolveum.midpoint.util.exception.ExpressionEvaluationException;
import com.evolveum.midpoint.util.exception.ObjectAlreadyExistsException;
import com.evolveum.midpoint.util.exception.ObjectNotFoundException;
import com.evolveum.midpoint.util.exception.SchemaException;
import com.evolveum.midpoint.util.exception.SecurityViolationException;
import com.evolveum.midpoint.xml.ns._public.common.common_3.*;
import com.evolveum.prism.xml.ns._public.types_3.ProtectedStringType;

import org.springframework.test.annotation.DirtiesContext;
import org.springframework.test.annotation.DirtiesContext.ClassMode;
import org.springframework.test.context.ContextConfiguration;
import org.testng.AssertJUnit;
import org.testng.annotations.Test;

import javax.xml.namespace.QName;

import java.io.File;
import java.io.FileInputStream;
import java.io.FileNotFoundException;
import java.io.IOException;
import java.io.InputStream;
import java.util.ArrayList;
import java.util.Collection;
import java.util.List;

import static com.evolveum.midpoint.test.IntegrationTestTools.display;
import static org.testng.AssertJUnit.assertEquals;
import static org.testng.AssertJUnit.assertNotNull;
import static org.testng.AssertJUnit.assertTrue;

/**
 * @author semancik
 *
 */
@ContextConfiguration(locations = {"classpath:ctx-model-intest-test-main.xml"})
@DirtiesContext(classMode = ClassMode.AFTER_CLASS)
public class TestSecurity extends AbstractInitializedModelIntegrationTest {
	
	public static final File TEST_DIR = new File("src/test/resources/security");
	
	protected static final File USER_LECHUCK_FILE = new File(TEST_DIR, "user-lechuck.xml");
	protected static final String USER_LECHUCK_OID = "c0c010c0-d34d-b33f-f00d-1c1c11cc11c2";

	private static final File USER_MANCOMB_FILE = new File(TEST_DIR, "user-mancomb.xml");
	private static final String USER_MANCOMB_OID = "00000000-0000-0000-0000-110000000011";
	
	private static final File USER_ESTEVAN_FILE = new File(TEST_DIR, "user-estevan.xml");
	private static final String USER_ESTEVAN_OID = "00000000-0000-0000-0000-110000000012";
	
	private static final File USER_ANGELICA_FILE = new File(TEST_DIR, "user-angelica.xml");
	private static final String USER_ANGELICA_NAME = "angelika";

	private static final String USER_RUM_ROGERS_NAME = "rum";

	protected static final File ROLE_READ_JACKS_CAMPAIGNS_FILE = new File(TEST_DIR, "role-read-jacks-campaigns.xml");
	protected static final String ROLE_READ_JACKS_CAMPAIGNS_OID = "00000000-0000-0000-0000-00000001aa00";

	protected static final File ROLE_READONLY_FILE = new File(TEST_DIR, "role-readonly.xml");
	protected static final String ROLE_READONLY_OID = "00000000-0000-0000-0000-00000000aa01";
	protected static final File ROLE_READONLY_REQ_FILE = new File(TEST_DIR, "role-readonly-req.xml");
	protected static final String ROLE_READONLY_REQ_OID = "00000000-0000-0000-0000-00000000ab01";
	protected static final File ROLE_READONLY_EXEC_FILE = new File(TEST_DIR, "role-readonly-exec.xml");
	protected static final String ROLE_READONLY_EXEC_OID = "00000000-0000-0000-0000-00000000ae01";
	protected static final File ROLE_READONLY_REQ_EXEC_FILE = new File(TEST_DIR, "role-readonly-req-exec.xml");
	protected static final String ROLE_READONLY_REQ_EXEC_OID = "00000000-0000-0000-0000-00000000ab01";
	
	protected static final File ROLE_READONLY_DEEP_FILE = new File(TEST_DIR, "role-readonly-deep.xml");
	protected static final String ROLE_READONLY_DEEP_OID = "00000000-0000-0000-0000-00000000aa02";
	protected static final File ROLE_READONLY_DEEP_EXEC_FILE = new File(TEST_DIR, "role-readonly-deep-exec.xml");
	protected static final String ROLE_READONLY_DEEP_EXEC_OID = "00000000-0000-0000-0000-00000000ae02";
	
	protected static final File ROLE_SELF_FILE = new File(TEST_DIR, "role-self.xml");
	protected static final String ROLE_SELF_OID = "00000000-0000-0000-0000-00000000aa03";
	
	protected static final File ROLE_OBJECT_FILTER_MODIFY_CARIBBEAN_FILE = new File(TEST_DIR, "role-filter-object-modify-caribbean.xml");
	protected static final String ROLE_OBJECT_FILTER_MODIFY_CARIBBEAN_OID = "00000000-0000-0000-0000-00000000aa04";
	
	protected static final File ROLE_PROP_READ_ALL_MODIFY_SOME_FILE = new File(TEST_DIR, "role-prop-read-all-modify-some.xml");
	protected static final String ROLE_PROP_READ_ALL_MODIFY_SOME_OID = "00000000-0000-0000-0000-00000000aa05";
	
	protected static final File ROLE_PROP_READ_ALL_MODIFY_SOME_USER_FILE = new File(TEST_DIR, "role-prop-read-all-modify-some-user.xml");
	protected static final String ROLE_PROP_READ_ALL_MODIFY_SOME_USER_OID = "00000000-0000-0000-0000-00000000ae05";
	
	protected static final File ROLE_MASTER_MINISTRY_OF_RUM_FILE = new File(TEST_DIR, "role-org-master-ministry-of-rum.xml");
	protected static final String ROLE_MASTER_MINISTRY_OF_RUM_OID = "00000000-0000-0000-0000-00000000aa06";
	
	protected static final File ROLE_OBJECT_FILTER_CARIBBEAN_FILE = new File(TEST_DIR, "role-filter-object-caribbean.xml");
	protected static final String ROLE_OBJECT_FILTER_CARIBBEAN_OID = "00000000-0000-0000-0000-00000000aa07";
	
	protected static final File ROLE_PROP_READ_SOME_MODIFY_SOME_FILE = new File(TEST_DIR, "role-prop-read-some-modify-some.xml");
	protected static final String ROLE_PROP_READ_SOME_MODIFY_SOME_OID = "00000000-0000-0000-0000-00000000aa08";
	protected static final File ROLE_PROP_READ_SOME_MODIFY_SOME_REQ_EXEC_FILE = new File(TEST_DIR, "role-prop-read-some-modify-some-req-exec.xml");
	protected static final String ROLE_PROP_READ_SOME_MODIFY_SOME_REQ_EXEC_OID = "00000000-0000-0000-0000-00000000ac08";

	protected static final File ROLE_PROP_READ_SOME_MODIFY_SOME_EXEC_ALL_FILE = new File(TEST_DIR, "role-prop-read-some-modify-some-exec-all.xml");
	protected static final String ROLE_PROP_READ_SOME_MODIFY_SOME_EXEC_ALL_OID = "00000000-0000-0000-0000-00000000ad08";

	protected static final File ROLE_PROP_READ_SOME_MODIFY_SOME_USER_FILE = new File(TEST_DIR, "role-prop-read-some-modify-some-user.xml");
	protected static final String ROLE_PROP_READ_SOME_MODIFY_SOME_USER_OID = "00000000-0000-0000-0000-00000000ae08";
	
	protected static final File ROLE_SELF_ACCOUNTS_READ_FILE = new File(TEST_DIR, "role-self-accounts-read.xml");
	protected static final String ROLE_SELF_ACCOUNTS_READ_OID = "00000000-0000-0000-0000-00000000aa09";
	
	protected static final File ROLE_SELF_ACCOUNTS_READ_WRITE_FILE = new File(TEST_DIR, "role-self-accounts-read-write.xml");
	protected static final String ROLE_SELF_ACCOUNTS_READ_WRITE_OID = "00000000-0000-0000-0000-00000000aa0a";
	
	protected static final File ROLE_SELF_ACCOUNTS_PARTIAL_CONTROL_FILE = new File(TEST_DIR, "role-self-accounts-partial-control.xml");
	protected static final String ROLE_SELF_ACCOUNTS_PARTIAL_CONTROL_OID = "00000000-0000-0000-0000-00000000aa0b";

	protected static final File ROLE_SELF_ACCOUNTS_PARTIAL_CONTROL_PASSWORD_FILE = new File(TEST_DIR, "role-self-accounts-partial-control-password.xml");
	protected static final String ROLE_SELF_ACCOUNTS_PARTIAL_CONTROL_PASSWORD_OID = "00000000-0000-0000-0000-00000000ab0b";

	protected static final File ROLE_ASSIGN_APPLICATION_ROLES_FILE = new File(TEST_DIR, "role-assign-application-roles.xml");
	protected static final String ROLE_ASSIGN_APPLICATION_ROLES_OID = "00000000-0000-0000-0000-00000000aa0c";
	
	protected static final File ROLE_ASSIGN_ANY_ROLES_FILE = new File(TEST_DIR, "role-assign-any-roles.xml");
	protected static final String ROLE_ASSIGN_ANY_ROLES_OID = "00000000-0000-0000-0000-00000000ab0c";

	protected static final File ROLE_ASSIGN_NON_APPLICATION_ROLES_FILE = new File(TEST_DIR, "role-assign-non-application-roles.xml");
	protected static final String ROLE_ASSIGN_NON_APPLICATION_ROLES_OID = "00000000-0000-0000-0000-00000000ac0c";
	
	protected static final File ROLE_ASSIGN_REQUESTABLE_ROLES_FILE = new File(TEST_DIR, "role-assign-requestable-roles.xml");
	protected static final String ROLE_ASSIGN_REQUESTABLE_ROLES_OID = "00000000-0000-0000-0000-00000000ad0c";
	
	protected static final File ROLE_DELEGATOR_FILE = new File(TEST_DIR, "role-delegator.xml");
	protected static final String ROLE_DELEGATOR_OID = "00000000-0000-0000-0000-00000000d001";
	
	protected static final File ROLE_ORG_READ_ORGS_MINISTRY_OF_RUM_FILE = new File(TEST_DIR, "role-org-read-orgs-ministry-of-rum.xml");
	protected static final String ROLE_ORG_READ_ORGS_MINISTRY_OF_RUM_OID = "00000000-0000-0000-0000-00000000aa0d";

	protected static final File ROLE_FILTER_OBJECT_USER_LOCATION_SHADOWS_FILE = new File(TEST_DIR, "role-filter-object-user-location-shadows.xml");
	protected static final String ROLE_FILTER_OBJECT_USER_LOCATION_SHADOWS_OID = "00000000-0000-0000-0000-00000000aa0e";
	
	protected static final File ROLE_FILTER_OBJECT_USER_TYPE_SHADOWS_FILE = new File(TEST_DIR, "role-filter-object-user-type-shadow.xml");
	protected static final String ROLE_FILTER_OBJECT_USER_TYPE_SHADOWS_OID = "00000000-0000-0000-0000-00000000aa0h";
	
	protected static final File ROLE_END_USER_FILE = new File(TEST_DIR, "role-end-user.xml");
	protected static final String ROLE_END_USER_OID = "00000000-0000-0000-0000-00000000aa0f";
	
	protected static final File ROLE_MODIFY_USER_FILE = new File(TEST_DIR, "role-modify-user.xml");
	protected static final String ROLE_MODIFY_USER_OID = "00000000-0000-0000-0000-00000000aa0g";

	protected static final File ROLE_APPLICATION_1_FILE = new File(TEST_DIR, "role-application-1.xml");
	protected static final String ROLE_APPLICATION_1_OID = "00000000-0000-0000-0000-00000000aaa1";

	protected static final File ROLE_APPLICATION_2_FILE = new File(TEST_DIR, "role-application-2.xml");
	protected static final String ROLE_APPLICATION_2_OID = "00000000-0000-0000-0000-00000000aaa2";

	protected static final File ROLE_BUSINESS_1_FILE = new File(TEST_DIR, "role-business-1.xml");
	protected static final String ROLE_BUSINESS_1_OID = "00000000-0000-0000-0000-00000000aab1";

	protected static final File ROLE_BUSINESS_2_FILE = new File(TEST_DIR, "role-business-2.xml");
	protected static final String ROLE_BUSINESS_2_OID = "00000000-0000-0000-0000-00000000aab2";

	protected static final File ROLE_CONDITIONAL_FILE = new File(TEST_DIR, "role-conditional.xml");
	protected static final String ROLE_CONDITIONAL_OID = "00000000-0000-0000-0000-00000000aac1";

	protected static final File ROLE_MANAGER_FULL_CONTROL_FILE = new File(TEST_DIR, "role-manager-full-control.xml");
	protected static final String ROLE_MANAGER_FULL_CONTROL_OID = "e2c88fea-db21-11e5-80ba-d7b2f1155264";
	
	protected static final File ROLE_ROLE_OWNER_FULL_CONTROL_FILE = new File(TEST_DIR, "role-role-owner-full-control.xml");
	protected static final String ROLE_ROLE_OWNER_FULL_CONTROL_OID = "9c6e597e-dbd7-11e5-a538-97834c1cd5ba";

	protected static final File ROLE_ROLE_OWNER_ASSIGN_FILE = new File(TEST_DIR, "role-role-owner-assign.xml");
	protected static final String ROLE_ROLE_OWNER_ASSIGN_OID = "91b9e546-ded6-11e5-9e87-171d047c57d1";

	protected static final File ROLE_META_NONSENSE_FILE = new File(TEST_DIR, "role-meta-nonsense.xml");
	protected static final String ROLE_META_NONSENSE_OID = "602f72b8-2a11-11e5-8dd9-001e8c717e5b";
	
	protected static final File ROLE_BASIC_FILE = new File(TEST_DIR, "role-basic.xml");
	protected static final String ROLE_BASIC_OID = "00000000-0000-0000-0000-00000000aad1";
	
	protected static final File ROLE_AUDITOR_FILE = new File(TEST_DIR, "role-auditor.xml");
	protected static final String ROLE_AUDITOR_OID = "475e37e8-b178-11e6-8339-83e2fa7b9828";

	private static final String LOG_PREFIX_FAIL = "SSSSS=X ";
	private static final String LOG_PREFIX_ATTEMPT = "SSSSS=> ";
	private static final String LOG_PREFIX_DENY = "SSSSS=- ";
	private static final String LOG_PREFIX_ALLOW = "SSSSS=+ ";

    protected static final File CAMPAIGNS_FILE = new File(TEST_DIR, "campaigns.xml");
	
	private static final ItemPath PASSWORD_PATH = new ItemPath(UserType.F_CREDENTIALS, CredentialsType.F_PASSWORD, PasswordType.F_VALUE);
	
	String userRumRogersOid;

	@Override
	public void initSystem(Task initTask, OperationResult initResult) throws Exception {
		super.initSystem(initTask, initResult);

        repoAddObjectsFromFile(CAMPAIGNS_FILE, initResult);
		
		repoAddObjectFromFile(ROLE_READONLY_FILE, initResult);
		repoAddObjectFromFile(ROLE_READONLY_REQ_FILE, initResult);
		repoAddObjectFromFile(ROLE_READONLY_EXEC_FILE, initResult);
		repoAddObjectFromFile(ROLE_READONLY_REQ_EXEC_FILE, initResult);
		repoAddObjectFromFile(ROLE_READONLY_DEEP_FILE, initResult);
		repoAddObjectFromFile(ROLE_READONLY_DEEP_EXEC_FILE, initResult);
		repoAddObjectFromFile(ROLE_SELF_FILE, initResult);
		repoAddObjectFromFile(ROLE_OBJECT_FILTER_MODIFY_CARIBBEAN_FILE, initResult);
		repoAddObjectFromFile(ROLE_PROP_READ_ALL_MODIFY_SOME_FILE, initResult);
		repoAddObjectFromFile(ROLE_PROP_READ_ALL_MODIFY_SOME_USER_FILE, initResult);
		repoAddObjectFromFile(ROLE_MASTER_MINISTRY_OF_RUM_FILE, initResult);
		repoAddObjectFromFile(ROLE_OBJECT_FILTER_CARIBBEAN_FILE, initResult);
		repoAddObjectFromFile(ROLE_PROP_READ_SOME_MODIFY_SOME_FILE, initResult);
		repoAddObjectFromFile(ROLE_PROP_READ_SOME_MODIFY_SOME_REQ_EXEC_FILE, initResult);
		repoAddObjectFromFile(ROLE_PROP_READ_SOME_MODIFY_SOME_EXEC_ALL_FILE, initResult);
		repoAddObjectFromFile(ROLE_PROP_READ_SOME_MODIFY_SOME_USER_FILE, initResult);
		repoAddObjectFromFile(ROLE_READ_JACKS_CAMPAIGNS_FILE, initResult);
		repoAddObjectFromFile(ROLE_SELF_ACCOUNTS_READ_FILE, initResult);
		repoAddObjectFromFile(ROLE_SELF_ACCOUNTS_READ_WRITE_FILE, initResult);
		repoAddObjectFromFile(ROLE_SELF_ACCOUNTS_PARTIAL_CONTROL_FILE, initResult);
		repoAddObjectFromFile(ROLE_SELF_ACCOUNTS_PARTIAL_CONTROL_PASSWORD_FILE, initResult);
		repoAddObjectFromFile(ROLE_ASSIGN_APPLICATION_ROLES_FILE, initResult);
		repoAddObjectFromFile(ROLE_ASSIGN_NON_APPLICATION_ROLES_FILE, initResult);
		repoAddObjectFromFile(ROLE_ASSIGN_ANY_ROLES_FILE, initResult);
		repoAddObjectFromFile(ROLE_ASSIGN_REQUESTABLE_ROLES_FILE, initResult);
		repoAddObjectFromFile(ROLE_DELEGATOR_FILE, initResult);
		repoAddObjectFromFile(ROLE_ORG_READ_ORGS_MINISTRY_OF_RUM_FILE, initResult);
		repoAddObjectFromFile(ROLE_FILTER_OBJECT_USER_LOCATION_SHADOWS_FILE, initResult);
 		repoAddObjectFromFile(ROLE_FILTER_OBJECT_USER_TYPE_SHADOWS_FILE, initResult);
		
		repoAddObjectFromFile(ROLE_APPLICATION_1_FILE, initResult);
		repoAddObjectFromFile(ROLE_APPLICATION_2_FILE, initResult);
		repoAddObjectFromFile(ROLE_BUSINESS_1_FILE, initResult);
		repoAddObjectFromFile(ROLE_BUSINESS_2_FILE, initResult);
		
<<<<<<< HEAD
		repoAddObjectFromFile(ROLE_CONDITIONAL_FILE, initResult);
		repoAddObjectFromFile(ROLE_META_NONSENSE_FILE, initResult);
		repoAddObjectFromFile(ROLE_BASIC_FILE, initResult);
=======
		repoAddObjectFromFile(ROLE_CONDITIONAL_FILE, RoleType.class, initResult);
		repoAddObjectFromFile(ROLE_META_NONSENSE_FILE, RoleType.class, initResult);
		repoAddObjectFromFile(ROLE_BASIC_FILE, RoleType.class, initResult);
		repoAddObjectFromFile(ROLE_AUDITOR_FILE, RoleType.class, initResult);
>>>>>>> dd863e75
		
		repoAddObjectFromFile(ROLE_END_USER_FILE, initResult);
		repoAddObjectFromFile(ROLE_MODIFY_USER_FILE, initResult);
		repoAddObjectFromFile(ROLE_MANAGER_FULL_CONTROL_FILE, initResult);
		repoAddObjectFromFile(ROLE_ROLE_OWNER_FULL_CONTROL_FILE, initResult);
		repoAddObjectFromFile(ROLE_ROLE_OWNER_ASSIGN_FILE, initResult);
		
		assignOrg(USER_GUYBRUSH_OID, ORG_SWASHBUCKLER_SECTION_OID, initTask, initResult);
		
		PrismObject<UserType> userRum = createUser(USER_RUM_ROGERS_NAME, "Rum Rogers");
		addObject(userRum, initTask, initResult);
		userRumRogersOid = userRum.getOid();
		assignOrg(userRumRogersOid, ORG_MINISTRY_OF_RUM_OID, initTask, initResult);
	}

	@Test
    public void test000Sanity() throws Exception {
		final String TEST_NAME = "test000Sanity";
        TestUtil.displayTestTile(this, TEST_NAME);
        assertLoggedInUser(USER_ADMINISTRATOR_USERNAME);

        // WHEN
        PrismObject<RoleType> roleSelf = getRole(ROLE_SELF_OID);
        
        // THEN
        display("Role self", roleSelf);
        List<AuthorizationType> authorizations = roleSelf.asObjectable().getAuthorization();
        assertEquals("Wrong number of authorizations", 2, authorizations.size());
        AuthorizationType authRead = findAutz(authorizations, ModelAuthorizationAction.READ.getUrl());
        assertEquals("Wrong action in authorization", ModelAuthorizationAction.READ.getUrl(), authRead.getAction().get(0));
        List<OwnedObjectSelectorType> objectSpecs = authRead.getObject();
        assertEquals("Wrong number of object specs in authorization", 1, objectSpecs.size());
        SubjectedObjectSelectorType objectSpec = objectSpecs.get(0);
        List<SpecialObjectSpecificationType> specials = objectSpec.getSpecial();
        assertEquals("Wrong number of specials in object specs in authorization", 1, specials.size());
        SpecialObjectSpecificationType special = specials.get(0);
        assertEquals("Wrong special in object specs in authorization", SpecialObjectSpecificationType.SELF, special);
    }
	
	private AuthorizationType findAutz(List<AuthorizationType> authorizations, String actionUrl) {
		for (AuthorizationType authorization: authorizations) {
			if (authorization.getAction().contains(actionUrl)) {
				return authorization;
			}
		}
		return null;
	}

	@Test
    public void test010GetUserAdministrator() throws Exception {
		final String TEST_NAME = "test010GetUserAdministrator";
        TestUtil.displayTestTile(this, TEST_NAME);
        resetAuthentication();

        // WHEN
        MidPointPrincipal principal = userProfileService.getPrincipal(USER_ADMINISTRATOR_USERNAME);
        
        // THEN
        display("Administrator principal", principal);
        assertEquals("Wrong number of authorizations", 1, principal.getAuthorities().size());
        assertHasAuthotizationAllow(principal.getAuthorities().iterator().next(), AuthorizationConstants.AUTZ_ALL_URL);

        assertAuthorized(principal, AUTZ_LOOT_URL);
        assertAuthorized(principal, AUTZ_COMMAND_URL);
	}
		
	@Test
    public void test050GetUserJack() throws Exception {
		final String TEST_NAME = "test050GetUserJack";
        TestUtil.displayTestTile(this, TEST_NAME);
        resetAuthentication();

        // WHEN
        MidPointPrincipal principal = userProfileService.getPrincipal(USER_JACK_USERNAME);
        
        // THEN
        assertNoAuthentication();
        assertJack(principal);
        assertTrue("Unexpected authorizations", principal.getAuthorities().isEmpty());

        assertNoAuthentication();
        assertNotAuthorized(principal, AUTZ_LOOT_URL);
        assertNotAuthorized(principal, AUTZ_COMMAND_URL);
        assertNoAuthentication();
	}
	
	@Test
    public void test051GetUserBarbossa() throws Exception {
		final String TEST_NAME = "test051GetUserBarbossa";
        TestUtil.displayTestTile(this, TEST_NAME);
        resetAuthentication();

        // WHEN
        MidPointPrincipal principal = userProfileService.getPrincipal(USER_BARBOSSA_USERNAME);
        
        // THEN
        display("Principal barbossa", principal);
        assertNotNull("No principal for username "+USER_BARBOSSA_USERNAME, principal);
        assertEquals("wrong username", USER_BARBOSSA_USERNAME, principal.getUsername());
        assertEquals("wrong oid", USER_BARBOSSA_OID, principal.getOid());
        assertTrue("Unexpected authorizations", principal.getAuthorities().isEmpty());
        display("User in principal barbossa", principal.getUser().asPrismObject());
        
        principal.getUser().asPrismObject().checkConsistence(true, true);
        
        assertNotAuthorized(principal, AUTZ_LOOT_URL);
        assertNotAuthorized(principal, AUTZ_COMMAND_URL);
	}
	
	@Test
    public void test052GetUserGuybrush() throws Exception {
		final String TEST_NAME = "test052GetUserGuybrush";
        TestUtil.displayTestTile(this, TEST_NAME);
        resetAuthentication();

        // WHEN
        MidPointPrincipal principal = userProfileService.getPrincipal(USER_GUYBRUSH_USERNAME);
        
        // THEN
        display("Principal guybrush", principal);
        assertEquals("wrong username", USER_GUYBRUSH_USERNAME, principal.getUsername());
        assertEquals("wrong oid", USER_GUYBRUSH_OID, principal.getOid());
        assertTrue("Unexpected authorizations", principal.getAuthorities().isEmpty());
        display("User in principal guybrush", principal.getUser().asPrismObject());
        
        principal.getUser().asPrismObject().checkConsistence(true, true);
        
        assertNotAuthorized(principal, AUTZ_LOOT_URL);
        assertNotAuthorized(principal, AUTZ_COMMAND_URL);
	}
	
	@Test
    public void test060GuybrushConditionalRoleFalse() throws Exception {
		final String TEST_NAME = "test060GuybrushConditionalRoleFalse";
        TestUtil.displayTestTile(this, TEST_NAME);
        login(USER_ADMINISTRATOR_USERNAME);
        
        assignRole(USER_GUYBRUSH_OID, ROLE_CONDITIONAL_OID);
        
        resetAuthentication();

        // WHEN
        MidPointPrincipal principal = userProfileService.getPrincipal(USER_GUYBRUSH_USERNAME);
        
        // THEN
        display("Principal guybrush", principal);
        assertEquals("wrong username", USER_GUYBRUSH_USERNAME, principal.getUsername());
        assertEquals("wrong oid", USER_GUYBRUSH_OID, principal.getOid());
        assertTrue("Unexpected authorizations", principal.getAuthorities().isEmpty());
        display("User in principal guybrush", principal.getUser().asPrismObject());
        
        principal.getUser().asPrismObject().checkConsistence(true, true);
        
        assertNotAuthorized(principal, AUTZ_LOOT_URL);
        assertNotAuthorized(principal, AUTZ_COMMAND_URL);
        assertNotAuthorized(principal, AUTZ_SUPERSPECIAL_URL);
        assertNotAuthorized(principal, AUTZ_NONSENSE_URL);
	}
	
	@Test
    public void test061GuybrushConditionalRoleTrue() throws Exception {
		final String TEST_NAME = "test061GuybrushConditionalRoleTrue";
        TestUtil.displayTestTile(this, TEST_NAME);
        login(USER_ADMINISTRATOR_USERNAME);
        
        Task task = taskManager.createTaskInstance(TestRbac.class.getName() + "." + TEST_NAME);
        OperationResult result = task.getResult();
        modifyUserReplace(USER_GUYBRUSH_OID, UserType.F_EMPLOYEE_TYPE, task, result, "special");
        
        resetAuthentication();

        // WHEN
        TestUtil.displayWhen(TEST_NAME);
        MidPointPrincipal principal = userProfileService.getPrincipal(USER_GUYBRUSH_USERNAME);
        
        // THEN
        TestUtil.displayThen(TEST_NAME);
        display("Principal guybrush", principal);
        assertEquals("wrong username", USER_GUYBRUSH_USERNAME, principal.getUsername());
        assertEquals("wrong oid", USER_GUYBRUSH_OID, principal.getOid());
        display("User in principal guybrush", principal.getUser().asPrismObject());
        
        principal.getUser().asPrismObject().checkConsistence(true, true);
        
        assertAuthorized(principal, AUTZ_SUPERSPECIAL_URL);
        assertNotAuthorized(principal, AUTZ_LOOT_URL);
        assertNotAuthorized(principal, AUTZ_COMMAND_URL);
        assertNotAuthorized(principal, AUTZ_CAPSIZE_URL);
        assertNotAuthorized(principal, AUTZ_NONSENSE_URL);
	}
	
	@Test
    public void test062GuybrushConditionalRoleUnassign() throws Exception {
		final String TEST_NAME = "test062GuybrushConditionalRoleUnassign";
        TestUtil.displayTestTile(this, TEST_NAME);
        login(USER_ADMINISTRATOR_USERNAME);
        
        unassignRole(USER_GUYBRUSH_OID, ROLE_CONDITIONAL_OID);
        
        resetAuthentication();

        // WHEN
        MidPointPrincipal principal = userProfileService.getPrincipal(USER_GUYBRUSH_USERNAME);
        
        // THEN
        display("Principal guybrush", principal);
        assertEquals("wrong username", USER_GUYBRUSH_USERNAME, principal.getUsername());
        assertEquals("wrong oid", USER_GUYBRUSH_OID, principal.getOid());
        assertTrue("Unexpected authorizations", principal.getAuthorities().isEmpty());
        display("User in principal guybrush", principal.getUser().asPrismObject());
        
        principal.getUser().asPrismObject().checkConsistence(true, true);
        
        assertNotAuthorized(principal, AUTZ_LOOT_URL);
        assertNotAuthorized(principal, AUTZ_COMMAND_URL);
	}
	
	@Test
    public void test100JackRolePirate() throws Exception {
		final String TEST_NAME = "test100JackRolePirate";
        TestUtil.displayTestTile(this, TEST_NAME);
        // GIVEN
        login(USER_ADMINISTRATOR_USERNAME);
        Task task = taskManager.createTaskInstance(TestRbac.class.getName() + "." + TEST_NAME);
        OperationResult result = task.getResult();
        assignRole(USER_JACK_OID, ROLE_PIRATE_OID, task, result);
        
        resetAuthentication();
        
        // WHEN
        MidPointPrincipal principal = userProfileService.getPrincipal(USER_JACK_USERNAME);
        
        // THEN
        assertJack(principal);
        
        assertEquals("Wrong number of authorizations", 1, principal.getAuthorities().size());
        assertHasAuthotizationAllow(principal.getAuthorities().iterator().next(), AUTZ_LOOT_URL);
        
        assertAuthorized(principal, AUTZ_LOOT_URL, AuthorizationPhaseType.EXECUTION);
        assertNotAuthorized(principal, AUTZ_LOOT_URL, AuthorizationPhaseType.REQUEST);
        assertNotAuthorized(principal, AUTZ_LOOT_URL, null);
        assertNotAuthorized(principal, AUTZ_COMMAND_URL);
        
        assertAdminGuiConfigurations(principal, 1, 2, 2);
	}
	
	@Test
    public void test109JackUnassignRolePirate() throws Exception {
		final String TEST_NAME = "test109JackUnassignRolePirate";
        TestUtil.displayTestTile(this, TEST_NAME);
        // GIVEN
        login(USER_ADMINISTRATOR_USERNAME);
        Task task = taskManager.createTaskInstance(TestRbac.class.getName() + "." + TEST_NAME);
        OperationResult result = task.getResult();
        unassignRole(USER_JACK_OID, ROLE_PIRATE_OID, task, result);
        
        resetAuthentication();
        
        // WHEN
        MidPointPrincipal principal = userProfileService.getPrincipal(USER_JACK_USERNAME);
        
        // THEN
        assertJack(principal);
        
        assertEquals("Wrong number of authorizations", 0, principal.getAuthorities().size());
        
        assertNotAuthorized(principal, AUTZ_LOOT_URL);
        assertNotAuthorized(principal, AUTZ_COMMAND_URL);
        
        assertAdminGuiConfigurations(principal, 0, 1, 1);
	}
	
	@Test
    public void test110GuybrushRoleNicePirate() throws Exception {
		final String TEST_NAME = "test110GuybrushRoleNicePirate";
        TestUtil.displayTestTile(this, TEST_NAME);
        // GIVEN
        login(USER_ADMINISTRATOR_USERNAME);
        Task task = taskManager.createTaskInstance(TestRbac.class.getName() + "." + TEST_NAME);
        OperationResult result = task.getResult();
        assignRole(USER_GUYBRUSH_OID, ROLE_NICE_PIRATE_OID, task, result);
        
        resetAuthentication();
        
        // WHEN
        MidPointPrincipal principal = userProfileService.getPrincipal(USER_GUYBRUSH_USERNAME);
        
        // THEN
        display("Principal guybrush", principal);
        assertEquals("Wrong number of authorizations", 2, principal.getAuthorities().size());
        
        assertNotAuthorized(principal, AUTZ_LOOT_URL);
        assertNotAuthorized(principal, AUTZ_COMMAND_URL);
	}
	
	@Test
    public void test111GuybrushRoleCaptain() throws Exception {
		final String TEST_NAME = "test111GuybrushRoleCaptain";
        TestUtil.displayTestTile(this, TEST_NAME);
        // GIVEN
        login(USER_ADMINISTRATOR_USERNAME);
        Task task = taskManager.createTaskInstance(TestRbac.class.getName() + "." + TEST_NAME);
        OperationResult result = task.getResult();
        assignRole(USER_GUYBRUSH_OID, ROLE_CAPTAIN_OID, task, result);
        
        resetAuthentication();
        
        // WHEN
        MidPointPrincipal principal = userProfileService.getPrincipal(USER_GUYBRUSH_USERNAME);
        
        // THEN
        display("Principal guybrush", principal);
        assertEquals("Wrong number of authorizations", 3, principal.getAuthorities().size());
        
        assertNotAuthorized(principal, AUTZ_LOOT_URL);
        assertAuthorized(principal, AUTZ_COMMAND_URL);
	}
	
	// Authorization tests: logged-in user jack
	
	@Test
    public void test200AutzJackNoRole() throws Exception {
		final String TEST_NAME = "test200AutzJackNoRole";
        TestUtil.displayTestTile(this, TEST_NAME);
        // GIVEN
        cleanupAutzTest(USER_JACK_OID);
        PrismObject<UserType> userJack = getUser(USER_JACK_OID);
        login(USER_JACK_USERNAME);
        
        // WHEN
        assertNoAccess(userJack);
        
        assertGlobalStateUntouched();
	}
	
	@Test
    public void test201AutzJackSuperuserRole() throws Exception {
		final String TEST_NAME = "test201AutzJackSuperuserRole";
        TestUtil.displayTestTile(this, TEST_NAME);
        // GIVEN
        cleanupAutzTest(USER_JACK_OID);
        assignRole(USER_JACK_OID, ROLE_SUPERUSER_OID);
        login(USER_JACK_USERNAME);
        
        // WHEN
        assertSuperuserAccess(9);
        
        assertGlobalStateUntouched();
	}
	

	@Test
    public void test202AutzJackReadonlyRole() throws Exception {
		final String TEST_NAME = "test202AutzJackReadonlyRole";
        TestUtil.displayTestTile(this, TEST_NAME);
        // GIVEN
        cleanupAutzTest(USER_JACK_OID);
        assignRole(USER_JACK_OID, ROLE_READONLY_OID);
        login(USER_JACK_USERNAME);
        
        // WHEN
        assertReadAllow();
        assertAddDeny();
        assertModifyDeny();
        assertDeleteDeny();

		assertReadCertCasesAllow();
        
        assertGlobalStateUntouched();
        
        assertAuditReadDeny();
	}

	/**
	 * Authorized only for request but not execution. Everything should be denied.
	 */
	@Test
    public void test202rAutzJackReadonlyReqRole() throws Exception {
		final String TEST_NAME = "test202rAutzJackReadonlyReqRole";
        TestUtil.displayTestTile(this, TEST_NAME);
        // GIVEN
        cleanupAutzTest(USER_JACK_OID);
        assignRole(USER_JACK_OID, ROLE_READONLY_REQ_OID);
        login(USER_JACK_USERNAME);
        
        // WHEN
        assertReadDeny();
        assertAddDeny();
        assertModifyDeny();
        assertDeleteDeny();
        
        assertGlobalStateUntouched();
        
        assertAuditReadDeny();
	}
	
	/**
	 * Authorized only for execution but not request. Everything should be denied.
	 */
	@Test
    public void test202eAutzJackReadonlyExecRole() throws Exception {
		final String TEST_NAME = "test202eAutzJackReadonlyExecRole";
        TestUtil.displayTestTile(this, TEST_NAME);
        // GIVEN
        cleanupAutzTest(USER_JACK_OID);
        assignRole(USER_JACK_OID, ROLE_READONLY_EXEC_OID);
        login(USER_JACK_USERNAME);
        
        // WHEN
        assertReadDeny();
        assertAddDeny();
        assertModifyDeny();
        assertDeleteDeny();
        
        assertGlobalStateUntouched();
        
        assertAuditReadDeny();
	}
	
	@Test
    public void test202reAutzJackReadonlyReqExecRole() throws Exception {
		final String TEST_NAME = "test202reAutzJackReadonlyReqExecRole";
        TestUtil.displayTestTile(this, TEST_NAME);
        // GIVEN
        cleanupAutzTest(USER_JACK_OID);
        assignRole(USER_JACK_OID, ROLE_READONLY_OID);
        login(USER_JACK_USERNAME);
        
        // WHEN
        assertReadAllow();
        assertAddDeny();
        assertModifyDeny();
        assertDeleteDeny();
        
        assertGlobalStateUntouched();
        
        assertAuditReadDeny();
	}

	@Test
    public void test203AutzJackReadonlyDeepRole() throws Exception {
		final String TEST_NAME = "test203AutzJackReadonlyDeepRole";
        TestUtil.displayTestTile(this, TEST_NAME);
        // GIVEN
        cleanupAutzTest(USER_JACK_OID);
        assignRole(USER_JACK_OID, ROLE_READONLY_DEEP_OID);
        login(USER_JACK_USERNAME);
        
        // WHEN
        assertReadAllow();
        assertAddDeny();
        assertModifyDeny();
        assertDeleteDeny();
        
        assertGlobalStateUntouched();
        
        assertAuditReadDeny();
	}
	
	@Test
    public void test203eAutzJackReadonlyDeepExecRole() throws Exception {
		final String TEST_NAME = "test203eAutzJackReadonlyDeepExecRole";
        TestUtil.displayTestTile(this, TEST_NAME);
        // GIVEN
        cleanupAutzTest(USER_JACK_OID);
        assignRole(USER_JACK_OID, ROLE_READONLY_DEEP_OID);
        login(USER_JACK_USERNAME);
        
        // WHEN
        assertReadAllow();
        assertAddDeny();
        assertModifyDeny();
        assertDeleteDeny();
        
        assertGlobalStateUntouched();
	}
	
	@Test
    public void test204AutzJackSelfRole() throws Exception {
		final String TEST_NAME = "test204AutzJackSelfRole";
        TestUtil.displayTestTile(this, TEST_NAME);
        // GIVEN
        cleanupAutzTest(USER_JACK_OID);
        assignRole(USER_JACK_OID, ROLE_SELF_OID);
		assignRole(USER_JACK_OID, ROLE_READ_JACKS_CAMPAIGNS_OID);		// we cannot specify "own campaigns" yet
        login(USER_JACK_USERNAME);
        
        // WHEN
        TestUtil.displayWhen(TEST_NAME);
        
        assertGetAllow(UserType.class, USER_JACK_OID);
        assertGetDeny(UserType.class, USER_GUYBRUSH_OID);
        
        assertVisibleUsers(1);
        // The search wit ObjectClass is important. It is a very different case
        // than searching just for UserType
        assertSearch(ObjectType.class, null, 2);		// user + campaign

        assertAddDeny();
        
        assertModifyAllow(UserType.class, USER_JACK_OID, UserType.F_HONORIFIC_PREFIX, PrismTestUtil.createPolyString("Captain"));
        assertModifyDeny(UserType.class, USER_GUYBRUSH_OID, UserType.F_HONORIFIC_PREFIX, PrismTestUtil.createPolyString("Pirate"));
        
        assertDeleteDeny();
        assertDeleteDeny(UserType.class, USER_JACK_OID);

		assertReadCertCases(2);
        
        assertGlobalStateUntouched();
	}

	@Test
    public void test205AutzJackObjectFilterModifyCaribbeanfRole() throws Exception {
		final String TEST_NAME = "test205AutzJackObjectFilterModifyCaribbeanfRole";
        TestUtil.displayTestTile(this, TEST_NAME);
        // GIVEN
        cleanupAutzTest(USER_JACK_OID);
        assignRole(USER_JACK_OID, ROLE_OBJECT_FILTER_MODIFY_CARIBBEAN_OID);
        login(USER_JACK_USERNAME);
        
        // WHEN
        TestUtil.displayWhen(TEST_NAME);
        
        assertReadAllow();

        assertAddDeny();
        
        assertModifyAllow(UserType.class, USER_JACK_OID, UserType.F_HONORIFIC_PREFIX, PrismTestUtil.createPolyString("Captain"));
        assertModifyDeny(UserType.class, USER_GUYBRUSH_OID, UserType.F_HONORIFIC_PREFIX, PrismTestUtil.createPolyString("Pirate"));
        assertModifyAllow(UserType.class, USER_BARBOSSA_OID, UserType.F_HONORIFIC_PREFIX, PrismTestUtil.createPolyString("Mutinier"));
        
        assertDeleteDeny();
        
        assertGlobalStateUntouched();
	}
	
	@Test
    public void test207AutzJackObjectFilterCaribbeanRole() throws Exception {
		final String TEST_NAME = "test207AutzJackObjectFilterCaribbeanfRole";
        TestUtil.displayTestTile(this, TEST_NAME);
        // GIVEN
        cleanupAutzTest(USER_JACK_OID);
        assignRole(USER_JACK_OID, ROLE_OBJECT_FILTER_CARIBBEAN_OID);
        login(USER_JACK_USERNAME);
        
        // WHEN
        TestUtil.displayWhen(TEST_NAME);
        
        assertGetAllow(UserType.class, USER_JACK_OID);
        assertGetAllow(UserType.class, USER_JACK_OID, SelectorOptions.createCollection(GetOperationOptions.createRaw()));
        assertGetDeny(UserType.class, USER_GUYBRUSH_OID);
        assertGetDeny(UserType.class, USER_GUYBRUSH_OID, SelectorOptions.createCollection(GetOperationOptions.createRaw()));
        
        assertSearch(UserType.class, null, 2);
        assertSearch(ObjectType.class, null, 2);
        assertSearch(UserType.class, createNameQuery(USER_JACK_USERNAME), 1);
        assertSearch(UserType.class, createNameQuery(USER_JACK_USERNAME), SelectorOptions.createCollection(GetOperationOptions.createRaw()), 1);
        assertSearch(ObjectType.class, createNameQuery(USER_JACK_USERNAME), 1);
        assertSearch(UserType.class, createNameQuery(USER_GUYBRUSH_USERNAME), 0);
        assertSearch(UserType.class, createNameQuery(USER_GUYBRUSH_USERNAME), SelectorOptions.createCollection(GetOperationOptions.createRaw()), 0);
        assertSearch(ObjectType.class, createNameQuery(USER_GUYBRUSH_USERNAME), 0);

        assertAddDeny();
        
        assertModifyAllow(UserType.class, USER_JACK_OID, UserType.F_HONORIFIC_PREFIX, PrismTestUtil.createPolyString("Captain"));
        assertModifyDeny(UserType.class, USER_GUYBRUSH_OID, UserType.F_HONORIFIC_PREFIX, PrismTestUtil.createPolyString("Pirate"));
        assertModifyAllow(UserType.class, USER_BARBOSSA_OID, UserType.F_HONORIFIC_PREFIX, PrismTestUtil.createPolyString("Mutinier"));
        
        assertDeleteDeny();
        
        assertGlobalStateUntouched();
	}
	
	/**
	 * MID-3126
	 */
	@Test
    public void test210AutzJackPropReadAllModifySome() throws Exception {
		final String TEST_NAME = "test210AutzJackPropReadAllModifySome";
        TestUtil.displayTestTile(this, TEST_NAME);
        // GIVEN
        cleanupAutzTest(USER_JACK_OID);
        assignRole(USER_JACK_OID, ROLE_PROP_READ_ALL_MODIFY_SOME_OID);
        login(USER_JACK_USERNAME);
        
        // WHEN
        TestUtil.displayWhen(TEST_NAME);
        
        assertReadAllow();

        assertAddDeny();
        
        assertModifyAllow(UserType.class, USER_JACK_OID, UserType.F_FULL_NAME, PrismTestUtil.createPolyString("Captain Jack Sparrow"));
        assertModifyAllow(UserType.class, USER_GUYBRUSH_OID, UserType.F_DESCRIPTION, "Pirate wannabe");
        
        assertModifyDeny(UserType.class, USER_JACK_OID, UserType.F_HONORIFIC_PREFIX, PrismTestUtil.createPolyString("Captain"));
        assertModifyDeny(UserType.class, USER_GUYBRUSH_OID, UserType.F_HONORIFIC_PREFIX, PrismTestUtil.createPolyString("Pirate"));
        assertModifyDeny(UserType.class, USER_BARBOSSA_OID, UserType.F_HONORIFIC_PREFIX, PrismTestUtil.createPolyString("Mutinier"));
        
        assertDeleteDeny();
        
        PrismObject<UserType> userJack = getUser(USER_JACK_OID);
		display("Jack", userJack);
		assertJackEditSchemaReadAllModifySome(userJack);
		
        assertGlobalStateUntouched();
	}
	
	/**
	 * MID-3126
	 */
	@Test
    public void test211AutzJackPropReadAllModifySomeUser() throws Exception {
		final String TEST_NAME = "test211AutzJackPropReadAllModifySomeUser";
        TestUtil.displayTestTile(this, TEST_NAME);
        // GIVEN
        cleanupAutzTest(USER_JACK_OID);
        assignRole(USER_JACK_OID, ROLE_PROP_READ_ALL_MODIFY_SOME_USER_OID);
        login(USER_JACK_USERNAME);
        
        // WHEN
        TestUtil.displayWhen(TEST_NAME);
        
        assertGetAllow(UserType.class, USER_JACK_OID);
		assertGetAllow(UserType.class, USER_JACK_OID, SelectorOptions.createCollection(GetOperationOptions.createRaw()));
		assertGetDeny(UserType.class, USER_GUYBRUSH_OID);
		assertGetDeny(UserType.class, USER_GUYBRUSH_OID, SelectorOptions.createCollection(GetOperationOptions.createRaw()));
		
		assertSearch(UserType.class, null, 1);
		assertSearch(UserType.class, createNameQuery(USER_JACK_USERNAME), 1);
		assertSearch(UserType.class, createNameQuery(USER_JACK_USERNAME), SelectorOptions.createCollection(GetOperationOptions.createRaw()), 1);
		assertSearch(UserType.class, createNameQuery(USER_GUYBRUSH_USERNAME), 0);
		assertSearch(UserType.class, createNameQuery(USER_GUYBRUSH_USERNAME), SelectorOptions.createCollection(GetOperationOptions.createRaw()), 0);

        assertAddDeny();
        
        assertModifyAllow(UserType.class, USER_JACK_OID, UserType.F_FULL_NAME, PrismTestUtil.createPolyString("Captain Jack Sparrow"));
        assertModifyDeny(UserType.class, USER_GUYBRUSH_OID, UserType.F_DESCRIPTION, "Pirate wannabe");
        
        assertModifyDeny(UserType.class, USER_JACK_OID, UserType.F_HONORIFIC_PREFIX, PrismTestUtil.createPolyString("Captain"));
        assertModifyDeny(UserType.class, USER_GUYBRUSH_OID, UserType.F_HONORIFIC_PREFIX, PrismTestUtil.createPolyString("Pirate"));
        assertModifyDeny(UserType.class, USER_BARBOSSA_OID, UserType.F_HONORIFIC_PREFIX, PrismTestUtil.createPolyString("Mutinier"));
        
        assertDeleteDeny();
        
        PrismObject<UserType> userJack = getUser(USER_JACK_OID);
		display("Jack", userJack);
		assertJackEditSchemaReadAllModifySome(userJack);
                
        assertGlobalStateUntouched();
	}
	
	private void assertJackEditSchemaReadAllModifySome(PrismObject<UserType> userJack) throws SchemaException, ConfigurationException, ObjectNotFoundException {
		PrismObjectDefinition<UserType> userJackEditSchema = getEditObjectDefinition(userJack);
		display("Jack's edit schema", userJackEditSchema);
		assertItemFlags(userJackEditSchema, UserType.F_NAME, true, false, false);
		assertItemFlags(userJackEditSchema, UserType.F_FULL_NAME, true, false, true);
		assertItemFlags(userJackEditSchema, UserType.F_DESCRIPTION, true, false, true);
		assertItemFlags(userJackEditSchema, UserType.F_GIVEN_NAME, true, false, false);
		assertItemFlags(userJackEditSchema, UserType.F_FAMILY_NAME, true, false, false);
		assertItemFlags(userJackEditSchema, UserType.F_ADDITIONAL_NAME, true, false, false);
		assertItemFlags(userJackEditSchema, UserType.F_METADATA, true, false, false);
		assertItemFlags(userJackEditSchema, new ItemPath(UserType.F_METADATA, MetadataType.F_CREATE_TIMESTAMP), true, false, false);
		assertItemFlags(userJackEditSchema, UserType.F_ASSIGNMENT, true, false, false);
		assertItemFlags(userJackEditSchema, new ItemPath(UserType.F_ASSIGNMENT, UserType.F_METADATA), true, false, false);
		assertItemFlags(userJackEditSchema, new ItemPath(UserType.F_ASSIGNMENT, UserType.F_METADATA, MetadataType.F_CREATE_TIMESTAMP), true, false, false);
		assertItemFlags(userJackEditSchema, new ItemPath(UserType.F_ACTIVATION, ActivationType.F_ADMINISTRATIVE_STATUS), true, false, false);
		assertItemFlags(userJackEditSchema, new ItemPath(UserType.F_ACTIVATION, ActivationType.F_EFFECTIVE_STATUS), true, false, false);
	}
	
	@Test
    public void test215AutzJackPropReadSomeModifySome() throws Exception {
		final String TEST_NAME = "test215AutzJackPropReadSomeModifySome";
		testAutzJackPropReadSomeModifySome(TEST_NAME, ROLE_PROP_READ_SOME_MODIFY_SOME_OID);
	}

	@Test
    public void test215reAutzJackPropReadSomeModifySomeReqExec() throws Exception {
		final String TEST_NAME = "test215reAutzJackPropReadSomeModifySomeReqExec";
		testAutzJackPropReadSomeModifySome(TEST_NAME, ROLE_PROP_READ_SOME_MODIFY_SOME_REQ_EXEC_OID);
	}
	
	/**
	 * MID-3126
	 */
    @Test
    public void test216AutzJackPropReadSomeModifySomeUser() throws Exception {
		final String TEST_NAME = "test216AutzJackPropReadSomeModifySomeUser";
		TestUtil.displayTestTile(this, TEST_NAME);
		// GIVEN
		cleanupAutzTest(USER_JACK_OID);
		assignRole(USER_JACK_OID, ROLE_PROP_READ_SOME_MODIFY_SOME_USER_OID);
		login(USER_JACK_USERNAME);
		
		// WHEN
		TestUtil.displayWhen(TEST_NAME);
				
		PrismObject<UserType> userJack = getUser(USER_JACK_OID);
		display("Jack", userJack);
		assertUserJackReadSomeModifySome(userJack);
		assertJackEditSchemaReadSomeModifySome(userJack);
		
		PrismObject<UserType> userGuybrush = findUserByUsername(USER_GUYBRUSH_USERNAME);
		display("Guybrush", userGuybrush);
		assertNull("Unexpected Guybrush", userGuybrush);
		
		assertAddDeny();
		
		assertModifyAllow(UserType.class, USER_JACK_OID, UserType.F_FULL_NAME, PrismTestUtil.createPolyString("Captain Jack Sparrow"));
		assertModifyDeny(UserType.class, USER_GUYBRUSH_OID, UserType.F_DESCRIPTION, "Pirate wannabe");
		
		assertModifyDeny(UserType.class, USER_JACK_OID, UserType.F_HONORIFIC_PREFIX, PrismTestUtil.createPolyString("Captain"));
		assertModifyDeny(UserType.class, USER_GUYBRUSH_OID, UserType.F_HONORIFIC_PREFIX, PrismTestUtil.createPolyString("Pirate"));
		assertModifyDeny(UserType.class, USER_BARBOSSA_OID, UserType.F_HONORIFIC_PREFIX, PrismTestUtil.createPolyString("Mutinier"));
		
		assertModifyDeny(UserType.class, USER_JACK_OID, UserType.F_COST_CENTER, "V3RYC0STLY");
		assertModifyDeny(UserType.class, USER_JACK_OID, UserType.F_ORGANIZATION, PrismTestUtil.createPolyString("Brethren of the Coast"));
		
		assertDeleteDeny();
		
		assertGlobalStateUntouched();
	}
    
    private void assertUserJackReadSomeModifySome(PrismObject<UserType> userJack) throws ObjectNotFoundException, SchemaException, SecurityViolationException, CommunicationException, ConfigurationException {
    	
		PrismAsserts.assertPropertyValue(userJack, UserType.F_NAME, PrismTestUtil.createPolyString(USER_JACK_USERNAME));
		PrismAsserts.assertPropertyValue(userJack, UserType.F_FULL_NAME, PrismTestUtil.createPolyString(USER_JACK_FULL_NAME));
		PrismAsserts.assertPropertyValue(userJack, new ItemPath(UserType.F_ACTIVATION, ActivationType.F_ADMINISTRATIVE_STATUS),
			ActivationStatusType.ENABLED);
		PrismAsserts.assertNoItem(userJack, UserType.F_GIVEN_NAME);
		PrismAsserts.assertNoItem(userJack, UserType.F_FAMILY_NAME);
		PrismAsserts.assertNoItem(userJack, UserType.F_ADDITIONAL_NAME);
		PrismAsserts.assertNoItem(userJack, UserType.F_DESCRIPTION);
		PrismAsserts.assertNoItem(userJack, new ItemPath(UserType.F_ACTIVATION, ActivationType.F_EFFECTIVE_STATUS));
		assertAssignmentsWithTargets(userJack, 1);
    }
    
    private void assertJackEditSchemaReadSomeModifySome(PrismObject<UserType> userJack) throws SchemaException, ConfigurationException, ObjectNotFoundException {
    	PrismObjectDefinition<UserType> userJackEditSchema = getEditObjectDefinition(userJack);
		display("Jack's edit schema", userJackEditSchema);
		assertItemFlags(userJackEditSchema, UserType.F_NAME, true, false, false);
		assertItemFlags(userJackEditSchema, UserType.F_FULL_NAME, true, false, true);
		assertItemFlags(userJackEditSchema, UserType.F_DESCRIPTION, false, false, true);
		assertItemFlags(userJackEditSchema, UserType.F_GIVEN_NAME, false, false, false);
		assertItemFlags(userJackEditSchema, UserType.F_FAMILY_NAME, false, false, false);
		assertItemFlags(userJackEditSchema, UserType.F_ADDITIONAL_NAME, false, false, true);
		assertItemFlags(userJackEditSchema, UserType.F_METADATA, false, false, false);
		assertItemFlags(userJackEditSchema, new ItemPath(UserType.F_METADATA, MetadataType.F_CREATE_TIMESTAMP), false, false, false);
		assertItemFlags(userJackEditSchema, UserType.F_ASSIGNMENT, true, false, false);
		assertItemFlags(userJackEditSchema, new ItemPath(UserType.F_ASSIGNMENT, UserType.F_METADATA), true, false, false);
		assertItemFlags(userJackEditSchema, new ItemPath(UserType.F_ASSIGNMENT, UserType.F_METADATA, MetadataType.F_CREATE_TIMESTAMP), true, false, false);
		assertItemFlags(userJackEditSchema, new ItemPath(UserType.F_ACTIVATION, ActivationType.F_ADMINISTRATIVE_STATUS), true, false, false);
		assertItemFlags(userJackEditSchema, new ItemPath(UserType.F_ACTIVATION, ActivationType.F_EFFECTIVE_STATUS), false, false, false);
    }

    public void testAutzJackPropReadSomeModifySome(final String TEST_NAME, String roleOid) throws Exception {
        TestUtil.displayTestTile(this, TEST_NAME);
        // GIVEN
        cleanupAutzTest(USER_JACK_OID);
        assignRole(USER_JACK_OID, roleOid);
        login(USER_JACK_USERNAME);
        
        // WHEN
        TestUtil.displayWhen(TEST_NAME);
        
        assertReadAllow();
        
        assertModifyAllow(UserType.class, USER_JACK_OID, UserType.F_ADDITIONAL_NAME, PrismTestUtil.createPolyString("Captain"));
        
        PrismObject<UserType> userJack = getUser(USER_JACK_OID);
		display("Jack", userJack);
		assertUserJackReadSomeModifySome(userJack);
		assertJackEditSchemaReadSomeModifySome(userJack);
		
        PrismObject<UserType> userGuybrush = findUserByUsername(USER_GUYBRUSH_USERNAME);
        display("Guybrush", userGuybrush);
        PrismAsserts.assertPropertyValue(userGuybrush, UserType.F_NAME, PrismTestUtil.createPolyString(USER_GUYBRUSH_USERNAME));
        PrismAsserts.assertPropertyValue(userGuybrush, UserType.F_FULL_NAME, PrismTestUtil.createPolyString(USER_GUYBRUSH_FULL_NAME));
        PrismAsserts.assertPropertyValue(userGuybrush, new ItemPath(UserType.F_ACTIVATION, ActivationType.F_ADMINISTRATIVE_STATUS),
            	ActivationStatusType.ENABLED);
        PrismAsserts.assertNoItem(userGuybrush, UserType.F_GIVEN_NAME);
        PrismAsserts.assertNoItem(userGuybrush, UserType.F_FAMILY_NAME);
        PrismAsserts.assertNoItem(userGuybrush, UserType.F_ADDITIONAL_NAME);
        PrismAsserts.assertNoItem(userGuybrush, UserType.F_DESCRIPTION);
        PrismAsserts.assertNoItem(userGuybrush, new ItemPath(UserType.F_ACTIVATION, ActivationType.F_EFFECTIVE_STATUS));
        assertAssignmentsWithTargets(userGuybrush, 3);

        assertAddDeny();
        
        assertModifyAllow(UserType.class, USER_JACK_OID, UserType.F_FULL_NAME, PrismTestUtil.createPolyString("Captain Jack Sparrow"));
        assertModifyAllow(UserType.class, USER_GUYBRUSH_OID, UserType.F_DESCRIPTION, "Pirate wannabe");
        
        assertModifyDeny(UserType.class, USER_JACK_OID, UserType.F_HONORIFIC_PREFIX, PrismTestUtil.createPolyString("Captain"));
        assertModifyDeny(UserType.class, USER_GUYBRUSH_OID, UserType.F_HONORIFIC_PREFIX, PrismTestUtil.createPolyString("Pirate"));
        assertModifyDeny(UserType.class, USER_BARBOSSA_OID, UserType.F_HONORIFIC_PREFIX, PrismTestUtil.createPolyString("Mutinier"));
        
        assertModifyDeny(UserType.class, USER_JACK_OID, UserType.F_COST_CENTER, "V3RYC0STLY");
        assertModifyDeny(UserType.class, USER_JACK_OID, UserType.F_ORGANIZATION, PrismTestUtil.createPolyString("Brethren of the Coast"));
        
        assertDeleteDeny();
        
        assertGlobalStateUntouched();
	}

    
    @Test
    public void test218AutzJackPropReadSomeModifySomeExecAll() throws Exception {
		final String TEST_NAME = "test218AutzJackPropReadSomeModifySomeExecAll";
        TestUtil.displayTestTile(this, TEST_NAME);
        // GIVEN
        cleanupAutzTest(USER_JACK_OID);
        assignRole(USER_JACK_OID, ROLE_PROP_READ_SOME_MODIFY_SOME_EXEC_ALL_OID);
        login(USER_JACK_USERNAME);
        
        // WHEN
        TestUtil.displayWhen(TEST_NAME);
        
        assertReadAllow();
        
        assertModifyAllow(UserType.class, USER_JACK_OID, UserType.F_ADDITIONAL_NAME, PrismTestUtil.createPolyString("Captain"));
        
        PrismObject<UserType> userJack = getUser(USER_JACK_OID);
        display("Jack", userJack);
        PrismAsserts.assertPropertyValue(userJack, UserType.F_NAME, PrismTestUtil.createPolyString(USER_JACK_USERNAME));
        PrismAsserts.assertPropertyValue(userJack, UserType.F_FULL_NAME, PrismTestUtil.createPolyString(USER_JACK_FULL_NAME));
        PrismAsserts.assertPropertyValue(userJack, UserType.F_FAMILY_NAME, PrismTestUtil.createPolyString(USER_JACK_FAMILY_NAME));
        PrismAsserts.assertPropertyValue(userJack, new ItemPath(UserType.F_ACTIVATION, ActivationType.F_ADMINISTRATIVE_STATUS),
        	ActivationStatusType.ENABLED);
        PrismAsserts.assertNoItem(userJack, UserType.F_GIVEN_NAME);
        PrismAsserts.assertNoItem(userJack, UserType.F_ADDITIONAL_NAME);
        PrismAsserts.assertNoItem(userJack, UserType.F_DESCRIPTION);
        PrismAsserts.assertNoItem(userJack, new ItemPath(UserType.F_ACTIVATION, ActivationType.F_EFFECTIVE_STATUS));
        assertAssignmentsWithTargets(userJack, 1);
        
        PrismObjectDefinition<UserType> userJackEditSchema = getEditObjectDefinition(userJack);
        display("Jack's edit schema", userJackEditSchema);
        assertItemFlags(userJackEditSchema, UserType.F_NAME, true, false, false);
        assertItemFlags(userJackEditSchema, UserType.F_FULL_NAME, true, false, true);
        assertItemFlags(userJackEditSchema, UserType.F_DESCRIPTION, false, false, true);
        assertItemFlags(userJackEditSchema, UserType.F_GIVEN_NAME, false, false, false);
        assertItemFlags(userJackEditSchema, UserType.F_FAMILY_NAME, true, false, false);
        assertItemFlags(userJackEditSchema, UserType.F_ADDITIONAL_NAME, false, false, true);
        assertItemFlags(userJackEditSchema, UserType.F_METADATA, false, false, false);
        assertItemFlags(userJackEditSchema, new ItemPath(UserType.F_METADATA, MetadataType.F_CREATE_TIMESTAMP), false, false, false);
        assertItemFlags(userJackEditSchema, UserType.F_ASSIGNMENT, true, false, false);
        assertItemFlags(userJackEditSchema, new ItemPath(UserType.F_ASSIGNMENT, UserType.F_METADATA), true, false, false);
        assertItemFlags(userJackEditSchema, new ItemPath(UserType.F_ASSIGNMENT, UserType.F_METADATA, MetadataType.F_CREATE_TIMESTAMP), true, false, false);
        assertItemFlags(userJackEditSchema, new ItemPath(UserType.F_ACTIVATION, ActivationType.F_ADMINISTRATIVE_STATUS), true, false, false);
        assertItemFlags(userJackEditSchema, new ItemPath(UserType.F_ACTIVATION, ActivationType.F_EFFECTIVE_STATUS), false, false, false);
        
        PrismObject<UserType> userGuybrush = findUserByUsername(USER_GUYBRUSH_USERNAME);
        display("Guybrush", userGuybrush);
        PrismAsserts.assertPropertyValue(userGuybrush, UserType.F_NAME, PrismTestUtil.createPolyString(USER_GUYBRUSH_USERNAME));
        PrismAsserts.assertPropertyValue(userGuybrush, UserType.F_FULL_NAME, PrismTestUtil.createPolyString(USER_GUYBRUSH_FULL_NAME));
        PrismAsserts.assertPropertyValue(userGuybrush, UserType.F_FAMILY_NAME, PrismTestUtil.createPolyString(USER_GUYBRUSH_FAMILY_NAME));
        PrismAsserts.assertPropertyValue(userGuybrush, new ItemPath(UserType.F_ACTIVATION, ActivationType.F_ADMINISTRATIVE_STATUS),
            	ActivationStatusType.ENABLED);
        PrismAsserts.assertNoItem(userGuybrush, UserType.F_GIVEN_NAME);
        PrismAsserts.assertNoItem(userGuybrush, UserType.F_ADDITIONAL_NAME);
        PrismAsserts.assertNoItem(userGuybrush, UserType.F_DESCRIPTION);
        PrismAsserts.assertNoItem(userGuybrush, new ItemPath(UserType.F_ACTIVATION, ActivationType.F_EFFECTIVE_STATUS));
        assertAssignmentsWithTargets(userGuybrush, 3);

        assertAddDeny();
        
        assertModifyAllow(UserType.class, USER_JACK_OID, UserType.F_FULL_NAME, PrismTestUtil.createPolyString("Captain Jack Sparrow"));
        assertModifyAllow(UserType.class, USER_GUYBRUSH_OID, UserType.F_DESCRIPTION, "Pirate wannabe");
        assertModifyAllow(UserType.class, USER_JACK_OID, UserType.F_COST_CENTER, "V3RYC0STLY");
        
        assertModifyDeny(UserType.class, USER_JACK_OID, UserType.F_HONORIFIC_PREFIX, PrismTestUtil.createPolyString("Captain"));
        assertModifyDeny(UserType.class, USER_GUYBRUSH_OID, UserType.F_HONORIFIC_PREFIX, PrismTestUtil.createPolyString("Pirate"));
        assertModifyDeny(UserType.class, USER_BARBOSSA_OID, UserType.F_HONORIFIC_PREFIX, PrismTestUtil.createPolyString("Mutinier"));
        
        assertModifyDeny(UserType.class, USER_JACK_OID, UserType.F_ORGANIZATION, PrismTestUtil.createPolyString("Brethren of the Coast"));
        
        assertDeleteDeny();
        
        assertGlobalStateUntouched();
	}

	@Test
    public void test230AutzJackMasterMinistryOfRum() throws Exception {
		final String TEST_NAME = "test230AutzJackMasterMinistryOfRum";
        TestUtil.displayTestTile(this, TEST_NAME);
        // GIVEN
        cleanupAutzTest(USER_JACK_OID);
        assignRole(USER_JACK_OID, ROLE_MASTER_MINISTRY_OF_RUM_OID);
        login(USER_JACK_USERNAME);
        
        // WHEN
        TestUtil.displayWhen(TEST_NAME);
        
        assertReadDeny(2);
        assertAddDeny();
        assertModifyDeny();
        assertDeleteDeny();
        
        assertGetAllow(UserType.class, userRumRogersOid);
        assertModifyAllow(UserType.class, userRumRogersOid, UserType.F_TITLE, PrismTestUtil.createPolyString("drunk"));
        assertAddAllow(USER_MANCOMB_FILE);
        
        assertVisibleUsers(3);
        
        assertDeleteAllow(UserType.class, USER_ESTEVAN_OID);
        
        assertVisibleUsers(2);
        
        assertGlobalStateUntouched();
	}

	@Test
    public void test232AutzJackReadOrgMinistryOfRum() throws Exception {
		final String TEST_NAME = "test232AutzJackReadOrgMinistryOfRum";
        TestUtil.displayTestTile(this, TEST_NAME);
        // GIVEN
        cleanupAutzTest(USER_JACK_OID);
        assignRole(USER_JACK_OID, ROLE_ORG_READ_ORGS_MINISTRY_OF_RUM_OID);
        login(USER_JACK_USERNAME);
        
        // WHEN
        TestUtil.displayWhen(TEST_NAME);
        
        assertReadDeny(0);
        assertAddDeny();
        assertModifyDeny();
        assertDeleteDeny();

        assertSearch(OrgType.class, null, 1);
        // The search wit ObjectClass is important. It is a very different case
        // than searching just for UserType or OrgType
        assertSearch(ObjectType.class, null, 1);
        
        assertGetDeny(UserType.class, userRumRogersOid);
        assertModifyDeny(UserType.class, userRumRogersOid, UserType.F_TITLE, PrismTestUtil.createPolyString("drunk"));
        assertAddDeny(USER_MANCOMB_FILE);
        
        assertGlobalStateUntouched();
	}
	
	@Test
    public void test240AutzJackManagerFullControlNoOrg() throws Exception {
		final String TEST_NAME = "test240AutzJackManagerFullControlNoOrg";
        TestUtil.displayTestTile(this, TEST_NAME);
        // GIVEN
        cleanupAutzTest(USER_JACK_OID);
        
        assignRole(USER_JACK_OID, ROLE_MANAGER_FULL_CONTROL_OID);
        assignAccount(USER_JACK_OID, RESOURCE_DUMMY_OID, null);
        
        PrismObject<UserType> user = getUser(USER_JACK_OID);
        String accountOid = getSingleLinkOid(user);
        
        login(USER_JACK_USERNAME);
        
        // WHEN
        TestUtil.displayWhen(TEST_NAME);
        
        assertReadDeny(0);
        assertAddDeny();
        assertModifyDeny();
        assertDeleteDeny();
        
        assertGetDeny(UserType.class, userRumRogersOid);
        assertModifyDeny(UserType.class, userRumRogersOid, UserType.F_TITLE, PrismTestUtil.createPolyString("drunk"));
        assertAddDeny(USER_MANCOMB_FILE);
        
        assertVisibleUsers(0);
        
        assertGetDeny(OrgType.class, ORG_MINISTRY_OF_RUM_OID);
        assertSearch(OrgType.class, null, 0);
        
        assertModifyDeny(OrgType.class, ORG_MINISTRY_OF_RUM_OID, OrgType.F_DESCRIPTION, "blababla");
        assertModifyDeny(OrgType.class, ORG_SCUMM_BAR_OID, OrgType.F_DESCRIPTION, "Hosting the worst scumm of the World.");
        
        assertDeleteDeny(UserType.class, USER_ESTEVAN_OID);
        
        assertGetDeny(ShadowType.class, accountOid);
        assertGetDeny(ShadowType.class, ACCOUNT_SHADOW_ELAINE_DUMMY_OID);
        
        assertSearch(ShadowType.class, ObjectQuery.createObjectQuery(
        		ObjectQueryUtil.createResourceAndObjectClassFilter(RESOURCE_DUMMY_OID, 
        				new QName(RESOURCE_DUMMY_NAMESPACE, "AccountObjectClass"), prismContext)), 0);
                
        assertGlobalStateUntouched();
	}
	
	@Test
    public void test241AutzJackManagerFullControlMemberMinistryOfRum() throws Exception {
		final String TEST_NAME = "test241AutzJackManagerFullControlMemberMinistryOfRum";
        TestUtil.displayTestTile(this, TEST_NAME);
        // GIVEN
        cleanupAutzTest(USER_JACK_OID);
        
        assignRole(USER_JACK_OID, ROLE_MANAGER_FULL_CONTROL_OID);
        assignOrg(USER_JACK_OID, ORG_MINISTRY_OF_RUM_OID, null);
        assignAccount(USER_JACK_OID, RESOURCE_DUMMY_OID, null);
        
        PrismObject<UserType> user = getUser(USER_JACK_OID);
        String accountOid = getSingleLinkOid(user);
        
        login(USER_JACK_USERNAME);
        
        // WHEN
        TestUtil.displayWhen(TEST_NAME);
        
        assertReadDeny(0);
        assertAddDeny();
        assertModifyDeny();
        assertDeleteDeny();
        
        assertGetDeny(UserType.class, userRumRogersOid);
        assertModifyDeny(UserType.class, userRumRogersOid, UserType.F_TITLE, PrismTestUtil.createPolyString("drunk"));
        assertAddDeny(USER_MANCOMB_FILE);
        
        assertVisibleUsers(0);
        
        assertGetDeny(OrgType.class, ORG_MINISTRY_OF_RUM_OID);
        assertSearch(OrgType.class, null, 0);
        
        assertModifyDeny(OrgType.class, ORG_MINISTRY_OF_RUM_OID, OrgType.F_DESCRIPTION, "blababla");
        assertModifyDeny(OrgType.class, ORG_SCUMM_BAR_OID, OrgType.F_DESCRIPTION, "Hosting the worst scumm of the World.");
        
        assertDeleteDeny(UserType.class, USER_ESTEVAN_OID);
        
        assertGetDeny(ShadowType.class, accountOid);
        assertGetDeny(ShadowType.class, ACCOUNT_SHADOW_ELAINE_DUMMY_OID);
        
        assertSearch(ShadowType.class, ObjectQuery.createObjectQuery(
        		ObjectQueryUtil.createResourceAndObjectClassFilter(RESOURCE_DUMMY_OID, 
        				new QName(RESOURCE_DUMMY_NAMESPACE, "AccountObjectClass"), prismContext)), 0);
                
        assertGlobalStateUntouched();
	}

	@Test
    public void test242AutzJackManagerFullControlManagerMinistryOfRum() throws Exception {
		final String TEST_NAME = "test242AutzJackManagerFullControlManagerMinistryOfRum";
        TestUtil.displayTestTile(this, TEST_NAME);
        // GIVEN
        cleanupAutzTest(USER_JACK_OID);
        
        assignRole(USER_JACK_OID, ROLE_MANAGER_FULL_CONTROL_OID);
        assignOrg(USER_JACK_OID, ORG_MINISTRY_OF_RUM_OID, SchemaConstants.ORG_MANAGER);
        assignAccount(USER_JACK_OID, RESOURCE_DUMMY_OID, null);
        
        // precondition
        PrismObject<ShadowType> elaineShadow = getObject(ShadowType.class, ACCOUNT_SHADOW_ELAINE_DUMMY_OID);
        assertNotNull(elaineShadow);
        display("Elaine's shadow", elaineShadow);
        
        login(USER_JACK_USERNAME);
        
        // WHEN
        TestUtil.displayWhen(TEST_NAME);
        
        assertGetAllow(UserType.class, USER_JACK_OID);
        assertGetAllow(UserType.class, USER_JACK_OID, SelectorOptions.createCollection(GetOperationOptions.createRaw()));
        assertGetDeny(UserType.class, USER_GUYBRUSH_OID);
        assertGetDeny(UserType.class, USER_GUYBRUSH_OID, SelectorOptions.createCollection(GetOperationOptions.createRaw()));
        
        assertSearch(UserType.class, null, 3);
        assertSearch(UserType.class, createNameQuery(USER_JACK_USERNAME), 1);
        assertSearch(UserType.class, createNameQuery(USER_JACK_USERNAME), SelectorOptions.createCollection(GetOperationOptions.createRaw()), 1);
        assertSearch(UserType.class, createNameQuery(USER_GUYBRUSH_USERNAME), 0);
        assertSearch(UserType.class, createNameQuery(USER_GUYBRUSH_USERNAME), SelectorOptions.createCollection(GetOperationOptions.createRaw()), 0);
        
        assertAddDeny();
        
		assertModifyAllow(UserType.class, USER_JACK_OID, UserType.F_HONORIFIC_PREFIX, PrismTestUtil.createPolyString("Captain"));
		assertModifyAllowOptions(UserType.class, USER_JACK_OID, UserType.F_HONORIFIC_SUFFIX, ModelExecuteOptions.createRaw(), PrismTestUtil.createPolyString("CSc"));
		assertModifyDeny(UserType.class, USER_GUYBRUSH_OID, UserType.F_HONORIFIC_PREFIX, PrismTestUtil.createPolyString("Pirate"));
        
        assertDeleteDeny();
        
        assertGetAllow(UserType.class, userRumRogersOid);
        assertModifyAllow(UserType.class, userRumRogersOid, UserType.F_TITLE, PrismTestUtil.createPolyString("drunk"));
        assertAddAllow(USER_MANCOMB_FILE);
        
        PrismObject<UserType> user = getUser(USER_JACK_OID);
        String accountOid = getSingleLinkOid(user);
        assertGetAllow(ShadowType.class, accountOid);
        PrismObject<ShadowType> shadow = getObject(ShadowType.class, accountOid);
        display("Jack's shadow", shadow);
        
        assertGetDeny(ShadowType.class, ACCOUNT_SHADOW_ELAINE_DUMMY_OID);
        
        assertVisibleUsers(4);
        
        assertGetAllow(OrgType.class, ORG_MINISTRY_OF_RUM_OID);
        assertSearch(OrgType.class, null, 2);
        
        assertModifyDeny(OrgType.class, ORG_MINISTRY_OF_RUM_OID, OrgType.F_DESCRIPTION, "blababla");
        assertModifyAllow(OrgType.class, ORG_SCUMM_BAR_OID, OrgType.F_DESCRIPTION, "Hosting the worst scumm of the World.");
        
        assignAccount(USER_ESTEVAN_OID, RESOURCE_DUMMY_OID, null);
        
        PrismObject<UserType> userEstevan = getUser(USER_ESTEVAN_OID);
        String accountEstevanOid = getSingleLinkOid(userEstevan);
        assertGetAllow(ShadowType.class, accountEstevanOid);
        PrismObject<ShadowType> shadowEstevan = getObject(ShadowType.class, accountEstevanOid);
        display("Estevan shadow", shadowEstevan);

    	// MID-2822
        
    	Task task = taskManager.createTaskInstance(TestSecurity.class.getName() + "." + TEST_NAME);
        OperationResult result = task.getResult();

        ObjectQuery query = ObjectQuery.createObjectQuery(
        		ObjectQueryUtil.createResourceAndObjectClassFilter(RESOURCE_DUMMY_OID, 
        				new QName(RESOURCE_DUMMY_NAMESPACE, "AccountObjectClass"), prismContext));

        // When finally fixed is should be like this:
//    	assertSearch(ShadowType.class, query, 2);
        
        try {
            
            modelService.searchObjects(ShadowType.class, query, null, task, result);
                    	
        	AssertJUnit.fail("unexpected success");
			
		} catch (SchemaException e) {
			// This is expected. The authorizations will mix on-resource and off-resource search.
			display("Expected exception", e);
		}
        result.computeStatus();
		TestUtil.assertFailure(result);
        
		
        assertDeleteAllow(UserType.class, USER_ESTEVAN_OID);
                
        assertVisibleUsers(3);
                
        assertGlobalStateUntouched();
	}

	
	@Test
    public void test250AutzJackSelfAccountsRead() throws Exception {
		final String TEST_NAME = "test250AutzJackSelfAccountsRead";
        TestUtil.displayTestTile(this, TEST_NAME);
        // GIVEN
        cleanupAutzTest(USER_JACK_OID);
        
        // precondition
        PrismObject<ShadowType> elaineShadow = getObject(ShadowType.class, ACCOUNT_SHADOW_ELAINE_DUMMY_OID);
        assertNotNull(elaineShadow);
        display("Elaine's shadow", elaineShadow);
        
        assumeAssignmentPolicy(AssignmentPolicyEnforcementType.RELATIVE);
        
        assignRole(USER_JACK_OID, ROLE_SELF_ACCOUNTS_READ_OID);
        assignAccount(USER_JACK_OID, RESOURCE_DUMMY_OID, null);
        
        assumeAssignmentPolicy(AssignmentPolicyEnforcementType.NONE);
        
        login(USER_JACK_USERNAME);
        
        // WHEN
        TestUtil.displayWhen(TEST_NAME);
        
        assertGetAllow(UserType.class, USER_JACK_OID);
        assertGetDeny(UserType.class, USER_GUYBRUSH_OID);

        assertAddDeny();
        
        assertModifyAllow(UserType.class, USER_JACK_OID, UserType.F_HONORIFIC_PREFIX, PrismTestUtil.createPolyString("Captain"));
        assertModifyDeny(UserType.class, USER_GUYBRUSH_OID, UserType.F_HONORIFIC_PREFIX, PrismTestUtil.createPolyString("Pirate"));
        
        assertDeleteDeny();
        assertDeleteDeny(UserType.class, USER_JACK_OID);
        
        PrismObject<UserType> user = getUser(USER_JACK_OID);
        String accountOid = getSingleLinkOid(user);
        assertGetAllow(ShadowType.class, accountOid);
        PrismObject<ShadowType> shadow = getObject(ShadowType.class, accountOid);
        display("Jack's shadow", shadow);
        
        // Not linked to jack
        assertGetDeny(ShadowType.class, ACCOUNT_SHADOW_ELAINE_DUMMY_OID);

		// enable after implementing MID-2789 and MID-2790
//		ObjectQuery query = QueryBuilder.queryFor(ShadowType.class, prismContext)
//				.item(ShadowType.F_RESOURCE_REF).ref(RESOURCE_DUMMY_OID)
//				.and().item(ShadowType.F_OBJECT_CLASS).eq(new QName(RESOURCE_DUMMY_NAMESPACE, "AccountObjectClass"))
//				.build();
//		assertSearch(ShadowType.class, query, null, 1);
//		assertSearch(ShadowType.class, query, SelectorOptions.createCollection(GetOperationOptions.createRaw()), 1);
        
        // Not linked to jack
        assertAddDeny(ACCOUNT_JACK_DUMMY_RED_FILE);
        // Not even jack's account
        assertAddDeny(ACCOUNT_GUYBRUSH_DUMMY_FILE);
        
        // Linked to jack
        assertDeny("add jack's account to jack", new Attempt() {
			@Override
			public void run(Task task, OperationResult result) throws Exception {
				modifyUserAddAccount(USER_JACK_OID, ACCOUNT_JACK_DUMMY_RED_FILE, task, result);
			}
		});
        
        // Linked to other user
        assertDeny("add jack's account to gyubrush", new Attempt() {
			@Override
			public void run(Task task, OperationResult result) throws Exception {
				modifyUserAddAccount(USER_GUYBRUSH_OID, ACCOUNT_JACK_DUMMY_RED_FILE, task, result);
			}
		});
        
        assertDeleteDeny(ShadowType.class, accountOid);
        assertDeleteDeny(ShadowType.class, ACCOUNT_SHADOW_ELAINE_DUMMY_OID);
        
        PrismObjectDefinition<UserType> userEditSchema = getEditObjectDefinition(user);
        // TODO: assert items
        
        PrismObjectDefinition<ShadowType> shadowEditSchema = getEditObjectDefinition(shadow);
        // TODO: assert items
        
        assertGlobalStateUntouched();
	}

	@Test
    public void test255AutzJackSelfAccountsReadWrite() throws Exception {
		final String TEST_NAME = "test255AutzJackSelfAccountsReadWrite";
        TestUtil.displayTestTile(this, TEST_NAME);
        // GIVEN
        cleanupAutzTest(USER_JACK_OID);        
        assignRole(USER_JACK_OID, ROLE_SELF_ACCOUNTS_READ_WRITE_OID);
        
        assumeAssignmentPolicy(AssignmentPolicyEnforcementType.NONE);
        
        login(USER_JACK_USERNAME);
        
        // WHEN
        TestUtil.displayWhen(TEST_NAME);
        
        assertGetAllow(UserType.class, USER_JACK_OID);
        assertGetDeny(UserType.class, USER_GUYBRUSH_OID);

        assertAddDeny();
        
        assertModifyAllow(UserType.class, USER_JACK_OID, UserType.F_HONORIFIC_PREFIX, PrismTestUtil.createPolyString("Captain"));
        assertModifyDeny(UserType.class, USER_GUYBRUSH_OID, UserType.F_HONORIFIC_PREFIX, PrismTestUtil.createPolyString("Pirate"));
        
        assertDeleteDeny();
        assertDeleteDeny(UserType.class, USER_JACK_OID);
        
        PrismObject<UserType> user = getUser(USER_JACK_OID);
        String accountOid = getSingleLinkOid(user);
        assertGetAllow(ShadowType.class, accountOid);
        PrismObject<ShadowType> shadow = getObject(ShadowType.class, accountOid);
        display("Jack's shadow", shadow);
        RefinedObjectClassDefinition rOcDef = modelInteractionService.getEditObjectClassDefinition(shadow, resourceDummy, null);
        display("Refined objectclass def", rOcDef);
        assertAttributeFlags(rOcDef, SchemaConstants.ICFS_UID, true, false, false);
        assertAttributeFlags(rOcDef, SchemaConstants.ICFS_NAME, true, true, true);
        
        // Not linked to jack
        assertGetDeny(ShadowType.class, ACCOUNT_SHADOW_ELAINE_DUMMY_OID);
        
        // Not linked to jack
        assertAddDeny(ACCOUNT_JACK_DUMMY_RED_FILE);
        // Not even jack's account
        assertAddDeny(ACCOUNT_GUYBRUSH_DUMMY_FILE);
        
        // Linked to jack
        assertAllow("add jack's account to jack", new Attempt() {
			@Override
			public void run(Task task, OperationResult result) throws Exception {
				modifyUserAddAccount(USER_JACK_OID, ACCOUNT_JACK_DUMMY_RED_FILE, task, result);
			}
		});
        user = getUser(USER_JACK_OID);
        display("Jack after red account link", user);
        String accountRedOid = getLinkRefOid(user, RESOURCE_DUMMY_RED_OID);
        assertNotNull("Strange, red account not linked to jack", accountRedOid);
        
        // Linked to other user
        assertDeny("add gyubrush's account", new Attempt() {
			@Override
			public void run(Task task, OperationResult result) throws Exception {
				modifyUserAddAccount(USER_LARGO_OID, ACCOUNT_HERMAN_DUMMY_FILE, task, result);
			}
		});
        
        assertDeleteAllow(ShadowType.class, accountRedOid);
        assertDeleteDeny(ShadowType.class, ACCOUNT_SHADOW_ELAINE_DUMMY_OID);
        
        assertGlobalStateUntouched();
	}

    @Test
    public void test256AutzJackSelfAccountsPartialControl() throws Exception {
        final String TEST_NAME = "test256AutzJackSelfAccountsPartialControl";
        TestUtil.displayTestTile(this, TEST_NAME);
        // GIVEN
        cleanupAutzTest(USER_JACK_OID);
        assignRole(USER_JACK_OID, ROLE_SELF_ACCOUNTS_PARTIAL_CONTROL_OID);

        assumeAssignmentPolicy(AssignmentPolicyEnforcementType.NONE);

        login(USER_JACK_USERNAME);

        // WHEN
        TestUtil.displayWhen(TEST_NAME);

        assertGetAllow(UserType.class, USER_JACK_OID);
        assertGetDeny(UserType.class, USER_GUYBRUSH_OID);

        assertAddDeny();

        assertModifyAllow(UserType.class, USER_JACK_OID, UserType.F_NICK_NAME, PrismTestUtil.createPolyString("jackie"));
        assertModifyDeny(UserType.class, USER_JACK_OID, UserType.F_HONORIFIC_PREFIX, PrismTestUtil.createPolyString("Captain"));
        assertModifyDeny(UserType.class, USER_GUYBRUSH_OID, UserType.F_HONORIFIC_PREFIX, PrismTestUtil.createPolyString("Pirate"));

        assertDeleteDeny();
        assertDeleteDeny(UserType.class, USER_JACK_OID);

        PrismObject<UserType> user = getUser(USER_JACK_OID);
        String accountOid = getSingleLinkOid(user);
        assertGetAllow(ShadowType.class, accountOid);
        PrismObject<ShadowType> shadow = getObject(ShadowType.class, accountOid);
        display("Jack's shadow", shadow);
        RefinedObjectClassDefinition rOcDef = modelInteractionService.getEditObjectClassDefinition(shadow, resourceDummy, null);
        display("Refined objectclass def", rOcDef);
        assertAttributeFlags(rOcDef, SchemaConstants.ICFS_UID, true, false, false);
        assertAttributeFlags(rOcDef, SchemaConstants.ICFS_NAME, true, false, false);
        assertAttributeFlags(rOcDef, new QName("location"), true, true, true);
        assertAttributeFlags(rOcDef, new QName("weapon"), true, false, false);

        // Not linked to jack
        assertGetDeny(ShadowType.class, ACCOUNT_SHADOW_ELAINE_DUMMY_OID);

        // Not linked to jack
        assertAddDeny(ACCOUNT_JACK_DUMMY_RED_FILE);
        // Not even jack's account
        assertAddDeny(ACCOUNT_GUYBRUSH_DUMMY_FILE);
        
        ProtectedStringType passwordPs = new ProtectedStringType();
        passwordPs.setClearValue("nbusr123");
        assertModifyDeny(UserType.class, USER_JACK_OID, PASSWORD_PATH, passwordPs);
        assertModifyDeny(UserType.class, USER_GUYBRUSH_OID, PASSWORD_PATH, passwordPs);

        OperationResult result = new OperationResult(TEST_NAME);
		PrismObjectDefinition<UserType> rDef = modelInteractionService.getEditObjectDefinition(user, AuthorizationPhaseType.REQUEST, result);
		assertItemFlags(rDef, PASSWORD_PATH, true, false, false);
        
//        // Linked to jack
//        assertAllow("add jack's account to jack", new Attempt() {
//            @Override
//            public void run(Task task, OperationResult result) throws Exception {
//                modifyUserAddAccount(USER_JACK_OID, ACCOUNT_JACK_DUMMY_RED_FILE, task, result);
//            }
//        });
//        user = getUser(USER_JACK_OID);
//        display("Jack after red account link", user);
//        String accountRedOid = getLinkRefOid(user, RESOURCE_DUMMY_RED_OID);
//        assertNotNull("Strange, red account not linked to jack", accountRedOid);
//
//        // Linked to other user
//        assertDeny("add gyubrush's account", new Attempt() {
//            @Override
//            public void run(Task task, OperationResult result) throws Exception {
//                modifyUserAddAccount(USER_LARGO_OID, ACCOUNT_HERMAN_DUMMY_FILE, task, result);
//            }
//        });
//
//        assertDeleteAllow(ShadowType.class, accountRedOid);
//        assertDeleteDeny(ShadowType.class, ACCOUNT_SHADOW_ELAINE_DUMMY_OID);
        
        assertGlobalStateUntouched();
    }
    
    @Test
    public void test258AutzJackSelfAccountsPartialControlPassword() throws Exception {
        final String TEST_NAME = "test258AutzJackSelfAccountsPartialControlPassword";
        TestUtil.displayTestTile(this, TEST_NAME);
        // GIVEN
        cleanupAutzTest(USER_JACK_OID);
        assignRole(USER_JACK_OID, ROLE_SELF_ACCOUNTS_PARTIAL_CONTROL_PASSWORD_OID);

        assumeAssignmentPolicy(AssignmentPolicyEnforcementType.NONE);

        login(USER_JACK_USERNAME);

        // WHEN
        TestUtil.displayWhen(TEST_NAME);

        assertGetAllow(UserType.class, USER_JACK_OID);
        assertGetDeny(UserType.class, USER_GUYBRUSH_OID);

        assertAddDeny();

        assertModifyAllow(UserType.class, USER_JACK_OID, UserType.F_NICK_NAME, PrismTestUtil.createPolyString("jackie"));
        assertModifyDeny(UserType.class, USER_JACK_OID, UserType.F_HONORIFIC_PREFIX, PrismTestUtil.createPolyString("Captain"));
        assertModifyDeny(UserType.class, USER_GUYBRUSH_OID, UserType.F_HONORIFIC_PREFIX, PrismTestUtil.createPolyString("Pirate"));

        assertDeleteDeny();
        assertDeleteDeny(UserType.class, USER_JACK_OID);

        PrismObject<UserType> user = getUser(USER_JACK_OID);
        String accountOid = getSingleLinkOid(user);
        assertGetAllow(ShadowType.class, accountOid);
        PrismObject<ShadowType> shadow = getObject(ShadowType.class, accountOid);
        display("Jack's shadow", shadow);
        RefinedObjectClassDefinition rOcDef = modelInteractionService.getEditObjectClassDefinition(shadow, resourceDummy, null);
        display("Refined objectclass def", rOcDef);
        assertAttributeFlags(rOcDef, SchemaConstants.ICFS_UID, true, false, false);
        assertAttributeFlags(rOcDef, SchemaConstants.ICFS_NAME, true, false, false);
        assertAttributeFlags(rOcDef, new QName("location"), true, true, true);
        assertAttributeFlags(rOcDef, new QName("weapon"), true, false, false);

        // Not linked to jack
        assertGetDeny(ShadowType.class, ACCOUNT_SHADOW_ELAINE_DUMMY_OID);

        // Not linked to jack
        assertAddDeny(ACCOUNT_JACK_DUMMY_RED_FILE);
        // Not even jack's account
        assertAddDeny(ACCOUNT_GUYBRUSH_DUMMY_FILE);
        
        ProtectedStringType passwordPs = new ProtectedStringType();
        passwordPs.setClearValue("nbusr123");
        LOGGER.debug("PPPPP: modify password request");
        assertModifyAllow(UserType.class, USER_JACK_OID, PASSWORD_PATH, passwordPs);
        LOGGER.debug("PPPPP: modify password done");
        assertModifyDeny(UserType.class, USER_GUYBRUSH_OID, PASSWORD_PATH, passwordPs);

        OperationResult result = new OperationResult(TEST_NAME);
		PrismObjectDefinition<UserType> rDef = modelInteractionService.getEditObjectDefinition(user, AuthorizationPhaseType.REQUEST, result);
		assertItemFlags(rDef, PASSWORD_PATH, true, false, false);
        
        assertGlobalStateUntouched();
    }

    @Test
    public void test260AutzJackObjectFilterLocationShadowRole() throws Exception {
		final String TEST_NAME = "test260AutzJackObjectFilterLocationShadowRole";
        TestUtil.displayTestTile(this, TEST_NAME);
        // GIVEN
        cleanupAutzTest(USER_JACK_OID);
        assignRole(USER_JACK_OID, ROLE_FILTER_OBJECT_USER_LOCATION_SHADOWS_OID);
        login(USER_JACK_USERNAME);
        
        // WHEN
        TestUtil.displayWhen(TEST_NAME);
        
        assertGetAllow(UserType.class, USER_JACK_OID);
        assertGetAllow(UserType.class, USER_JACK_OID, SelectorOptions.createCollection(GetOperationOptions.createRaw()));
        assertGetDeny(UserType.class, USER_GUYBRUSH_OID);
        assertGetDeny(UserType.class, USER_GUYBRUSH_OID, SelectorOptions.createCollection(GetOperationOptions.createRaw()));
        
        assertSearch(UserType.class, null, 2);
        assertSearch(ObjectType.class, null, 8);
        assertSearch(OrgType.class, null, 6);
        assertSearch(UserType.class, createNameQuery(USER_JACK_USERNAME), 1);
        assertSearch(UserType.class, createNameQuery(USER_JACK_USERNAME), SelectorOptions.createCollection(GetOperationOptions.createRaw()), 1);
        assertSearch(ObjectType.class, createNameQuery(USER_JACK_USERNAME), 1);
        assertSearch(UserType.class, createNameQuery(USER_GUYBRUSH_USERNAME), 0);
        assertSearch(UserType.class, createNameQuery(USER_GUYBRUSH_USERNAME), SelectorOptions.createCollection(GetOperationOptions.createRaw()), 0);
        assertSearch(ObjectType.class, createNameQuery(USER_GUYBRUSH_USERNAME), 0);

        assertAddDeny();
        
        assertModifyAllow(UserType.class, USER_JACK_OID, UserType.F_HONORIFIC_PREFIX, PrismTestUtil.createPolyString("Captain"));
        assertModifyDeny(UserType.class, USER_GUYBRUSH_OID, UserType.F_HONORIFIC_PREFIX, PrismTestUtil.createPolyString("Pirate"));
        assertModifyAllow(UserType.class, USER_BARBOSSA_OID, UserType.F_HONORIFIC_PREFIX, PrismTestUtil.createPolyString("Mutinier"));
        
        assertDeleteDeny();
        
        // Linked to jack
        assertAllow("add jack's account to jack", new Attempt() {
			@Override
			public void run(Task task, OperationResult result) throws Exception {
				modifyUserAddAccount(USER_JACK_OID, ACCOUNT_JACK_DUMMY_RED_FILE, task, result);
			}
		});
        PrismObject<UserType> user = getUser(USER_JACK_OID);
        display("Jack after red account link", user);
        String accountRedOid = getLinkRefOid(user, RESOURCE_DUMMY_RED_OID);
        assertNotNull("Strange, red account not linked to jack", accountRedOid);
        assertGetAllow(ShadowType.class, accountRedOid);
        
        assertGlobalStateUntouched();
	}


    /**
     * creates user and assigns role at the same time
     * @throws Exception
     */
    @Test
    public void test261AutzAngelicaObjectFilterLocationCreateUserShadowRole() throws Exception {
		final String TEST_NAME = "test261AutzJackObjectFilterLocationCreateUserShadowRole";
        TestUtil.displayTestTile(this, TEST_NAME);
        // GIVEN
        
        cleanupAutzTest(USER_JACK_OID);
        assignRole(USER_JACK_OID, ROLE_FILTER_OBJECT_USER_TYPE_SHADOWS_OID);
        login(USER_JACK_USERNAME);
        
        assumeAssignmentPolicy(AssignmentPolicyEnforcementType.RELATIVE);

		// WHEN
		TestUtil.displayWhen(TEST_NAME);

		assertAllow("add user angelica", new Attempt() {
			@Override
			public void run(Task task, OperationResult result) throws Exception {
				addObject(USER_ANGELICA_FILE, task, result);
			}
		});

        // THEN
		TestUtil.displayThen(TEST_NAME);

		login(USER_ADMINISTRATOR_USERNAME);                 // user jack seemingly has no rights to search for angelika

		PrismObject<UserType> angelica = findUserByUsername(USER_ANGELICA_NAME);
		display("angelica", angelica);
		assertUser(angelica, null, USER_ANGELICA_NAME, "angelika", "angelika", "angelika");
		assertAssignedRole(angelica, ROLE_BASIC_OID);
		assertAccount(angelica, RESOURCE_DUMMY_OID);
		
		assertGlobalStateUntouched();
	}
    
	@Test
    public void test270AutzJackAssignApplicationRoles() throws Exception {
		final String TEST_NAME = "test270AutzJackAssignApplicationRoles";
        TestUtil.displayTestTile(this, TEST_NAME);
        // GIVEN
        cleanupAutzTest(USER_JACK_OID);        
        assignRole(USER_JACK_OID, ROLE_ASSIGN_APPLICATION_ROLES_OID);
        
        assumeAssignmentPolicy(AssignmentPolicyEnforcementType.RELATIVE);
        
        login(USER_JACK_USERNAME);
        
        // WHEN
        TestUtil.displayWhen(TEST_NAME);

        assertReadAllow(10);
        assertAddDeny();
        assertModifyDeny();
        assertDeleteDeny();

        PrismObject<UserType> user = getUser(USER_JACK_OID);
        assertAssignments(user, 2);
        assertAssignedRole(user, ROLE_ASSIGN_APPLICATION_ROLES_OID);
        
        assertAllow("assign application role to jack", new Attempt() {
			@Override
			public void run(Task task, OperationResult result) throws Exception {
				assignRole(USER_JACK_OID, ROLE_APPLICATION_1_OID, task, result);
			}
		});
        
        user = getUser(USER_JACK_OID);
        assertAssignments(user, 3);
        assertAssignedRole(user, ROLE_APPLICATION_1_OID);

        assertDeny("assign business role to jack", new Attempt() {
			@Override
			public void run(Task task, OperationResult result) throws Exception {
				assignRole(USER_JACK_OID, ROLE_BUSINESS_1_OID, task, result);
			}
		});

        assertAllow("unassign application role from jack", new Attempt() {
			@Override
			public void run(Task task, OperationResult result) throws Exception {
				unassignRole(USER_JACK_OID, ROLE_APPLICATION_1_OID, task, result);
			}
		});

        user = getUser(USER_JACK_OID);
        assertAssignments(user, 2);
        
        RoleSelectionSpecification spec = getAssignableRoleSpecification(getUser(USER_JACK_OID));
        assertRoleTypes(spec, "application", "nonexistent");
        assertFilter(spec.getFilter(), TypeFilter.class);
        
        assertGlobalStateUntouched();
	}

	@Test
    public void test272AutzJackAssignAnyRoles() throws Exception {
		final String TEST_NAME = "test272AutzJackAssignAnyRoles";
        TestUtil.displayTestTile(this, TEST_NAME);
        // GIVEN
        cleanupAutzTest(USER_JACK_OID);        
        assignRole(USER_JACK_OID, ROLE_ASSIGN_ANY_ROLES_OID);
        
        assumeAssignmentPolicy(AssignmentPolicyEnforcementType.RELATIVE);
        
        login(USER_JACK_USERNAME);
        
        // WHEN
        TestUtil.displayWhen(TEST_NAME);

        assertReadAllow(10);
        assertAddDeny();
        assertModifyDeny();
        assertDeleteDeny();

        PrismObject<UserType> user = getUser(USER_JACK_OID);
        assertAssignments(user, 2);
        assertAssignedRole(user, ROLE_ASSIGN_ANY_ROLES_OID);
        
        assertAllow("assign application role to jack", new Attempt() {
			@Override
			public void run(Task task, OperationResult result) throws Exception {
				assignRole(USER_JACK_OID, ROLE_APPLICATION_1_OID, task, result);
			}
		});
        
        user = getUser(USER_JACK_OID);
        assertAssignments(user, 3);
        assertAssignedRole(user, ROLE_APPLICATION_1_OID);

        assertAllow("assign business role to jack", new Attempt() {
			@Override
			public void run(Task task, OperationResult result) throws Exception {
				assignRole(USER_JACK_OID, ROLE_BUSINESS_1_OID, task, result);
			}
		});

        assertAllow("unassign application role from jack", new Attempt() {
			@Override
			public void run(Task task, OperationResult result) throws Exception {
				unassignRole(USER_JACK_OID, ROLE_APPLICATION_1_OID, task, result);
			}
		});

        user = getUser(USER_JACK_OID);
        assertAssignments(user, 3);
        
        RoleSelectionSpecification spec = getAssignableRoleSpecification(getUser(USER_JACK_OID));
        assertRoleTypes(spec);
        assertFilter(spec.getFilter(), TypeFilter.class);
        
        assertGlobalStateUntouched();
	}

	@Test
    public void test274AutzJackAssignNonApplicationRoles() throws Exception {
		final String TEST_NAME = "test274AutzJackAssignNonApplicationRoles";
        TestUtil.displayTestTile(this, TEST_NAME);
        // GIVEN
        cleanupAutzTest(USER_JACK_OID);        
        assignRole(USER_JACK_OID, ROLE_ASSIGN_NON_APPLICATION_ROLES_OID);
        
        assumeAssignmentPolicy(AssignmentPolicyEnforcementType.RELATIVE);
        
        login(USER_JACK_USERNAME);
        
        // WHEN
        TestUtil.displayWhen(TEST_NAME);

        assertReadAllow(10);
        assertAddDeny();
        assertModifyDeny();
        assertDeleteDeny();

        PrismObject<UserType> user = getUser(USER_JACK_OID);
        assertAssignments(user, 2);
        assertAssignedRole(user, ROLE_ASSIGN_NON_APPLICATION_ROLES_OID);
        
        assertAllow("assign business role to jack", new Attempt() {
			@Override
			public void run(Task task, OperationResult result) throws Exception {
				assignRole(USER_JACK_OID, ROLE_BUSINESS_1_OID, task, result);
			}
		});
        
        user = getUser(USER_JACK_OID);
        assertAssignments(user, 3);
        assertAssignedRole(user, ROLE_BUSINESS_1_OID);

        assertDeny("assign application role to jack", new Attempt() {
			@Override
			public void run(Task task, OperationResult result) throws Exception {
				assignRole(USER_JACK_OID, ROLE_APPLICATION_1_OID, task, result);
			}
		});

        assertAllow("unassign business role from jack", new Attempt() {
			@Override
			public void run(Task task, OperationResult result) throws Exception {
				unassignRole(USER_JACK_OID, ROLE_BUSINESS_1_OID, task, result);
			}
		});

        user = getUser(USER_JACK_OID);
        assertAssignments(user, 2);
        
        RoleSelectionSpecification spec = getAssignableRoleSpecification(getUser(USER_JACK_OID));
        assertRoleTypes(spec);
        assertFilter(spec.getFilter(), TypeFilter.class);
        
        assertGlobalStateUntouched();
	}

	@Test
    public void test275AutzJackAssignRequestableRoles() throws Exception {
		final String TEST_NAME = "test275AutzJackAssignRequestableRoles";
        TestUtil.displayTestTile(this, TEST_NAME);
        // GIVEN
        cleanupAutzTest(USER_JACK_OID);        
        assignRole(USER_JACK_OID, ROLE_ASSIGN_REQUESTABLE_ROLES_OID);
        
        assumeAssignmentPolicy(AssignmentPolicyEnforcementType.RELATIVE);
        
        login(USER_JACK_USERNAME);
        
        // WHEN
        TestUtil.displayWhen(TEST_NAME);

        assertReadAllow(10);
        assertAddDeny();
        assertModifyDeny();
        assertDeleteDeny();

        PrismObject<UserType> user = getUser(USER_JACK_OID);
        assertAssignments(user, 2);
        assertAssignedRole(user, ROLE_ASSIGN_REQUESTABLE_ROLES_OID);
        
        assertAllow("assign business role to jack", new Attempt() {
			@Override
			public void run(Task task, OperationResult result) throws Exception {
				assignRole(USER_JACK_OID, ROLE_BUSINESS_1_OID, task, result);
			}
		});
        
        user = getUser(USER_JACK_OID);
        assertAssignments(user, 3);
        assertAssignedRole(user, ROLE_BUSINESS_1_OID);

        assertDeny("assign application role to jack", new Attempt() {
			@Override
			public void run(Task task, OperationResult result) throws Exception {
				assignRole(USER_JACK_OID, ROLE_BUSINESS_2_OID, task, result);
			}
		});

        assertAllow("unassign business role from jack", new Attempt() {
			@Override
			public void run(Task task, OperationResult result) throws Exception {
				unassignRole(USER_JACK_OID, ROLE_BUSINESS_1_OID, task, result);
			}
		});

        user = getUser(USER_JACK_OID);
        assertAssignments(user, 2);
        
        RoleSelectionSpecification spec = getAssignableRoleSpecification(getUser(USER_JACK_OID));
        assertRoleTypes(spec);
        assertFilter(spec.getFilter(), TypeFilter.class);
        
        assertGlobalStateUntouched();
	}

	/**
	 * MID-3136
	 */
	@Test
    public void test276AutzJackAssignRequestableRolesWithOrgRef() throws Exception {
		final String TEST_NAME = "test276AutzJackAssignRequestableRolesWithOrgRef";
        TestUtil.displayTestTile(this, TEST_NAME);
        // GIVEN
        cleanupAutzTest(USER_JACK_OID);        
        assignRole(USER_JACK_OID, ROLE_ASSIGN_REQUESTABLE_ROLES_OID);
        
        assumeAssignmentPolicy(AssignmentPolicyEnforcementType.RELATIVE);
        
        login(USER_JACK_USERNAME);
        
        // WHEN
        TestUtil.displayWhen(TEST_NAME);

        assertReadAllow(10);
        assertAddDeny();
        assertModifyDeny();
        assertDeleteDeny();

        PrismObject<UserType> user = getUser(USER_JACK_OID);
        assertAssignments(user, 2);
        assertAssignedRole(user, ROLE_ASSIGN_REQUESTABLE_ROLES_OID);
        
        assertAllow("assign business role to jack", new Attempt() {
			@Override
			public void run(Task task, OperationResult result) throws Exception {
				assignPrametricRole(USER_JACK_OID, ROLE_BUSINESS_1_OID, ORG_MINISTRY_OF_RUM_OID, null, task, result);
			}
		});
        
        user = getUser(USER_JACK_OID);
        assertAssignments(user, 3);
        assertAssignedRole(user, ROLE_BUSINESS_1_OID);

        assertDeny("assign application role to jack", new Attempt() {
			@Override
			public void run(Task task, OperationResult result) throws Exception {
				assignRole(USER_JACK_OID, ROLE_BUSINESS_2_OID, task, result);
			}
		});

        assertAllow("unassign business role from jack", new Attempt() {
			@Override
			public void run(Task task, OperationResult result) throws Exception {
				unassignPrametricRole(USER_JACK_OID, ROLE_BUSINESS_1_OID, ORG_MINISTRY_OF_RUM_OID, null, task, result);
			}
		});

        user = getUser(USER_JACK_OID);
        display("user after (expected 2 assignments)", user);
        assertAssignments(user, 2);
        
        RoleSelectionSpecification spec = getAssignableRoleSpecification(getUser(USER_JACK_OID));
        assertRoleTypes(spec);
        assertFilter(spec.getFilter(), TypeFilter.class);
        
        assertGlobalStateUntouched();
	}
	
	/**
	 * Assign a role with parameter while the user already has the same role without a parameter.
	 * It seems that in this case the deltas are processed in a slightly different way.
	 * MID-3136
	 */
	@Test
    public void test277AutzJackAssignRequestableRolesWithOrgRefSecondTime() throws Exception {
		final String TEST_NAME = "test277AutzJackAssignRequestableRolesWithOrgRefSecondTime";
        TestUtil.displayTestTile(this, TEST_NAME);
        // GIVEN
        cleanupAutzTest(USER_JACK_OID);        
        assignRole(USER_JACK_OID, ROLE_ASSIGN_REQUESTABLE_ROLES_OID);
        
        assumeAssignmentPolicy(AssignmentPolicyEnforcementType.RELATIVE);
        
        login(USER_JACK_USERNAME);
        
        // WHEN
        TestUtil.displayWhen(TEST_NAME);

        assertReadAllow(10);
        assertAddDeny();
        assertModifyDeny();
        assertDeleteDeny();

        PrismObject<UserType> user = getUser(USER_JACK_OID);
        assertAssignments(user, 2);
        assertAssignedRole(user, ROLE_ASSIGN_REQUESTABLE_ROLES_OID);
        
        assertAllow("assign business role to jack (no param)", new Attempt() {
			@Override
			public void run(Task task, OperationResult result) throws Exception {
				assignPrametricRole(USER_JACK_OID, ROLE_BUSINESS_1_OID, null, null, task, result);
			}
		});
        
        user = getUser(USER_JACK_OID);
        assertAssignments(user, 3);
        assertAssignedRole(user, ROLE_BUSINESS_1_OID);
        
        assertAllow("assign business role to jack (org MoR)", new Attempt() {
			@Override
			public void run(Task task, OperationResult result) throws Exception {
				assignPrametricRole(USER_JACK_OID, ROLE_BUSINESS_1_OID, ORG_MINISTRY_OF_RUM_OID, null, task, result);
			}
		});
        
        user = getUser(USER_JACK_OID);
        assertAssignments(user, 4);
        display("user after (expected 4 assignments)", user);
        assertAssignedRole(user, ROLE_BUSINESS_1_OID);

        assertAllow("assign business role to jack (org Scumm)", new Attempt() {
			@Override
			public void run(Task task, OperationResult result) throws Exception {
				assignPrametricRole(USER_JACK_OID, ROLE_BUSINESS_1_OID, ORG_SCUMM_BAR_OID, null, task, result);
			}
		});
        
        user = getUser(USER_JACK_OID);
        assertAssignments(user, 5);
        display("user after (expected 5 assignments)", user);
        assertAssignedRole(user, ROLE_BUSINESS_1_OID);

        assertAllow("unassign business role from jack (org Scumm)", new Attempt() {
			@Override
			public void run(Task task, OperationResult result) throws Exception {
				unassignPrametricRole(USER_JACK_OID, ROLE_BUSINESS_1_OID, ORG_SCUMM_BAR_OID, null, task, result);
			}
		});
        
        user = getUser(USER_JACK_OID);
        assertAssignments(user, 4);
        display("user after (expected 4 assignments)", user);
        assertAssignedRole(user, ROLE_BUSINESS_1_OID);
        
        assertDeny("assign application role to jack", new Attempt() {
			@Override
			public void run(Task task, OperationResult result) throws Exception {
				assignRole(USER_JACK_OID, ROLE_BUSINESS_2_OID, task, result);
			}
		});

        assertAllow("unassign business role from jack (no param)", new Attempt() {
			@Override
			public void run(Task task, OperationResult result) throws Exception {
				unassignPrametricRole(USER_JACK_OID, ROLE_BUSINESS_1_OID, null, null, task, result);
			}
		});
        
        user = getUser(USER_JACK_OID);
        display("user after (expected 3 assignments)", user);
        assertAssignments(user, 3);
        
        assertAllow("unassign business role from jack (org MoR)", new Attempt() {
			@Override
			public void run(Task task, OperationResult result) throws Exception {
				unassignPrametricRole(USER_JACK_OID, ROLE_BUSINESS_1_OID, ORG_MINISTRY_OF_RUM_OID, null, task, result);
			}
		});

        user = getUser(USER_JACK_OID);
        display("user after (expected 2 assignments)", user);
        assertAssignments(user, 2);
        
        RoleSelectionSpecification spec = getAssignableRoleSpecification(getUser(USER_JACK_OID));
        assertRoleTypes(spec);
        assertFilter(spec.getFilter(), TypeFilter.class);
        
        assertGlobalStateUntouched();
	}
	
	/**
	 * MID-3136
	 */
	@Test
    public void test278AutzJackAssignRequestableRolesWithOrgRefTweakedDelta() throws Exception {
		final String TEST_NAME = "test278AutzJackAssignRequestableRolesWithOrgRefTweakedDelta";
        TestUtil.displayTestTile(this, TEST_NAME);
        // GIVEN
        cleanupAutzTest(USER_JACK_OID);        
        assignRole(USER_JACK_OID, ROLE_ASSIGN_REQUESTABLE_ROLES_OID);
        
        assumeAssignmentPolicy(AssignmentPolicyEnforcementType.RELATIVE);
        
        login(USER_JACK_USERNAME);
        
        // WHEN
        TestUtil.displayWhen(TEST_NAME);

        assertReadAllow(10);
        assertAddDeny();
        assertModifyDeny();
        assertDeleteDeny();

        PrismObject<UserType> user = getUser(USER_JACK_OID);
        assertAssignments(user, 2);
        assertAssignedRole(user, ROLE_ASSIGN_REQUESTABLE_ROLES_OID);
        
        assertAllow("assign business role to jack", new Attempt() {
			@Override
			public void run(Task task, OperationResult result) throws Exception {
				assignPrametricRole(USER_JACK_OID, ROLE_BUSINESS_1_OID, ORG_MINISTRY_OF_RUM_OID, null, task, result);
			}
		});
        
        user = getUser(USER_JACK_OID);
        assertAssignments(user, 3);
        assertAssignedRole(user, ROLE_BUSINESS_1_OID);

        assertDeny("assign application role to jack", new Attempt() {
			@Override
			public void run(Task task, OperationResult result) throws Exception {
				Collection<ItemDelta<?,?>> modifications = new ArrayList<>();
				ContainerDelta<AssignmentType> assignmentDelta1 = ContainerDelta.createDelta(UserType.F_ASSIGNMENT, getUserDefinition());
				PrismContainerValue<AssignmentType> cval = new PrismContainerValue<AssignmentType>(prismContext);
				assignmentDelta1.addValueToAdd(cval);
				PrismReference targetRef = cval.findOrCreateReference(AssignmentType.F_TARGET_REF);
				targetRef.getValue().setOid(ROLE_BUSINESS_2_OID);
				targetRef.getValue().setTargetType(RoleType.COMPLEX_TYPE);
				targetRef.getValue().setRelation(null);
				cval.setId(123L);
				ContainerDelta<AssignmentType> assignmentDelta = assignmentDelta1;
				modifications.add(assignmentDelta);
				ObjectDelta<UserType> userDelta1 = ObjectDelta.createModifyDelta(USER_JACK_OID, modifications, UserType.class, prismContext);
				ObjectDelta<UserType> userDelta = userDelta1;
				Collection<ObjectDelta<? extends ObjectType>> deltas = MiscSchemaUtil.createCollection(userDelta);
				modelService.executeChanges(deltas, null, task, result);
			}
		});

        assertAllow("unassign business role from jack", new Attempt() {
			@Override
			public void run(Task task, OperationResult result) throws Exception {
				unassignPrametricRole(USER_JACK_OID, ROLE_BUSINESS_1_OID, ORG_MINISTRY_OF_RUM_OID, null, task, result);
			}
		});

        user = getUser(USER_JACK_OID);
        display("user after (expected 2 assignments)", user);
        assertAssignments(user, 2);
        
        RoleSelectionSpecification spec = getAssignableRoleSpecification(getUser(USER_JACK_OID));
        assertRoleTypes(spec);
        assertFilter(spec.getFilter(), TypeFilter.class);
        
        assertGlobalStateUntouched();
	}
	
	/**
	 * MID-3136
	 */
	@Test
    public void test279AutzJackAssignRequestableRolesWithTenantRef() throws Exception {
		final String TEST_NAME = "test279AutzJackAssignRequestableRolesWithTenantRef";
        TestUtil.displayTestTile(this, TEST_NAME);
        // GIVEN
        cleanupAutzTest(USER_JACK_OID);        
        assignRole(USER_JACK_OID, ROLE_ASSIGN_REQUESTABLE_ROLES_OID);
        
        assumeAssignmentPolicy(AssignmentPolicyEnforcementType.RELATIVE);
        
        login(USER_JACK_USERNAME);
        
        // WHEN
        TestUtil.displayWhen(TEST_NAME);

        assertReadAllow(10);
        assertAddDeny();
        assertModifyDeny();
        assertDeleteDeny();

        PrismObject<UserType> user = getUser(USER_JACK_OID);
        assertAssignments(user, 2);
        assertAssignedRole(user, ROLE_ASSIGN_REQUESTABLE_ROLES_OID);
        
        assertAllow("assign business role to jack", new Attempt() {
			@Override
			public void run(Task task, OperationResult result) throws Exception {
				assignPrametricRole(USER_JACK_OID, ROLE_BUSINESS_1_OID, null, ORG_GOVERNOR_OFFICE_OID, task, result);
			}
		});
        
        user = getUser(USER_JACK_OID);
        assertAssignments(user, 3);
        assertAssignedRole(user, ROLE_BUSINESS_1_OID);

        assertDeny("assign application role to jack", new Attempt() {
			@Override
			public void run(Task task, OperationResult result) throws Exception {
				assignRole(USER_JACK_OID, ROLE_BUSINESS_2_OID, task, result);
			}
		});

        assertAllow("unassign business role from jack", new Attempt() {
			@Override
			public void run(Task task, OperationResult result) throws Exception {
				unassignPrametricRole(USER_JACK_OID, ROLE_BUSINESS_1_OID, null, ORG_GOVERNOR_OFFICE_OID, task, result);
			}
		});

        user = getUser(USER_JACK_OID);
        display("user after (expected 2 assignments)", user);
        assertAssignments(user, 2);
        
        RoleSelectionSpecification spec = getAssignableRoleSpecification(getUser(USER_JACK_OID));
        assertRoleTypes(spec);
        assertFilter(spec.getFilter(), TypeFilter.class);
        
        assertGlobalStateUntouched();
	}

	
	@Test
    public void test280AutzJackEndUser() throws Exception {
		final String TEST_NAME = "test280AutzJackEndUser";
        TestUtil.displayTestTile(this, TEST_NAME);
        // GIVEN
        cleanupAutzTest(USER_JACK_OID);        
        
        assignRole(USER_JACK_OID, ROLE_END_USER_OID);
        
        assumeAssignmentPolicy(AssignmentPolicyEnforcementType.RELATIVE);
        
        login(USER_JACK_USERNAME);
        
        // WHEN
        TestUtil.displayWhen(TEST_NAME);

        assertGetAllow(UserType.class, USER_JACK_OID);
        assertGetAllow(UserType.class, USER_JACK_OID, SelectorOptions.createCollection(GetOperationOptions.createRaw()));
        assertGetDeny(UserType.class, USER_GUYBRUSH_OID);
        assertGetDeny(UserType.class, USER_GUYBRUSH_OID, SelectorOptions.createCollection(GetOperationOptions.createRaw()));
        
        assertSearch(UserType.class, null, 1);
        assertSearch(UserType.class, createNameQuery(USER_JACK_USERNAME), 1);
        assertSearch(UserType.class, createNameQuery(USER_JACK_USERNAME), SelectorOptions.createCollection(GetOperationOptions.createRaw()), 1);
        assertSearch(UserType.class, createNameQuery(USER_GUYBRUSH_USERNAME), 0);
        assertSearch(UserType.class, createNameQuery(USER_GUYBRUSH_USERNAME), SelectorOptions.createCollection(GetOperationOptions.createRaw()), 0);
        
        assertAddDeny();
        assertModifyDeny();
        assertDeleteDeny();

        PrismObject<UserType> user = getUser(USER_JACK_OID);
        assertAssignments(user, 2);
        
        user = getUser(USER_JACK_OID);
        
        // MID-3136
        assertAllow("assign business role to jack", new Attempt() {
			@Override
			public void run(Task task, OperationResult result) throws Exception {
				assignPrametricRole(USER_JACK_OID, ROLE_BUSINESS_1_OID, null, ORG_GOVERNOR_OFFICE_OID, task, result);
			}
		});
        
        user = getUser(USER_JACK_OID);
        assertAssignments(user, 3);
        assertAssignedRole(user, ROLE_BUSINESS_1_OID);
        
        assertDeny("assign application role to jack", new Attempt() {
			@Override
			public void run(Task task, OperationResult result) throws Exception {
				assignRole(USER_JACK_OID, ROLE_BUSINESS_2_OID, task, result);
			}
		});

        // End-user role has authorization to assign, but not to unassign
        assertDeny("unassign business role from jack", new Attempt() {
			@Override
			public void run(Task task, OperationResult result) throws Exception {
				unassignPrametricRole(USER_JACK_OID, ROLE_BUSINESS_1_OID, null, ORG_GOVERNOR_OFFICE_OID, task, result);
			}
		});

        user = getUser(USER_JACK_OID);
        display("user after (expected 3 assignments)", user);
        assertAssignments(user, 3);
       
        assertGlobalStateUntouched();
        
        assertCredentialsPolicy(user);
	}
	
	@Test
    public void test281AutzJackEndUserSecondTime() throws Exception {
		final String TEST_NAME = "test281AutzJackEndUserSecondTime";
        TestUtil.displayTestTile(this, TEST_NAME);
        // GIVEN
        cleanupAutzTest(USER_JACK_OID);        
        
        assignRole(USER_JACK_OID, ROLE_END_USER_OID);
        
        assumeAssignmentPolicy(AssignmentPolicyEnforcementType.RELATIVE);
        
        login(USER_JACK_USERNAME);
        
        // WHEN
        TestUtil.displayWhen(TEST_NAME);

        PrismObject<UserType> user = getUser(USER_JACK_OID);
        assertAssignments(user, 2);
        
        user = getUser(USER_JACK_OID);
        
        // MID-3136
        assertAllow("assign business role to jack (no param)", new Attempt() {
			@Override
			public void run(Task task, OperationResult result) throws Exception {
				assignPrametricRole(USER_JACK_OID, ROLE_BUSINESS_1_OID, null, null, task, result);
			}
		});
        
        user = getUser(USER_JACK_OID);
        assertAssignments(user, 3);
        assertAssignedRole(user, ROLE_BUSINESS_1_OID);
        
        // MID-3136
        assertAllow("assign business role to jack (org governor)", new Attempt() {
			@Override
			public void run(Task task, OperationResult result) throws Exception {
				assignPrametricRole(USER_JACK_OID, ROLE_BUSINESS_1_OID, null, ORG_GOVERNOR_OFFICE_OID, task, result);
			}
		});
        
        user = getUser(USER_JACK_OID);
        assertAssignments(user, 4);
        assertAssignedRole(user, ROLE_BUSINESS_1_OID);
        
        assertDeny("assign application role to jack", new Attempt() {
			@Override
			public void run(Task task, OperationResult result) throws Exception {
				assignRole(USER_JACK_OID, ROLE_BUSINESS_2_OID, task, result);
			}
		});

        // End-user role has authorization to assign, but not to unassign
        assertDeny("unassign business role from jack", new Attempt() {
			@Override
			public void run(Task task, OperationResult result) throws Exception {
				unassignPrametricRole(USER_JACK_OID, ROLE_BUSINESS_1_OID, null, ORG_GOVERNOR_OFFICE_OID, task, result);
			}
		});

        user = getUser(USER_JACK_OID);
        display("user after (expected 4 assignments)", user);
        assertAssignments(user, 4);
       
        assertGlobalStateUntouched();
        
        assertCredentialsPolicy(user);
	}
		
	private void assertCredentialsPolicy(PrismObject<UserType> user) throws ObjectNotFoundException, SchemaException {
		OperationResult result = new OperationResult("assertCredentialsPolicy");
		CredentialsPolicyType credentialsPolicy = modelInteractionService.getCredentialsPolicy(user, null, result);
		result.computeStatus();
		TestUtil.assertSuccess(result);
		assertNotNull("No credentials policy for "+user, credentialsPolicy);
		SecurityQuestionsCredentialsPolicyType securityQuestions = credentialsPolicy.getSecurityQuestions();
		assertEquals("Unexepected number of security questions for "+user, 2, securityQuestions.getQuestion().size());
	}

	@Test
    public void test282AutzJackEndUserAndModify() throws Exception {
		final String TEST_NAME = "test282AutzJackEndUserAndModify";
        TestUtil.displayTestTile(this, TEST_NAME);
        // GIVEN
        cleanupAutzTest(USER_JACK_OID);        
        
        assignRole(USER_JACK_OID, ROLE_END_USER_OID);
        assignRole(USER_JACK_OID, ROLE_MODIFY_USER_OID);
        
        assumeAssignmentPolicy(AssignmentPolicyEnforcementType.RELATIVE);
        
        login(USER_JACK_USERNAME);
        
        // WHEN
        TestUtil.displayWhen(TEST_NAME);

        assertReadAllow(10);
        assertAddDeny();
        assertModifyAllow();
        assertDeleteDeny();

        PrismObject<UserType> user = getUser(USER_JACK_OID);
        assertAssignments(user, 3);
        
        assertAllow("modify jack's familyName", new Attempt() {
			@Override
			public void run(Task task, OperationResult result) throws Exception {
				modifyObjectReplaceProperty(UserType.class, USER_JACK_OID, new ItemPath(UserType.F_FAMILY_NAME), task, result, PrismTestUtil.createPolyString("changed"));
			}
		});
        
        user = getUser(USER_JACK_OID);
        assertUser(user, USER_JACK_OID, USER_JACK_USERNAME, USER_JACK_FULL_NAME, "Jack", "changed");
       
        assertGlobalStateUntouched();
	}


	@Test
    public void test283AutzJackModifyAndEndUser() throws Exception {
		final String TEST_NAME = "test283AutzJackModifyAndEndUser";
        TestUtil.displayTestTile(this, TEST_NAME);
        // GIVEN
        cleanupAutzTest(USER_JACK_OID);        
        
        assignRole(USER_JACK_OID, ROLE_MODIFY_USER_OID);
        assignRole(USER_JACK_OID, ROLE_END_USER_OID);
        
        
        assumeAssignmentPolicy(AssignmentPolicyEnforcementType.RELATIVE);
        
        login(USER_JACK_USERNAME);
        
        // WHEN
        TestUtil.displayWhen(TEST_NAME);

        assertReadAllow(10);
        assertAddDeny();
        assertModifyAllow();
        assertDeleteDeny();

        PrismObject<UserType> user = getUser(USER_JACK_OID);
        assertAssignments(user, 3);
        
        assertAllow("modify jack's familyName", new Attempt() {
			@Override
			public void run(Task task, OperationResult result) throws Exception {
				modifyObjectReplaceProperty(UserType.class, USER_JACK_OID, new ItemPath(UserType.F_FAMILY_NAME), task, result, PrismTestUtil.createPolyString("changed"));
			}
		});
        
        user = getUser(USER_JACK_OID);
        assertUser(user, USER_JACK_OID, USER_JACK_USERNAME, USER_JACK_FULL_NAME, "Jack", "changed");

        assertGlobalStateUntouched();
	}
	
	@Test
    public void test290AutzJackRoleOwnerAssign() throws Exception {
		final String TEST_NAME = "test290AutzJackRoleOwnerAssign";
        TestUtil.displayTestTile(this, TEST_NAME);
        // GIVEN
        cleanupAutzTest(USER_JACK_OID);        
        assignRole(USER_JACK_OID, ROLE_ROLE_OWNER_ASSIGN_OID);
        
        assumeAssignmentPolicy(AssignmentPolicyEnforcementType.RELATIVE);
        
        login(USER_JACK_USERNAME);
        
        // WHEN
        TestUtil.displayWhen(TEST_NAME);

        assertReadAllow(10);
        assertAddDeny();
        assertModifyDeny();
        assertDeleteDeny();

        PrismObject<UserType> user = getUser(USER_JACK_OID);
        assertAssignments(user, 2);
        assertAssignedRole(user, ROLE_ROLE_OWNER_ASSIGN_OID);
        
        assertAllow("assign application role 1 to jack", new Attempt() {
			@Override
			public void run(Task task, OperationResult result) throws Exception {
				assignRole(USER_JACK_OID, ROLE_APPLICATION_1_OID, task, result);
			}
		});
        
        user = getUser(USER_JACK_OID);
        assertAssignments(user, 3);
        assertAssignedRole(user, ROLE_APPLICATION_1_OID);

        assertDeny("assign application role 2 to jack", new Attempt() {
			@Override
			public void run(Task task, OperationResult result) throws Exception {
				assignRole(USER_JACK_OID, ROLE_APPLICATION_2_OID, task, result);
			}
		});

        assertAllow("unassign application role 1 from jack", new Attempt() {
			@Override
			public void run(Task task, OperationResult result) throws Exception {
				unassignRole(USER_JACK_OID, ROLE_APPLICATION_1_OID, task, result);
			}
		});

        user = getUser(USER_JACK_OID);
        assertAssignments(user, 2);
        
        RoleSelectionSpecification spec = getAssignableRoleSpecification(getUser(USER_JACK_OID));
        assertRoleTypes(spec);
        assertFilter(spec.getFilter(), TypeFilter.class);
        assertEquals("Wrong type filter type", RoleType.COMPLEX_TYPE, ((TypeFilter)spec.getFilter()).getType());
        ObjectFilter subfilter = ((TypeFilter)spec.getFilter()).getFilter();
        assertFilter(subfilter, RefFilter.class);
        assertEquals(1, ((RefFilter)subfilter).getValues().size());
        assertEquals("Wrong OID in ref filter", USER_JACK_OID, ((RefFilter)subfilter).getValues().get(0).getOid());
        
        assertGlobalStateUntouched();
	}
	
	@Test
    public void test292AutzJackRoleOwnerFullControl() throws Exception {
		final String TEST_NAME = "test292AutzJackRoleOwnerFullControl";
        TestUtil.displayTestTile(this, TEST_NAME);
        // GIVEN
        cleanupAutzTest(USER_JACK_OID);        
        assignRole(USER_JACK_OID, ROLE_ROLE_OWNER_FULL_CONTROL_OID);
        
        assumeAssignmentPolicy(AssignmentPolicyEnforcementType.RELATIVE);
        
        login(USER_JACK_USERNAME);
        
        // WHEN
        TestUtil.displayWhen(TEST_NAME);

        assertGetAllow(UserType.class, USER_JACK_OID);
		assertGetDeny(UserType.class, USER_GUYBRUSH_OID);
		
		assertSearch(UserType.class, null, 1);
		assertSearch(UserType.class, createNameQuery(USER_JACK_USERNAME), 1);
		assertSearch(UserType.class, createNameQuery(USER_GUYBRUSH_USERNAME), 0);
				
        assertAddDeny();
        assertModifyDeny();
        assertDeleteDeny();

		assertSearch(RoleType.class, null, 2);

		// TODO
		
//        PrismObject<UserType> user = getUser(USER_JACK_OID);
//        assertAssignments(user, 2);
//        assertAssignedRole(user, ROLE_ROLE_OWNER_FULL_CONTROL_OID);
//        
//        assertAllow("assign application role 1 to jack", new Attempt() {
//			@Override
//			public void run(Task task, OperationResult result) throws Exception {
//				assignRole(USER_JACK_OID, ROLE_APPLICATION_1_OID, task, result);
//			}
//		});
//        
//        user = getUser(USER_JACK_OID);
//        assertAssignments(user, 3);
//        assertAssignedRole(user, ROLE_APPLICATION_1_OID);
//
//        assertDeny("assign application role 2 to jack", new Attempt() {
//			@Override
//			public void run(Task task, OperationResult result) throws Exception {
//				assignRole(USER_JACK_OID, ROLE_APPLICATION_2_OID, task, result);
//			}
//		});
//
//        assertAllow("unassign application role 1 from jack", new Attempt() {
//			@Override
//			public void run(Task task, OperationResult result) throws Exception {
//				unassignRole(USER_JACK_OID, ROLE_APPLICATION_1_OID, task, result);
//			}
//		});
//
//        user = getUser(USER_JACK_OID);
//        assertAssignments(user, 2);
//        
//        RoleSelectionSpecification spec = getAssignableRoleSpecification(getUser(USER_JACK_OID));
//        assertRoleTypes(spec);
//        assertFilter(spec.getFilter(), TypeFilter.class);
//        assertEquals("Wrong type filter type", RoleType.COMPLEX_TYPE, ((TypeFilter)spec.getFilter()).getType());
//        ObjectFilter subfilter = ((TypeFilter)spec.getFilter()).getFilter();
//        assertFilter(subfilter, RefFilter.class);
//        assertEquals(1, ((RefFilter)subfilter).getValues().size());
//        assertEquals("Wrong OID in ref filter", USER_JACK_OID, ((RefFilter)subfilter).getValues().get(0).getOid());
        
        assertGlobalStateUntouched();
	}
	
	@Test
    public void test300AutzAnonymous() throws Exception {
		final String TEST_NAME = "test300AutzAnonymous";
        TestUtil.displayTestTile(this, TEST_NAME);
        // GIVEN
        cleanupAutzTest(USER_JACK_OID);
        PrismObject<UserType> userJack = getUser(USER_JACK_OID);
        loginAnonymous();
        
        // WHEN 
        assertNoAccess(userJack);
        
        assertGlobalStateUntouched();
	}
	
	@Test
    public void test310AutzJackNoRolePrivileged() throws Exception {
		final String TEST_NAME = "test310AutzJackNoRolePrivileged";
        TestUtil.displayTestTile(this, TEST_NAME);
        // GIVEN
        cleanupAutzTest(USER_JACK_OID);
        PrismObject<UserType> userJack = getUser(USER_JACK_OID);
        login(USER_JACK_USERNAME);
        
        // WHEN (security context elevated)
        securityEnforcer.runPrivileged(new Producer<Object>() {
			
			@Override
			public Object run() {
				try {
					
					assertSuperuserAccess(10);
			        
				} catch (Exception e) {
					new RuntimeException(e.getMessage(), e);
				}
				
				return null;
			}
		});
        
        // WHEN (security context back to normal)
        assertNoAccess(userJack);
        
        assertGlobalStateUntouched();
	}
	
	@Test
    public void test312AutzAnonymousPrivileged() throws Exception {
		final String TEST_NAME = "test312AutzAnonymousPrivileged";
        TestUtil.displayTestTile(this, TEST_NAME);
        // GIVEN
        cleanupAutzTest(USER_JACK_OID);
        PrismObject<UserType> userJack = getUser(USER_JACK_OID);
        loginAnonymous();
        
        // WHEN (security context elevated)
        securityEnforcer.runPrivileged(new Producer<Object>() {
			
			@Override
			public Object run() {
				try {
					
					assertSuperuserAccess(10);
			        
				} catch (Exception e) {
					new RuntimeException(e.getMessage(), e);
				}
				
				return null;
			}
		});
        
        // WHEN (security context back to normal)
        // MID-3221
        //assertNoAccess(userJack);
        
        assertGlobalStateUntouched();
	}
	
	@Test
    public void test313AutzAnonymousPrivilegedRestore() throws Exception {
		final String TEST_NAME = "test313AutzAnonymousPrivilegedRestore";
        TestUtil.displayTestTile(this, TEST_NAME);
        // GIVEN
        cleanupAutzTest(USER_JACK_OID);
        PrismObject<UserType> userJack = getUser(USER_JACK_OID);
        loginAnonymous();
        
        // WHEN (security context elevated)
        securityEnforcer.runPrivileged(new Producer<Object>() {
			
			@Override
			public Object run() {
				
				// do nothing.
			        				
				return null;
			}
		});
        
        // WHEN (security context back to normal)
        assertNoAccess(userJack);
        
        assertGlobalStateUntouched();
	}

	@Test
    public void test350AutzJackDelagator() throws Exception {
		final String TEST_NAME = "test350AutzJackDelagator";
        TestUtil.displayTestTile(this, TEST_NAME);
        // GIVEN
        cleanupAutzTest(USER_JACK_OID);        
        assignRole(USER_JACK_OID, ROLE_DELEGATOR_OID);
        
        assumeAssignmentPolicy(AssignmentPolicyEnforcementType.RELATIVE);
        
        login(USER_JACK_USERNAME);
        
        // WHEN
        TestUtil.displayWhen(TEST_NAME);

        assertReadAllow(10);
        assertAddDeny();
        assertModifyDeny();
        assertDeleteDeny();

        PrismObject<UserType> userJack = getUser(USER_JACK_OID);
        assertAssignments(userJack, 2);
        assertAssignedRole(userJack, ROLE_DELEGATOR_OID);
        
        PrismObject<UserType> userBarbossa = getUser(USER_BARBOSSA_OID);
        assertNoAssignments(userBarbossa);
        
        assertDeny("assign business role to jack",
        	(task, result) -> {
				assignRole(USER_JACK_OID, ROLE_BUSINESS_1_OID, task, result);
			});
        
        userJack = getUser(USER_JACK_OID);
        assertAssignments(userJack, 2);
        
        // Wrong direction. It should NOT work.
        assertDeny("delegate from Barbossa to Jack", 
            	(task, result) -> {
            		assignDeputy(USER_JACK_OID, USER_BARBOSSA_OID, task, result);
    			});
        

        // Good direction
        assertAllow("delegate to Barbossa", 
        	(task, result) -> {
        		assignDeputy(USER_BARBOSSA_OID, USER_JACK_OID, task, result);
			});
        
        userJack = getUser(USER_JACK_OID);
        assertAssignments(userJack, 2);
        
        userBarbossa = getUser(USER_BARBOSSA_OID);
        assertAssignments(userBarbossa, 1);
        assertAssignedDeputy(userBarbossa, USER_JACK_OID);
        
        login(USER_BARBOSSA_USERNAME);
        // WHEN
        TestUtil.displayWhen(TEST_NAME);
        display("Logged in as Barbossa");
        
        assertReadAllow(10);
        assertAddDeny();
        assertModifyDeny();
        assertDeleteDeny();
        
        login(USER_JACK_USERNAME);
        // WHEN
        TestUtil.displayWhen(TEST_NAME);
        display("Logged in as Jack");

        assertAllow("undelegate from Barbossa", 
        	(task, result) -> {
        		unassignDeputy(USER_BARBOSSA_OID, USER_JACK_OID, task, result);
        	});

        userJack = getUser(USER_JACK_OID);
        assertAssignments(userJack, 2);
        
        userBarbossa = getUser(USER_BARBOSSA_OID);
        assertNoAssignments(userBarbossa);
                
        assertGlobalStateUntouched();
        
        login(USER_BARBOSSA_USERNAME);
        // WHEN
        TestUtil.displayWhen(TEST_NAME);
        display("Logged in as Barbossa");
        
        assertReadDeny();
        assertAddDeny();
        assertModifyDeny();
        assertDeleteDeny();

        assertDeny("delegate to Jack", 
        	(task, result) -> {
        		assignDeputy(USER_JACK_OID, USER_BARBOSSA_OID, task, result);
			});
        
        assertDeny("delegate from Jack to Barbossa", 
        	(task, result) -> {
        		assignDeputy(USER_BARBOSSA_OID, USER_JACK_OID, task, result);
			});
        
        assertGlobalStateUntouched();
	}
	
	@Test
    public void test360AutzJackAuditorRole() throws Exception {
		final String TEST_NAME = "test360AutzJackAuditorRole";
        TestUtil.displayTestTile(this, TEST_NAME);
        // GIVEN
        cleanupAutzTest(USER_JACK_OID);
        assignRole(USER_JACK_OID, ROLE_AUDITOR_OID);
        login(USER_JACK_USERNAME);
        
        // WHEN
        assertReadAllow(10);
        assertAddDeny();
        assertModifyDeny();
        assertDeleteDeny();

		assertReadCertCasesAllow();
        
        assertGlobalStateUntouched();
        
        assertAuditReadAllow();
	}


	private void assertSuperuserAccess(int readUserNum) throws Exception {
		assertReadAllow(readUserNum);
        assertAddAllow();
        assertModifyAllow();
        assertDeleteAllow();

		assertSearch(AccessCertificationCampaignType.class, null, 2);		// 2 campaigns there
		assertReadCertCasesAllow();
        
        RoleSelectionSpecification roleSpec = getAssignableRoleSpecification(getUser(USER_JACK_OID));
        assertNotNull("Null role spec "+roleSpec, roleSpec);
        assertNull("Non-null role types in spec "+roleSpec, roleSpec.getRoleTypes());
        assertFilter(roleSpec.getFilter(), null);
        
        assertAuditReadAllow();
	}

	private void assertNoAccess(PrismObject<UserType> userJack) throws Exception {
		assertReadDeny();
        assertAddDeny();
        assertModifyDeny();
        assertDeleteDeny();

		assertReadCertCasesDeny();
        
        RoleSelectionSpecification roleSpec = getAssignableRoleSpecification(userJack);
        assertNotNull("Null role spec "+roleSpec, roleSpec);
        assertRoleTypes(roleSpec);
        assertFilter(roleSpec.getFilter(), NoneFilter.class);
        
        assertAuditReadDeny();
	}
	
	private void assertItemFlags(PrismObjectDefinition<UserType> editSchema, QName itemName, boolean expectedRead, boolean expectedAdd, boolean expectedModify) {
		assertItemFlags(editSchema, new ItemPath(itemName), expectedRead, expectedAdd, expectedModify);
	}
	
	private void assertItemFlags(PrismObjectDefinition<UserType> editSchema, ItemPath itemPath, boolean expectedRead, boolean expectedAdd, boolean expectedModify) {
		ItemDefinition itemDefinition = editSchema.findItemDefinition(itemPath);
		assertEquals("Wrong readability flag for "+itemPath, expectedRead, itemDefinition.canRead());
		assertEquals("Wrong addition flag for "+itemPath, expectedAdd, itemDefinition.canAdd());
		assertEquals("Wrong modification flag for "+itemPath, expectedModify, itemDefinition.canModify());
	}

	private void assertAssignmentsWithTargets(PrismObject<UserType> user, int expectedNumber) {
		PrismContainer<AssignmentType> assignmentContainer = user.findContainer(UserType.F_ASSIGNMENT);
        assertEquals("Unexpected number of assignments in "+user, expectedNumber, assignmentContainer.size());
        for (PrismContainerValue<AssignmentType> cval: assignmentContainer.getValues()) {
        	assertNotNull("No targetRef in assignment in "+user, cval.asContainerable().getTargetRef());
        }
	}
	
	private void assertAttributeFlags(RefinedObjectClassDefinition rOcDef, QName attrName, boolean expectedRead, boolean expectedAdd, boolean expectedModify) {
		RefinedAttributeDefinition rAttrDef = rOcDef.findAttributeDefinition(attrName);
		assertEquals("Wrong readability flag for "+attrName, expectedRead, rAttrDef.canRead());
		assertEquals("Wrong addition flag for "+attrName, expectedAdd, rAttrDef.canAdd());
		assertEquals("Wrong modification flag for "+attrName, expectedModify, rAttrDef.canModify());
	}

	
	private void cleanupAutzTest(String userOid) throws ObjectNotFoundException, SchemaException, ExpressionEvaluationException, CommunicationException, ConfigurationException, ObjectAlreadyExistsException, PolicyViolationException, SecurityViolationException, IOException {
		login(userAdministrator);
        unassignAllRoles(userOid);
        
        Task task = taskManager.createTaskInstance(TestSecurity.class.getName() + ".cleanupAutzTest");
        OperationResult result = task.getResult();
        
        cleanupDelete(UserType.class, USER_HERMAN_OID, task, result);
        cleanupDelete(UserType.class, USER_DRAKE_OID, task, result);
        cleanupDelete(UserType.class, USER_RAPP_OID, task, result);
        cleanupDelete(UserType.class, USER_MANCOMB_OID, task, result);
        cleanupAdd(USER_LARGO_FILE, task, result);
        cleanupAdd(USER_LECHUCK_FILE, task, result);
        cleanupAdd(USER_ESTEVAN_FILE, task, result);
        
        modifyUserReplace(USER_JACK_OID, UserType.F_HONORIFIC_PREFIX, task, result);
        modifyUserReplace(USER_JACK_OID, UserType.F_FULL_NAME, task, result, PrismTestUtil.createPolyString(USER_JACK_FULL_NAME));
        modifyUserReplace(userRumRogersOid, UserType.F_TITLE, task, result);
        modifyUserReplace(USER_GUYBRUSH_OID, UserType.F_HONORIFIC_PREFIX, task, result, PrismTestUtil.createPolyString("Wannabe"));
        
        unassignOrg(USER_JACK_OID, ORG_MINISTRY_OF_RUM_OID, SchemaConstants.ORG_MANAGER, task, result);
        unassignOrg(USER_JACK_OID, ORG_MINISTRY_OF_RUM_OID, null, task, result);
	}
	
	private void cleanupAdd(File userLargoFile, Task task, OperationResult result) throws ObjectNotFoundException, SchemaException, ExpressionEvaluationException, CommunicationException, ConfigurationException, PolicyViolationException, SecurityViolationException, IOException {
		try {
			addObject(userLargoFile, task, result);
		} catch (ObjectAlreadyExistsException e) {
			// this is OK
			result.getLastSubresult().setStatus(OperationResultStatus.HANDLED_ERROR);
		}
	}

	private <O extends ObjectType> void cleanupDelete(Class<O> type, String oid, Task task, OperationResult result) throws SchemaException, ExpressionEvaluationException, CommunicationException, ConfigurationException, PolicyViolationException, SecurityViolationException, ObjectAlreadyExistsException {
		try {
			deleteObject(type, oid, task, result);
		} catch (ObjectNotFoundException e) {
			// this is OK
			result.getLastSubresult().setStatus(OperationResultStatus.HANDLED_ERROR);
		}
	}
	
	private void assertVisibleUsers(int expectedNumAllUsers) throws ObjectNotFoundException, SchemaException, CommunicationException, ConfigurationException, SecurityViolationException {
		assertSearch(UserType.class, null, expectedNumAllUsers);

	}
	
	private void assertReadDeny() throws ObjectNotFoundException, SchemaException, CommunicationException, ConfigurationException, SecurityViolationException {
		assertReadDeny(0);
	}

	private void assertReadCertCasesDeny() throws ObjectNotFoundException, SchemaException, CommunicationException, ConfigurationException, SecurityViolationException {
		assertReadCertCases(0);
	}

	private void assertReadCertCasesAllow() throws ObjectNotFoundException, SchemaException, CommunicationException, ConfigurationException, SecurityViolationException {
		assertReadCertCases(3);
	}

    private void assertReadCertCases(int expectedNumber) throws ObjectNotFoundException, SchemaException, CommunicationException, ConfigurationException, SecurityViolationException {
        assertContainerSearch(AccessCertificationCaseType.class, null, expectedNumber);
    }

	private void assertReadDeny(int expectedNumAllUsers) throws ObjectNotFoundException, SchemaException, CommunicationException, ConfigurationException, SecurityViolationException {
        assertGetDeny(UserType.class, USER_JACK_OID);
        assertGetDeny(UserType.class, USER_JACK_OID, SelectorOptions.createCollection(GetOperationOptions.createRaw()));
        assertGetDeny(UserType.class, USER_GUYBRUSH_OID);
        assertGetDeny(UserType.class, USER_GUYBRUSH_OID, SelectorOptions.createCollection(GetOperationOptions.createRaw()));
        
        assertSearch(UserType.class, null, expectedNumAllUsers);
        assertSearch(UserType.class, createNameQuery(USER_JACK_USERNAME), 0);
        assertSearch(UserType.class, createNameQuery(USER_JACK_USERNAME), SelectorOptions.createCollection(GetOperationOptions.createRaw()), 0);
        assertSearch(UserType.class, createNameQuery(USER_GUYBRUSH_USERNAME), 0);
        assertSearch(UserType.class, createNameQuery(USER_GUYBRUSH_USERNAME), SelectorOptions.createCollection(GetOperationOptions.createRaw()), 0);
	}

	private void assertReadAllow() throws ObjectNotFoundException, SchemaException, CommunicationException, ConfigurationException, SecurityViolationException {
		assertReadAllow(9);
	}
	
	private void assertReadAllow(int expectedNumAllUsers) throws ObjectNotFoundException, SchemaException, CommunicationException, ConfigurationException, SecurityViolationException {
        assertGetAllow(UserType.class, USER_JACK_OID);
        assertGetAllow(UserType.class, USER_JACK_OID, SelectorOptions.createCollection(GetOperationOptions.createRaw()));
        assertGetAllow(UserType.class, USER_GUYBRUSH_OID);
        assertGetAllow(UserType.class, USER_GUYBRUSH_OID, SelectorOptions.createCollection(GetOperationOptions.createRaw()));
        
        assertSearch(UserType.class, null, expectedNumAllUsers);
        assertSearch(UserType.class, createNameQuery(USER_JACK_USERNAME), 1);
        assertSearch(UserType.class, createNameQuery(USER_JACK_USERNAME), SelectorOptions.createCollection(GetOperationOptions.createRaw()), 1);
        assertSearch(UserType.class, createNameQuery(USER_GUYBRUSH_USERNAME), 1);
        assertSearch(UserType.class, createNameQuery(USER_GUYBRUSH_USERNAME), SelectorOptions.createCollection(GetOperationOptions.createRaw()), 1);
	}
	
	private void assertAddDeny() throws ObjectAlreadyExistsException, ObjectNotFoundException, SchemaException, ExpressionEvaluationException, CommunicationException, ConfigurationException, PolicyViolationException, IOException {
		assertAddDeny(USER_HERMAN_FILE);
		assertAddDeny(USER_DRAKE_FILE, ModelExecuteOptions.createRaw());
		assertImportStreamDeny(USER_RAPP_FILE);
	}

	private void assertAddAllow() throws ObjectAlreadyExistsException, ObjectNotFoundException, SchemaException, ExpressionEvaluationException, CommunicationException, ConfigurationException, PolicyViolationException, SecurityViolationException, IOException {
		assertAddAllow(USER_HERMAN_FILE);
		assertAddAllow(USER_DRAKE_FILE, ModelExecuteOptions.createRaw());
		assertImportStreamAllow(USER_RAPP_FILE);
	}

	private void assertModifyDeny() throws ObjectAlreadyExistsException, ObjectNotFoundException, SchemaException, ExpressionEvaluationException, CommunicationException, ConfigurationException, PolicyViolationException, SecurityViolationException {
		// self-modify, common property
		assertModifyDeny(UserType.class, USER_JACK_OID, UserType.F_HONORIFIC_PREFIX, PrismTestUtil.createPolyString("Captain"));
		assertModifyDenyOptions(UserType.class, USER_JACK_OID, UserType.F_HONORIFIC_SUFFIX, ModelExecuteOptions.createRaw(), PrismTestUtil.createPolyString("CSc"));
		// TODO: self-modify password
		assertModifyDeny(UserType.class, USER_GUYBRUSH_OID, UserType.F_HONORIFIC_PREFIX, PrismTestUtil.createPolyString("Pirate"));
		// TODO: modify other objects
	}

	private void assertModifyAllow() throws ObjectAlreadyExistsException, ObjectNotFoundException, SchemaException, ExpressionEvaluationException, CommunicationException, ConfigurationException, PolicyViolationException, SecurityViolationException {
		// self-modify, common property
		assertModifyAllow(UserType.class, USER_JACK_OID, UserType.F_HONORIFIC_PREFIX, PrismTestUtil.createPolyString("Captain"));
		assertModifyAllowOptions(UserType.class, USER_JACK_OID, UserType.F_HONORIFIC_SUFFIX, ModelExecuteOptions.createRaw(), PrismTestUtil.createPolyString("CSc"));
		// TODO: self-modify password
		assertModifyAllow(UserType.class, USER_GUYBRUSH_OID, UserType.F_HONORIFIC_PREFIX, PrismTestUtil.createPolyString("Pirate"));
		// TODO: modify other objects
	}

	private void assertDeleteDeny() throws ObjectAlreadyExistsException, ObjectNotFoundException, SchemaException, ExpressionEvaluationException, CommunicationException, ConfigurationException, PolicyViolationException, SecurityViolationException {
		assertDeleteDeny(UserType.class, USER_LARGO_OID);
		assertDeleteDeny(UserType.class, USER_LECHUCK_OID, ModelExecuteOptions.createRaw());
	}

	private void assertDeleteAllow() throws ObjectAlreadyExistsException, ObjectNotFoundException, SchemaException, ExpressionEvaluationException, CommunicationException, ConfigurationException, PolicyViolationException, SecurityViolationException {
		assertDeleteAllow(UserType.class, USER_LARGO_OID);
		assertDeleteAllow(UserType.class, USER_LECHUCK_OID, ModelExecuteOptions.createRaw());
	}
	
	private <O extends ObjectType> void assertGetDeny(Class<O> type, String oid) throws ObjectNotFoundException, SchemaException, CommunicationException, ConfigurationException {
		assertGetDeny(type, oid, null);
	}
	
	private <O extends ObjectType> void assertGetDeny(Class<O> type, String oid, Collection<SelectorOptions<GetOperationOptions>> options) throws ObjectNotFoundException, SchemaException, CommunicationException, ConfigurationException {
		Task task = taskManager.createTaskInstance(TestSecurity.class.getName() + ".assertGetDeny");
        OperationResult result = task.getResult();
		try {
			logAttempt("get", type, oid, null);
			PrismObject<O> object = modelService.getObject(type, oid, options, task, result);
			failDeny("get", type, oid, null);
		} catch (SecurityViolationException e) {
			// this is expected
			logDeny("get", type, oid, null);
			result.computeStatus();
			TestUtil.assertFailure(result);
		}
	}
	
	private <O extends ObjectType> void assertGetAllow(Class<O> type, String oid) throws ObjectNotFoundException, SchemaException, CommunicationException, ConfigurationException, SecurityViolationException {
		assertGetAllow(type, oid, null);
	}
	
	private <O extends ObjectType> void assertGetAllow(Class<O> type, String oid, Collection<SelectorOptions<GetOperationOptions>> options) throws ObjectNotFoundException, SchemaException, CommunicationException, ConfigurationException, SecurityViolationException {
		Task task = taskManager.createTaskInstance(TestSecurity.class.getName() + ".assertGetAllow");
        OperationResult result = task.getResult();
        logAttempt("get", type, oid, null);
		PrismObject<O> object = modelService.getObject(type, oid, options, task, result);
		result.computeStatus();
		TestUtil.assertSuccess(result);
		logAllow("get", type, oid, null);
		// TODO: check audit
	}
	
	private <O extends ObjectType> void assertSearch(Class<O> type, ObjectQuery query, int expectedResults) throws ObjectNotFoundException, SchemaException, CommunicationException, ConfigurationException, SecurityViolationException {
		assertSearch(type, query, null, expectedResults);
	}

    private <C extends Containerable> void assertContainerSearch(Class<C> type, ObjectQuery query, int expectedResults) throws ObjectNotFoundException, SchemaException, CommunicationException, ConfigurationException, SecurityViolationException {
        assertContainerSearch(type, query, null, expectedResults);
    }
	
	private <O extends ObjectType> void assertSearch(Class<O> type, ObjectQuery query, 
			Collection<SelectorOptions<GetOperationOptions>> options, int expectedResults) throws ObjectNotFoundException, SchemaException, CommunicationException, ConfigurationException, SecurityViolationException {
		Task task = taskManager.createTaskInstance(TestSecurity.class.getName() + ".assertSearchObjects");
        OperationResult result = task.getResult();
		try {
			logAttempt("search", type, query);
			List<PrismObject<O>> objects = modelService.searchObjects(type, query, options, task, result);
			display("Search returned", objects.toString());
			if (objects.size() > expectedResults) {
				failDeny("search", type, query, expectedResults, objects.size());
			} else if (objects.size() < expectedResults) {
				failAllow("search", type, query, expectedResults, objects.size());
			}
			result.computeStatus();
			TestUtil.assertSuccess(result);
		} catch (SecurityViolationException e) {
			// this should not happen
			result.computeStatus();
			TestUtil.assertFailure(result);
			failAllow("search", type, query, e);
		}

		task = taskManager.createTaskInstance(TestSecurity.class.getName() + ".assertSearchObjectsIterative");
        result = task.getResult();
		try {
			logAttempt("searchIterative", type, query);
			final List<PrismObject<O>> objects = new ArrayList<>();
			ResultHandler<O> handler = new ResultHandler<O>() {
				@Override
				public boolean handle(PrismObject<O> object, OperationResult parentResult) {
					objects.add(object);
					return true;
				}
			};
			modelService.searchObjectsIterative(type, query, handler, options, task, result);
			display("Search iterative returned", objects.toString());
			if (objects.size() > expectedResults) {
				failDeny("searchIterative", type, query, expectedResults, objects.size());
			} else if (objects.size() < expectedResults) {
				failAllow("searchIterative", type, query, expectedResults, objects.size());
			}
			result.computeStatus();
			TestUtil.assertSuccess(result);
		} catch (SecurityViolationException e) {
			// this should not happen
			result.computeStatus();
			TestUtil.assertFailure(result);
			failAllow("searchIterative", type, query, e);
		}
		
		task = taskManager.createTaskInstance(TestSecurity.class.getName() + ".assertSearchObjects.count");
        result = task.getResult();
		try {
			logAttempt("count", type, query);
			int numObjects = modelService.countObjects(type, query, options, task, result);
			display("Count returned", numObjects);
			if (numObjects > expectedResults) {
				failDeny("count", type, query, expectedResults, numObjects);
			} else if (numObjects < expectedResults) {
				failAllow("count", type, query, expectedResults, numObjects);
			}
			result.computeStatus();
			TestUtil.assertSuccess(result);
		} catch (SecurityViolationException e) {
			// this should not happen
			result.computeStatus();
			TestUtil.assertFailure(result);
			failAllow("search", type, query, e);
		}
	}

    private <C extends Containerable>
    void assertContainerSearch(Class<C> type, ObjectQuery query,
                               Collection<SelectorOptions<GetOperationOptions>> options, int expectedResults) throws ObjectNotFoundException, SchemaException, CommunicationException, ConfigurationException, SecurityViolationException {
        Task task = taskManager.createTaskInstance(TestSecurity.class.getName() + ".assertSearchContainers");
        OperationResult result = task.getResult();
        try {
            logAttempt("searchContainers", type, query);
            List<C> objects = modelService.searchContainers(type, query, options, task, result);
            display("Search returned", objects.toString());
            if (objects.size() > expectedResults) {
                failDeny("search", type, query, expectedResults, objects.size());
            } else if (objects.size() < expectedResults) {
                failAllow("search", type, query, expectedResults, objects.size());
            }
            result.computeStatus();
            TestUtil.assertSuccess(result);
        } catch (SecurityViolationException e) {
            // this should not happen
            result.computeStatus();
            TestUtil.assertFailure(result);
            failAllow("search", type, query, e);
        }
    }
	
	private void assertAddDeny(File file) throws ObjectAlreadyExistsException, ObjectNotFoundException, SchemaException, ExpressionEvaluationException, CommunicationException, ConfigurationException, PolicyViolationException, IOException {
		assertAddDeny(file, null);
	}
	
	private <O extends ObjectType> void assertAddDeny(File file, ModelExecuteOptions options) throws ObjectAlreadyExistsException, ObjectNotFoundException, SchemaException, ExpressionEvaluationException, CommunicationException, ConfigurationException, PolicyViolationException, IOException {
		Task task = taskManager.createTaskInstance(TestSecurity.class.getName() + ".assertAddDeny");
        OperationResult result = task.getResult();
        PrismObject<O> object = PrismTestUtil.parseObject(file);
    	ObjectDelta<O> addDelta = object.createAddDelta();
        try {
        	logAttempt("add", object.getCompileTimeClass(), object.getOid(), null);
            modelService.executeChanges(MiscSchemaUtil.createCollection(addDelta), options, task, result);
            failDeny("add", object.getCompileTimeClass(), object.getOid(), null);
        } catch (SecurityViolationException e) {
			// this is expected
        	logDeny("add", object.getCompileTimeClass(), object.getOid(), null);
			result.computeStatus();
			TestUtil.assertFailure(result);
		}
	}

	private void assertAddAllow(File file) throws ObjectAlreadyExistsException, ObjectNotFoundException, SchemaException, ExpressionEvaluationException, CommunicationException, ConfigurationException, PolicyViolationException, SecurityViolationException, IOException {
		assertAddAllow(file, null);
	}
	
	private <O extends ObjectType> void assertAddAllow(File file, ModelExecuteOptions options) throws ObjectAlreadyExistsException, ObjectNotFoundException, SchemaException, ExpressionEvaluationException, CommunicationException, ConfigurationException, PolicyViolationException, SecurityViolationException, IOException {
		Task task = taskManager.createTaskInstance(TestSecurity.class.getName() + ".assertAddAllow");
        OperationResult result = task.getResult();
        PrismObject<O> object = PrismTestUtil.parseObject(file);
    	ObjectDelta<O> addDelta = object.createAddDelta();
    	logAttempt("add", object.getCompileTimeClass(), object.getOid(), null);
    	try {
    		modelService.executeChanges(MiscSchemaUtil.createCollection(addDelta), options, task, result);
    	} catch (SecurityViolationException e) {
			failAllow("add", object.getCompileTimeClass(), object.getOid(), null, e);
		}
		result.computeStatus();
		TestUtil.assertSuccess(result);
		logAllow("add", object.getCompileTimeClass(), object.getOid(), null);
	}
	
	private <O extends ObjectType> void assertModifyDeny(Class<O> type, String oid, QName propertyName, Object... newRealValue) throws ObjectAlreadyExistsException, ObjectNotFoundException, SchemaException, ExpressionEvaluationException, CommunicationException, ConfigurationException, PolicyViolationException, SecurityViolationException {
		assertModifyDenyOptions(type, oid, propertyName, null, newRealValue);
	}
	
	private <O extends ObjectType> void assertModifyDeny(Class<O> type, String oid, ItemPath itemPath, Object... newRealValue) throws ObjectAlreadyExistsException, ObjectNotFoundException, SchemaException, ExpressionEvaluationException, CommunicationException, ConfigurationException, PolicyViolationException, SecurityViolationException {
		assertModifyDenyOptions(type, oid, itemPath, null, newRealValue);
	}
	
	private <O extends ObjectType> void assertModifyDenyOptions(Class<O> type, String oid, QName propertyName, ModelExecuteOptions options, Object... newRealValue) throws ObjectAlreadyExistsException, ObjectNotFoundException, SchemaException, ExpressionEvaluationException, CommunicationException, ConfigurationException, PolicyViolationException, SecurityViolationException {
		assertModifyDenyOptions(type, oid, new ItemPath(propertyName), options, newRealValue);
	}
	
	private <O extends ObjectType> void assertModifyDenyOptions(Class<O> type, String oid, ItemPath itemPath, ModelExecuteOptions options, Object... newRealValue) throws ObjectAlreadyExistsException, ObjectNotFoundException, SchemaException, ExpressionEvaluationException, CommunicationException, ConfigurationException, PolicyViolationException, SecurityViolationException {
		Task task = taskManager.createTaskInstance(TestSecurity.class.getName() + ".assertModifyDeny");
        OperationResult result = task.getResult();
        ObjectDelta<O> objectDelta = ObjectDelta.createModificationReplaceProperty(type, oid, itemPath, prismContext, newRealValue);
		Collection<ObjectDelta<? extends ObjectType>> deltas = MiscSchemaUtil.createCollection(objectDelta);
        try {
        	logAttempt("modify", type, oid, itemPath);
        	modelService.executeChanges(deltas, options, task, result);
        	failDeny("modify", type, oid, itemPath);
        } catch (SecurityViolationException e) {
			// this is expected
        	logDeny("modify", type, oid, itemPath);
			result.computeStatus();
			TestUtil.assertFailure(result);
		}
	}
	
	private <O extends ObjectType> void assertModifyAllow(Class<O> type, String oid, ItemPath itemPath, Object... newRealValue) throws ObjectAlreadyExistsException, ObjectNotFoundException, SchemaException, ExpressionEvaluationException, CommunicationException, ConfigurationException, PolicyViolationException, SecurityViolationException {
		assertModifyAllowOptions(type, oid, itemPath, null, newRealValue);
	}
	
	private <O extends ObjectType> void assertModifyAllow(Class<O> type, String oid, QName propertyName, Object... newRealValue) throws ObjectAlreadyExistsException, ObjectNotFoundException, SchemaException, ExpressionEvaluationException, CommunicationException, ConfigurationException, PolicyViolationException, SecurityViolationException {
		assertModifyAllowOptions(type, oid, propertyName, null, newRealValue);
	}
	
	private <O extends ObjectType> void assertModifyAllowOptions(Class<O> type, String oid, QName propertyName, ModelExecuteOptions options, Object... newRealValue) throws ObjectAlreadyExistsException, ObjectNotFoundException, SchemaException, ExpressionEvaluationException, CommunicationException, ConfigurationException, PolicyViolationException, SecurityViolationException {
		assertModifyAllowOptions(type, oid, new ItemPath(propertyName), options, newRealValue);
	}
	
	private <O extends ObjectType> void assertModifyAllowOptions(Class<O> type, String oid, ItemPath itemPath, ModelExecuteOptions options, Object... newRealValue) throws ObjectAlreadyExistsException, ObjectNotFoundException, SchemaException, ExpressionEvaluationException, CommunicationException, ConfigurationException, PolicyViolationException, SecurityViolationException {
		Task task = taskManager.createTaskInstance(TestSecurity.class.getName() + ".assertModifyAllow");
        OperationResult result = task.getResult();
        ObjectDelta<O> objectDelta = ObjectDelta.createModificationReplaceProperty(type, oid, itemPath, prismContext, newRealValue);
		Collection<ObjectDelta<? extends ObjectType>> deltas = MiscSchemaUtil.createCollection(objectDelta);
		try {
			logAttempt("modify", type, oid, itemPath);
			modelService.executeChanges(deltas, options, task, result);
		} catch (SecurityViolationException e) {
			failAllow("modify", type, oid, itemPath, e);
		}
		result.computeStatus();
		TestUtil.assertSuccess(result);
		logAllow("modify", type, oid, itemPath);
	}

	private <O extends ObjectType> void assertDeleteDeny(Class<O> type, String oid) throws ObjectAlreadyExistsException, ObjectNotFoundException, SchemaException, ExpressionEvaluationException, CommunicationException, ConfigurationException, PolicyViolationException, SecurityViolationException {
		assertDeleteDeny(type, oid, null);
	}
	
	private <O extends ObjectType> void assertDeleteDeny(Class<O> type, String oid, ModelExecuteOptions options) throws ObjectAlreadyExistsException, ObjectNotFoundException, SchemaException, ExpressionEvaluationException, CommunicationException, ConfigurationException, PolicyViolationException, SecurityViolationException {
		Task task = taskManager.createTaskInstance(TestSecurity.class.getName() + ".assertDeleteDeny");
        OperationResult result = task.getResult();
        ObjectDelta<O> delta = ObjectDelta.createDeleteDelta(type, oid, prismContext);
        try {
        	logAttempt("delete", type, oid, null);
    		modelService.executeChanges(MiscSchemaUtil.createCollection(delta), options, task, result);
    		failDeny("delete", type, oid, null);
		} catch (SecurityViolationException e) {
			// this is expected
			logDeny("delete", type, oid, null);
			result.computeStatus();
			TestUtil.assertFailure(result);
		}
	}
	
	private <O extends ObjectType> void assertDeleteAllow(Class<O> type, String oid) throws ObjectAlreadyExistsException, ObjectNotFoundException, SchemaException, ExpressionEvaluationException, CommunicationException, ConfigurationException, PolicyViolationException, SecurityViolationException {
		assertDeleteAllow(type, oid, null);
	}
	
	private <O extends ObjectType> void assertDeleteAllow(Class<O> type, String oid, ModelExecuteOptions options) throws ObjectAlreadyExistsException, ObjectNotFoundException, SchemaException, ExpressionEvaluationException, CommunicationException, ConfigurationException, PolicyViolationException, SecurityViolationException {
		Task task = taskManager.createTaskInstance(TestSecurity.class.getName() + ".assertDeleteAllow");
        OperationResult result = task.getResult();
        ObjectDelta<O> delta = ObjectDelta.createDeleteDelta(type, oid, prismContext);
        logAttempt("delete", type, oid, null);
        try {
        	modelService.executeChanges(MiscSchemaUtil.createCollection(delta), options, task, result);
        } catch (SecurityViolationException e) {
			failAllow("delete", type, oid, null, e);
		}
		result.computeStatus();
		TestUtil.assertSuccess(result);
		logAllow("delete", type, oid, null);
	}
	
	private void assertImportDeny(File file) throws FileNotFoundException {
		Task task = taskManager.createTaskInstance(TestSecurity.class.getName() + ".assertImportDeny");
        OperationResult result = task.getResult();
        // This does not throw exception, failure is indicated in the result
        modelService.importObjectsFromFile(file, null, task, result);
		result.computeStatus();
		TestUtil.assertFailure(result);
	}

	private void assertImportAllow(File file) throws FileNotFoundException {
		Task task = taskManager.createTaskInstance(TestSecurity.class.getName() + ".assertImportAllow");
        OperationResult result = task.getResult();
        modelService.importObjectsFromFile(file, null, task, result);
		result.computeStatus();
		TestUtil.assertSuccess(result);
	}
	
	private void assertImportStreamDeny(File file) throws FileNotFoundException {
		Task task = taskManager.createTaskInstance(TestSecurity.class.getName() + ".assertImportStreamDeny");
        OperationResult result = task.getResult();
        InputStream stream = new FileInputStream(file);
		// This does not throw exception, failure is indicated in the result
        modelService.importObjectsFromStream(stream, null, task, result);
		result.computeStatus();
		TestUtil.assertFailure(result);        	
	}

	private void assertImportStreamAllow(File file) throws FileNotFoundException {
		Task task = taskManager.createTaskInstance(TestSecurity.class.getName() + ".assertImportStreamAllow");
        OperationResult result = task.getResult();
        InputStream stream = new FileInputStream(file);
        modelService.importObjectsFromStream(stream, null, task, result);
		result.computeStatus();
		TestUtil.assertSuccess(result);
	}
	
	private void assertJack(MidPointPrincipal principal) {
		display("Principal jack", principal);
        assertEquals("wrong username", USER_JACK_USERNAME, principal.getUsername());
        assertEquals("wrong oid", USER_JACK_OID, principal.getOid());
		assertJack(principal.getUser());		
	}
	
	private void assertJack(UserType userType) {
        display("User in principal jack", userType.asPrismObject());
        assertUserJack(userType.asPrismObject());
        
        userType.asPrismObject().checkConsistence(true, true);		
	}
	
	private void assertHasAuthotizationAllow(Authorization authorization, String... action) {
		assertNotNull("Null authorization", authorization);
		assertEquals("Wrong decision in "+authorization, AuthorizationDecisionType.ALLOW, authorization.getDecision());
		TestUtil.assertSetEquals("Wrong action in "+authorization, authorization.getAction(), action);
	}
	
	private void failDeny(String action, Class<?> type, ObjectQuery query, int expected, int actual) {
		failDeny(action, type, (query==null?"null":query.toString())+", expected "+expected+", actual "+actual);
	}
	
	private void failDeny(String action, Class<?> type, String oid, ItemPath itemPath) {
		failDeny(action, type, oid+" prop "+itemPath);
	}
	
	private void failDeny(String action, Class<?> type, String desc) {
		String msg = "Failed to deny "+action+" of "+type.getSimpleName()+":"+desc;
		System.out.println(LOG_PREFIX_FAIL+msg);
		LOGGER.error(LOG_PREFIX_FAIL+msg);
		AssertJUnit.fail(msg);
	}

	private <O extends ObjectType> void failDeny(String action) {
		String msg = "Failed to deny "+action;
		System.out.println(LOG_PREFIX_FAIL+msg);
		LOGGER.error(LOG_PREFIX_FAIL+msg);
		AssertJUnit.fail(msg);
	}

	private void failAllow(String action, Class<?> type, ObjectQuery query, SecurityViolationException e) throws SecurityViolationException {
		failAllow(action, type, query==null?"null":query.toString(), e);
	}

	private void failAllow(String action, Class<?> type, ObjectQuery query, int expected, int actual) throws SecurityViolationException {
		failAllow(action, type, (query==null?"null":query.toString())+", expected "+expected+", actual "+actual, null);
	}

	private void failAllow(String action, Class<?> type, String oid, ItemPath itemPath, SecurityViolationException e) throws SecurityViolationException {
		failAllow(action, type, oid+" prop "+itemPath, e);
	}
	
	private void failAllow(String action, Class<?> type, String desc, SecurityViolationException e) throws SecurityViolationException {
		String msg = "Failed to allow "+action+" of "+type.getSimpleName()+":"+desc;
		System.out.println(LOG_PREFIX_FAIL+msg);
		LOGGER.error(LOG_PREFIX_FAIL+msg);
		if (e != null) {
			throw new SecurityViolationException(msg+": "+e.getMessage(), e);
		} else {
			AssertJUnit.fail(msg);
		}
	}

	private <O extends ObjectType> void failAllow(String action, SecurityViolationException e) throws SecurityViolationException {
		String msg = "Failed to allow "+action;
		System.out.println(LOG_PREFIX_FAIL+msg);
		LOGGER.error(LOG_PREFIX_FAIL+msg);
		if (e != null) {
			throw new SecurityViolationException(msg+": "+e.getMessage(), e);
		} else {
			AssertJUnit.fail(msg);
		}
	}

	private void logAttempt(String action, Class<?> type, ObjectQuery query) {
		logAttempt(action, type, query==null?"null":query.toString());
	}
	
	private void logAttempt(String action, Class<?> type, String oid, ItemPath itemPath) {
		logAttempt(action, type, oid+" prop "+itemPath);
	}
	
	private void logAttempt(String action, Class<?> type, String desc) {
		String msg = LOG_PREFIX_ATTEMPT+"Trying "+action+" of "+type.getSimpleName()+":"+desc;
		System.out.println(msg);
		LOGGER.info(msg);
	}
	
	private <O extends ObjectType> void logAttempt(String action) {
		String msg = LOG_PREFIX_ATTEMPT+"Trying "+action;
		System.out.println(msg);
		LOGGER.info(msg);
	}
	
	private <O extends ObjectType> void logDeny(String action, Class<O> type, ObjectQuery query) {
		logDeny(action, type, query==null?"null":query.toString());
	}
	
	private <O extends ObjectType> void logDeny(String action, Class<O> type, String oid, ItemPath itemPath) {
		logDeny(action, type, oid+" prop "+itemPath);
	}
	
	private <O extends ObjectType> void logDeny(String action, Class<O> type, String desc) {
		String msg = LOG_PREFIX_DENY+"Denied "+action+" of "+type.getSimpleName()+":"+desc;
		System.out.println(msg);
		LOGGER.info(msg);
	}
	
	private <O extends ObjectType> void logDeny(String action) {
		String msg = LOG_PREFIX_DENY+"Denied "+action;
		System.out.println(msg);
		LOGGER.info(msg);
	}
	
	private <O extends ObjectType> void logAllow(String action, Class<O> type, ObjectQuery query) {
		logAllow(action, type, query==null?"null":query.toString());
	}
	
	private <O extends ObjectType> void logAllow(String action, Class<O> type, String oid, ItemPath itemPath) {
		logAllow(action, type, oid+" prop "+itemPath);
	}
	
	private <O extends ObjectType> void logAllow(String action, Class<O> type, String desc) {
		String msg = LOG_PREFIX_ALLOW+"Allowed "+action+" of "+type.getSimpleName()+":"+desc;
		System.out.println(msg);
		LOGGER.info(msg);
	}
	
	private <O extends ObjectType> void logAllow(String action) {
		String msg = LOG_PREFIX_ALLOW+"Allowed "+action;
		System.out.println(msg);
		LOGGER.info(msg);
	}
	
	private <O extends ObjectType> void assertDeny(String opname, Attempt attempt) throws Exception {
		Task task = taskManager.createTaskInstance(TestSecurity.class.getName() + ".assertDeny."+opname);
        OperationResult result = task.getResult();
        try {
        	logAttempt(opname);
        	attempt.run(task, result);
            failDeny(opname);
        } catch (SecurityViolationException e) {
			// this is expected
        	logDeny(opname);
			result.computeStatus();
			TestUtil.assertFailure(result);
		}
	}
	
	private <O extends ObjectType> void assertAllow(String opname, Attempt attempt) throws Exception {
		Task task = taskManager.createTaskInstance(TestSecurity.class.getName() + ".assertAllow."+opname);
        OperationResult result = task.getResult();
        try {
        	logAttempt(opname);
        	attempt.run(task, result);
        } catch (SecurityViolationException e) {
			failAllow(opname, e);
		}
		result.computeStatus();
		TestUtil.assertSuccess(result);
		logAllow(opname);
	}
	
	interface Attempt {
		void run(Task task, OperationResult result) throws Exception;
	}
	
	private void assertGlobalStateUntouched() throws SchemaException {
		RefinedResourceSchema refinedSchema = RefinedResourceSchema.getRefinedSchema(resourceDummy);
		RefinedObjectClassDefinition rOcDef = refinedSchema.getDefaultRefinedDefinition(ShadowKindType.ACCOUNT);
		assertAttributeFlags(rOcDef, SchemaConstants.ICFS_UID, true, false, false);
        assertAttributeFlags(rOcDef, SchemaConstants.ICFS_NAME, true, true, true);
        assertAttributeFlags(rOcDef, new QName("location"), true, true, true);
        assertAttributeFlags(rOcDef, new QName("weapon"), true, true, true);
	}
	
	
	private void assertAuditReadDeny() throws Exception {
		assertDeny("auditHistory", (task,result) -> getAllAuditRecords(result));
	}
	
	private void assertAuditReadAllow() throws Exception {
		assertAllow("auditHistory", (task,result) -> {
			List<AuditEventRecord> auditRecords = getAllAuditRecords(result);
			assertTrue("No audit records", auditRecords != null && !auditRecords.isEmpty());
		});
	}
}<|MERGE_RESOLUTION|>--- conflicted
+++ resolved
@@ -231,7 +231,7 @@
 	
 	protected static final File ROLE_BASIC_FILE = new File(TEST_DIR, "role-basic.xml");
 	protected static final String ROLE_BASIC_OID = "00000000-0000-0000-0000-00000000aad1";
-	
+
 	protected static final File ROLE_AUDITOR_FILE = new File(TEST_DIR, "role-auditor.xml");
 	protected static final String ROLE_AUDITOR_OID = "475e37e8-b178-11e6-8339-83e2fa7b9828";
 
@@ -287,16 +287,10 @@
 		repoAddObjectFromFile(ROLE_BUSINESS_1_FILE, initResult);
 		repoAddObjectFromFile(ROLE_BUSINESS_2_FILE, initResult);
 		
-<<<<<<< HEAD
-		repoAddObjectFromFile(ROLE_CONDITIONAL_FILE, initResult);
-		repoAddObjectFromFile(ROLE_META_NONSENSE_FILE, initResult);
-		repoAddObjectFromFile(ROLE_BASIC_FILE, initResult);
-=======
 		repoAddObjectFromFile(ROLE_CONDITIONAL_FILE, RoleType.class, initResult);
 		repoAddObjectFromFile(ROLE_META_NONSENSE_FILE, RoleType.class, initResult);
 		repoAddObjectFromFile(ROLE_BASIC_FILE, RoleType.class, initResult);
 		repoAddObjectFromFile(ROLE_AUDITOR_FILE, RoleType.class, initResult);
->>>>>>> dd863e75
 		
 		repoAddObjectFromFile(ROLE_END_USER_FILE, initResult);
 		repoAddObjectFromFile(ROLE_MODIFY_USER_FILE, initResult);
@@ -666,7 +660,7 @@
 		assertReadCertCasesAllow();
         
         assertGlobalStateUntouched();
-        
+
         assertAuditReadDeny();
 	}
 
@@ -689,7 +683,7 @@
         assertDeleteDeny();
         
         assertGlobalStateUntouched();
-        
+
         assertAuditReadDeny();
 	}
 	
@@ -712,7 +706,7 @@
         assertDeleteDeny();
         
         assertGlobalStateUntouched();
-        
+
         assertAuditReadDeny();
 	}
 	
@@ -732,7 +726,7 @@
         assertDeleteDeny();
         
         assertGlobalStateUntouched();
-        
+
         assertAuditReadDeny();
 	}
 
@@ -752,7 +746,7 @@
         assertDeleteDeny();
         
         assertGlobalStateUntouched();
-        
+
         assertAuditReadDeny();
 	}
 	
@@ -2954,7 +2948,7 @@
         
         assertGlobalStateUntouched();
 	}
-	
+
 	@Test
     public void test360AutzJackAuditorRole() throws Exception {
 		final String TEST_NAME = "test360AutzJackAuditorRole";
@@ -2963,7 +2957,7 @@
         cleanupAutzTest(USER_JACK_OID);
         assignRole(USER_JACK_OID, ROLE_AUDITOR_OID);
         login(USER_JACK_USERNAME);
-        
+
         // WHEN
         assertReadAllow(10);
         assertAddDeny();
@@ -2971,9 +2965,9 @@
         assertDeleteDeny();
 
 		assertReadCertCasesAllow();
-        
-        assertGlobalStateUntouched();
-        
+
+        assertGlobalStateUntouched();
+
         assertAuditReadAllow();
 	}
 
@@ -2991,7 +2985,7 @@
         assertNotNull("Null role spec "+roleSpec, roleSpec);
         assertNull("Non-null role types in spec "+roleSpec, roleSpec.getRoleTypes());
         assertFilter(roleSpec.getFilter(), null);
-        
+
         assertAuditReadAllow();
 	}
 
@@ -3007,7 +3001,7 @@
         assertNotNull("Null role spec "+roleSpec, roleSpec);
         assertRoleTypes(roleSpec);
         assertFilter(roleSpec.getFilter(), NoneFilter.class);
-        
+
         assertAuditReadDeny();
 	}
 	
@@ -3659,11 +3653,11 @@
         assertAttributeFlags(rOcDef, new QName("weapon"), true, true, true);
 	}
 	
-	
+
 	private void assertAuditReadDeny() throws Exception {
 		assertDeny("auditHistory", (task,result) -> getAllAuditRecords(result));
 	}
-	
+
 	private void assertAuditReadAllow() throws Exception {
 		assertAllow("auditHistory", (task,result) -> {
 			List<AuditEventRecord> auditRecords = getAllAuditRecords(result);
