/*
 * Copyright (c) 2010-2018 Evolveum
 *
 * Licensed under the Apache License, Version 2.0 (the "License");
 * you may not use this file except in compliance with the License.
 * You may obtain a copy of the License at
 *
 *     http://www.apache.org/licenses/LICENSE-2.0
 *
 * Unless required by applicable law or agreed to in writing, software
 * distributed under the License is distributed on an "AS IS" BASIS,
 * WITHOUT WARRANTIES OR CONDITIONS OF ANY KIND, either express or implied.
 * See the License for the specific language governing permissions and
 * limitations under the License.
 */
package com.evolveum.midpoint.model.intest;

import static org.testng.AssertJUnit.assertFalse;
import static org.testng.AssertJUnit.assertTrue;
import static org.testng.AssertJUnit.assertNotNull;
import static org.testng.AssertJUnit.assertEquals;

import java.io.File;
import java.util.List;

import javax.xml.transform.dom.DOMSource;
import javax.xml.validation.Schema;
import javax.xml.validation.Validator;

import com.evolveum.midpoint.prism.PrismContext;

import org.springframework.test.annotation.DirtiesContext;
import org.springframework.test.annotation.DirtiesContext.ClassMode;
import org.springframework.test.context.ContextConfiguration;
import org.testng.annotations.Test;
import org.w3c.dom.Document;

import com.evolveum.midpoint.prism.Objectable;
import com.evolveum.midpoint.prism.PrismObject;
import com.evolveum.midpoint.prism.PrismReference;
import com.evolveum.midpoint.prism.util.PrismAsserts;
import com.evolveum.midpoint.schema.GetOperationOptions;
import com.evolveum.midpoint.schema.RepositoryDiag;
import com.evolveum.midpoint.schema.SelectorOptions;
import com.evolveum.midpoint.schema.constants.SchemaConstants;
import com.evolveum.midpoint.schema.result.OperationResult;
import com.evolveum.midpoint.schema.util.ShadowUtil;
import com.evolveum.midpoint.task.api.Task;
import com.evolveum.midpoint.test.DummyResourceContoller;
import com.evolveum.midpoint.test.util.TestUtil;
import com.evolveum.midpoint.util.DOMUtil;
import com.evolveum.midpoint.xml.ns._public.common.common_3.ResourceType;
import com.evolveum.midpoint.xml.ns._public.common.common_3.RelationDefinitionType;
import com.evolveum.midpoint.xml.ns._public.common.common_3.RoleType;
import com.evolveum.midpoint.xml.ns._public.common.common_3.ShadowType;
import com.evolveum.midpoint.xml.ns._public.common.common_3.UserType;

/**
 * @author semancik
 *
 */
@ContextConfiguration(locations = {"classpath:ctx-model-intest-test-main.xml"})
@DirtiesContext(classMode = ClassMode.AFTER_CLASS)
public class TestMisc extends AbstractInitializedModelIntegrationTest {
	
	public static final File TEST_DIR = new File("src/test/resources/misc");
	
	protected static final File ROLE_IMPORT_FILTERS_FILE = new File(TEST_DIR, "role-import-filters.xml");
	protected static final String ROLE_IMPORT_FILTERS_OID = "aad19b9a-d511-11e7-8bf7-cfecde275e59";
	
	protected static final File ROLE_SHIP_FILE = new File(TEST_DIR, "role-ship.xml");
	protected static final String ROLE_SHIP_OID = "bbd19b9a-d511-11e7-8bf7-cfecde275e59";
	
	protected static final File RESOURCE_SCRIPTY_FILE = new File(TEST_DIR, "resource-dummy-scripty.xml");
	protected static final String RESOURCE_SCRIPTY_OID = "399f5308-0447-11e8-91e9-a7f9c4100ffb";
	protected static final String RESOURCE_DUMMY_SCRIPTY_NAME = "scripty";

	public static final byte[] KEY = { 0x01, 0x02, 0x03, 0x04, 0x05 };

	private static final String USER_CLEAN_NAME = "clean";
	private static final String USER_CLEAN_GIVEN_NAME = "John";
	private static final String USER_CLEAN_FAMILY_NAME = "Clean";

	private String userCleanOid;
	private Integer lastDummyConnectorNumber;

	@Override
	public void initSystem(Task initTask, OperationResult initResult)
			throws Exception {
		super.initSystem(initTask, initResult);
		
		initDummyResourcePirate(RESOURCE_DUMMY_SCRIPTY_NAME,
				RESOURCE_SCRIPTY_FILE, RESOURCE_SCRIPTY_OID, initTask, initResult);
		
		importObjectFromFile(ROLE_SHIP_FILE);
	}

	@Test
    public void test100GetRepositoryDiag() throws Exception {
		final String TEST_NAME = "test100GetRepositoryDiag";
        displayTestTitle(TEST_NAME);

        // GIVEN
        Task task = createTask(TEST_NAME);
        OperationResult result = task.getResult();

        // WHEN
        displayWhen(TEST_NAME);
        RepositoryDiag diag = modelDiagnosticService.getRepositoryDiag(task, result);

        // THEN
        displayThen(TEST_NAME);
		display("Diag", diag);
		assertSuccess(result);

        assertEquals("Wrong implementationShortName", "SQL", diag.getImplementationShortName());
        assertNotNull("Missing implementationDescription", diag.getImplementationDescription());
        // TODO
	}

	@Test
    public void test110RepositorySelfTest() throws Exception {
		final String TEST_NAME = "test110RepositorySelfTest";
        displayTestTitle(TEST_NAME);

        // GIVEN
        Task task = createTask(TEST_NAME);

        // WHEN
        displayWhen(TEST_NAME);
        OperationResult testResult = modelDiagnosticService.repositorySelfTest(task);

        // THEN
        displayThen(TEST_NAME);
		display("Repository self-test result", testResult);
        TestUtil.assertSuccess("Repository self-test result", testResult);

        // TODO: check the number of tests, etc.
	}

	@Test
    public void test200ExportUsers() throws Exception {
		final String TEST_NAME = "test200ExportUsers";
        displayTestTitle(TEST_NAME);

        // GIVEN
        Task task = createTask(TEST_NAME);
        OperationResult result = task.getResult();

        // WHEN
        displayWhen(TEST_NAME);
        List<PrismObject<UserType>> users = modelService.searchObjects(UserType.class, null,
        		SelectorOptions.createCollection(GetOperationOptions.createRaw()), task, result);

        // THEN
        displayThen(TEST_NAME);
        assertSuccess(result);

        assertEquals("Unexpected number of users", 5, users.size());
        for (PrismObject<UserType> user: users) {
        	display("Exporting user", user);
        	assertNotNull("Null definition in "+user, user.getDefinition());
        	display("Definition", user.getDefinition());
        	String xmlString = prismContext.serializerFor(PrismContext.LANG_XML).serialize(user);
        	display("Exported user", xmlString);

        	Document xmlDocument = DOMUtil.parseDocument(xmlString);
    		Schema javaxSchema = prismContext.getSchemaRegistry().getJavaxSchema();
    		Validator validator = javaxSchema.newValidator();
    		validator.setResourceResolver(prismContext.getEntityResolver());
    		validator.validate(new DOMSource(xmlDocument));

    		PrismObject<Objectable> parsedUser = prismContext.parseObject(xmlString);
    		assertTrue("Re-parsed user is not equal to original: "+user, user.equals(parsedUser));

        }

	}

	/**
	 * Just to make sure Jack is clean and that the next text will
	 * start from a clean state.
	 */
	@Test
    public void test300RecomputeJack() throws Exception {
		final String TEST_NAME = "test300RecomputeJack";
        displayTestTitle(TEST_NAME);

        // GIVEN
        Task task = createTask(TEST_NAME);
        OperationResult result = task.getResult();

        // WHEN
        displayWhen(TEST_NAME);
        recomputeUser(USER_JACK_OID, task, result);

        // THEN
        displayThen(TEST_NAME);
		assertSuccess(result);

        PrismObject<UserType> userAfter = getUser(USER_JACK_OID);
        display("User after", userAfter);
	}

	/**
	 * Modify custom binary property.
	 * MID-3999
	 */
	@Test
    public void test302UpdateKeyJack() throws Exception {
		final String TEST_NAME = "test302UpdateKeyJack";
        displayTestTitle(TEST_NAME);

        // GIVEN
        Task task = createTask(TEST_NAME);
        OperationResult result = task.getResult();

        // WHEN
        displayWhen(TEST_NAME);
        modifyUserReplace(USER_JACK_OID, getExtensionPath(PIRACY_KEY), task, result, KEY);

        // THEN
        displayThen(TEST_NAME);
		assertSuccess(result);

        PrismObject<UserType> userAfter = getUser(USER_JACK_OID);
        display("User after", userAfter);
        PrismAsserts.assertPropertyValue(userAfter, getExtensionPath(PIRACY_KEY), KEY);
	}

	@Test
    public void test310AddUserClean() throws Exception {
		final String TEST_NAME = "test310AddUserClean";
        displayTestTitle(TEST_NAME);

        // GIVEN
        Task task = createTask(TEST_NAME);
        OperationResult result = task.getResult();

        PrismObject<UserType> userBefore = createUser(USER_CLEAN_NAME, USER_CLEAN_GIVEN_NAME, USER_CLEAN_FAMILY_NAME, true);

        // WHEN
        displayWhen(TEST_NAME);
        addObject(userBefore, task, result);

        // THEN
        displayThen(TEST_NAME);
		assertSuccess(result);

		userCleanOid = userBefore.getOid();

        PrismObject<UserType> userAfter = getUser(userCleanOid);
        display("User after", userAfter);
	}

	/**
	 * Modify custom binary property.
	 * MID-3999
	 */
	@Test
    public void test312UpdateBinaryIdClean() throws Exception {
		final String TEST_NAME = "test312UpdateBinaryIdClean";
        displayTestTitle(TEST_NAME);

        // GIVEN
        Task task = createTask(TEST_NAME);
        OperationResult result = task.getResult();

        // WHEN
        displayWhen(TEST_NAME);
        modifyUserReplace(userCleanOid, getExtensionPath(PIRACY_BINARY_ID), task, result, KEY);

        // THEN
        displayThen(TEST_NAME);
		assertSuccess(result);

        PrismObject<UserType> userAfter = getUser(userCleanOid);
        display("User after", userAfter);
        PrismAsserts.assertPropertyValue(userAfter, getExtensionPath(PIRACY_BINARY_ID), KEY);
	}
	
	/**
     * MID-4660, MID-4491, MID-3581
     */
    @Test
    public void test320DefaultRelations() throws Exception {
		final String TEST_NAME="test320DefaultRelations";
        displayTestTitle(TEST_NAME);
        
        Task task = createTask(TEST_NAME);
        OperationResult result = task.getResult();
        
        // WHEN
        displayWhen(TEST_NAME);
        List<RelationDefinitionType> relations = modelInteractionService.getRelationDefinitions();
        
        // THEN
 		displayThen(TEST_NAME);
 		display("Relations", relations);
        assertRelationDef(relations, SchemaConstants.ORG_MANAGER, "RelationTypes.manager");
        assertRelationDef(relations, SchemaConstants.ORG_OWNER, "RelationTypes.owner");
        assertEquals("Unexpected number of relation definitions", 7, relations.size());
    }
	
	/**
	 * MID-3879
	 */
	@Test
    public void test400ImportRoleWithFilters() throws Exception {
		final String TEST_NAME = "test400ImportRoleWithFilters";
        displayTestTitle(TEST_NAME);

        // GIVEN
        Task task = createTask(TEST_NAME);
        OperationResult result = task.getResult();

        // WHEN
        displayWhen(TEST_NAME);
        modelService.importObjectsFromFile(ROLE_IMPORT_FILTERS_FILE, null, task, result);

        // THEN
        displayThen(TEST_NAME);
		assertSuccess(result);

        PrismObject<RoleType> roleAfter = getRole(ROLE_IMPORT_FILTERS_OID);
        display("Role after", roleAfter);
        
        assertInducedRole(roleAfter, ROLE_PIRATE_OID);
        assertInducedRole(roleAfter, ROLE_SAILOR_OID);
        assertInducements(roleAfter, 2);
	}
	
	@Test
    public void test500AddHocProvisioningScriptAssignJackResourceScripty() throws Exception {
		final String TEST_NAME = "test500AddHocProvisioningScriptAssignJackResourceScripty";
        displayTestTitle(TEST_NAME);

        // GIVEN
        Task task = createTask(TEST_NAME);
        OperationResult result = task.getResult();
        
        PrismObject<UserType> userBefore = getUser(USER_JACK_OID);
        display("User before", userBefore);
        assertAssignments(userBefore, 0);

        // WHEN
        displayWhen(TEST_NAME);
        assignAccountToUser(USER_JACK_OID, RESOURCE_SCRIPTY_OID, null, task, result);

        // THEN
        displayThen(TEST_NAME);
		assertSuccess(result);

		PrismObject<UserType> userAfter = getUser(USER_JACK_OID);
        display("User after", userAfter);
        assertAssignments(userAfter, 1);
        
        assertDummyAccount(RESOURCE_DUMMY_SCRIPTY_NAME, ACCOUNT_JACK_DUMMY_USERNAME, ACCOUNT_JACK_DUMMY_FULLNAME, true);
        assertDummyAccountAttribute(RESOURCE_DUMMY_SCRIPTY_NAME, ACCOUNT_JACK_DUMMY_USERNAME,
        		DummyResourceContoller.DUMMY_ACCOUNT_ATTRIBUTE_TITLE_NAME,
        		"Mr. POLY JACK SPARROW");
	}
	
	/**
	 * MID-3044
	 */
	@Test
    public void test502GetAccountJackResourceScripty() throws Exception {
		final String TEST_NAME = "test502GetAccountJackResourceScripty";
        displayTestTitle(TEST_NAME);

        // GIVEN
        Task task = createTask(TEST_NAME);
        OperationResult result = task.getResult();
        
        PrismObject<UserType> userBefore = getUser(USER_JACK_OID);
        display("User before", userBefore);
        assertAssignments(userBefore, 1);
        String accountOid = getSingleLinkOid(userBefore);

        // WHEN
        displayWhen(TEST_NAME);
        PrismObject<ShadowType> accountShadow = modelService.getObject(ShadowType.class, accountOid, null, task, result);

        // THEN
        displayThen(TEST_NAME);
		assertSuccess(result);

		assertAttribute(getDummyResourceObject(RESOURCE_DUMMY_SCRIPTY_NAME), accountShadow.asObjectable(), 
				getDummyResourceController(RESOURCE_DUMMY_SCRIPTY_NAME).getAttributeQName(DummyResourceContoller.DUMMY_ACCOUNT_ATTRIBUTE_SHIP_NAME), 
				"Dummy Resource: Scripty");
		lastDummyConnectorNumber = ShadowUtil.getAttributeValue(accountShadow, 
				getDummyResourceController(RESOURCE_DUMMY_SCRIPTY_NAME).getAttributeQName(DummyResourceContoller.DUMMY_ACCOUNT_ATTRIBUTE_WEALTH_NAME));
	}
	
	/**
	 * Check that the same connector instance is used. The connector should be pooled and cached.
	 * MID-3104
	 */
	@Test
    public void test504GetAccountJackResourceScriptyAgain() throws Exception {
		final String TEST_NAME = "test504GetAccountJackResourceScriptyAgain";
        displayTestTitle(TEST_NAME);

        // GIVEN
        Task task = createTask(TEST_NAME);
        OperationResult result = task.getResult();
        
        PrismObject<UserType> userBefore = getUser(USER_JACK_OID);
        display("User before", userBefore);
        assertAssignments(userBefore, 1);
        String accountOid = getSingleLinkOid(userBefore);

        // WHEN
        displayWhen(TEST_NAME);
        PrismObject<ShadowType> accountShadow = modelService.getObject(ShadowType.class, accountOid, null, task, result);

        // THEN
        displayThen(TEST_NAME);
		assertSuccess(result);

		assertAttribute(getDummyResourceObject(RESOURCE_DUMMY_SCRIPTY_NAME), accountShadow.asObjectable(), 
				getDummyResourceController(RESOURCE_DUMMY_SCRIPTY_NAME).getAttributeQName(DummyResourceContoller.DUMMY_ACCOUNT_ATTRIBUTE_SHIP_NAME), 
				"Dummy Resource: Scripty");
		Integer dummyConnectorNumber = ShadowUtil.getAttributeValue(accountShadow, 
				getDummyResourceController(RESOURCE_DUMMY_SCRIPTY_NAME).getAttributeQName(DummyResourceContoller.DUMMY_ACCOUNT_ATTRIBUTE_WEALTH_NAME));
		assertEquals("Connector number has changed", lastDummyConnectorNumber, dummyConnectorNumber);
	}
	
	/**
	 * Modify resource (but make sure that connector configuration is the same).
	 * Make just small an unimportant change in the connector. That should increase the version
	 * number which should purge resource caches. But the connector instance should still be the
	 * same because connector configuration haven't changed. We do NOT want to purge connector cache
	 * (and re-create connector) after every minor change to the resource. In that case change in
	 * resource availability status can trigger quite a lot of connector re-initializations. 
	 */
	@Test(enabled = false)
    public void test506ModifyResourceGetAccountJackResourceScripty() throws Exception {
		final String TEST_NAME = "test506ModifyResourceGetAccountJackResourceScripty";
        displayTestTitle(TEST_NAME);

        // GIVEN
        Task task = createTask(TEST_NAME);
        OperationResult result = task.getResult();
        
        PrismObject<UserType> userBefore = getUser(USER_JACK_OID);
        display("User before", userBefore);
        assertAssignments(userBefore, 1);
        String accountOid = getSingleLinkOid(userBefore);
        PrismObject<ResourceType> resourceBefore = getObject(ResourceType.class, RESOURCE_SCRIPTY_OID);
        display("Resource version before", resourceBefore.getVersion());

        // WHEN
        displayWhen(TEST_NAME);
        modifyObjectReplaceProperty(ResourceType.class, RESOURCE_SCRIPTY_OID, 
        		ResourceType.F_DESCRIPTION, null, task, result, "Whatever");

        // THEN
        displayThen(TEST_NAME);
		assertSuccess(result);
		
		PrismObject<ResourceType> resourceAfter = getObject(ResourceType.class, RESOURCE_SCRIPTY_OID);
        display("Resource version after", resourceAfter.getVersion());
        assertFalse("Resource version is still the same: "+resourceAfter.getVersion(), resourceBefore.getVersion().equals(resourceAfter.getVersion()));
		
        PrismObject<ShadowType> accountShadow = modelService.getObject(ShadowType.class, accountOid, null, task, result);

		Integer dummyConnectorNumber = ShadowUtil.getAttributeValue(accountShadow, 
				getDummyResourceController(RESOURCE_DUMMY_SCRIPTY_NAME).getAttributeQName(DummyResourceContoller.DUMMY_ACCOUNT_ATTRIBUTE_WEALTH_NAME));
<<<<<<< HEAD
		assertTrue("Connector number hash changed: "+lastDummyConnectorNumber+" -> "+dummyConnectorNumber,
=======
		assertFalse("Connector number is still the same: "+dummyConnectorNumber,
>>>>>>> 3057532f
				lastDummyConnectorNumber.equals(dummyConnectorNumber));
	}
	

	
	/**
	 * MID-4504
	 * midpoint.getLinkedShadow fails recomputing without throwing exception during shadow delete
	 * 
	 * the ship attribute in the role "Ship" has mapping with calling midpoint.getLinkedShadow() on the reosurce which doesn't exist
	 */
	@Test
	public void test600jackAssignRoleShip() throws Exception {
		final String TEST_NAME = "test600jackAssignRoleShip";
        displayTestTitle(TEST_NAME);

        // GIVEN
        Task task = createTask(TEST_NAME);
        OperationResult result = task.getResult();
       

        // WHEN
        displayWhen(TEST_NAME);
        assignRole(USER_JACK_OID, ROLE_SHIP_OID);
        
        //THEN
        displayThen(TEST_NAME);
        PrismObject<UserType> userAfter = getUser(USER_JACK_OID);
        display("User before", userAfter);
        assertAssignments(userAfter, 2);
        assertLinks(userAfter, 1);
        
        PrismReference linkRef = userAfter.findReference(UserType.F_LINK_REF);
	    assertTrue(!linkRef.isEmpty());
	            
//	    PrismObject<ShadowType> shadowModel = getShadowModel(linkRef.getOid());
	      
	    assertDummyAccountAttribute(RESOURCE_DUMMY_SCRIPTY_NAME, USER_JACK_USERNAME, "ship", "ship");
        
	}
	
	@Test
	public void test601jackUnassignResourceAccount() throws Exception {
		final String TEST_NAME = "test601jackUnassignResourceAccount";
        displayTestTitle(TEST_NAME);

        // GIVEN
        Task task = createTask(TEST_NAME);
        OperationResult result = task.getResult();
        PrismObject<UserType> userBefore = getUser(USER_JACK_OID);
        display("User before", userBefore);
        assertAssignments(userBefore, 2);
        
        // WHEN
        displayWhen(TEST_NAME);
        unassignAccountFromUser(USER_JACK_OID, RESOURCE_SCRIPTY_OID, null);
        
        //THEN
        displayThen(TEST_NAME);
        PrismObject<UserType> userAfter = getUser(USER_JACK_OID);
        display("User after", userAfter);
        assertAssignments(userAfter, 1);
        assertLinks(userAfter, 1);
	}
	
	
	/**
	 * MID-4504
	 * midpoint.getLinkedShadow fails recomputing without throwing exception during shadow delete
	 * 
	 * first assign role ship, the ship attribute in the role has mapping with calling midpoint.getLinkedShadow()
	 */
	@Test
	public void test602jackUnssigndRoleShip() throws Exception {
		final String TEST_NAME = "test602jackUnssigndRoleShip";
        displayTestTitle(TEST_NAME);

        // GIVEN
        Task task = createTask(TEST_NAME);
        OperationResult result = task.getResult();
       

        // WHEN
        displayWhen(TEST_NAME);
        unassignRole(USER_JACK_OID, ROLE_SHIP_OID);
        
        //THEN
        displayThen(TEST_NAME);
        PrismObject<UserType> userAfter = getUser(USER_JACK_OID);
        display("User before", userAfter);
        assertAssignments(userAfter, 0);
        assertLinks(userAfter, 0);
        
	}

}<|MERGE_RESOLUTION|>--- conflicted
+++ resolved
@@ -433,7 +433,7 @@
 	 * number which should purge resource caches. But the connector instance should still be the
 	 * same because connector configuration haven't changed. We do NOT want to purge connector cache
 	 * (and re-create connector) after every minor change to the resource. In that case change in
-	 * resource availability status can trigger quite a lot of connector re-initializations. 
+	 * resource availability status can trigger quite a lot of connector re-initializations.
 	 */
 	@Test(enabled = false)
     public void test506ModifyResourceGetAccountJackResourceScripty() throws Exception {
@@ -468,11 +468,7 @@
 
 		Integer dummyConnectorNumber = ShadowUtil.getAttributeValue(accountShadow, 
 				getDummyResourceController(RESOURCE_DUMMY_SCRIPTY_NAME).getAttributeQName(DummyResourceContoller.DUMMY_ACCOUNT_ATTRIBUTE_WEALTH_NAME));
-<<<<<<< HEAD
 		assertTrue("Connector number hash changed: "+lastDummyConnectorNumber+" -> "+dummyConnectorNumber,
-=======
-		assertFalse("Connector number is still the same: "+dummyConnectorNumber,
->>>>>>> 3057532f
 				lastDummyConnectorNumber.equals(dummyConnectorNumber));
 	}
 	
