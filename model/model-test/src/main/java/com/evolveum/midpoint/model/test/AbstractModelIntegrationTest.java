/*
 * Copyright (c) 2010-2013 Evolveum
 *
 * Licensed under the Apache License, Version 2.0 (the "License");
 * you may not use this file except in compliance with the License.
 * You may obtain a copy of the License at
 *
 *     http://www.apache.org/licenses/LICENSE-2.0
 *
 * Unless required by applicable law or agreed to in writing, software
 * distributed under the License is distributed on an "AS IS" BASIS,
 * WITHOUT WARRANTIES OR CONDITIONS OF ANY KIND, either express or implied.
 * See the License for the specific language governing permissions and
 * limitations under the License.
 */
package com.evolveum.midpoint.model.test;

import com.evolveum.icf.dummy.resource.DummyAccount;
import com.evolveum.icf.dummy.resource.DummyGroup;
import com.evolveum.icf.dummy.resource.DummyResource;
import com.evolveum.midpoint.common.Clock;
import com.evolveum.midpoint.common.InternalsConfig;
import com.evolveum.midpoint.common.crypto.EncryptionException;
import com.evolveum.midpoint.common.refinery.RefinedAttributeDefinition;
import com.evolveum.midpoint.common.refinery.RefinedObjectClassDefinition;
import com.evolveum.midpoint.common.refinery.RefinedResourceSchema;
import com.evolveum.midpoint.common.security.MidPointPrincipal;
import com.evolveum.midpoint.model.api.ModelDiagnosticService;
import com.evolveum.midpoint.model.api.ModelInteractionService;
import com.evolveum.midpoint.model.api.ModelService;
import com.evolveum.midpoint.model.api.PolicyViolationException;
import com.evolveum.midpoint.model.api.context.ModelContext;
import com.evolveum.midpoint.model.api.context.ModelProjectionContext;
import com.evolveum.midpoint.model.api.hooks.HookRegistry;
import com.evolveum.midpoint.notifications.api.NotificationManager;
import com.evolveum.midpoint.notifications.api.transports.Message;
import com.evolveum.midpoint.prism.PrismContainer;
import com.evolveum.midpoint.prism.PrismContainerDefinition;
import com.evolveum.midpoint.prism.PrismContainerValue;
import com.evolveum.midpoint.prism.PrismContext;
import com.evolveum.midpoint.prism.PrismObject;
import com.evolveum.midpoint.prism.PrismObjectDefinition;
import com.evolveum.midpoint.prism.PrismProperty;
import com.evolveum.midpoint.prism.PrismPropertyDefinition;
import com.evolveum.midpoint.prism.PrismReference;
import com.evolveum.midpoint.prism.PrismReferenceValue;
import com.evolveum.midpoint.prism.delta.ContainerDelta;
import com.evolveum.midpoint.prism.delta.ItemDelta;
import com.evolveum.midpoint.prism.delta.ObjectDelta;
import com.evolveum.midpoint.prism.delta.PropertyDelta;
import com.evolveum.midpoint.prism.delta.ReferenceDelta;
import com.evolveum.midpoint.prism.match.MatchingRule;
import com.evolveum.midpoint.prism.path.IdItemPathSegment;
import com.evolveum.midpoint.prism.path.ItemPath;
import com.evolveum.midpoint.prism.path.NameItemPathSegment;
import com.evolveum.midpoint.prism.query.AndFilter;
import com.evolveum.midpoint.prism.query.EqualsFilter;
import com.evolveum.midpoint.prism.query.ObjectFilter;
import com.evolveum.midpoint.prism.query.ObjectQuery;
import com.evolveum.midpoint.prism.query.OrgFilter;
import com.evolveum.midpoint.prism.query.RefFilter;
import com.evolveum.midpoint.prism.util.PrismAsserts;
import com.evolveum.midpoint.prism.util.PrismTestUtil;
import com.evolveum.midpoint.prism.xml.XmlTypeConverter;
import com.evolveum.midpoint.provisioning.api.ProvisioningService;
import com.evolveum.midpoint.repo.api.RepositoryService;
import com.evolveum.midpoint.schema.GetOperationOptions;
import com.evolveum.midpoint.schema.SelectorOptions;
import com.evolveum.midpoint.schema.processor.ResourceAttribute;
import com.evolveum.midpoint.schema.processor.ResourceAttributeContainer;
import com.evolveum.midpoint.schema.processor.ResourceAttributeDefinition;
import com.evolveum.midpoint.schema.result.OperationResult;
import com.evolveum.midpoint.schema.util.MiscSchemaUtil;
import com.evolveum.midpoint.schema.util.ObjectQueryUtil;
import com.evolveum.midpoint.schema.util.ResourceTypeUtil;
import com.evolveum.midpoint.schema.util.SchemaTestConstants;
import com.evolveum.midpoint.schema.util.ShadowUtil;
import com.evolveum.midpoint.task.api.Task;
import com.evolveum.midpoint.test.AbstractIntegrationTest;
import com.evolveum.midpoint.test.Checker;
import com.evolveum.midpoint.test.DummyAuditService;
import com.evolveum.midpoint.test.DummyResourceContoller;
import com.evolveum.midpoint.test.IntegrationTestTools;
import com.evolveum.midpoint.test.util.MidPointAsserts;
import com.evolveum.midpoint.test.util.TestUtil;
import com.evolveum.midpoint.util.MiscUtil;
import com.evolveum.midpoint.util.exception.CommunicationException;
import com.evolveum.midpoint.util.exception.ConfigurationException;
import com.evolveum.midpoint.util.exception.ExpressionEvaluationException;
import com.evolveum.midpoint.util.exception.ObjectAlreadyExistsException;
import com.evolveum.midpoint.util.exception.ObjectNotFoundException;
import com.evolveum.midpoint.util.exception.SchemaException;
import com.evolveum.midpoint.util.exception.SecurityViolationException;
import com.evolveum.midpoint.util.exception.SystemException;
import com.evolveum.midpoint.util.logging.Trace;
import com.evolveum.midpoint.util.logging.TraceManager;
import com.evolveum.midpoint.xml.ns._public.common.common_2a.ActivationStatusType;
import com.evolveum.midpoint.xml.ns._public.common.common_2a.ActivationType;
import com.evolveum.midpoint.xml.ns._public.common.common_2a.AssignmentType;
import com.evolveum.midpoint.xml.ns._public.common.common_2a.ConstructionType;
import com.evolveum.midpoint.xml.ns._public.common.common_2a.CredentialsType;
import com.evolveum.midpoint.xml.ns._public.common.common_2a.FocusType;
import com.evolveum.midpoint.xml.ns._public.common.common_2a.ObjectReferenceType;
import com.evolveum.midpoint.xml.ns._public.common.common_2a.ObjectType;
import com.evolveum.midpoint.xml.ns._public.common.common_2a.OrgType;
import com.evolveum.midpoint.xml.ns._public.common.common_2a.PasswordType;
import com.evolveum.midpoint.xml.ns._public.common.common_2a.ProtectedStringType;
import com.evolveum.midpoint.xml.ns._public.common.common_2a.ResourceType;
import com.evolveum.midpoint.xml.ns._public.common.common_2a.RoleType;
import com.evolveum.midpoint.xml.ns._public.common.common_2a.ShadowKindType;
import com.evolveum.midpoint.xml.ns._public.common.common_2a.ShadowType;
import com.evolveum.midpoint.xml.ns._public.common.common_2a.SynchronizationSituationType;
import com.evolveum.midpoint.xml.ns._public.common.common_2a.SystemConfigurationType;
import com.evolveum.midpoint.xml.ns._public.common.common_2a.SystemObjectsType;
import com.evolveum.midpoint.xml.ns._public.common.common_2a.TaskExecutionStatusType;
import com.evolveum.midpoint.xml.ns._public.common.common_2a.TaskType;
import com.evolveum.midpoint.xml.ns._public.common.common_2a.TriggerType;
import com.evolveum.midpoint.xml.ns._public.common.common_2a.UserType;
import com.evolveum.midpoint.xml.ns._public.model.model_1_wsdl.ModelPortType;
import org.apache.commons.lang.StringUtils;
import org.opends.server.types.DirectoryException;
import org.opends.server.types.SearchResultEntry;
import org.springframework.beans.factory.annotation.Autowired;
import org.springframework.security.authentication.UsernamePasswordAuthenticationToken;
import org.springframework.security.core.context.SecurityContextHolder;
import org.testng.AssertJUnit;

import javax.xml.datatype.XMLGregorianCalendar;
import javax.xml.namespace.QName;
import java.io.File;
import java.io.FileInputStream;
import java.io.FileNotFoundException;
import java.net.ConnectException;
import java.util.ArrayList;
import java.util.Collection;
import java.util.Date;
import java.util.List;
import java.util.Set;

import static com.evolveum.midpoint.test.IntegrationTestTools.display;
import static org.testng.AssertJUnit.assertEquals;
import static org.testng.AssertJUnit.assertFalse;
import static org.testng.AssertJUnit.assertNotNull;
import static org.testng.AssertJUnit.assertNull;
import static org.testng.AssertJUnit.assertTrue;

/**
 * Abstract framework for an integration test that is placed on top of a model API.
 * This provides complete environment that the test should need, e.g model service instance, repository, provisionig,
 * dummy auditing, etc. It also implements lots of useful methods to make writing the tests easier.
 *  
 * @author Radovan Semancik
 *
 */
public abstract class AbstractModelIntegrationTest extends AbstractIntegrationTest {
		
	protected static final int DEFAULT_TASK_WAIT_TIMEOUT = 25000;
	protected static final long DEFAULT_TASK_SLEEP_TIME = 200;
			
	protected static final String CONNECTOR_DUMMY_TYPE = "com.evolveum.icf.dummy.connector.DummyConnector";
	protected static final String CONNECTOR_DUMMY_VERSION = "2.0";
	protected static final String CONNECTOR_DUMMY_NAMESPACE = "http://midpoint.evolveum.com/xml/ns/public/connector/icf-1/bundle/com.evolveum.icf.dummy/com.evolveum.icf.dummy.connector.DummyConnector";
	
	protected static final ItemPath ACTIVATION_ADMINISTRATIVE_STATUS_PATH = new ItemPath(UserType.F_ACTIVATION, 
			ActivationType.F_ADMINISTRATIVE_STATUS);
	protected static final ItemPath ACTIVATION_VALID_FROM_PATH = new ItemPath(UserType.F_ACTIVATION, 
			ActivationType.F_VALID_FROM);
	protected static final ItemPath ACTIVATION_VALID_TO_PATH = new ItemPath(UserType.F_ACTIVATION, 
			ActivationType.F_VALID_TO);
	
	@Autowired(required = true)
	protected ModelService modelService;
	
	@Autowired(required = true)
	protected ModelInteractionService modelInteractionService;
	
	@Autowired(required = true)
	protected ModelDiagnosticService modelDiagnosticService;
	
	@Autowired(required = true)
	protected ModelPortType modelWeb;
	
	@Autowired(required = true)
	protected RepositoryService repositoryService;
	
	@Autowired(required = true)
	protected ProvisioningService provisioningService;
		
	@Autowired(required = true)
	protected HookRegistry hookRegistry;
	
	@Autowired(required = true)
	protected Clock clock;
	
	@Autowired(required = true)
	protected PrismContext prismContext;

    @Autowired(required = true)
    protected DummyTransport dummyTransport;

    @Autowired(required = false)
    protected NotificationManager notificationManager;
	
	protected DummyAuditService dummyAuditService;
	
	protected boolean verbose = false; 
	
	private static final Trace LOGGER = TraceManager.getTrace(AbstractModelIntegrationTest.class);
			
	public AbstractModelIntegrationTest() {
		super();
	}
		
	@Override
	public void initSystem(Task initTask, OperationResult initResult) throws Exception {
		LOGGER.trace("initSystem");
		startResources();
		dummyAuditService = DummyAuditService.getInstance();
		// Make sure the checks are turned on
		InternalsConfig.turnOnAllChecks();
        // By default, notifications are turned off because of performance implications. Individual tests turn them on for themselves.
        if (notificationManager != null) {
            notificationManager.setDisabled(true);
        }
	}

	protected void startResources() throws Exception {
		// Nothing to do by default
	}
	
	protected void importObjectFromFile(String filename) throws FileNotFoundException {
		importObjectFromFile(new File(filename));
	}
	
	protected void importObjectFromFile(File file) throws FileNotFoundException {
		OperationResult result = new OperationResult(AbstractModelIntegrationTest.class.getName() + ".importObjectFromFile");
		importObjectFromFile(file, result);
		result.computeStatus();
		TestUtil.assertSuccess(result);
	}

	protected void importObjectFromFile(String filename, OperationResult result) throws FileNotFoundException {
		importObjectFromFile(new File(filename), result);
	}
	
	protected void importObjectFromFile(File file, OperationResult result) throws FileNotFoundException {
		OperationResult subResult = result.createSubresult(AbstractModelIntegrationTest.class+".importObjectFromFile");
		subResult.addParam("filename", file);
		LOGGER.trace("importObjectFromFile: {}", file);
		Task task = taskManager.createTaskInstance();
		FileInputStream stream = new FileInputStream(file);
		modelService.importObjectsFromStream(stream, MiscSchemaUtil.getDefaultImportOptions(), task, subResult);
		subResult.computeStatus();
		if (subResult.isError()) {
			LOGGER.error("Import of file "+file+" failed:\n{}", subResult.dump());
			Throwable cause = subResult.getCause();
			throw new SystemException("Import of file "+file+" failed: "+subResult.getMessage(), cause);
		}
	}
	
	protected <T extends ObjectType> PrismObject<T> importAndGetObjectFromFile(Class<T> type, String filename, String oid, Task task, OperationResult result) throws FileNotFoundException, ObjectNotFoundException, SchemaException, SecurityViolationException, CommunicationException, ConfigurationException {
		return importAndGetObjectFromFile(type, new File(filename), oid, task, result);
	}
	
	protected <T extends ObjectType> PrismObject<T> importAndGetObjectFromFile(Class<T> type, File file, String oid, Task task, OperationResult result) throws FileNotFoundException, ObjectNotFoundException, SchemaException, SecurityViolationException, CommunicationException, ConfigurationException {
		importObjectFromFile(file, result);
		OperationResult importResult = result.getLastSubresult();
		TestUtil.assertSuccess("Import of "+file+" has failed", importResult);
		return modelService.getObject(type, oid, null, task, result);
	}
	    
    /**
     * This is not the real thing. It is just for the tests. 
     */
    protected void applyResourceSchema(ShadowType accountType, ResourceType resourceType) throws SchemaException {
    	IntegrationTestTools.applyResourceSchema(accountType, resourceType, prismContext);
    }
    
    protected void assertUsers(int expectedNumberOfUsers) throws SchemaException, ObjectNotFoundException, SecurityViolationException, CommunicationException, ConfigurationException {
    	Task task = taskManager.createTaskInstance(AbstractModelIntegrationTest.class.getName() + ".assertUsers");
        OperationResult result = task.getResult();
    	List<PrismObject<UserType>> users = modelService.searchObjects(UserType.class, null, null, task, result);
        if (verbose) display("Users", users);
        assertEquals("Unexpected number of users", expectedNumberOfUsers, users.size());
    }

	protected void assertUserProperty(String userOid, QName propertyName, Object... expectedPropValues) throws ObjectNotFoundException, SchemaException {
		OperationResult result = new OperationResult("getObject");
		PrismObject<UserType> user = repositoryService.getObject(UserType.class, userOid, null, result);
		assertUserProperty(user, propertyName, expectedPropValues);
	}
	
	protected void assertUserProperty(PrismObject<UserType> user, QName propertyName, Object... expectedPropValues) {
		PrismProperty<Object> property = user.findProperty(propertyName);
		assert property != null : "No property "+propertyName+" in "+user;  
		PrismAsserts.assertPropertyValue(property, expectedPropValues);
	}
	
	protected void assertLinked(String userOid, String accountOid) throws ObjectNotFoundException, SchemaException {
		OperationResult result = new OperationResult("assertLinked");
		PrismObject<UserType> user = repositoryService.getObject(UserType.class, userOid, null, result);
		assertLinked(user, accountOid);
	}
	
	protected void assertLinked(PrismObject<UserType> user, PrismObject<ShadowType> account) throws ObjectNotFoundException, SchemaException {
		assertLinked(user, account.getOid());
	}
	
	protected void assertLinked(PrismObject<UserType> user, String accountOid) throws ObjectNotFoundException, SchemaException {
		PrismReference linkRef = user.findReference(UserType.F_LINK_REF);
		assertNotNull("No linkRefs in "+user, linkRef);
		boolean found = false; 
		for (PrismReferenceValue val: linkRef.getValues()) {
			if (val.getOid().equals(accountOid)) {
				found = true;
			}
		}
		assertTrue("User " + user + " is not linked to account " + accountOid, found);
	}
	
	protected void assertNotLinked(String userOid, String accountOid) throws ObjectNotFoundException, SchemaException {
		OperationResult result = new OperationResult("assertLinked");
		PrismObject<UserType> user = repositoryService.getObject(UserType.class, userOid, null, result);
		assertNotLinked(user, accountOid);
	}
	
	protected void assertNotLinked(PrismObject<UserType> user, PrismObject<ShadowType> account) throws ObjectNotFoundException, SchemaException {
		assertNotLinked(user, account.getOid());
	}
	
	protected void assertNotLinked(PrismObject<UserType> user, String accountOid) throws ObjectNotFoundException, SchemaException {
		PrismReference linkRef = user.findReference(UserType.F_LINK_REF);
		if (linkRef == null) {
			return;
		}
		boolean found = false; 
		for (PrismReferenceValue val: linkRef.getValues()) {
			if (val.getOid().equals(accountOid)) {
				found = true;
			}
		}
		assertFalse("User " + user + " IS linked to account " + accountOid + " but not expecting it", found);
	}
	
	protected void assertNoLinkedAccount(PrismObject<UserType> user) {
		PrismReference accountRef = user.findReference(UserType.F_LINK_REF);
		if (accountRef == null) {
			return;
		}
		assert accountRef.isEmpty() : "Expected that "+user+" has no linked account but it has "+accountRef.size()+" linked accounts: "
			+ accountRef.getValues();
	}
	
	protected void assertAccount(PrismObject<UserType> user, String resourceOid) throws ObjectNotFoundException, SchemaException, SecurityViolationException, CommunicationException, ConfigurationException {
		String accountOid = getAccountRef(user, resourceOid);
		assertNotNull("User " + user + " has no account on resource " + resourceOid, accountOid);
	}
	
	protected void assertAccounts(String userOid, int numAccounts) throws ObjectNotFoundException, SchemaException {
		OperationResult result = new OperationResult("assertAccounts");
		PrismObject<UserType> user = repositoryService.getObject(UserType.class, userOid, null, result);
		assertLinks(user, numAccounts);
	}
	
	protected <F extends FocusType> void assertLinks(PrismObject<F> focus, int expectedNumLinks) throws ObjectNotFoundException, SchemaException {
		PrismReference linkRef = focus.findReference(FocusType.F_LINK_REF);
		if (linkRef == null) {
			assert expectedNumLinks == 0 : "Expected "+expectedNumLinks+" but "+focus+" has no linkRef";
			return;
		}
		assertEquals("Wrong number of links in " + focus, expectedNumLinks, linkRef.size());
	}
	
	protected void assertAdministrativeStatusEnabled(PrismObject<? extends ObjectType> user) {
		assertAdministrativeStatus(user, ActivationStatusType.ENABLED);
	}
	
	protected void assertAdministrativeStatusDisabled(PrismObject<? extends ObjectType> user) {
		assertAdministrativeStatus(user, ActivationStatusType.DISABLED);
	}
	
	protected void assertAdministrativeStatus(PrismObject<? extends ObjectType> object, ActivationStatusType expected) {
		PrismProperty<ActivationStatusType> statusProperty = object.findProperty(ACTIVATION_ADMINISTRATIVE_STATUS_PATH);
		assert statusProperty != null : "No status property in "+object;
		ActivationStatusType status = statusProperty.getRealValue();
		assert status != null : "No status property is null in "+object;
		assert status == expected : "status property is "+status+", expected "+expected+" in "+object;
	}
	
	protected ObjectDelta<UserType> createModifyUserReplaceDelta(String userOid, QName propertyName, Object... newRealValue) {
		return createModifyUserReplaceDelta(userOid, new ItemPath(propertyName), newRealValue);
	}
	
	protected ObjectDelta<UserType> createModifyUserReplaceDelta(String userOid, ItemPath propertyName, Object... newRealValue) {
		return ObjectDelta.createModificationReplaceProperty(UserType.class, userOid, propertyName, prismContext, newRealValue);
	}
	
	protected ObjectDelta<UserType> createModifyUserAddDelta(String userOid, ItemPath propertyName, Object... newRealValue) {
		return ObjectDelta.createModificationAddProperty(UserType.class, userOid, propertyName, prismContext, newRealValue);
	}
	
	protected ObjectDelta<UserType> createModifyUserDeleteDelta(String userOid, ItemPath propertyName, Object... newRealValue) {
		return ObjectDelta.createModificationDeleteProperty(UserType.class, userOid, propertyName, prismContext, newRealValue);
	}
	
	protected ObjectDelta<UserType> createModifyUserAddAccount(String userOid, PrismObject<ResourceType> resource) throws SchemaException {
		PrismObject<ShadowType> account = getAccountShadowDefinition().instantiate();
		ObjectReferenceType resourceRef = new ObjectReferenceType();
		resourceRef.setOid(resource.getOid());
		account.asObjectable().setResourceRef(resourceRef);
		RefinedResourceSchema refinedSchema = RefinedResourceSchema.getRefinedSchema(resource);
		account.asObjectable().setObjectClass(refinedSchema.getDefaultRefinedDefinition(ShadowKindType.ACCOUNT).getObjectClassDefinition().getTypeName());
		
		ObjectDelta<UserType> userDelta = ObjectDelta.createEmptyModifyDelta(UserType.class, userOid, prismContext);
        PrismReferenceValue accountRefVal = new PrismReferenceValue();
		accountRefVal.setObject(account);
		ReferenceDelta accountDelta = ReferenceDelta.createModificationAdd(UserType.F_LINK_REF, getUserDefinition(), accountRefVal);
		userDelta.addModification(accountDelta);
		
		return userDelta;
	}
	
	protected ObjectDelta<UserType> createModifyUserDeleteAccount(String userOid, PrismObject<ResourceType> resource) throws SchemaException, ObjectNotFoundException, SecurityViolationException, CommunicationException, ConfigurationException {
		String accountOid = getAccountRef(userOid, resource.getOid());
		PrismObject<ShadowType> account = getAccount(accountOid);
		
		ObjectDelta<UserType> userDelta = ObjectDelta.createEmptyModifyDelta(UserType.class, userOid, prismContext);
        PrismReferenceValue accountRefVal = new PrismReferenceValue();
		accountRefVal.setObject(account);
		ReferenceDelta accountDelta = ReferenceDelta.createModificationDelete(UserType.F_LINK_REF, getUserDefinition(), accountRefVal);
		userDelta.addModification(accountDelta);
		
		return userDelta;
	}
	
	protected ObjectDelta<UserType> createModifyUserUnlinkAccount(String userOid, PrismObject<ResourceType> resource) throws SchemaException, ObjectNotFoundException, SecurityViolationException, CommunicationException, ConfigurationException {
		String accountOid = getAccountRef(userOid, resource.getOid());
		
		ObjectDelta<UserType> userDelta = ObjectDelta.createEmptyModifyDelta(UserType.class, userOid, prismContext);
        PrismReferenceValue accountRefVal = new PrismReferenceValue();
		accountRefVal.setOid(accountOid);
		ReferenceDelta accountDelta = ReferenceDelta.createModificationDelete(UserType.F_LINK_REF, getUserDefinition(), accountRefVal);
		userDelta.addModification(accountDelta);
		
		return userDelta;
	}
	
	protected ObjectDelta<ShadowType> createModifyAccountShadowEmptyDelta(String accountOid) {
		return ObjectDelta.createEmptyModifyDelta(ShadowType.class, accountOid, prismContext);
	}
	
	protected ObjectDelta<ShadowType> createModifyAccountShadowReplaceAttributeDelta(String accountOid, 
			PrismObject<ResourceType> resource, String attributeName, Object... newRealValue) throws SchemaException, ObjectNotFoundException, CommunicationException, ConfigurationException {
		return createModifyAccountShadowReplaceAttributeDelta(accountOid, resource, getAttributeQName(resource, attributeName), newRealValue);
	}
	
	protected ObjectDelta<ShadowType> createModifyAccountShadowReplaceAttributeDelta(String accountOid, 
			PrismObject<ResourceType> resource, QName attributeName, Object... newRealValue) throws SchemaException, ObjectNotFoundException, CommunicationException, ConfigurationException {
		return createModifyAccountShadowReplaceDelta(accountOid, resource, new ItemPath(ShadowType.F_ATTRIBUTES, attributeName), newRealValue);
	}
	
	protected ObjectDelta<ShadowType> createModifyAccountShadowReplaceDelta(String accountOid, PrismObject<ResourceType> resource, ItemPath itemPath, Object... newRealValue) throws SchemaException, ObjectNotFoundException, CommunicationException, ConfigurationException {
		if (ShadowType.F_ATTRIBUTES.equals(ItemPath.getName(itemPath.first()))) {
			PropertyDelta<?> attributeDelta = createAttributeReplaceDelta(resource, ((NameItemPathSegment)itemPath.last()).getName(), newRealValue);
			ObjectDelta<ShadowType> accountDelta = ObjectDelta.createModifyDelta(accountOid, attributeDelta, ShadowType.class, prismContext);
			return accountDelta;
		} else {
			ObjectDelta<ShadowType> accountDelta = ObjectDelta.createModificationReplaceProperty(
					ShadowType.class, accountOid, itemPath, prismContext, newRealValue);
			return accountDelta;
		}
	}
	
	protected <T> PropertyDelta<T> createAttributeReplaceDelta(PrismObject<ResourceType> resource, String attributeLocalName, T... newRealValue) throws SchemaException {
		return createAttributeReplaceDelta(resource, getAttributeQName(resource, attributeLocalName), newRealValue);
	}
	
	protected <T> PropertyDelta<T> createAttributeReplaceDelta(PrismObject<ResourceType> resource, QName attributeQName, T... newRealValue) throws SchemaException {
		PrismPropertyDefinition attributeDefinition = getAttributeDefinition(resource, attributeQName);
		if (attributeDefinition == null) {
			throw new SchemaException("No definition for attribute "+ attributeQName+ " in " + resource);
		}
		return PropertyDelta.createModificationReplaceProperty(new ItemPath(ShadowType.F_ATTRIBUTES, attributeQName),
                attributeDefinition, newRealValue);
	}
	
	protected <T> PropertyDelta<T> createAttributeAddDelta(PrismObject<ResourceType> resource, String attributeLocalName, T... newRealValue) throws SchemaException {
		return createAttributeAddDelta(resource, getAttributeQName(resource, attributeLocalName), newRealValue);
	}
	
	protected <T> PropertyDelta<T> createAttributeAddDelta(PrismObject<ResourceType> resource, QName attributeQName, T... newRealValue) throws SchemaException {
		PrismPropertyDefinition attributeDefinition = getAttributeDefinition(resource, attributeQName);
		if (attributeDefinition == null) {
			throw new SchemaException("No definition for attribute "+ attributeQName+ " in " + resource);
		}
		return PropertyDelta.createModificationAddProperty(new ItemPath(ShadowType.F_ATTRIBUTES, attributeQName),
				attributeDefinition, newRealValue);
	}
	
	protected <T> PropertyDelta<T> createAttributeDeleteDelta(PrismObject<ResourceType> resource, String attributeLocalName, T... newRealValue) throws SchemaException {
		return createAttributeDeleteDelta(resource, getAttributeQName(resource, attributeLocalName), newRealValue);
	}
	
	protected <T> PropertyDelta<T> createAttributeDeleteDelta(PrismObject<ResourceType> resource, QName attributeQName, T... newRealValue) throws SchemaException {
		PrismPropertyDefinition attributeDefinition = getAttributeDefinition(resource, attributeQName);
		if (attributeDefinition == null) {
			throw new SchemaException("No definition for attribute "+ attributeQName+ " in " + resource);
		}
		return PropertyDelta.createModificationDeleteProperty(new ItemPath(ShadowType.F_ATTRIBUTES, attributeQName),
                attributeDefinition, newRealValue);
	}
	
	protected ResourceAttributeDefinition getAttributeDefinition(PrismObject<ResourceType> resource, QName attributeName) throws SchemaException {
		RefinedResourceSchema refinedSchema = RefinedResourceSchema.getRefinedSchema(resource);
		if (refinedSchema == null) {
			throw new SchemaException("No refined schema for "+resource);
		}
		RefinedObjectClassDefinition accountDefinition = refinedSchema.getDefaultRefinedDefinition(ShadowKindType.ACCOUNT);
		return accountDefinition.findAttributeDefinition(attributeName);
	}

	protected ObjectDelta<ShadowType> createModifyAccountShadowAddDelta(String accountOid, ItemPath propertyName, Object... newRealValue) {
		return ObjectDelta.createModificationAddProperty(ShadowType.class, accountOid, propertyName, prismContext, newRealValue);
	}
	
	protected void modifyUserReplace(String userOid, QName propertyName, Task task, OperationResult result, Object... newRealValue) 
			throws ObjectNotFoundException, SchemaException, ExpressionEvaluationException, CommunicationException, 
			ConfigurationException, ObjectAlreadyExistsException, PolicyViolationException, SecurityViolationException {
		modifyUserReplace(userOid, new ItemPath(propertyName), task, result, newRealValue);
	}
	
	protected void modifyUserReplace(String userOid, ItemPath propertyPath, Task task, OperationResult result, Object... newRealValue) 
			throws ObjectNotFoundException, SchemaException, ExpressionEvaluationException, CommunicationException, 
			ConfigurationException, ObjectAlreadyExistsException, PolicyViolationException, SecurityViolationException {
		ObjectDelta<UserType> objectDelta = createModifyUserReplaceDelta(userOid, propertyPath, newRealValue);
		Collection<ObjectDelta<? extends ObjectType>> deltas = MiscSchemaUtil.createCollection(objectDelta);
		modelService.executeChanges(deltas, null, task, result);	
	}
	
	protected void modifyUserAdd(String userOid, QName propertyName, Task task, OperationResult result, Object... newRealValue) 
			throws ObjectNotFoundException, SchemaException, ExpressionEvaluationException, CommunicationException, 
			ConfigurationException, ObjectAlreadyExistsException, PolicyViolationException, SecurityViolationException {
		modifyUserAdd(userOid, new ItemPath(propertyName), task, result, newRealValue);
	}
	
	protected void modifyUserAdd(String userOid, ItemPath propertyPath, Task task, OperationResult result, Object... newRealValue) 
			throws ObjectNotFoundException, SchemaException, ExpressionEvaluationException, CommunicationException, 
			ConfigurationException, ObjectAlreadyExistsException, PolicyViolationException, SecurityViolationException {
		ObjectDelta<UserType> objectDelta = createModifyUserAddDelta(userOid, propertyPath, newRealValue);
		Collection<ObjectDelta<? extends ObjectType>> deltas = MiscSchemaUtil.createCollection(objectDelta);
		modelService.executeChanges(deltas, null, task, result);	
	}
	
	protected void modifyUserDelete(String userOid, ItemPath propertyPath, Task task, OperationResult result, Object... newRealValue) 
			throws ObjectNotFoundException, SchemaException, ExpressionEvaluationException, CommunicationException, 
			ConfigurationException, ObjectAlreadyExistsException, PolicyViolationException, SecurityViolationException {
		ObjectDelta<UserType> objectDelta = createModifyUserDeleteDelta(userOid, propertyPath, newRealValue);
		Collection<ObjectDelta<? extends ObjectType>> deltas = MiscSchemaUtil.createCollection(objectDelta);
		modelService.executeChanges(deltas, null, task, result);	
	}
	
	protected void modifyAccountShadowReplace(String accountOid, ItemPath propertyPath, Task task, OperationResult result, Object... newRealValue) 
			throws ObjectNotFoundException, SchemaException, ExpressionEvaluationException, CommunicationException, 
			ConfigurationException, ObjectAlreadyExistsException, PolicyViolationException, SecurityViolationException {
		PrismObject<ShadowType> shadow = repositoryService.getObject(ShadowType.class, accountOid, null, result);
		String resourceOid = shadow.asObjectable().getResourceRef().getOid();
		PrismObject<ResourceType> resource = provisioningService.getObject(ResourceType.class, resourceOid, null, task, result);
		ObjectDelta<ShadowType> objectDelta = createModifyAccountShadowReplaceDelta(accountOid, resource, propertyPath, newRealValue);
		Collection<ObjectDelta<? extends ObjectType>> deltas = MiscSchemaUtil.createCollection(objectDelta);
		modelService.executeChanges(deltas, null, task, result);
	}
	
	protected void recomputeUser(String userOid, Task task, OperationResult result) throws SchemaException, PolicyViolationException, ExpressionEvaluationException, ObjectNotFoundException, ObjectAlreadyExistsException, CommunicationException, ConfigurationException, SecurityViolationException  {
		modelService.recompute(UserType.class, userOid, task, result);
	}
	
	protected void assignRole(String userOid, String roleOid, Task task, OperationResult result) throws ObjectNotFoundException,
			SchemaException, ExpressionEvaluationException, CommunicationException, ConfigurationException, ObjectAlreadyExistsException,
			PolicyViolationException, SecurityViolationException {
		modifyUserAssignment(userOid, roleOid, RoleType.COMPLEX_TYPE, null, task, null, true, result);
	}
	
	protected void unassignRole(String userOid, String roleOid, Task task, OperationResult result) throws ObjectNotFoundException,
			SchemaException, ExpressionEvaluationException, CommunicationException, ConfigurationException, ObjectAlreadyExistsException,
	PolicyViolationException, SecurityViolationException {
		modifyUserAssignment(userOid, roleOid, RoleType.COMPLEX_TYPE, null, task, null, false, result);
	}

	protected void assignRole(String userOid, String roleOid, PrismContainer<?> extension, Task task, OperationResult result) throws ObjectNotFoundException,
			SchemaException, ExpressionEvaluationException, CommunicationException, ConfigurationException, ObjectAlreadyExistsException,
			PolicyViolationException, SecurityViolationException {
		modifyUserAssignment(userOid, roleOid, RoleType.COMPLEX_TYPE, null, task, extension, true, result);
	}

	protected void unassignRole(String userOid, String roleOid, PrismContainer<?> extension, Task task, OperationResult result) throws ObjectNotFoundException,
			SchemaException, ExpressionEvaluationException, CommunicationException, ConfigurationException, ObjectAlreadyExistsException,
			PolicyViolationException, SecurityViolationException {
		modifyUserAssignment(userOid, roleOid, RoleType.COMPLEX_TYPE, null, task, extension, false, result);
	}
	
	protected void assignOrg(String userOid, String orgOid, Task task, OperationResult result)
			throws ObjectNotFoundException, SchemaException, ExpressionEvaluationException,
			CommunicationException, ConfigurationException, ObjectAlreadyExistsException,
			PolicyViolationException, SecurityViolationException {
		assignOrg(userOid, orgOid, null, task, result);
	}
	
	protected void assignOrg(String userOid, String orgOid, QName relation, Task task, OperationResult result)
			throws ObjectNotFoundException, SchemaException, ExpressionEvaluationException,
			CommunicationException, ConfigurationException, ObjectAlreadyExistsException,
			PolicyViolationException, SecurityViolationException {
		modifyUserAssignment(userOid, orgOid, OrgType.COMPLEX_TYPE, relation, task, null, true, result);
	}

	protected void unassignOrg(String userOid, String orgOid, Task task, OperationResult result)
			throws ObjectNotFoundException, SchemaException, ExpressionEvaluationException,
			CommunicationException, ConfigurationException, ObjectAlreadyExistsException,
			PolicyViolationException, SecurityViolationException {
		unassignOrg(userOid, orgOid, null, task, result);
	}
	
	protected void unassignOrg(String userOid, String orgOid, QName relation, Task task, OperationResult result)
			throws ObjectNotFoundException, SchemaException, ExpressionEvaluationException,
			CommunicationException, ConfigurationException, ObjectAlreadyExistsException,
			PolicyViolationException, SecurityViolationException {
		modifyUserAssignment(userOid, orgOid, OrgType.COMPLEX_TYPE, relation, task, null, false, result);
	}
	
	protected void modifyUserAssignment(String userOid, String roleOid, QName refType, QName relation, Task task, PrismContainer<?> extension, boolean add, OperationResult result) 
			throws ObjectNotFoundException,
			SchemaException, ExpressionEvaluationException, CommunicationException, ConfigurationException, ObjectAlreadyExistsException,
			PolicyViolationException, SecurityViolationException {
		ObjectDelta<UserType> userDelta = createAssignmentUserDelta(userOid, roleOid, refType, relation, extension, add);
		Collection<ObjectDelta<? extends ObjectType>> deltas = MiscSchemaUtil.createCollection(userDelta);
		modelService.executeChanges(deltas, null, task, result);		
	}
	
	/**
	 * Executes assignment replace delta with empty values.
	 */
	protected void unassignAll(String userOid, Task task, OperationResult result) 
			throws ObjectNotFoundException,
			SchemaException, ExpressionEvaluationException, CommunicationException, ConfigurationException, ObjectAlreadyExistsException,
			PolicyViolationException, SecurityViolationException {
		ObjectDelta<UserType> userDelta = ObjectDelta.createModificationReplaceContainer(UserType.class, userOid, 
				UserType.F_ASSIGNMENT, prismContext);
		Collection<ObjectDelta<? extends ObjectType>> deltas = MiscSchemaUtil.createCollection(userDelta);
		modelService.executeChanges(deltas, null, task, result);		
	}
	
	protected ContainerDelta<AssignmentType> createAssignmentModification(String roleOid, QName refType, QName relation, PrismContainer<?> extension, boolean add) throws SchemaException {
		ContainerDelta<AssignmentType> assignmentDelta = ContainerDelta.createDelta(UserType.F_ASSIGNMENT, getUserDefinition());
		PrismContainerValue<AssignmentType> cval = new PrismContainerValue<AssignmentType>();
		if (add) {
			assignmentDelta.addValueToAdd(cval);
		} else {
			assignmentDelta.addValueToDelete(cval);
		}
		PrismReference targetRef = cval.findOrCreateReference(AssignmentType.F_TARGET_REF);
		targetRef.getValue().setOid(roleOid);
		targetRef.getValue().setTargetType(refType);
		targetRef.getValue().setRelation(relation);
		if (extension != null) {
			cval.add(extension.clone());
		}
		return assignmentDelta;
	}
	
	protected ObjectDelta<UserType> createAssignmentUserDelta(String userOid, String roleOid, QName refType, QName relation, PrismContainer<?> extension, boolean add) throws SchemaException {
		Collection<ItemDelta<?>> modifications = new ArrayList<ItemDelta<?>>();
		modifications.add((createAssignmentModification(roleOid, refType, relation, extension, add)));
		ObjectDelta<UserType> userDelta = ObjectDelta.createModifyDelta(userOid, modifications, UserType.class, prismContext);
		return userDelta;
	}
	
	protected ContainerDelta<AssignmentType> createAccountAssignmentModification(String resourceOid, String intent, boolean add) throws SchemaException {
<<<<<<< HEAD
		return createAssignmentModification(resourceOid, ShadowKindType.ACCOUNT, intent, add);
	}
	
	protected ContainerDelta<AssignmentType> createAssignmentModification(String resourceOid, ShadowKindType kind, 
			String intent, boolean add) throws SchemaException {
		ContainerDelta<AssignmentType> assignmentDelta = ContainerDelta.createDelta(getUserDefinition(), 
				UserType.F_ASSIGNMENT);
=======
		ContainerDelta<AssignmentType> assignmentDelta = ContainerDelta.createDelta(UserType.F_ASSIGNMENT, getUserDefinition());
>>>>>>> 4317f7a9
		
		AssignmentType assignmentType = createAssignment(resourceOid, kind, intent);
		
		if (add) {
			assignmentDelta.addValueToAdd(assignmentType.asPrismContainerValue());
		} else {
			assignmentDelta.addValueToDelete(assignmentType.asPrismContainerValue());
		}
		
		PrismContainerDefinition<AssignmentType> assignmentDef = getUserDefinition().findContainerDefinition(UserType.F_ASSIGNMENT);
		assignmentDelta.applyDefinition(assignmentDef);
		
		return assignmentDelta;
	}
	
	protected AssignmentType createAccountAssignment(String resourceOid, String intent) {
		return createAssignment(resourceOid, ShadowKindType.ACCOUNT, intent);
	}
	
	protected AssignmentType createAssignment(String resourceOid, ShadowKindType kind, String intent) {
		AssignmentType assignmentType = new AssignmentType();
		ConstructionType constructionType = new ConstructionType();
		constructionType.setKind(kind);
		assignmentType.setConstruction(constructionType);
		ObjectReferenceType resourceRef = new ObjectReferenceType();
		resourceRef.setOid(resourceOid);
		constructionType.setResourceRef(resourceRef);
		constructionType.setIntent(intent);
		return assignmentType;
	}

    protected ConstructionType createAccountConstruction(String resourceOid, String intent) throws SchemaException {
        ConstructionType accountConstructionType = new ConstructionType();
        ObjectReferenceType resourceRef = new ObjectReferenceType();
        resourceRef.setOid(resourceOid);
        accountConstructionType.setResourceRef(resourceRef);
        accountConstructionType.setIntent(intent);
        return accountConstructionType;
    }

    protected ObjectDelta<UserType> createReplaceAccountConstructionUserDelta(String userOid, Long id, ConstructionType newValue) throws SchemaException {
        PrismContainerDefinition pcd = getAssignmentDefinition().findContainerDefinition(AssignmentType.F_CONSTRUCTION);
        ContainerDelta<ConstructionType> acDelta = new ContainerDelta<ConstructionType>(new ItemPath(new NameItemPathSegment(UserType.F_ASSIGNMENT), new IdItemPathSegment(id), new NameItemPathSegment(AssignmentType.F_CONSTRUCTION)), pcd);
//                ContainerDelta.createDelta(prismContext, ConstructionType.class, AssignmentType.F_CONSTRUCTION);
        acDelta.setValueToReplace(newValue.asPrismContainerValue());
//        PropertyDelta.createModificationReplaceProperty(
//                        new ItemPath(new NameItemPathSegment(UserType.F_ASSIGNMENT), new IdItemPathSegment(id), new NameItemPathSegment(AssignmentType.F_CONSTRUCTION)),
//                        ppd,
//                        newValue);

        Collection<ItemDelta<?>> modifications = new ArrayList<ItemDelta<?>>();
        modifications.add(acDelta);
        ObjectDelta<UserType> userDelta = ObjectDelta.createModifyDelta(userOid, modifications, UserType.class, prismContext);
        return userDelta;
    }
	
	protected ObjectDelta<UserType> createAccountAssignmentUserDelta(String userOid, String resourceOid, String intent, boolean add) throws SchemaException {
		return createAssignmentDelta(UserType.class, userOid, resourceOid, ShadowKindType.ACCOUNT, intent, add);
	}
	
	protected <F extends FocusType> ObjectDelta<F> createAssignmentDelta(Class<F> type, String focusOid,
			String resourceOid, ShadowKindType kind, String intent, boolean add) throws SchemaException {
		Collection<ItemDelta<?>> modifications = new ArrayList<ItemDelta<?>>();
		modifications.add(createAssignmentModification(resourceOid, kind, intent, add));
		ObjectDelta<F> userDelta = ObjectDelta.createModifyDelta(focusOid, modifications, type, prismContext);
		return userDelta;
	}
	
	protected void assignAccount(String userOid, String resourceOid, String intent, Task task, OperationResult result) throws SchemaException, ObjectAlreadyExistsException, ObjectNotFoundException, ExpressionEvaluationException, CommunicationException, ConfigurationException, PolicyViolationException, SecurityViolationException {
		ObjectDelta<UserType> userDelta = createAccountAssignmentUserDelta(userOid, resourceOid, intent, true);
		Collection<ObjectDelta<? extends ObjectType>> deltas = MiscSchemaUtil.createCollection(userDelta);
		modelService.executeChanges(deltas, null, task, result);
	}
	
	protected void unassignAccount(String userOid, String resourceOid, String intent, Task task, OperationResult result) throws SchemaException, ObjectAlreadyExistsException, ObjectNotFoundException, ExpressionEvaluationException, CommunicationException, ConfigurationException, PolicyViolationException, SecurityViolationException {
		ObjectDelta<UserType> userDelta = createAccountAssignmentUserDelta(userOid, resourceOid, intent, false);
		Collection<ObjectDelta<? extends ObjectType>> deltas = MiscSchemaUtil.createCollection(userDelta);
		modelService.executeChanges(deltas, null, task, result);
	}
	
	protected PrismObject<UserType> getUser(String userOid) throws ObjectNotFoundException, SchemaException, SecurityViolationException, CommunicationException, ConfigurationException {
		Task task = taskManager.createTaskInstance(AbstractModelIntegrationTest.class.getName() + ".getUser");
        OperationResult result = task.getResult();
		PrismObject<UserType> user = modelService.getObject(UserType.class, userOid, null, task, result);
		result.computeStatus();
		TestUtil.assertSuccess("getObject(User) result not success", result);
		return user;
	}
	
	protected PrismObject<UserType> findUserByUsername(String username) throws SchemaException, ObjectNotFoundException, SecurityViolationException, CommunicationException, ConfigurationException {
		Task task = taskManager.createTaskInstance(AbstractModelIntegrationTest.class.getName() + ".findUserByUsername");
        OperationResult result = task.getResult();
        ObjectQuery query = ObjectQueryUtil.createNameQuery(PrismTestUtil.createPolyString(username), prismContext);
		List<PrismObject<UserType>> users = modelService.searchObjects(UserType.class, query, null, task, result);
		if (users.isEmpty()) {
			return null;
		}
		assert users.size() == 1 : "Too many users found for username "+username+": "+users;
		return users.iterator().next();
	}

	protected PrismObject<ShadowType> findAccountByUsername(String username, PrismObject<ResourceType> resource) throws SchemaException, ObjectNotFoundException, SecurityViolationException, CommunicationException, ConfigurationException {
		Task task = taskManager.createTaskInstance(AbstractModelIntegrationTest.class.getName() + ".findAccountByUsername");
        OperationResult result = task.getResult();
        return findAccountByUsername(username, resource, task, result);
	}
	
	protected PrismObject<ShadowType> findAccountByUsername(String username, PrismObject<ResourceType> resource, 
			Task task, OperationResult result) throws SchemaException, ObjectNotFoundException, SecurityViolationException, CommunicationException, ConfigurationException {
        ObjectQuery query = createAccountShadowQuery(username, resource);
		List<PrismObject<ShadowType>> accounts = modelService.searchObjects(ShadowType.class, query, null, task, result);
		if (accounts.isEmpty()) {
			return null;
		}
		assert accounts.size() == 1 : "Too many accounts found for username "+username+" on "+resource+": "+accounts;
		return accounts.iterator().next();
	}
	
	protected Collection<PrismObject<ShadowType>> listAccounts(PrismObject<ResourceType> resource, 
			Task task, OperationResult result) throws SchemaException, ObjectNotFoundException, SecurityViolationException, CommunicationException, ConfigurationException {
        
        RefinedResourceSchema rSchema = RefinedResourceSchema.getRefinedSchema(resource);
        RefinedObjectClassDefinition rAccount = rSchema.getDefaultRefinedDefinition(ShadowKindType.ACCOUNT);
        Collection<? extends ResourceAttributeDefinition> identifierDefs = rAccount.getIdentifiers();
        assert identifierDefs.size() == 1 : "Unexpected identifier set in "+resource+" refined schema: "+identifierDefs;
        ResourceAttributeDefinition identifierDef = identifierDefs.iterator().next();
        EqualsFilter ocFilter = EqualsFilter.createEqual(ShadowType.class, prismContext, ShadowType.F_OBJECT_CLASS, 
        		rAccount.getObjectClassDefinition().getTypeName());
        RefFilter resourceRefFilter = RefFilter.createReferenceEqual(ShadowType.class, 
        		ShadowType.F_RESOURCE_REF, resource);
        AndFilter filter = AndFilter.createAnd(ocFilter, resourceRefFilter);
        ObjectQuery query = ObjectQuery.createObjectQuery(filter);
        
		List<PrismObject<ShadowType>> accounts = modelService.searchObjects(ShadowType.class, query, null, task, result);
		
		return accounts;
	}
	
	protected PrismObject<ShadowType> getAccount(String accountOid) throws ObjectNotFoundException, SchemaException, SecurityViolationException, CommunicationException, ConfigurationException {
		return getAccount(accountOid, false, true);
	}
	
	protected PrismObject<ShadowType> getAccountNoFetch(String accountOid) throws ObjectNotFoundException, SchemaException, SecurityViolationException, CommunicationException, ConfigurationException {
		return getAccount(accountOid, true, true);
	}
	
	protected PrismObject<ShadowType> getAccount(String accountOid, boolean noFetch, boolean assertSuccess) throws ObjectNotFoundException, SchemaException, SecurityViolationException, CommunicationException, ConfigurationException {
		Task task = taskManager.createTaskInstance(AbstractModelIntegrationTest.class.getName() + ".getAccount");
        OperationResult result = task.getResult();
		Collection<SelectorOptions<GetOperationOptions>> opts = null;
		if (noFetch) {
			GetOperationOptions rootOpts = new GetOperationOptions();
			rootOpts.setNoFetch(true);
			opts = SelectorOptions.createCollection(rootOpts);
		}
		PrismObject<ShadowType> account = modelService.getObject(ShadowType.class, accountOid, opts , task, result);
		result.computeStatus();
		if (assertSuccess) {
			TestUtil.assertSuccess("getObject(Account) result not success", result);
		}
		return account;
	}
	
	protected <O extends ObjectType> void assertNoObject(Class<O> type, String oid, Task task, OperationResult result) throws SchemaException, SecurityViolationException, CommunicationException, ConfigurationException {
		try {
			PrismObject<O> object = modelService.getObject(type, oid, null, task, result);
			
			AssertJUnit.fail("Expected that "+object+" does not exist, but it does");
		} catch (ObjectNotFoundException e) {
			// This is expected
			return;
		}
	}
	
	protected void assertNoShadow(String username, PrismObject<ResourceType> resource, 
			Task task, OperationResult result) throws SchemaException, ObjectNotFoundException, SecurityViolationException, CommunicationException, ConfigurationException {
		ObjectQuery query = createAccountShadowQuery(username, resource);
		List<PrismObject<ShadowType>> accounts = repositoryService.searchObjects(ShadowType.class, query, null, result);
		if (accounts.isEmpty()) {
			return;
		}
		LOGGER.error("Found shadow for "+username+" on "+resource+" while not expecting it:\n"+accounts.get(0).dump());
		assert false : "Found shadow for "+username+" on "+resource+" while not expecting it: "+accounts;
	}
	
	protected void assertHasShadow(String username, PrismObject<ResourceType> resource, 
			Task task, OperationResult result) throws SchemaException, ObjectNotFoundException, SecurityViolationException, CommunicationException, ConfigurationException {
		ObjectQuery query = createAccountShadowQuery(username, resource);
		List<PrismObject<ShadowType>> accounts = repositoryService.searchObjects(ShadowType.class, query, null, result);
		if (accounts.isEmpty()) {
			AssertJUnit.fail("No shadow for "+username+" on "+resource);
		} else if (accounts.size() > 1) {
			AssertJUnit.fail("Too many shadows for "+username+" on "+resource+" ("+accounts.size()+"): "+accounts);
		}
	}
	
<<<<<<< HEAD
	private ObjectQuery createAccountShadowQuery(String username, PrismObject<ResourceType> resource) throws SchemaException {
		RefinedResourceSchema rSchema = RefinedResourceSchema.getRefinedSchema(resource);
        RefinedObjectClassDefinition rAccount = rSchema.getDefaultRefinedDefinition(ShadowKindType.ACCOUNT);
        Collection<? extends ResourceAttributeDefinition> identifierDefs = rAccount.getIdentifiers();
        assert identifierDefs.size() == 1 : "Unexpected identifier set in "+resource+" refined schema: "+identifierDefs;
        ResourceAttributeDefinition identifierDef = identifierDefs.iterator().next();
        //TODO: set matching rule instead of null
        EqualsFilter idFilter = EqualsFilter.createEqual(new ItemPath(ShadowType.F_ATTRIBUTES), identifierDef, null,username);
        EqualsFilter ocFilter = EqualsFilter.createEqual(ShadowType.class, prismContext, 
        		ShadowType.F_OBJECT_CLASS, rAccount.getObjectClassDefinition().getTypeName());
        RefFilter resourceRefFilter = RefFilter.createReferenceEqual(ShadowType.class, 
        		ShadowType.F_RESOURCE_REF, resource);
        AndFilter filter = AndFilter.createAnd(idFilter, ocFilter, resourceRefFilter);
        return ObjectQuery.createObjectQuery(filter);
	}

	protected <F extends FocusType> String getSingleLinkOid(PrismObject<F> focus) {
        F focusType = focus.asObjectable();
        assertEquals("Unexpected number of linkRefs", 1, focusType.getLinkRef().size());
        ObjectReferenceType linkRefType = focusType.getLinkRef().get(0);
        String accountOid = linkRefType.getOid();
        assertFalse("No linkRef oid", StringUtils.isBlank(accountOid));
        PrismReferenceValue accountRefValue = linkRefType.asReferenceValue();
        assertEquals("OID mismatch in linkRefValue", accountOid, accountRefValue.getOid());
        assertNull("Unexpected object in linkRefValue", accountRefValue.getObject());
=======
	protected String getSingleUserAccountRef(PrismObject<UserType> user) {
        UserType userType = user.asObjectable();
        assertEquals("Unexpected number of accountRefs", 1, userType.getLinkRef().size());
        ObjectReferenceType accountRefType = userType.getLinkRef().get(0);
        String accountOid = accountRefType.getOid();
        assertFalse("No accountRef oid", StringUtils.isBlank(accountOid));
        PrismReferenceValue accountRefValue = accountRefType.asReferenceValue();
        assertEquals("OID mismatch in accountRefValue", accountOid, accountRefValue.getOid());
        assertNull("Unexpected object in accountRefValue", accountRefValue.getObject());
>>>>>>> 4317f7a9
        return accountOid;
	}
	
	protected String getAccountRef(String userOid, String resourceOid) throws ObjectNotFoundException, SchemaException, SecurityViolationException, CommunicationException, ConfigurationException {
		return getAccountRef(getUser(userOid), resourceOid);
	}
	
	protected String getAccountRef(PrismObject<UserType> user, String resourceOid) throws ObjectNotFoundException, SchemaException, SecurityViolationException, CommunicationException, ConfigurationException {
        UserType userType = user.asObjectable();
        for (ObjectReferenceType accountRefType: userType.getLinkRef()) {
        	String accountOid = accountRefType.getOid();
	        assertFalse("No accountRef oid", StringUtils.isBlank(accountOid));
	        PrismObject<ShadowType> account = getAccount(accountOid, true, false);
	        if (resourceOid.equals(account.asObjectable().getResourceRef().getOid())) {
	        	// This is noFetch. Therefore there is no fetchResult
	        	return accountOid;
	        }
        }
        AssertJUnit.fail("Account for resource "+resourceOid+" not found in "+user);
        return null; // Never reached. But compiler complains about missing return 
	}
	
	protected void assertUserNoAccountRefs(PrismObject<UserType> user) {
		UserType userJackType = user.asObjectable();
        assertEquals("Unexpected number of accountRefs", 0, userJackType.getLinkRef().size());
	}
	
	protected void assertNoAccountShadow(String accountOid) throws SchemaException {
		OperationResult result = new OperationResult(AbstractModelIntegrationTest.class.getName() + ".assertNoAccountShadow");
		// Check is shadow is gone
        try {
        	PrismObject<ShadowType> accountShadow = repositoryService.getObject(ShadowType.class, accountOid, null, result);
        	AssertJUnit.fail("Shadow "+accountOid+" still exists");
        } catch (ObjectNotFoundException e) {
        	// This is OK
        }
	}
	
	protected void assertAssignedRole(String userOid, String roleOid, Task task, OperationResult result) throws ObjectNotFoundException, SchemaException {
		PrismObject<UserType> user = repositoryService.getObject(UserType.class, userOid, null, result);
		assertAssignedRole(user, roleOid);
	}
	
	protected void assertAssignedRole(PrismObject<UserType> user, String roleOid) {
		MidPointAsserts.assertAssignedRole(user, roleOid);
	}

    protected void assertNotAssignedRole(String userOid, String roleOid, Task task, OperationResult result) throws ObjectNotFoundException, SchemaException {
        PrismObject<UserType> user = repositoryService.getObject(UserType.class, userOid, null, result);
        MidPointAsserts.assertNotAssignedRole(user, roleOid);
    }

    protected void assertNotAssignedRole(PrismObject<UserType> user, String roleOid) {
		MidPointAsserts.assertNotAssignedRole(user, roleOid);
	}

	protected void assertAssignedOrg(String userOid, String orgOid, Task task, OperationResult result) throws ObjectNotFoundException, SchemaException {
		PrismObject<UserType> user = repositoryService.getObject(UserType.class, userOid, null, result);
		assertAssignedOrg(user, orgOid);
	}
	
	protected void assertAssignedOrg(PrismObject<UserType> user, String orgOid, QName relation) {
		MidPointAsserts.assertAssignedOrg(user, orgOid, relation);
	}
	
	protected void assertAssignedOrg(PrismObject<UserType> user, String orgOid) {
		MidPointAsserts.assertAssignedOrg(user, orgOid);
	}

	protected void assertAssignedOrg(PrismObject<UserType> user, PrismObject<OrgType> org) {
		MidPointAsserts.assertAssignedOrg(user, org.getOid());
	}

	protected void assertHasOrg(String userOid, String orgOid, Task task, OperationResult result) throws ObjectNotFoundException, SchemaException {
		PrismObject<UserType> user = repositoryService.getObject(UserType.class, userOid, null, result);
		assertAssignedOrg(user, orgOid);
	}
	
	protected void assertHasOrg(PrismObject<UserType> user, String orgOid) {
		MidPointAsserts.assertHasOrg(user, orgOid);
	}
	
	protected void assertHasOrg(PrismObject<UserType> user, String orgOid, QName relation) {
		MidPointAsserts.assertHasOrg(user, orgOid, relation);
	}
	
	protected void assertHasNoOrg(PrismObject<UserType> user) {
		MidPointAsserts.assertHasNoOrg(user);
	}
	
	protected void assertHasOrgs(PrismObject<UserType> user, int expectedNumber) {
		MidPointAsserts.assertHasOrgs(user, expectedNumber);
	}

	protected void assertAssignments(PrismObject<UserType> user, int expectedNumber) {
		MidPointAsserts.assertAssignments(user, expectedNumber);
	}
	
	protected void assertAssigned(PrismObject<UserType> user, String targetOid, QName refType) {
		MidPointAsserts.assertAssigned(user, targetOid, refType);
	}
	
	protected void assertAssignedNoOrg(String userOid, Task task, OperationResult result) throws ObjectNotFoundException, SchemaException {
		PrismObject<UserType> user = repositoryService.getObject(UserType.class, userOid, null, result);
		assertAssignedNoOrg(user);
	}
	
	protected void assertAssignedNoOrg(PrismObject<UserType> user) {
		assertAssignedNo(user, OrgType.COMPLEX_TYPE);
	}
	
	protected void assertAssignedNoRole(String userOid, Task task, OperationResult result) throws ObjectNotFoundException, SchemaException {
		PrismObject<UserType> user = repositoryService.getObject(UserType.class, userOid, null, result);
		assertAssignedNoRole(user);
	}
	
	protected void assertAssignedNoRole(PrismObject<UserType> user) {
		assertAssignedNo(user, RoleType.COMPLEX_TYPE);
	}
		
	protected void assertAssignedNo(PrismObject<UserType> user, QName refType) {
		UserType userType = user.asObjectable();
		for (AssignmentType assignmentType: userType.getAssignment()) {
			ObjectReferenceType targetRef = assignmentType.getTargetRef();
			if (targetRef != null) {
				if (refType.equals(targetRef.getType())) {
					AssertJUnit.fail(user+" has role "+targetRef.getOid()+" while expected no roles");
				}
			}
		}
	}
	
	protected void assertAssignedAccount(String userOid, String resourceOid, Task task, OperationResult result) throws ObjectNotFoundException, SchemaException {
		PrismObject<UserType> user = repositoryService.getObject(UserType.class, userOid, null, result);
		assertAssignedAccount(user, resourceOid);
	}
	
	protected void assertAssignedAccount(PrismObject<UserType> user, String resourceOid) throws ObjectNotFoundException, SchemaException {
		UserType userType = user.asObjectable();
		for (AssignmentType assignmentType: userType.getAssignment()) {
			ConstructionType construction = assignmentType.getConstruction();
			if (construction != null) {
				if (construction.getKind() != null && construction.getKind() != ShadowKindType.ACCOUNT) {
					continue;
				}
				if (resourceOid.equals(construction.getResourceRef().getOid())) {
					return;
				}
			}
		}
		AssertJUnit.fail(user.toString() + " does not have account assignment for resource " + resourceOid);
	}
	
	protected void assertAssignedNoAccount(PrismObject<UserType> user, String resourceOid) throws ObjectNotFoundException, SchemaException {
		UserType userType = user.asObjectable();
		for (AssignmentType assignmentType: userType.getAssignment()) {
			ConstructionType construction = assignmentType.getConstruction();
			if (construction != null) {
				if (construction.getKind() != null && construction.getKind() != ShadowKindType.ACCOUNT) {
					continue;
				}
				if (resourceOid.equals(construction.getResourceRef().getOid())) {
					AssertJUnit.fail(user.toString()+" has account assignment for resource "+resourceOid+" while expecting no such assignment");
				}
			}
		}
	}
	
<<<<<<< HEAD
	protected PrismObjectDefinition<RoleType> getRoleDefinition() {
		return prismContext.getSchemaRegistry().findObjectDefinitionByCompileTimeClass(RoleType.class);
	}
	
	protected PrismObjectDefinition<ShadowType> getShadowDefinition() {
		return prismContext.getSchemaRegistry().findObjectDefinitionByCompileTimeClass(ShadowType.class);
	}

=======
>>>>>>> 4317f7a9
    protected PrismContainerDefinition<AssignmentType> getAssignmentDefinition() {
        return prismContext.getSchemaRegistry().findContainerDefinitionByType(AssignmentType.COMPLEX_TYPE);
    }
    
    protected PrismContainerDefinition<?> getAssignmentExtensionDefinition() {
    	PrismContainerDefinition<AssignmentType> assignmentDefinition = getAssignmentDefinition();
    	return assignmentDefinition.findContainerDefinition(AssignmentType.F_EXTENSION);
    }
    
    protected PrismContainer<?> getAssignmentExtensionInstance() {
    	return getAssignmentExtensionDefinition().instantiate();
    }

    protected PrismObjectDefinition<ResourceType> getResourceDefinition() {
		return prismContext.getSchemaRegistry().findObjectDefinitionByCompileTimeClass(ResourceType.class);
	}
	
	protected PrismObjectDefinition<ShadowType> getAccountShadowDefinition() {
		return prismContext.getSchemaRegistry().findObjectDefinitionByCompileTimeClass(ShadowType.class);
	}
	
	
	protected PrismObject<UserType> createUser(String name, String fullName) throws SchemaException {
		return createUser(name, fullName, null);
	}
	
	protected PrismObject<UserType> createUser(String name, String fullName, Boolean enabled) throws SchemaException {
		PrismObject<UserType> user = getUserDefinition().instantiate();
		UserType userType = user.asObjectable();
		userType.setName(PrismTestUtil.createPolyStringType(name));
		userType.setFullName(PrismTestUtil.createPolyStringType(fullName));
		if (enabled != null) {
			ActivationType activation = new ActivationType();
			userType.setActivation(activation);
			if (enabled) {
				activation.setAdministrativeStatus(ActivationStatusType.ENABLED);
			} else {
				activation.setAdministrativeStatus(ActivationStatusType.DISABLED);
			}
		}
		return user;
	}
	
	protected void fillinUser(PrismObject<UserType> user, String name, String fullName) {
		user.asObjectable().setName(PrismTestUtil.createPolyStringType(name));
		user.asObjectable().setFullName(PrismTestUtil.createPolyStringType(fullName));
	}
	
	protected void fillinUserAssignmentAccountConstruction(PrismObject<UserType> user, String resourceOid) {
		AssignmentType assignmentType = new AssignmentType();
        ConstructionType accountConstruntion = new ConstructionType();
        ObjectReferenceType resourceRef = new ObjectReferenceType();
        resourceRef.setOid(resourceOid);
		accountConstruntion.setResourceRef(resourceRef);
		accountConstruntion.setKind(ShadowKindType.ACCOUNT);
		assignmentType.setConstruction(accountConstruntion);
		user.asObjectable().getAssignment().add(assignmentType);
	}
	
	protected PrismObject<ShadowType> createAccount(PrismObject<ResourceType> resource, String name, boolean enabled) throws SchemaException {
		PrismObject<ShadowType> shadow = getShadowDefinition().instantiate();
		ShadowType shadowType = shadow.asObjectable();
		ObjectReferenceType resourceRef = new ObjectReferenceType();
		resourceRef.setOid(resource.getOid());
		shadowType.setResourceRef(resourceRef);
		RefinedResourceSchema refinedSchema = RefinedResourceSchema.getRefinedSchema(resource);
		RefinedObjectClassDefinition objectClassDefinition = refinedSchema.getDefaultRefinedDefinition(ShadowKindType.ACCOUNT);
		shadowType.setObjectClass(objectClassDefinition.getTypeName());
		shadowType.setKind(ShadowKindType.ACCOUNT);
		ResourceAttributeContainer attrCont = ShadowUtil.getOrCreateAttributesContainer(shadow, objectClassDefinition);
		RefinedAttributeDefinition icfsNameDef = objectClassDefinition.findAttributeDefinition(SchemaTestConstants.ICFS_NAME);
		ResourceAttribute icfsNameAttr = icfsNameDef.instantiate();
		icfsNameAttr.setRealValue(name);
		attrCont.add(icfsNameAttr);
		ActivationType activation = new ActivationType();
		shadowType.setActivation(activation);
		if (enabled) {
			activation.setAdministrativeStatus(ActivationStatusType.ENABLED);
		} else {
			activation.setAdministrativeStatus(ActivationStatusType.DISABLED);
		}
		return shadow;
	}
	
	protected <T> void addAttributeToShadow(PrismObject<ShadowType> shadow, PrismObject<ResourceType> resource, String attrName, T attrValue) throws SchemaException {
		ResourceAttributeContainer attrs = ShadowUtil.getAttributesContainer(shadow);
        ResourceAttributeDefinition attrSnDef = attrs.getDefinition().findAttributeDefinition(
        		 new QName(ResourceTypeUtil.getResourceNamespace(resource), attrName));
        ResourceAttribute<T> attr = attrSnDef.instantiate();
        attr.setRealValue(attrValue);
        attrs.add(attr);
	}
	
	protected void setDefaultUserTemplate(String userTemplateOid)
			throws ObjectNotFoundException, SchemaException, ObjectAlreadyExistsException {

		PrismObjectDefinition<SystemConfigurationType> objectDefinition = prismContext.getSchemaRegistry()
				.findObjectDefinitionByCompileTimeClass(SystemConfigurationType.class);

		PrismReferenceValue userTemplateRefVal = new PrismReferenceValue(userTemplateOid);
		
		Collection<? extends ItemDelta> modifications = ReferenceDelta.createModificationReplaceCollection(
						SystemConfigurationType.F_DEFAULT_USER_TEMPLATE_REF,
						objectDefinition, userTemplateRefVal);

		OperationResult result = new OperationResult("Aplying default user template");

		repositoryService.modifyObject(SystemConfigurationType.class,
				SystemObjectsType.SYSTEM_CONFIGURATION.value(), modifications, result);
		display("Aplying default user template result", result);
		result.computeStatus();
		TestUtil.assertSuccess("Aplying default user template failed (result)", result);
	}
	
	protected ItemPath getIcfsNameAttributePath() {
		return new ItemPath(
				ShadowType.F_ATTRIBUTES,
				SchemaTestConstants.ICFS_NAME);
		
	}
	
	protected <F extends ObjectType> void assertResolvedResourceRefs(ModelContext<F> context) {
		for (ModelProjectionContext projectionContext: context.getProjectionContexts()) {
			assertResolvedResourceRefs(projectionContext.getObjectOld(), "objectOld in "+projectionContext);
			assertResolvedResourceRefs(projectionContext.getObjectNew(), "objectNew in "+projectionContext);
			assertResolvedResourceRefs(projectionContext.getPrimaryDelta(), "primaryDelta in "+projectionContext);
			assertResolvedResourceRefs(projectionContext.getSecondaryDelta(), "secondaryDelta in "+projectionContext);
		}
	}

	private void assertResolvedResourceRefs(ObjectDelta<ShadowType> delta, String desc) {
		if (delta == null) {
			return;
		}
		if (delta.isAdd()) {
			assertResolvedResourceRefs(delta.getObjectToAdd(), desc);
		} else if (delta.isModify()) {
			ReferenceDelta referenceDelta = delta.findReferenceModification(ShadowType.F_RESOURCE_REF);
			if (referenceDelta != null) {
				assertResolvedResourceRefs(referenceDelta.getValuesToAdd(), "valuesToAdd in "+desc);
				assertResolvedResourceRefs(referenceDelta.getValuesToDelete(), "valuesToDelete in "+desc);
				assertResolvedResourceRefs(referenceDelta.getValuesToReplace(), "valuesToReplace in "+desc);
			}
		}
	}

	private void assertResolvedResourceRefs(PrismObject<ShadowType> shadow, String desc) {
		if (shadow == null) {
			return;
		}
		PrismReference resourceRef = shadow.findReference(ShadowType.F_RESOURCE_REF);
		if (resourceRef == null) {
			AssertJUnit.fail("No resourceRef in "+desc);
		}
		assertResolvedResourceRefs(resourceRef.getValues(), desc);
	}

	private void assertResolvedResourceRefs(Collection<PrismReferenceValue> values, String desc) {
		if (values == null) {
			return;
		}
		for (PrismReferenceValue pval: values) {
			assertNotNull("resourceRef in "+desc+" does not contain object", pval.getObject());
		}
	}
	
	/**
	 * Breaks user assignment delta in the context by inserting some empty value. This may interfere with comparing the values to
	 * existing user values. 
	 */
	protected void breakAssignmentDelta(Collection<ObjectDelta<? extends ObjectType>> deltas) throws SchemaException {
		breakAssignmentDelta((ObjectDelta<? extends FocusType>)deltas.iterator().next());
	}
	
	/**
	 * Breaks user assignment delta in the context by inserting some empty value. This may interfere with comparing the values to
	 * existing user values. 
	 */
	protected <F extends FocusType> void breakAssignmentDelta(ObjectDelta<F> userDelta) throws SchemaException {
        ContainerDelta<?> assignmentDelta = userDelta.findContainerDelta(UserType.F_ASSIGNMENT);
        PrismContainerValue<?> assignmentDeltaValue = null;
        if (assignmentDelta.getValuesToAdd() != null) {
        	assignmentDeltaValue = assignmentDelta.getValuesToAdd().iterator().next();
        }
        if (assignmentDelta.getValuesToDelete() != null) {
        	assignmentDeltaValue = assignmentDelta.getValuesToDelete().iterator().next();
        }
        PrismContainer<ActivationType> activationContainer = assignmentDeltaValue.findOrCreateContainer(AssignmentType.F_ACTIVATION);
        PrismContainerValue<ActivationType> emptyValue = new PrismContainerValue<ActivationType>();
		activationContainer.add(emptyValue);		
	}
	
	
	protected void purgeResourceSchema(String resourceOid) throws ObjectAlreadyExistsException, ObjectNotFoundException, SchemaException, ExpressionEvaluationException, CommunicationException, ConfigurationException, PolicyViolationException, SecurityViolationException {
		Task task = taskManager.createTaskInstance(AbstractModelIntegrationTest.class.getName() + ".purgeResourceSchema");
        OperationResult result = task.getResult();
        
        ObjectDelta<ResourceType> resourceDelta = ObjectDelta.createModificationReplaceContainer(ResourceType.class, resourceOid, ResourceType.F_SCHEMA, prismContext);
        Collection<ObjectDelta<? extends ObjectType>> deltas = MiscSchemaUtil.createCollection(resourceDelta);
        
        modelService.executeChanges(deltas, null, task, result);
        
        result.computeStatus();
        TestUtil.assertSuccess(result);
	}
	
    protected List<PrismObject<OrgType>> searchOrg(String baseOrgOid, Integer minDepth, Integer maxDepth, Task task, OperationResult result) throws SchemaException, ObjectNotFoundException, SecurityViolationException, CommunicationException, ConfigurationException {
        ObjectFilter filter = OrgFilter.createOrg(baseOrgOid, minDepth, maxDepth);
		ObjectQuery query = ObjectQuery.createObjectQuery(filter);
		return modelService.searchObjects(OrgType.class, query, null, task, result);
	}
    
    protected <T extends ObjectType> PrismObject<T> searchObjectByName(Class<T> type, String name, Task task, OperationResult result) throws SchemaException, ObjectNotFoundException, SecurityViolationException, CommunicationException, ConfigurationException {
        ObjectQuery query = ObjectQueryUtil.createNameQuery(name, prismContext);
		List<PrismObject<T>> foundObjects = modelService.searchObjects(type, query, null, task, result);
		if (foundObjects.isEmpty()) {
			return null;
		}
		if (foundObjects.size() > 1) {
			throw new IllegalStateException("More than one object found for type "+type+" and name '"+name+"'");
		}
		return foundObjects.iterator().next();
	}
	
    protected void assertShadowModel(PrismObject<ShadowType> accountShadow, String oid, String username, ResourceType resourceType) {
    	assertShadowModel(accountShadow, oid, username, resourceType, null);
    }
    
	protected void assertShadowModel(PrismObject<ShadowType> accountShadow, String oid, String username, ResourceType resourceType, MatchingRule<String> nameMatchingRule) {
		assertShadowCommon(accountShadow, oid, username, resourceType, nameMatchingRule);
		IntegrationTestTools.assertProvisioningAccountShadow(accountShadow, resourceType, RefinedAttributeDefinition.class);
	}
	
	protected QName getAttributeQName(PrismObject<ResourceType> resource, String attributeLocalName) {
		String resourceNamespace = ResourceTypeUtil.getResourceNamespace(resource);
		return new QName(resourceNamespace, attributeLocalName);
	}
	
	protected ItemPath getAttributePath(PrismObject<ResourceType> resource, String attributeLocalName) {
		return new ItemPath(ShadowType.F_ATTRIBUTES, getAttributeQName(resource, attributeLocalName));
	}
	
	// TASKS
	
	protected void waitForTaskFinish(Task task, boolean checkSubresult) throws Exception {
		waitForTaskFinish(task, checkSubresult, DEFAULT_TASK_WAIT_TIMEOUT);
	}
	
	protected void waitForTaskFinish(final Task task, final boolean checkSubresult,final int timeout) throws Exception {
		final OperationResult waitResult = new OperationResult(AbstractIntegrationTest.class+".waitForTaskFinish");
		Checker checker = new Checker() {
			@Override
			public boolean check() throws Exception {
				task.refresh(waitResult);
//				Task freshTask = taskManager.getTask(task.getOid(), waitResult);
				OperationResult result = task.getResult();
				if (verbose) display("Check result", result);
				assert !isError(result, checkSubresult) : "Error in "+task+": "+TestUtil.getErrorMessage(result);
				assert !isUknown(result, checkSubresult) : "Unknown result in "+task+": "+TestUtil.getErrorMessage(result);
				return !isInProgress(result, checkSubresult);
			}
			@Override
			public void timeout() {
				try {
					task.refresh(waitResult);
				} catch (ObjectNotFoundException e) {
					LOGGER.error("Exception during task refresh: {}", e,e);
				} catch (SchemaException e) {
					LOGGER.error("Exception during task refresh: {}", e,e);
				}
				OperationResult result = task.getResult();
				LOGGER.debug("Result of timed-out task:\n{}", result.dump());
				assert false : "Timeout ("+timeout+") while waiting for "+task+" to finish. Last result "+result;
			}
		};
		IntegrationTestTools.waitFor("Waiting for "+task+" finish", checker , timeout, DEFAULT_TASK_SLEEP_TIME);
	}
	
	protected void waitForTaskFinish(String taskOid, boolean checkSubresult) throws Exception {
		waitForTaskFinish(taskOid, checkSubresult, DEFAULT_TASK_WAIT_TIMEOUT);
	}
	
	protected void waitForTaskFinish(final String taskOid, final boolean checkSubresult, final int timeout) throws Exception {
		waitForTaskFinish(taskOid, checkSubresult, timeout, false);
	}
	
	protected void waitForTaskFinish(final String taskOid, final boolean checkSubresult, final int timeout, final boolean errorOk) throws Exception {
		final OperationResult waitResult = new OperationResult(AbstractIntegrationTest.class+".waitForTaskFinish");
		Checker checker = new Checker() {
			@Override
			public boolean check() throws Exception {
				Task freshTask = taskManager.getTask(taskOid, waitResult);
				OperationResult result = freshTask.getResult();
				if (verbose) display("Check result", result);
				if (isError(result, checkSubresult)) {
					if (errorOk) {
						return true;
					} else {
						AssertJUnit.fail("Error in "+freshTask+": "+TestUtil.getErrorMessage(result));
					}
				}
				if (isUknown(result, checkSubresult)) {
					return false;
				}
//				assert !isUknown(result, checkSubresult) : "Unknown result in "+freshTask+": "+IntegrationTestTools.getErrorMessage(result);
				return !isInProgress(result, checkSubresult);
			}
			@Override
			public void timeout() {
				try {
					Task freshTask = taskManager.getTask(taskOid, waitResult);
					OperationResult result = freshTask.getResult();
					LOGGER.debug("Result of timed-out task:\n{}", result.dump());
					assert false : "Timeout ("+timeout+") while waiting for "+freshTask+" to finish. Last result "+result;
				} catch (ObjectNotFoundException e) {
					LOGGER.error("Exception during task refresh: {}", e,e);
				} catch (SchemaException e) {
					LOGGER.error("Exception during task refresh: {}", e,e);
				}
			}
		};
		IntegrationTestTools.waitFor("Waiting for task "+taskOid+" finish", checker , timeout, DEFAULT_TASK_SLEEP_TIME);
	}
	
	protected void waitForTaskStart(String taskOid, boolean checkSubresult) throws Exception {
		waitForTaskStart(taskOid, checkSubresult, DEFAULT_TASK_WAIT_TIMEOUT);
	}
	
	protected void waitForTaskStart(final String taskOid, final boolean checkSubresult,final int timeout) throws Exception {
		final OperationResult waitResult = new OperationResult(AbstractIntegrationTest.class+".waitForTaskStart");
		Checker checker = new Checker() {
			@Override
			public boolean check() throws Exception {
				Task freshTask = taskManager.getTask(taskOid, waitResult);
				OperationResult result = freshTask.getResult();
				if (verbose) display("Check result", result);
				assert !isError(result, checkSubresult) : "Error in "+freshTask+": "+TestUtil.getErrorMessage(result);
				if (isUknown(result, checkSubresult)) {
					return false;
				}
				return freshTask.getLastRunStartTimestamp() != null;
			}
			@Override
			public void timeout() {
				try {
					Task freshTask = taskManager.getTask(taskOid, waitResult);
					OperationResult result = freshTask.getResult();
					LOGGER.debug("Result of timed-out task:\n{}", result.dump());
					assert false : "Timeout ("+timeout+") while waiting for "+freshTask+" to start. Last result "+result;
				} catch (ObjectNotFoundException e) {
					LOGGER.error("Exception during task refresh: {}", e,e);
				} catch (SchemaException e) {
					LOGGER.error("Exception during task refresh: {}", e,e);
				}
			}
		};
		IntegrationTestTools.waitFor("Waiting for task "+taskOid+" start", checker , timeout, DEFAULT_TASK_SLEEP_TIME);
	}
	
	protected void waitForTaskNextRun(String taskOid, boolean checkSubresult) throws Exception {
		waitForTaskNextRun(taskOid, checkSubresult, DEFAULT_TASK_WAIT_TIMEOUT);
	}
	
	protected void waitForTaskNextRun(final String taskOid, final boolean checkSubresult, final int timeout) throws Exception {
		final OperationResult waitResult = new OperationResult(AbstractIntegrationTest.class+".waitForTaskNextRun");
		Task origTask = taskManager.getTask(taskOid, waitResult);
		final Long origLastRunStartTimestamp = origTask.getLastRunStartTimestamp();
		final Long origLastRunFinishTimestamp = origTask.getLastRunFinishTimestamp();
		Checker checker = new Checker() {
			@Override
			public boolean check() throws Exception {
				Task freshTask = taskManager.getTask(taskOid, waitResult);
				OperationResult result = freshTask.getResult();
//				display("Times", longTimeToString(origLastRunStartTimestamp) + "-" + longTimeToString(origLastRunStartTimestamp) 
//						+ " : " + longTimeToString(freshTask.getLastRunStartTimestamp()) + "-" + longTimeToString(freshTask.getLastRunFinishTimestamp()));
				if (verbose) display("Check result", result);
				if (isError(result, checkSubresult)) {
                    assert false : "Error in "+freshTask+": "+TestUtil.getErrorMessage(result)+"\n\n"+result.debugDump();
                }
				if (isUknown(result, checkSubresult)) {
					return false;
				}
				if (freshTask.getLastRunFinishTimestamp() == null) {
					return false;
				}
				if (freshTask.getLastRunStartTimestamp() == null) {
					return false;
				}
				return !freshTask.getLastRunStartTimestamp().equals(origLastRunStartTimestamp)
						&& !freshTask.getLastRunFinishTimestamp().equals(origLastRunFinishTimestamp)
						&& freshTask.getLastRunStartTimestamp() < freshTask.getLastRunFinishTimestamp();
			}
			@Override
			public void timeout() {
				try {
					Task freshTask = taskManager.getTask(taskOid, waitResult);
					OperationResult result = freshTask.getResult();
					LOGGER.debug("Result of timed-out task:\n{}", result.dump());
					assert false : "Timeout ("+timeout+") while waiting for "+freshTask+" next run. Last result "+result;
				} catch (ObjectNotFoundException e) {
					LOGGER.error("Exception during task refresh: {}", e,e);
				} catch (SchemaException e) {
					LOGGER.error("Exception during task refresh: {}", e,e);
				}
			}
		};
		IntegrationTestTools.waitFor("Waiting for task "+taskOid+" next run", checker , timeout, DEFAULT_TASK_SLEEP_TIME);
	}
	
	private String longTimeToString(Long longTime) {
		if (longTime == null) {
			return "null";
		}
		return longTime.toString();
	}
	
	private boolean isError(OperationResult result, boolean checkSubresult) {
		OperationResult subresult = getSubresult(result, checkSubresult);
		return subresult.isError();
	}
	
	private boolean isUknown(OperationResult result, boolean checkSubresult) {
		OperationResult subresult = getSubresult(result, checkSubresult);
		return subresult.isUnknown();
	}

	private boolean isInProgress(OperationResult result, boolean checkSubresult) {
		OperationResult subresult = getSubresult(result, checkSubresult);
		return subresult.isInProgress();
	}

	private OperationResult getSubresult(OperationResult result, boolean checkSubresult) {
		if (checkSubresult) {
			return result.getLastSubresult();
		}
		return result;
	}
	
	protected void restartTask(String taskOid) throws ObjectNotFoundException, SchemaException, ObjectAlreadyExistsException {
		final OperationResult result = new OperationResult(AbstractIntegrationTest.class+".restartTask");
		ObjectDelta<TaskType> taskDelta = ObjectDelta.createModificationReplaceProperty(TaskType.class, taskOid, TaskType.F_EXECUTION_STATUS, prismContext, TaskExecutionStatusType.RUNNABLE);
		taskDelta.addModificationReplaceProperty(TaskType.F_RESULT_STATUS);
		taskDelta.addModificationReplaceProperty(TaskType.F_RESULT);
		taskManager.modifyTask(taskOid, taskDelta.getModifications(), result);
	}
	
	protected void setSecurityContextUser(String userOid) throws ObjectNotFoundException, SchemaException, SecurityViolationException, CommunicationException, ConfigurationException {
		Task task = taskManager.createTaskInstance("get administrator");
        PrismObject<UserType> object = modelService.getObject(UserType.class, userOid, null, task, task.getResult());

        assertNotNull("User "+userOid+" is null", object.asObjectable());
        SecurityContextHolder.getContext().setAuthentication(
        		new UsernamePasswordAuthenticationToken(
        				new MidPointPrincipal(object.asObjectable()), null));
	}
	
	protected <F extends FocusType> void assertEffectiveActivationDeltaOnly(ObjectDelta<F> focusDelta, String desc, ActivationStatusType expectedEfficientActivation) {
		if (focusDelta == null) {
			return;
		}
		int expectedModifications = 0;
		// There may be metadata modification, we tolerate that
		Collection<? extends ItemDelta<?>> metadataDelta = focusDelta.findItemDeltasSubPath(new ItemPath(UserType.F_METADATA));
		if (metadataDelta != null && !metadataDelta.isEmpty()) {
			expectedModifications++;
		}
		if (focusDelta.findItemDelta(new ItemPath(FocusType.F_ACTIVATION, ActivationType.F_ENABLE_TIMESTAMP)) != null) {
			expectedModifications++;
		}
		if (focusDelta.findItemDelta(new ItemPath(FocusType.F_ACTIVATION, ActivationType.F_DISABLE_TIMESTAMP)) != null) {
			expectedModifications++;
		}
		if (focusDelta.findItemDelta(new ItemPath(FocusType.F_ACTIVATION, ActivationType.F_ARCHIVE_TIMESTAMP)) != null) {
			expectedModifications++;
		}
		PropertyDelta<ActivationStatusType> effectiveStatusDelta = focusDelta.findPropertyDelta(new ItemPath(UserType.F_ACTIVATION, ActivationType.F_EFFECTIVE_STATUS));
		if (effectiveStatusDelta != null) {
			expectedModifications++;
			PrismAsserts.assertReplace(effectiveStatusDelta, expectedEfficientActivation);
		}
		assertEquals("Unexpected modifications in "+desc+": "+focusDelta, expectedModifications, focusDelta.getModifications().size());		
	}
	
	protected void assertValidFrom(PrismObject<? extends ObjectType> obj, Date expectedDate) {
		assertEquals("Wrong validFrom in "+obj, XmlTypeConverter.createXMLGregorianCalendar(expectedDate), 
				getActivation(obj).getValidFrom());
	}

	protected void assertValidTo(PrismObject<? extends ObjectType> obj, Date expectedDate) {
		assertEquals("Wrong validTo in "+obj, XmlTypeConverter.createXMLGregorianCalendar(expectedDate), 
				getActivation(obj).getValidTo());
	}
	
	private ActivationType getActivation(PrismObject<? extends ObjectType> obj) {
		ObjectType objectType = obj.asObjectable();
		ActivationType activation;
		if (objectType instanceof ShadowType) {
			activation = ((ShadowType)objectType).getActivation();
		} else if (objectType instanceof UserType) {
			activation = ((UserType)objectType).getActivation();
		} else {
			throw new IllegalArgumentException("Cannot get activation from "+obj);
		}
		assertNotNull("No activation in "+obj, activation);
		return activation;
	}

	protected PrismObject<TaskType> getTask(String taskOid) throws ObjectNotFoundException, SchemaException, SecurityViolationException, CommunicationException, ConfigurationException {
		Task task = taskManager.createTaskInstance(AbstractModelIntegrationTest.class.getName() + ".getTask");
        OperationResult result = task.getResult();
		PrismObject<TaskType> retTask = modelService.getObject(TaskType.class, taskOid, null, task, result);
		result.computeStatus();
		TestUtil.assertSuccess("getObject(Task) result not success", result);
		return retTask;
	}

	protected <O extends ObjectType> void addObject(File file) throws ObjectAlreadyExistsException, ObjectNotFoundException, SchemaException, ExpressionEvaluationException, CommunicationException, ConfigurationException, PolicyViolationException, SecurityViolationException {
		PrismObject<O> object = PrismTestUtil.parseObject(file);
		addObject(object);
	}
	
	protected <O extends ObjectType> void addObject(PrismObject<O> object) throws ObjectAlreadyExistsException, ObjectNotFoundException, SchemaException, ExpressionEvaluationException, CommunicationException, ConfigurationException, PolicyViolationException, SecurityViolationException {
		Task task = taskManager.createTaskInstance(AbstractModelIntegrationTest.class.getName() + ".addObject");
        OperationResult result = task.getResult();
        ObjectDelta<O> addDelta = object.createAddDelta();
        modelService.executeChanges(MiscSchemaUtil.createCollection(addDelta), null, task, result);
        result.computeStatus();
        TestUtil.assertSuccess(result);
        object.setOid(addDelta.getOid());
	}
	
	protected <O extends ObjectType> void deleteObject(Class<O> type, String oid, Task task, OperationResult result) throws ObjectAlreadyExistsException, ObjectNotFoundException, SchemaException, ExpressionEvaluationException, CommunicationException, ConfigurationException, PolicyViolationException, SecurityViolationException {
		ObjectDelta<O> delta = ObjectDelta.createDeleteDelta(type, oid, prismContext);
		modelService.executeChanges(MiscSchemaUtil.createCollection(delta), null, task, result);
	}
	
	protected void addTrigger(String oid, XMLGregorianCalendar timestamp, String uri) throws SchemaException, ObjectAlreadyExistsException, ObjectNotFoundException, ExpressionEvaluationException, CommunicationException, ConfigurationException, PolicyViolationException, SecurityViolationException {
		Task task = taskManager.createTaskInstance(AbstractModelIntegrationTest.class.getName() + ".addTrigger");
        OperationResult result = task.getResult();
        TriggerType triggerType = new TriggerType();
        triggerType.setTimestamp(timestamp);
        triggerType.setHandlerUri(uri);
        ObjectDelta<ObjectType> delta = ObjectDelta.createModificationAddContainer(ObjectType.class, oid, 
        		new ItemPath(ObjectType.F_TRIGGER), prismContext, triggerType);
        modelService.executeChanges(MiscSchemaUtil.createCollection(delta), null, task, result);
        result.computeStatus();
        TestUtil.assertSuccess(result);
	}
	
	protected <O extends ObjectType> void assertTrigger(PrismObject<O> object, String handlerUri, XMLGregorianCalendar start, XMLGregorianCalendar end) throws ObjectNotFoundException, SchemaException {
		for (TriggerType trigger: object.asObjectable().getTrigger()) {
			if (handlerUri.equals(trigger.getHandlerUri()) 
					&& MiscUtil.isBetween(trigger.getTimestamp(), start, end)) {
				return;
			}
		}
		AssertJUnit.fail("Expected that "+object+" will have a trigger but it has not");
	}
	
	protected <O extends ObjectType> void assertTrigger(PrismObject<O> object, String handlerUri, XMLGregorianCalendar mid, long tolerance) throws ObjectNotFoundException, SchemaException {
		XMLGregorianCalendar start = XmlTypeConverter.addMillis(mid, -tolerance);
		XMLGregorianCalendar end = XmlTypeConverter.addMillis(mid, tolerance);
		for (TriggerType trigger: object.asObjectable().getTrigger()) {
			if (handlerUri.equals(trigger.getHandlerUri()) 
					&& MiscUtil.isBetween(trigger.getTimestamp(), start, end)) {
				return;
			}
		}
		AssertJUnit.fail("Expected that "+object+" will have a trigger but it has not");
	}
	
	protected <O extends ObjectType> void assertNoTrigger(Class<O> type, String oid) throws ObjectNotFoundException, SchemaException {
		OperationResult result = new OperationResult(AbstractModelIntegrationTest.class.getName() + ".assertNoTrigger");
		PrismObject<O> object = repositoryService.getObject(type, oid, null, result);
		result.computeStatus();
		TestUtil.assertSuccess(result);
		assertNoTrigger(object);
	}
	
	protected <O extends ObjectType> void assertNoTrigger(PrismObject<O> object) throws ObjectNotFoundException, SchemaException {
		List<TriggerType> triggers = object.asObjectable().getTrigger();
		if (triggers != null && !triggers.isEmpty()) {
			AssertJUnit.fail("Expected that "+object+" will have no triggers but it has "+triggers.size()+ " trigger: "+ triggers);
		}
	}

    protected void prepareNotifications() {
        notificationManager.setDisabled(false);
        dummyTransport.clearMessages();
    }

    protected void checkDummyTransportMessages(String name, int expectedCount) {
        List<Message> messages = dummyTransport.getMessages("dummy:" + name);
        if (expectedCount == 0) {
            if (messages != null && !messages.isEmpty()) {
            	LOGGER.error(messages.size() + " unexpected message(s) recorded in dummy transport '" + name + "'");
            	logNotifyMessages(messages);
                assertFalse(messages.size() + " unexpected message(s) recorded in dummy transport '" + name + "'", true);
            }
        } else {
            assertNotNull("No messages recorded in dummy transport '" + name + "'", messages);
            if (expectedCount != messages.size()) {
            	LOGGER.error("Invalid number of messages recorded in dummy transport '" + name + "', expected: "+expectedCount+", actual: "+messages.size());
            	logNotifyMessages(messages);
            	assertEquals("Invalid number of messages recorded in dummy transport '" + name + "'", expectedCount, messages.size());
            }
        }
    }

    private void logNotifyMessages(List<Message> messages) {
		for (Message message: messages) {
			LOGGER.debug("Notification message:\n{}", message.getBody());
		}
	}

	protected void checkDummyTransportMessagesAtLeast(String name, int expectedCount) {
        if (expectedCount == 0) {
            return;
        }
        List<Message> messages = dummyTransport.getMessages("dummy:" + name);
        assertNotNull("No messages recorded in dummy transport '" + name + "'", messages);
        assertTrue("Number of messages recorded in dummy transport '" + name + "' (" + messages.size() + ") is not at least " + expectedCount, messages.size() >= expectedCount);
    }
    
    protected DummyAccount getDummyAccount(String dummyInstanceName, String username) {
		DummyResource dummyResource = DummyResource.getInstance(dummyInstanceName);
		try {
			return dummyResource.getAccountByUsername(username);
		} catch (ConnectException e) {
			throw new IllegalStateException(e.getMessage(),e);
		} catch (FileNotFoundException e) {
			throw new IllegalStateException(e.getMessage(),e);
		}
	}
    
    protected DummyAccount getDummyAccountById(String dummyInstanceName, String id) {
		DummyResource dummyResource = DummyResource.getInstance(dummyInstanceName);
		try {
			return dummyResource.getAccountById(id);
		} catch (ConnectException e) {
			throw new IllegalStateException(e.getMessage(),e);
		} catch (FileNotFoundException e) {
			throw new IllegalStateException(e.getMessage(),e);
		}
	}
	
	protected void assertDummyAccount(String username, String fullname, boolean active) {
		assertDummyAccount(null, username, fullname, active);
	}
	
	protected void assertDummyAccount(String dummyInstanceName, String username, String fullname, boolean active) {
		DummyAccount account = getDummyAccount(dummyInstanceName, username);
		assertNotNull("No dummy("+dummyInstanceName+") account for username "+username, account);
		assertEquals("Wrong fullname for dummy("+dummyInstanceName+") account "+username, fullname, account.getAttributeValue("fullname"));
		assertEquals("Wrong activation for dummy("+dummyInstanceName+") account "+username, active, account.isEnabled());
	}
	
	protected void assertDummyAccount(String dummyInstanceName, String username) {
		DummyAccount account = getDummyAccount(dummyInstanceName, username);
		assertNotNull("No dummy("+dummyInstanceName+") account for username "+username, account);
	}
	
	protected void assertDummyAccountById(String dummyInstanceName, String id) {
		DummyAccount account = getDummyAccountById(dummyInstanceName, id);
		assertNotNull("No dummy("+dummyInstanceName+") account for id "+id, account);
	}
	
	protected void assertNoDummyAccountById(String dummyInstanceName, String id) {
		DummyAccount account = getDummyAccountById(dummyInstanceName, id);
		assertNull("Dummy("+dummyInstanceName+") account for id "+id+" exists while not expecting it", account);
	}
	
	protected void assertDummyAccountActivation(String dummyInstanceName, String username, boolean active) {
		DummyAccount account = getDummyAccount(dummyInstanceName, username);
		assertNotNull("No dummy("+dummyInstanceName+") account for username "+username, account);
		assertEquals("Wrong activation for dummy("+dummyInstanceName+") account "+username, active, account.isEnabled());
	}

	protected void assertNoDummyAccount(String username) {
		assertNoDummyAccount(null, username);
	}
	
	protected void assertNoDummyAccount(String dummyInstanceName, String username) {
		DummyAccount account = getDummyAccount(dummyInstanceName, username);
		assertNull("Dummy account for username "+username+" exists while not expecting it ("+dummyInstanceName+")", account);
	}
	
	protected void assertDefaultDummyAccountAttribute(String username, String attributeName, Object... expectedAttributeValues) {
		assertDummyAccountAttribute(null, username, attributeName, expectedAttributeValues);
	}
	
	protected void assertDummyAccountAttribute(String dummyInstanceName, String username, String attributeName, Object... expectedAttributeValues) {
		DummyAccount account = getDummyAccount(dummyInstanceName, username);
		assertNotNull("No dummy account for username "+username, account);
		Set<Object> values = account.getAttributeValues(attributeName, Object.class);
		if ((values == null || values.isEmpty()) && (expectedAttributeValues == null || expectedAttributeValues.length == 0)) {
			return;
		}
		assertNotNull("No values for attribute "+attributeName+" of "+dummyInstanceName+" dummy account "+username, values);
		assertEquals("Unexpected number of values for attribute "+attributeName+" of dummy account "+username+": "+values, expectedAttributeValues.length, values.size());
		for (Object expectedValue: expectedAttributeValues) {
			if (!values.contains(expectedValue)) {
				AssertJUnit.fail("Value '"+expectedValue+"' expected in attribute "+attributeName+" of dummy account "+username+
						" but not found. Values found: "+values);
			}
		}
	}
	
<<<<<<< HEAD
	protected DummyGroup getDummyGroup(String dummyInstanceName, String name) {
		DummyResource dummyResource = DummyResource.getInstance(dummyInstanceName);
		try {
			return dummyResource.getGroupByName(name);
		} catch (ConnectException e) {
			throw new IllegalStateException(e.getMessage(),e);
		} catch (FileNotFoundException e) {
			throw new IllegalStateException(e.getMessage(),e);
		}
	}
	
	protected void assertDummyGroup(String username, String description) {
		assertDummyGroup(null, username, description, null);
	}
	
	protected void assertDummyGroup(String username, String description, Boolean active) {
		assertDummyGroup(null, username, description, active);
	}
	
	protected void assertDummyGroup(String dummyInstanceName, String groupname, String description, Boolean active) {
		DummyGroup group = getDummyGroup(dummyInstanceName, groupname);
		assertNotNull("No dummy("+dummyInstanceName+") group for name "+groupname, group);
		assertEquals("Wrong fullname for dummy("+dummyInstanceName+") group "+groupname, description, 
				group.getAttributeValue(DummyResourceContoller.DUMMY_GROUP_ATTRIBUTE_DESCRIPTION));
		if (active != null) {
			assertEquals("Wrong activation for dummy("+dummyInstanceName+") group "+groupname, (boolean)active, group.isEnabled());
		}
	}

	protected void assertNoDummyGroup(String groupname) {
		assertNoDummyGroup(null, groupname);
	}
	
	protected void assertNoDummyGroup(String dummyInstanceName, String groupname) {
		DummyGroup group = getDummyGroup(dummyInstanceName, groupname);
		assertNull("Dummy group '"+groupname+"' exists while not expecting it ("+dummyInstanceName+")", group);
=======
	protected void assertDummyAccountNoAttribute(String dummyInstanceName, String username, String attributeName) {
		DummyAccount account = getDummyAccount(dummyInstanceName, username);
		assertNotNull("No dummy account for username "+username, account);
		Set<Object> values = account.getAttributeValues(attributeName, Object.class);
		assertTrue("Unexpected values for attribute "+attributeName+" of dummy account "+username+": "+values, values == null || values.isEmpty());
>>>>>>> 4317f7a9
	}
    
	protected void assertOpenDjAccount(String uid, String cn, Boolean active) throws DirectoryException {
		SearchResultEntry entry = openDJController.searchByUid(uid);
		assertNotNull("OpenDJ accoun with uid "+uid+" not found", entry);
		openDJController.assertAttribute(entry, "cn", cn);
		if (active != null) {
			openDJController.assertActive(entry, active);
		}
	}
	
	protected void assertNoOpenDjAccount(String uid) throws DirectoryException {
		SearchResultEntry entry = openDJController.searchByUid(uid);
		assertNull("Expected that OpenDJ account with uid "+uid+" will be gone, but it is still there", entry);
	}
	
	protected void assertIteration(PrismObject<ShadowType> shadow, Integer expectedIteration, String expectedIterationToken) {
		PrismAsserts.assertPropertyValue(shadow, ShadowType.F_ITERATION, expectedIteration);
		PrismAsserts.assertPropertyValue(shadow, ShadowType.F_ITERATION_TOKEN, expectedIterationToken);
	}
	
	protected void assertIterationDelta(ObjectDelta<ShadowType> shadowDelta, Integer expectedIteration, String expectedIterationToken) {
		PrismAsserts.assertPropertyReplace(shadowDelta, ShadowType.F_ITERATION, expectedIteration);
		PrismAsserts.assertPropertyReplace(shadowDelta, ShadowType.F_ITERATION_TOKEN, expectedIterationToken);
	}
	
	protected void assertSituation(PrismObject<ShadowType> shadow, SynchronizationSituationType expectedSituation) {
		if (expectedSituation == null) {
			PrismAsserts.assertNoItem(shadow, ShadowType.F_SYNCHRONIZATION_SITUATION);
		} else {
			PrismAsserts.assertPropertyValue(shadow, ShadowType.F_SYNCHRONIZATION_SITUATION, expectedSituation);
		}
	}
	
	protected void assertEnableTimestampFocus(PrismObject<? extends FocusType> focus, 
			XMLGregorianCalendar startTime, XMLGregorianCalendar endTime) {
		XMLGregorianCalendar userDisableTimestamp = focus.asObjectable().getActivation().getEnableTimestamp();
		IntegrationTestTools.assertBetween("Wrong user enableTimestamp in "+focus, 
				startTime, endTime, userDisableTimestamp);
	}

	protected void assertDisableTimestampFocus(PrismObject<? extends FocusType> focus, 
			XMLGregorianCalendar startTime, XMLGregorianCalendar endTime) {
		XMLGregorianCalendar userDisableTimestamp = focus.asObjectable().getActivation().getDisableTimestamp();
		IntegrationTestTools.assertBetween("Wrong user disableTimestamp in "+focus, 
				startTime, endTime, userDisableTimestamp);
	}
	
	protected void assertEnableTimestampShadow(PrismObject<? extends ShadowType> shadow, 
			XMLGregorianCalendar startTime, XMLGregorianCalendar endTime) {
		ActivationType activationType = shadow.asObjectable().getActivation();
		assertNotNull("No activation in "+shadow, activationType);
		XMLGregorianCalendar userDisableTimestamp = activationType.getEnableTimestamp();
		IntegrationTestTools.assertBetween("Wrong shadow enableTimestamp in "+shadow, 
				startTime, endTime, userDisableTimestamp);
	}

	protected void assertDisableTimestampShadow(PrismObject<? extends ShadowType> shadow, 
			XMLGregorianCalendar startTime, XMLGregorianCalendar endTime) {
		XMLGregorianCalendar userDisableTimestamp = shadow.asObjectable().getActivation().getDisableTimestamp();
		IntegrationTestTools.assertBetween("Wrong shadow disableTimestamp in "+shadow, 
				startTime, endTime, userDisableTimestamp);
	}
	
	protected void assertDisableReasonShadow(PrismObject<? extends ShadowType> shadow, String expectedReason) {
		String disableReason = shadow.asObjectable().getActivation().getDisableReason();
		assertEquals("Wrong shadow disableReason in "+shadow, expectedReason, disableReason);
	}
	
	protected void assertPassword(PrismObject<UserType> user, String expectedPassword) throws EncryptionException {
		CredentialsType credentialsType = user.asObjectable().getCredentials();
		assertNotNull("No credentials in "+user, credentialsType);
		PasswordType passwordType = credentialsType.getPassword();
		assertNotNull("No password in "+user, passwordType);
		ProtectedStringType protectedStringType = passwordType.getValue();
		assertNotNull("No password value in "+user, protectedStringType);
		String decryptedUserPassword = protector.decryptString(protectedStringType);
		assertEquals("Wrong password in "+user, expectedPassword, decryptedUserPassword);
	}

}<|MERGE_RESOLUTION|>--- conflicted
+++ resolved
@@ -674,18 +674,13 @@
 	}
 	
 	protected ContainerDelta<AssignmentType> createAccountAssignmentModification(String resourceOid, String intent, boolean add) throws SchemaException {
-<<<<<<< HEAD
 		return createAssignmentModification(resourceOid, ShadowKindType.ACCOUNT, intent, add);
 	}
 	
 	protected ContainerDelta<AssignmentType> createAssignmentModification(String resourceOid, ShadowKindType kind, 
 			String intent, boolean add) throws SchemaException {
-		ContainerDelta<AssignmentType> assignmentDelta = ContainerDelta.createDelta(getUserDefinition(), 
-				UserType.F_ASSIGNMENT);
-=======
 		ContainerDelta<AssignmentType> assignmentDelta = ContainerDelta.createDelta(UserType.F_ASSIGNMENT, getUserDefinition());
->>>>>>> 4317f7a9
-		
+
 		AssignmentType assignmentType = createAssignment(resourceOid, kind, intent);
 		
 		if (add) {
@@ -880,9 +875,8 @@
 			AssertJUnit.fail("Too many shadows for "+username+" on "+resource+" ("+accounts.size()+"): "+accounts);
 		}
 	}
-	
-<<<<<<< HEAD
-	private ObjectQuery createAccountShadowQuery(String username, PrismObject<ResourceType> resource) throws SchemaException {
+
+	protected ObjectQuery createAccountShadowQuery(String username, PrismObject<ResourceType> resource) throws SchemaException {
 		RefinedResourceSchema rSchema = RefinedResourceSchema.getRefinedSchema(resource);
         RefinedObjectClassDefinition rAccount = rSchema.getDefaultRefinedDefinition(ShadowKindType.ACCOUNT);
         Collection<? extends ResourceAttributeDefinition> identifierDefs = rAccount.getIdentifiers();
@@ -907,17 +901,6 @@
         PrismReferenceValue accountRefValue = linkRefType.asReferenceValue();
         assertEquals("OID mismatch in linkRefValue", accountOid, accountRefValue.getOid());
         assertNull("Unexpected object in linkRefValue", accountRefValue.getObject());
-=======
-	protected String getSingleUserAccountRef(PrismObject<UserType> user) {
-        UserType userType = user.asObjectable();
-        assertEquals("Unexpected number of accountRefs", 1, userType.getLinkRef().size());
-        ObjectReferenceType accountRefType = userType.getLinkRef().get(0);
-        String accountOid = accountRefType.getOid();
-        assertFalse("No accountRef oid", StringUtils.isBlank(accountOid));
-        PrismReferenceValue accountRefValue = accountRefType.asReferenceValue();
-        assertEquals("OID mismatch in accountRefValue", accountOid, accountRefValue.getOid());
-        assertNull("Unexpected object in accountRefValue", accountRefValue.getObject());
->>>>>>> 4317f7a9
         return accountOid;
 	}
 	
@@ -1086,7 +1069,6 @@
 		}
 	}
 	
-<<<<<<< HEAD
 	protected PrismObjectDefinition<RoleType> getRoleDefinition() {
 		return prismContext.getSchemaRegistry().findObjectDefinitionByCompileTimeClass(RoleType.class);
 	}
@@ -1095,8 +1077,6 @@
 		return prismContext.getSchemaRegistry().findObjectDefinitionByCompileTimeClass(ShadowType.class);
 	}
 
-=======
->>>>>>> 4317f7a9
     protected PrismContainerDefinition<AssignmentType> getAssignmentDefinition() {
         return prismContext.getSchemaRegistry().findContainerDefinitionByType(AssignmentType.COMPLEX_TYPE);
     }
@@ -1804,8 +1784,7 @@
 			}
 		}
 	}
-	
-<<<<<<< HEAD
+
 	protected DummyGroup getDummyGroup(String dummyInstanceName, String name) {
 		DummyResource dummyResource = DummyResource.getInstance(dummyInstanceName);
 		try {
@@ -1842,13 +1821,13 @@
 	protected void assertNoDummyGroup(String dummyInstanceName, String groupname) {
 		DummyGroup group = getDummyGroup(dummyInstanceName, groupname);
 		assertNull("Dummy group '"+groupname+"' exists while not expecting it ("+dummyInstanceName+")", group);
-=======
+    }
+
 	protected void assertDummyAccountNoAttribute(String dummyInstanceName, String username, String attributeName) {
 		DummyAccount account = getDummyAccount(dummyInstanceName, username);
 		assertNotNull("No dummy account for username "+username, account);
 		Set<Object> values = account.getAttributeValues(attributeName, Object.class);
 		assertTrue("Unexpected values for attribute "+attributeName+" of dummy account "+username+": "+values, values == null || values.isEmpty());
->>>>>>> 4317f7a9
 	}
     
 	protected void assertOpenDjAccount(String uid, String cn, Boolean active) throws DirectoryException {
