/*
 * Copyright (c) 2010-2014 Evolveum
 *
 * Licensed under the Apache License, Version 2.0 (the "License");
 * you may not use this file except in compliance with the License.
 * You may obtain a copy of the License at
 *
 *      http://www.apache.org/licenses/LICENSE-2.0
 *
 * Unless required by applicable law or agreed to in writing, software
 * distributed under the License is distributed on an "AS IS" BASIS,
 * WITHOUT WARRANTIES OR CONDITIONS OF ANY KIND, either express or implied.
 * See the License for the specific language governing permissions and
 * limitations under the License.
 */

package com.evolveum.midpoint.wf.processors.primary;

<<<<<<< HEAD
import com.evolveum.midpoint.prism.Objectable;
=======
import com.evolveum.midpoint.prism.PrismContainer;
import com.evolveum.midpoint.prism.PrismContainerDefinition;
>>>>>>> 4ba08e27
import com.evolveum.midpoint.prism.PrismContext;
import com.evolveum.midpoint.prism.PrismObject;
import com.evolveum.midpoint.schema.constants.SchemaConstants;
import com.evolveum.midpoint.schema.result.OperationResult;
import com.evolveum.midpoint.schema.util.MiscSchemaUtil;
import com.evolveum.midpoint.util.exception.ObjectNotFoundException;
import com.evolveum.midpoint.util.exception.SchemaException;
import com.evolveum.midpoint.xml.ns._public.common.common_2a.ObjectType;
import com.evolveum.midpoint.xml.ns.model.workflow.common_forms_2.GeneralChangeApprovalWorkItemContents;
import com.evolveum.midpoint.xml.ns.model.workflow.common_forms_2.QuestionFormType;
import com.evolveum.midpoint.xml.ns.model.workflow.common_forms_2.WorkItemContents;
import com.evolveum.midpoint.xml.ns.model.workflow.process_instance_state_2.ItemApprovalProcessState;
import com.evolveum.midpoint.xml.ns.model.workflow.process_instance_state_2.PrimaryChangeProcessorState;
import org.springframework.beans.factory.annotation.Autowired;
import org.springframework.stereotype.Component;

import javax.xml.bind.JAXBException;
import java.util.Map;

/**
 * @author mederly
 */
@Component
public class PcpExternalizationHelper {

    @Autowired
    private PcpRepoAccessHelper pcpRepoAccessHelper;

    @Autowired
    private PrismContext prismContext;

    @Autowired
    private PrimaryChangeProcessor primaryChangeProcessor;

    public PrimaryChangeProcessorState externalizeState(Map<String, Object> variables) throws JAXBException, SchemaException {
        PrismContainerDefinition<PrimaryChangeProcessorState> extDefinition = prismContext.getSchemaRegistry().findContainerDefinitionByType(PrimaryChangeProcessorState.COMPLEX_TYPE);
        PrismContainer<PrimaryChangeProcessorState> extStateContainer = extDefinition.instantiate();
        PrimaryChangeProcessorState state = extStateContainer.createNewValue().asContainerable();

        state.setChangeAspect((String) variables.get(PcpProcessVariableNames.VARIABLE_MIDPOINT_CHANGE_ASPECT));

        String objectXml = (String) variables.get(PcpProcessVariableNames.VARIABLE_MIDPOINT_OBJECT_TO_BE_ADDED);
        if (objectXml != null) {
<<<<<<< HEAD
            ObjectType objectToBeAdded = (ObjectType) prismContext.parseObject(objectXml, PrismContext.LANG_XML).asObjectable();
            state.setMidPointObjectToBeAdded(objectToBeAdded);
=======
            ObjectType objectToBeAdded = prismContext.getPrismJaxbProcessor().unmarshalObject(objectXml, ObjectType.class);
            state.setObjectToBeAdded(objectToBeAdded);
>>>>>>> 4ba08e27
        }
        state.setDelta(pcpRepoAccessHelper.getObjectDeltaType(variables, true));
        return state;
    }

    public PrismObject<? extends WorkItemContents> externalizeWorkItemContents(org.activiti.engine.task.Task task, Map<String, Object> processInstanceVariables, OperationResult result) throws JAXBException, ObjectNotFoundException, SchemaException {

        PrismObject<? extends GeneralChangeApprovalWorkItemContents> wicPrism = prismContext.getSchemaRegistry().findObjectDefinitionByCompileTimeClass(GeneralChangeApprovalWorkItemContents.class).instantiate();
        GeneralChangeApprovalWorkItemContents wic = wicPrism.asObjectable();

        PrismObject<? extends ObjectType> objectBefore = pcpRepoAccessHelper.getObjectBefore(processInstanceVariables, prismContext, result);
        if (objectBefore != null) {
            wic.setObjectOld(objectBefore.asObjectable());
            if (objectBefore.getOid() != null) {
                wic.setObjectOldRef(MiscSchemaUtil.createObjectReference(objectBefore.getOid(), SchemaConstants.C_OBJECT_TYPE));     // todo ...or will we determine real object type?
            }
        }

        wic.setObjectDelta(pcpRepoAccessHelper.getObjectDeltaType(processInstanceVariables, true));

        PrismObject<? extends ObjectType> objectAfter = pcpRepoAccessHelper.getObjectAfter(processInstanceVariables, wic.getObjectDelta(), objectBefore, prismContext, result);
        if (objectAfter != null) {
            wic.setObjectNew(objectAfter.asObjectable());
            if (objectAfter.getOid() != null) {
                wic.setObjectNewRef(MiscSchemaUtil.createObjectReference(objectAfter.getOid(), SchemaConstants.C_OBJECT_TYPE));     // todo ...or will we determine real object type?
            }
        }

        PrismObject<? extends ObjectType> relatedObject = getRelatedObject(task, processInstanceVariables, result);
        if (relatedObject != null) {
            wic.setRelatedObject(relatedObject.asObjectable());
            if (relatedObject.getOid() != null) {
                wic.setRelatedObjectRef(MiscSchemaUtil.createObjectReference(relatedObject.getOid(), SchemaConstants.C_OBJECT_TYPE));     // todo ...or will we determine real object type?
            }
        }

        wic.setQuestionForm(asObjectable(getQuestionForm(task, processInstanceVariables, result)));
        return wicPrism;
    }

    private PrismObject<? extends QuestionFormType> getQuestionForm(org.activiti.engine.task.Task task, Map<String, Object> variables, OperationResult result) throws SchemaException, ObjectNotFoundException {
        return primaryChangeProcessor.getChangeAspect(variables).prepareQuestionForm(task, variables, result);
    }

    private PrismObject<? extends ObjectType> getRelatedObject(org.activiti.engine.task.Task task, Map<String, Object> variables, OperationResult result) throws SchemaException, ObjectNotFoundException {
        return primaryChangeProcessor.getChangeAspect(variables).prepareRelatedObject(task, variables, result);
    }

    private <T> T asObjectable(PrismObject<? extends T> prismObject) {
        return prismObject != null ? prismObject.asObjectable() : null;
    }

}<|MERGE_RESOLUTION|>--- conflicted
+++ resolved
@@ -16,12 +16,9 @@
 
 package com.evolveum.midpoint.wf.processors.primary;
 
-<<<<<<< HEAD
 import com.evolveum.midpoint.prism.Objectable;
-=======
 import com.evolveum.midpoint.prism.PrismContainer;
 import com.evolveum.midpoint.prism.PrismContainerDefinition;
->>>>>>> 4ba08e27
 import com.evolveum.midpoint.prism.PrismContext;
 import com.evolveum.midpoint.prism.PrismObject;
 import com.evolveum.midpoint.schema.constants.SchemaConstants;
@@ -65,13 +62,8 @@
 
         String objectXml = (String) variables.get(PcpProcessVariableNames.VARIABLE_MIDPOINT_OBJECT_TO_BE_ADDED);
         if (objectXml != null) {
-<<<<<<< HEAD
             ObjectType objectToBeAdded = (ObjectType) prismContext.parseObject(objectXml, PrismContext.LANG_XML).asObjectable();
-            state.setMidPointObjectToBeAdded(objectToBeAdded);
-=======
-            ObjectType objectToBeAdded = prismContext.getPrismJaxbProcessor().unmarshalObject(objectXml, ObjectType.class);
             state.setObjectToBeAdded(objectToBeAdded);
->>>>>>> 4ba08e27
         }
         state.setDelta(pcpRepoAccessHelper.getObjectDeltaType(variables, true));
         return state;
