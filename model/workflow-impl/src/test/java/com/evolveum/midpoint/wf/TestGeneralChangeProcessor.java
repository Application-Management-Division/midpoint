--- conflicted
+++ resolved
@@ -71,14 +71,11 @@
 
 import javax.xml.bind.JAXBException;
 import javax.xml.namespace.QName;
-<<<<<<< HEAD
+
+import java.io.File;
 import java.io.File;
 import java.util.Arrays;
 import java.util.Collection;
-=======
-
-import java.io.File;
->>>>>>> 6f4b69fb
 import java.util.List;
 
 import static com.evolveum.midpoint.test.IntegrationTestTools.display;
@@ -153,56 +150,6 @@
     public void test010AddRole1() throws Exception {
         TestUtil.displayTestTile(this, "test010UserModifyAddRole");
        	executeTest("test010UserModifyAddRole", USER_JACK_OID, 1, false, true, new ContextCreator() {
-<<<<<<< HEAD
-            @Override
-            public LensContext createModelContext(OperationResult result) throws Exception {
-                LensContext<UserType, ShadowType> context = createUserAccountContext();
-                fillContextWithUser(context, USER_JACK_OID, result);
-                addModificationToContext(context, REQ_USER_JACK_MODIFY_ADD_ASSIGNMENT_ROLE1);
-                return context;
-            }
-
-            @Override
-            void assertsAfterClockworkRun(ModelContext context, Task task, OperationResult result) throws Exception {
-                assertEquals("Unexpected state of the context", ModelState.PRIMARY, context.getState());
-            }
-
-            @Override
-            void completeWorkItem(WorkItemType workItem, String taskId, OperationResult result) throws Exception {
-                PrismObject<? extends ObjectType> workItemObject = workItem.getRequestSpecificData().asPrismObject();
-                LOGGER.trace("workItemObject = " + workItemObject.debugDump());
-
-                // change role1 -> role2
-                final int N = 6;
-                StringBuilder ctx = new StringBuilder();
-
-                for (int ctxIndex = 0; ctxIndex < N; ctxIndex++) {
-                    QName contextQName = new QName(SchemaConstants.NS_WFCF, "modelContextToBeEdited" + ctxIndex);
-                    PrismProperty<String> contextProperty = workItemObject.findProperty(contextQName);
-                    assertNotNull(contextQName + " not found among workItem specific properties", contextProperty);
-                    ctx.append(contextProperty.getRealValue());
-                }
-
-                String newCtx = ctx.toString().replaceAll("00000001-d34d-b33f-f00d-000000000001", "00000001-d34d-b33f-f00d-000000000002");
-                for (int ctxIndex = 0; ctxIndex < N; ctxIndex++) {
-                    QName contextQName = new QName(SchemaConstants.NS_WFCF, "modelContextToBeEdited" + ctxIndex);
-                    PrismProperty<String> contextProperty = workItemObject.findProperty(contextQName);
-                    contextProperty.replace(new PrismPropertyValue<String>(JaxbValueContainer.getChunk(newCtx, ctxIndex)));
-                }
-
-                TestAuthenticationInfoHolder.setUserType(getUser(USER_ADMINISTRATOR_OID).asObjectable());
-                workflowServiceImpl.completeWorkItemWithDetails(taskId, workItemObject, "approve", result);
-            }
-
-            @Override
-            void assertsRootTaskFinishes(Task task, OperationResult result) throws Exception {
-                assertAssignedRole(USER_JACK_OID, TestConstants.ROLE_R2_OID, task, result);
-                checkDummyTransportMessages("simpleUserNotifier", 1);
-                //checkWorkItemAuditRecords(createResultMap(TestConstants.ROLE_R1_OID, WorkflowResult.APPROVED));
-                //checkUserApprovers(USER_JACK_OID, Arrays.asList(TestConstants.R1BOSS_OID), result);
-            }
-        });
-=======
                @Override
                public LensContext createModelContext(OperationResult result) throws Exception {
                    LensContext<UserType> context = createUserAccountContext();
@@ -211,7 +158,54 @@
                    return context;
                }
            });
->>>>>>> 6f4b69fb
+            @Override
+            public LensContext createModelContext(OperationResult result) throws Exception {
+                LensContext<UserType, ShadowType> context = createUserAccountContext();
+                fillContextWithUser(context, USER_JACK_OID, result);
+                addModificationToContext(context, REQ_USER_JACK_MODIFY_ADD_ASSIGNMENT_ROLE1);
+                return context;
+            }
+
+            @Override
+            void assertsAfterClockworkRun(ModelContext context, Task task, OperationResult result) throws Exception {
+                assertEquals("Unexpected state of the context", ModelState.PRIMARY, context.getState());
+            }
+
+            @Override
+            void completeWorkItem(WorkItemType workItem, String taskId, OperationResult result) throws Exception {
+                PrismObject<? extends ObjectType> workItemObject = workItem.getRequestSpecificData().asPrismObject();
+                LOGGER.trace("workItemObject = " + workItemObject.debugDump());
+
+                // change role1 -> role2
+                final int N = 6;
+                StringBuilder ctx = new StringBuilder();
+
+                for (int ctxIndex = 0; ctxIndex < N; ctxIndex++) {
+                    QName contextQName = new QName(SchemaConstants.NS_WFCF, "modelContextToBeEdited" + ctxIndex);
+                    PrismProperty<String> contextProperty = workItemObject.findProperty(contextQName);
+                    assertNotNull(contextQName + " not found among workItem specific properties", contextProperty);
+                    ctx.append(contextProperty.getRealValue());
+                }
+
+                String newCtx = ctx.toString().replaceAll("00000001-d34d-b33f-f00d-000000000001", "00000001-d34d-b33f-f00d-000000000002");
+                for (int ctxIndex = 0; ctxIndex < N; ctxIndex++) {
+                    QName contextQName = new QName(SchemaConstants.NS_WFCF, "modelContextToBeEdited" + ctxIndex);
+                    PrismProperty<String> contextProperty = workItemObject.findProperty(contextQName);
+                    contextProperty.replace(new PrismPropertyValue<String>(JaxbValueContainer.getChunk(newCtx, ctxIndex)));
+                }
+
+                TestAuthenticationInfoHolder.setUserType(getUser(USER_ADMINISTRATOR_OID).asObjectable());
+                workflowServiceImpl.completeWorkItemWithDetails(taskId, workItemObject, "approve", result);
+            }
+
+            @Override
+            void assertsRootTaskFinishes(Task task, OperationResult result) throws Exception {
+                assertAssignedRole(USER_JACK_OID, TestConstants.ROLE_R2_OID, task, result);
+                checkDummyTransportMessages("simpleUserNotifier", 1);
+                //checkWorkItemAuditRecords(createResultMap(TestConstants.ROLE_R1_OID, WorkflowResult.APPROVED));
+                //checkUserApprovers(USER_JACK_OID, Arrays.asList(TestConstants.R1BOSS_OID), result);
+            }
+        });
 	}
 
     @Test(enabled = true)
@@ -296,20 +290,14 @@
         Task modelTask = taskManager.createTaskInstance(TestGeneralChangeProcessor.class.getName() + "."+testName);
         display("Model task after creation", modelTask);
 
-<<<<<<< HEAD
+        LensContext<UserType> context = (LensContext<UserType>) contextCreator.createModelContext(result);
         modelTask.setOwner(repositoryService.getObject(UserType.class, USER_ADMINISTRATOR_OID, null, result));
-=======
-        LensContext<UserType> context = (LensContext<UserType>) contextCreator.createModelContext(result);
->>>>>>> 6f4b69fb
 
         LensContext<UserType, ShadowType> context = (LensContext<UserType, ShadowType>) contextCreator.createModelContext(result);
         display("Input context", context);
-<<<<<<< HEAD
+
+        assertFocusModificationSanity(context);
         assertUserModificationSanity(context);
-=======
-
-        assertFocusModificationSanity(context);
->>>>>>> 6f4b69fb
 
         // WHEN
 
