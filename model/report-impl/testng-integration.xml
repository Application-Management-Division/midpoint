<?xml version="1.0" encoding="UTF-8"?>

<!--
  ~ Copyright (c) 2010-2019 Evolveum and contributors
  ~
  ~ This work is dual-licensed under the Apache License 2.0
  ~ and European Union Public License. See LICENSE file for details.
  -->
<!DOCTYPE suite SYSTEM "http://testng.org/testng-1.0.dtd">
<suite name="unit" parallel="false">
    <test name="Default" preserve-order="true" parallel="false" verbose="10" enabled="true">
        <classes>
             <class name="com.evolveum.midpoint.report.TestReport"/>
             <class name="com.evolveum.midpoint.report.TestReportSafe"/>
<<<<<<< HEAD
             <class name="com.evolveum.midpoint.report.TestReportWebService"/>
             <class name="com.evolveum.midpoint.report.TestReportWebServiceSafe"/>
             <class name="com.evolveum.midpoint.report.TestHtmlReport"/>
=======
>>>>>>> 0743f9cb
        </classes>
    </test>
</suite><|MERGE_RESOLUTION|>--- conflicted
+++ resolved
@@ -12,12 +12,7 @@
         <classes>
              <class name="com.evolveum.midpoint.report.TestReport"/>
              <class name="com.evolveum.midpoint.report.TestReportSafe"/>
-<<<<<<< HEAD
-             <class name="com.evolveum.midpoint.report.TestReportWebService"/>
-             <class name="com.evolveum.midpoint.report.TestReportWebServiceSafe"/>
              <class name="com.evolveum.midpoint.report.TestHtmlReport"/>
-=======
->>>>>>> 0743f9cb
         </classes>
     </test>
 </suite>