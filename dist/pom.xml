--- conflicted
+++ resolved
@@ -85,22 +85,14 @@
                                 <artifactItem>
                                     <groupId>com.evolveum.midpoint.infra</groupId>
                                     <artifactId>prism</artifactId>
-<<<<<<< HEAD
-                                    <version>3.2-SNAPSHOT</version>
-=======
                                     <version>${project.version}</version>
->>>>>>> 309eb87c
                                     <type>jar</type>
                                     <catalog>META-INF/catalog-runtime.xml</catalog>
                                 </artifactItem>
                                 <artifactItem>
                                     <groupId>com.evolveum.midpoint.infra</groupId>
                                     <artifactId>schema</artifactId>
-<<<<<<< HEAD
-                                    <version>3.2-SNAPSHOT</version>
-=======
                                     <version>${project.version}</version>
->>>>>>> 309eb87c
                                     <type>jar</type>
                                     <catalog>META-INF/jax-ws-catalog.xml</catalog>
                                 </artifactItem>
