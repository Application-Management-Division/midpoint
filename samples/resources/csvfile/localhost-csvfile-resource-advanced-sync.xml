--- conflicted
+++ resolved
@@ -339,32 +339,17 @@
 		<name>Synchronization: CSV File</name>
 		<description>
             Definition of a live synchronization task. It will poll changelog and pull in changes
-<<<<<<< HEAD
-        </description>
-        <taskIdentifier>91919191-76e0-59e2-8888-3d4f02d3ffff</taskIdentifier>
-        <ownerRef oid="00000000-0000-0000-0000-000000000002"/>
-        <executionStatus>runnable</executionStatus>
-        <handlerUri>http://midpoint.evolveum.com/xml/ns/public/model/synchronization/task/live-sync/handler-2</handlerUri>
-        <objectRef oid="ef2bc95b-76e0-48e2-86d6-3d4f02d3fafe" type="c:ResourceType"/>
-        <recurrence>recurring</recurrence>
-        <binding>tight</binding>
-        <schedule>
-            <interval>5</interval>
-        </schedule>
-    </task>
-=======
 		</description>
 		<taskIdentifier>91919191-76e0-59e2-8888-3d4f02d3ffff</taskIdentifier>
 		<ownerRef oid="00000000-0000-0000-0000-000000000002"/>
 		<executionStatus>runnable</executionStatus>
 		<handlerUri>http://midpoint.evolveum.com/xml/ns/public/model/synchronization/task/live-sync/handler-2</handlerUri>
-		<objectRef oid="ef2bc95b-76e0-48e2-86d6-3d4f02d3fafe"/>
+        <objectRef oid="ef2bc95b-76e0-48e2-86d6-3d4f02d3fafe" type="c:ResourceType"/>
 		<recurrence>recurring</recurrence>
 		<binding>tight</binding>
 		<schedule>
 			<interval>5</interval>
 		</schedule>
 	</task>
->>>>>>> ab991d90
 
 </c:objects>