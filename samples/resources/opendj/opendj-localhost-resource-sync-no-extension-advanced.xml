--- conflicted
+++ resolved
@@ -285,123 +285,6 @@
 								<!-- No explicit script language was specified. It means that this is Groovy -->
 								<code>
 								'uid=' + name + iterationToken + ',ou=people,dc=example,dc=com'
-<<<<<<< HEAD
-							</code>
-						</script>
-					</expression>
-				</outbound>
-			</attribute>
-			<attribute>
-				<ref>icfs:uid</ref>
-				<displayName>Entry UUID</displayName>
-				<limitations>
-					<access>
-						<create>false</create>
-						<read>true</read>
-						<update>true</update>
-					</access>
-				</limitations>
-				<matchingRule>mr:stringIgnoreCase</matchingRule>
-			</attribute>
-			<attribute>
-				<ref>ri:cn</ref>
-				<displayName>Common Name</displayName>
-				<limitations>
-					<minOccurs>0</minOccurs>
-					<access>
-						<create>true</create>
-						<read>true</read>
-						<update>true</update>
-					</access>
-				</limitations>
-
-				<outbound>
-					<source>
-						<path>$user/fullName</path>
-					</source>
-				</outbound>
-				<inbound>
-					<target>
-						<path>$user/fullName</path>
-					</target>
-				</inbound>
-			</attribute>
-			<attribute>
-				<ref>ri:sn</ref>
-				<displayName>Surname</displayName>
-				<limitations>
-					<minOccurs>0</minOccurs>
-				</limitations>
-				<outbound>
-					<source>
-						<!-- The path can be shorteden like this. $user is a default source "context" in outbound -->
-						<path>familyName</path>
-					</source>
-				</outbound>
-				<inbound>
-					<target>
-						<!-- The path can be shorteden like this. $user is a default target "context" in inbound -->
-						<path>familyName</path>
-					</target>
-				</inbound>
-			</attribute>
-			<attribute>
-				<ref>ri:givenName</ref>
-				<displayName>Given Name</displayName>
-				<outbound>
-					<source>
-						<!-- Full namespace prefixes can be used in the path -->
-						<path>$c:user/c:givenName</path>
-					</source>
-				</outbound>
-				<inbound>
-					<target>
-						<path>$c:user/c:givenName</path>
-					</target>
-				</inbound>
-			</attribute>
-			<attribute>
-				<ref>ri:uid</ref>
-				<displayName>Login Name</displayName>
-				<matchingRule>mr:stringIgnoreCase</matchingRule>
-				<outbound>
-					<strength>weak</strength>
-					<source>
-						<description>Source may have description</description>
-						<path>$user/name</path>
-					</source>
-				</outbound>
-				<inbound>
-					<target>
-						<description>Targets may have description</description>
-						<path>$c:user/c:name</path>
-                    </target>
-				</inbound>
-			</attribute>
-			<attribute>
-				<ref>ri:description</ref>
-				<outbound>
-					<strength>weak</strength>
-					<expression>
-						<description>Expression that assigns a fixed value</description>
-						<value>Created by IDM</value>
-					</expression>
-				</outbound>
-			</attribute>
-			<attribute>
-				<ref>ri:l</ref>
-				<outbound>
-					<expression>
-						<variable xmlns:my="http://whatever.com/my">
-							<name>my:defaultLocation</name>
-							<value xsiType="xsd:string">middle of nowhere</value>
-						</variable>
-						<script>
-							<description>XPath expression that is using a variable declared above</description>
-							<language>http://www.w3.org/TR/xpath/</language>
-							<returnType>scalar</returnType>
-							<code xmlns:my="http://whatever.com/my">
-=======
 								</code>
 							</script>
 						</expression>
@@ -510,14 +393,13 @@
 						<expression>
 							<variable xmlns:my="http://whatever.com/my">
 								<name>my:defaultLocation</name>
-								<value xsi:type="xsd:string">middle of nowhere</value>
+							<value xsiType="xsd:string">middle of nowhere</value>
 							</variable>
 							<script>
 								<description>XPath expression that is using a variable declared above</description>
 								<language>http://www.w3.org/TR/xpath/</language>
 								<returnType>scalar</returnType>
 								<code xmlns:my="http://whatever.com/my">
->>>>>>> ab991d90
 									$my:defaultLocation
 								</code>
 							</script>
