/*
 * Copyright (C) 2010-2020 Evolveum and contributors
 *
 * This work is dual-licensed under the Apache License 2.0
 * and European Union Public License. See LICENSE file for details.
 */
package com.evolveum.midpoint.testing.conntest;

import static com.evolveum.midpoint.test.IntegrationTestTools.displayXml;

import static org.assertj.core.api.Assertions.assertThat;
import static org.testng.AssertJUnit.*;

import static com.evolveum.midpoint.test.IntegrationTestTools.LDAP_CONNECTOR_TYPE;

import java.io.File;
import java.io.IOException;
import java.security.cert.X509Certificate;
import java.util.*;
import javax.net.ssl.TrustManager;
import javax.net.ssl.X509TrustManager;
import javax.xml.namespace.QName;

import com.evolveum.midpoint.schema.processor.*;

import org.apache.directory.api.ldap.codec.api.DefaultConfigurableBinaryAttributeDetector;
import org.apache.directory.api.ldap.model.cursor.CursorException;
import org.apache.directory.api.ldap.model.cursor.CursorLdapReferralException;
import org.apache.directory.api.ldap.model.cursor.EntryCursor;
import org.apache.directory.api.ldap.model.cursor.SearchCursor;
import org.apache.directory.api.ldap.model.entry.Attribute;
import org.apache.directory.api.ldap.model.entry.DefaultEntry;
import org.apache.directory.api.ldap.model.entry.Entry;
import org.apache.directory.api.ldap.model.entry.Value;
import org.apache.directory.api.ldap.model.exception.LdapException;
import org.apache.directory.api.ldap.model.exception.LdapInvalidAttributeValueException;
import org.apache.directory.api.ldap.model.exception.LdapInvalidDnException;
import org.apache.directory.api.ldap.model.message.*;
import org.apache.directory.api.ldap.model.name.Ava;
import org.apache.directory.api.ldap.model.name.Dn;
import org.apache.directory.api.ldap.model.name.Rdn;
import org.apache.directory.ldap.client.api.LdapNetworkConnection;
import org.springframework.beans.factory.annotation.Autowired;
import org.springframework.test.annotation.DirtiesContext;
import org.springframework.test.annotation.DirtiesContext.ClassMode;
import org.springframework.test.context.ContextConfiguration;
import org.testng.AssertJUnit;
import org.testng.annotations.AfterClass;
import org.testng.annotations.Listeners;
import org.testng.annotations.Test;

import com.evolveum.midpoint.model.impl.sync.tasks.recon.ReconciliationLauncher;
import com.evolveum.midpoint.model.test.AbstractModelIntegrationTest;
import com.evolveum.midpoint.prism.PrismConstants;
import com.evolveum.midpoint.prism.PrismObject;
import com.evolveum.midpoint.prism.match.MatchingRule;
import com.evolveum.midpoint.prism.match.MatchingRuleRegistry;
import com.evolveum.midpoint.prism.query.ObjectFilter;
import com.evolveum.midpoint.prism.query.ObjectQuery;
import com.evolveum.midpoint.prism.util.PrismAsserts;
import com.evolveum.midpoint.schema.*;
import com.evolveum.midpoint.schema.constants.MidPointConstants;
import com.evolveum.midpoint.schema.internals.InternalCounters;
import com.evolveum.midpoint.schema.result.OperationResult;
import com.evolveum.midpoint.schema.statistics.ConnectorOperationalStatus;
import com.evolveum.midpoint.schema.util.ObjectQueryUtil;
import com.evolveum.midpoint.task.api.Task;
import com.evolveum.midpoint.test.util.Lsof;
import com.evolveum.midpoint.test.util.TestUtil;
import com.evolveum.midpoint.util.DOMUtil;
import com.evolveum.midpoint.util.aspect.ProfilingDataManager;
import com.evolveum.midpoint.util.exception.*;
import com.evolveum.midpoint.xml.ns._public.common.common_3.*;
import com.evolveum.midpoint.xml.ns._public.resource.capabilities_3.*;

/**
 * @author Radovan Semancik
 */
@ContextConfiguration(locations = { "classpath:ctx-conntest-test-main.xml" })
@Listeners({ com.evolveum.midpoint.tools.testng.AlphabeticalMethodInterceptor.class })
@DirtiesContext(classMode = ClassMode.AFTER_CLASS)
public abstract class AbstractLdapTest extends AbstractModelIntegrationTest {

    public static final File SYSTEM_CONFIGURATION_FILE = new File(COMMON_DIR, "system-configuration.xml");
    public static final String SYSTEM_CONFIGURATION_OID = SystemObjectsType.SYSTEM_CONFIGURATION.value();

    protected static final File USER_ADMINISTRATOR_FILE = new File(COMMON_DIR, "user-administrator.xml");
    protected static final String USER_ADMINISTRATOR_OID = "00000000-0000-0000-0000-000000000002";
    protected static final String USER_ADMINISTRATOR_USERNAME = "administrator";

    protected static final File ROLE_SUPERUSER_FILE = new File(COMMON_DIR, "role-superuser.xml");
    protected static final String ROLE_SUPERUSER_OID = "00000000-0000-0000-0000-000000000004";

    protected static final File ROLE_END_USER_FILE = new File(COMMON_DIR, "role-end-user.xml");
    protected static final String ROLE_END_USER_OID = "00000000-0000-0000-0000-000000000008";

    protected static final File USER_BARBOSSA_FILE = new File(COMMON_DIR, "user-barbossa.xml");
    protected static final String USER_BARBOSSA_OID = "c0c010c0-d34d-b33f-f00d-111111111112";
    protected static final String USER_BARBOSSA_USERNAME = "barbossa";
    protected static final String USER_BARBOSSA_FULL_NAME = "Hector Barbossa";
    protected static final String USER_BARBOSSA_PASSWORD = "deadjack.tellnotales123";
    protected static final String USER_BARBOSSA_PASSWORD_2 = "hereThereBeMonsters";
    protected static final String USER_BARBOSSA_PASSWORD_AD_1 = "There.Be.Mönsters.111"; // MID-5242
    protected static final String USER_BARBOSSA_PASSWORD_AD_2 = "Thére.Be.Mönšters.222"; // MID-5242
    protected static final String USER_BARBOSSA_PASSWORD_AD_3 = "There.Be.Monsters.333";

    // Barbossa after rename
    protected static final String USER_CPTBARBOSSA_USERNAME = "cptbarbossa";

    protected static final File USER_GUYBRUSH_FILE = new File(COMMON_DIR, "user-guybrush.xml");
    protected static final String USER_GUYBRUSH_OID = "c0c010c0-d34d-b33f-f00d-111111111116";
    protected static final String USER_GUYBRUSH_USERNAME = "guybrush";
    protected static final String USER_GUYBRUSH_FULL_NAME = "Guybrush Threepwood";

    protected static final File USER_LECHUCK_FILE = new File(COMMON_DIR, "user-lechuck.xml");
    protected static final String USER_LECHUCK_OID = "0201583e-ffca-11e5-a949-affff1aa5a60";
    protected static final String USER_LECHUCK_USERNAME = "lechuck";
    protected static final String USER_LECHUCK_FULL_NAME = "LeChuck";

    protected static final String LDAP_INETORGPERSON_OBJECTCLASS = "inetOrgPerson";
    protected static final String LDAP_ATTRIBUTE_ROOM_NUMBER = "roomNumber";

    protected static final QName ASSOCIATION_GROUP_NAME = new QName(MidPointConstants.NS_RI, "group");

    @Autowired
    protected MatchingRuleRegistry matchingRuleRegistry;

    @Autowired
    protected ReconciliationLauncher reconciliationLauncher;

    protected ResourceType resourceType;
    protected PrismObject<ResourceType> resource;

    protected MatchingRule<String> dnMatchingRule;
    protected MatchingRule<String> ciMatchingRule;

    private static String stopCommand;

    /** Should be object type (a.k.a. refined) definition, if available. */
    protected ResourceObjectDefinition accountDefinition;

    protected DefaultConfigurableBinaryAttributeDetector binaryAttributeDetector = new DefaultConfigurableBinaryAttributeDetector();

    protected Lsof lsof;

    @Override
    protected void startResources() throws Exception {
        super.startResources();

        String command = getStartSystemCommand();
        if (command != null) {
            TestUtil.execSystemCommand(command);
        }
        stopCommand = getStopSystemCommand();
    }

    public abstract String getStartSystemCommand();

    public abstract String getStopSystemCommand();

    @AfterClass
    public static void stopResources() throws Exception {
        //end profiling
        ProfilingDataManager.getInstance().printMapAfterTest();
        ProfilingDataManager.getInstance().stopProfilingAfterTest();

        if (stopCommand != null) {
            TestUtil.execSystemCommand(stopCommand);
        }
    }

    protected abstract String getResourceOid();

    protected abstract File getBaseDir();

    protected File getResourceFile() {
        return new File(getBaseDir(), "resource.xml");
    }

    protected File getSyncTaskFile() {
        return new File(getBaseDir(), "task-sync.xml");
    }

    protected String getResourceNamespace() {
        return MidPointConstants.NS_RI;
    }

    protected File getSyncTaskInetOrgPersonFile() {
        return new File(getBaseDir(), "task-sync-inetorgperson.xml");
    }

    protected abstract String getSyncTaskOid();

    protected QName getAccountObjectClass() {
        return new QName(MidPointConstants.NS_RI, getLdapAccountObjectClass());
    }

    protected String getLdapAccountObjectClass() {
        return LDAP_INETORGPERSON_OBJECTCLASS;
    }

    protected QName getGroupObjectClass() {
        return new QName(MidPointConstants.NS_RI, getLdapGroupObjectClass());
    }

    protected abstract String getLdapServerHost();

    protected abstract int getLdapServerPort();

    protected boolean useSsl() {
        return false;
    }

    protected String getLdapBindDn() {
        return "CN=midpoint," + getPeopleLdapSuffix();
    }

    protected abstract String getLdapBindPassword();

    protected abstract int getSearchSizeLimit();

    protected String getLdapSuffix() {
        return "dc=example,dc=com";
    }

    protected String getPeopleLdapSuffix() {
        return "ou=People," + getLdapSuffix();
    }

    protected String getGroupsLdapSuffix() {
        return "ou=groups," + getLdapSuffix();
    }

    public String getPrimaryIdentifierAttributeName() {
        return "entryUUID";
    }

    public QName getPrimaryIdentifierAttributeQName() {
        return new QName(MidPointConstants.NS_RI, getPrimaryIdentifierAttributeName());
    }

    protected abstract String getLdapGroupObjectClass();

    protected abstract String getLdapGroupMemberAttribute();

    protected boolean needsGroupFakeMemberEntry() {
        return false;
    }

    protected boolean isUsingGroupShortcutAttribute() {
        return true;
    }

    protected String getScriptDirectoryName() {
        return "/opt/Bamboo/local/conntest";
    }

    protected boolean isImportResourceAtInit() {
        return true;
    }

    protected boolean allowDuplicateSearchResults() {
        return false;
    }

    protected boolean isGroupMemberMandatory() {
        return true;
    }

    protected boolean isAssertOpenFiles() {
        return false;
    }

    protected QName getAssociationGroupName() {
        return new QName(MidPointConstants.NS_RI, "group");
    }

    protected String getLdapConnectorClassName() {
        return LDAP_CONNECTOR_TYPE;
    }

    @Override
    public void initSystem(Task initTask, OperationResult initResult) throws Exception {
        super.initSystem(initTask, initResult);

        // System Configuration
        PrismObject<SystemConfigurationType> config;
        try {
            config = repoAddObjectFromFile(SYSTEM_CONFIGURATION_FILE, initResult);
        } catch (ObjectAlreadyExistsException e) {
            throw new ObjectAlreadyExistsException("System configuration already exists in repository;" +
                    "looks like the previous test haven't cleaned it up", e);
        }

        modelService.postInit(initResult);

        // TODO what now? config is unused
        // to get profiling facilities (until better API is available)
//        LoggingConfigurationManager.configure(
//                ProfilingConfigurationManager.checkSystemProfilingConfiguration(config),
//                config.asObjectable().getVersion(), initResult);

        // administrator
        PrismObject<UserType> userAdministrator = repoAddObjectFromFile(USER_ADMINISTRATOR_FILE, initResult);
        repoAddObjectFromFile(ROLE_SUPERUSER_FILE, initResult);
        login(userAdministrator);

        // Roles

        // Resources
        if (isImportResourceAtInit()) {
            resource = importAndGetObjectFromFile(ResourceType.class, getResourceFile(), getResourceOid(), initTask, initResult);
            resourceType = resource.asObjectable();
        }

        assumeAssignmentPolicy(AssignmentPolicyEnforcementType.RELATIVE);

        //initProfiling - start
        ProfilingDataManager profilingManager = ProfilingDataManager.getInstance();

        Map<ProfilingDataManager.Subsystem, Boolean> subsystems = new HashMap<>();
        subsystems.put(ProfilingDataManager.Subsystem.MODEL, true);
        subsystems.put(ProfilingDataManager.Subsystem.REPOSITORY, true);
        profilingManager.configureProfilingDataManagerForTest(subsystems, true);

        profilingManager.appendProfilingToTest();
        //initProfiling - end

        ciMatchingRule = matchingRuleRegistry.getMatchingRule(PrismConstants.STRING_IGNORE_CASE_MATCHING_RULE_NAME, DOMUtil.XSD_STRING);
        dnMatchingRule = matchingRuleRegistry.getMatchingRule(PrismConstants.DISTINGUISHED_NAME_MATCHING_RULE_NAME, DOMUtil.XSD_STRING);

        logTrustManagers();

        if (isAssertOpenFiles()) {
            lsof = new Lsof(TestUtil.getPid());
        }
    }

    @Test
    public void test010Connection() throws Exception {
        Task task = getTestTask();

        OperationResult testResult = provisioningService.testResource(getResourceOid(), task);

        display("Test connection result", testResult);
        TestUtil.assertSuccess("Test connection failed", testResult);

        if (isAssertOpenFiles()) {
            // Set lsof baseline only after the first connection.
            // We will have more reasonable number here.
            lsof.rememberBaseline();
            displayDumpable("lsof baseline", lsof);
        }

        resource = getObject(ResourceType.class, getResourceOid());
        displayXml("Resource after test connection", resource);
    }

    @Test
    public void test020Schema() throws Exception {
        ResourceSchema resourceSchema = ResourceSchemaFactory.getRawSchema(resource);
        displayDumpable("Raw resource schema", resourceSchema);

        ResourceSchema refinedSchema = ResourceSchemaFactory.getCompleteSchema(resource);
        displayDumpable("Complete resource schema", refinedSchema);

        accountDefinition = refinedSchema.findDefinitionForObjectClassRequired(getAccountObjectClass());
        assertThat(accountDefinition).as("account definition").isInstanceOf(ResourceObjectTypeDefinition.class);
        displayDumpable("Account object class def", accountDefinition);

        ResourceAttributeDefinition<?> cnDef = accountDefinition.findAttributeDefinition("cn");
        PrismAsserts.assertDefinition(cnDef, new QName(MidPointConstants.NS_RI, "cn"), DOMUtil.XSD_STRING, 1, 1);
        assertTrue("cn read", cnDef.canRead());
        assertTrue("cn modify", cnDef.canModify());
        assertTrue("cn add", cnDef.canAdd());

        ResourceAttributeDefinition<?> oDef = accountDefinition.findAttributeDefinition("o");
        PrismAsserts.assertDefinition(oDef, new QName(MidPointConstants.NS_RI, "o"), DOMUtil.XSD_STRING, 0, -1);
        assertTrue("o read", oDef.canRead());
        assertTrue("o modify", oDef.canModify());
        assertTrue("o add", oDef.canAdd());

<<<<<<< HEAD
        ResourceAttributeDefinition<?> createTimestampDef = accountObjectClassDefinition.findAttributeDefinition(getCreateTimeStampAttributeName());
        PrismAsserts.assertDefinition(createTimestampDef, new QName(MidPointConstants.NS_RI, getCreateTimeStampAttributeName()),
=======
        ResourceAttributeDefinition<?> createTimestampDef = accountDefinition.findAttributeDefinition("createTimestamp");
        PrismAsserts.assertDefinition(createTimestampDef, new QName(MidPointConstants.NS_RI, "createTimestamp"),
>>>>>>> 9acd4255
                getTimestampXsdType(), 0, 1);
        assertTrue(getCreateTimeStampAttributeName() + " def read", createTimestampDef.canRead());
        assertFalse(getCreateTimeStampAttributeName() + " def read", createTimestampDef.canModify());
        assertFalse(getCreateTimeStampAttributeName() + " def read", createTimestampDef.canAdd());

        assertStableSystem();
    }

    protected String getCreateTimeStampAttributeName() { return "createTimestamp"; }

    protected QName getTimestampXsdType() {
        return DOMUtil.XSD_DATETIME;
    }

    @Test
    public void test030Capabilities() throws Exception {
        CapabilitiesType capabilities = resourceType.getCapabilities();
        display("Resource capabilities", capabilities);
        assertNotNull("Null capabilities", capabilities);

        CapabilityCollectionType nativeCapabilitiesCollectionType = capabilities.getNative();
        assertNotNull("Null native capabilities type", nativeCapabilitiesCollectionType);
        List<Object> nativeCapabilities = nativeCapabilitiesCollectionType.getAny();
        assertNotNull("Null native capabilities", nativeCapabilities);
        assertFalse("Empty native capabilities", nativeCapabilities.isEmpty());

        assertCapability(nativeCapabilities, ReadCapabilityType.class);
        assertCapability(nativeCapabilities, CreateCapabilityType.class);
        assertCapability(nativeCapabilities, UpdateCapabilityType.class);
        assertCapability(nativeCapabilities, DeleteCapabilityType.class);

        // TODO: assert password capability. Check password readability.

        ActivationCapabilityType activationCapabilityType = CapabilityUtil.getCapability(nativeCapabilities, ActivationCapabilityType.class);
        assertActivationCapability(activationCapabilityType);

        assertAdditionalCapabilities(nativeCapabilities);

        assertStableSystem();
    }

    protected void assertActivationCapability(ActivationCapabilityType activationCapabilityType) {
        // for subclasses
    }

    protected void assertAdditionalCapabilities(List<Object> nativeCapabilities) {
        // for subclasses
    }

    protected <C extends CapabilityType> void assertCapability(List<Object> capabilities, Class<C> capabilityClass) {
        C capability = CapabilityUtil.getCapability(capabilities, capabilityClass);
        assertNotNull("No " + capabilityClass.getSimpleName() + " capability", capability);
        assertTrue("Capability " + capabilityClass.getSimpleName() + " is disabled", CapabilityUtil.isCapabilityEnabled(capability));
    }

    protected <T> ObjectFilter createAttributeFilter(String attrName, T attrVal) {
        ResourceAttributeDefinition<?> ldapAttrDef = accountDefinition.findAttributeDefinition(attrName);
        return prismContext.queryFor(ShadowType.class)
                .itemWithDef(ldapAttrDef, ShadowType.F_ATTRIBUTES, ldapAttrDef.getItemName()).eq(attrVal)
                .buildFilter();
    }

    protected ObjectQuery createUidQuery(String uid) throws SchemaException {
        ObjectQuery query = ObjectQueryUtil.createResourceAndObjectClassQuery(getResourceOid(), getAccountObjectClass(), prismContext);
        ObjectQueryUtil.filterAnd(query.getFilter(), createAttributeFilter("uid", uid), prismContext);
        return query;
    }

    protected SearchResultList<PrismObject<ShadowType>> doSearch(ObjectQuery query, int expectedSize, Task task, OperationResult result) throws SchemaException, ObjectNotFoundException, CommunicationException, ConfigurationException, SecurityViolationException, ExpressionEvaluationException {
        return doSearch(query, null, expectedSize, task, result);
    }

    protected SearchResultList<PrismObject<ShadowType>> doSearch(ObjectQuery query, GetOperationOptions rootOptions, int expectedSize, Task task, OperationResult result) throws SchemaException, ObjectNotFoundException, CommunicationException, ConfigurationException, SecurityViolationException, ExpressionEvaluationException {
        final List<PrismObject<ShadowType>> foundObjects = new ArrayList<>(expectedSize);
        ResultHandler<ShadowType> handler = (object, parentResult) -> {
            String name = object.asObjectable().getName().getOrig();
            for (PrismObject<ShadowType> foundShadow : foundObjects) {
                if (!allowDuplicateSearchResults() && foundShadow.asObjectable().getName().getOrig().equals(name)) {
                    AssertJUnit.fail("Duplicate name " + name);
                }
            }
            foundObjects.add(object);
            return true;
        };

        Collection<SelectorOptions<GetOperationOptions>> options = null;
        if (rootOptions != null) {
            options = SelectorOptions.createCollection(rootOptions);
        }

        rememberCounter(InternalCounters.CONNECTOR_OPERATION_COUNT);
        rememberCounter(InternalCounters.CONNECTOR_SIMULATED_PAGING_SEARCH_COUNT);

        // WHEN
        when();
        displayDumpable("Searching shadows, options=" + options + ", query", query);
        SearchResultMetadata searchResultMetadata = modelService.searchObjectsIterative(ShadowType.class, query, handler, options, task, result);

        // THEN
        result.computeStatus();
        TestUtil.assertSuccess(result);

        if (expectedSize != foundObjects.size()) {
            if (foundObjects.size() < 10) {
                display("Found objects", foundObjects);
                AssertJUnit.fail("Unexpected number of accounts. Expected " + expectedSize + ", found " + foundObjects.size() + ": " + foundObjects);
            } else {
                AssertJUnit.fail("Unexpected number of accounts. Expected " + expectedSize + ", found " + foundObjects.size() + " (too many to display)");
            }
        }

        return new SearchResultList<>(foundObjects, searchResultMetadata);
    }

    protected Entry getLdapAccountByUid(String uid) throws LdapException, IOException, CursorException {
        return searchLdapAccount("(uid=" + uid + ")");
    }

    protected Entry getLdapAccountByCn(String cn) throws LdapException, IOException, CursorException {
        return getLdapAccountByCn(null, cn);
    }

    protected Entry getLdapAccountByCn(UserLdapConnectionConfig config, String cn) throws LdapException, IOException, CursorException {
        return searchLdapAccount(config, "(cn=" + cn + ")");
    }

    protected Entry searchLdapAccount(String filter) throws LdapException, IOException, CursorException {
        return searchLdapAccount(null, filter);
    }

    protected Entry searchLdapAccount(UserLdapConnectionConfig config, String filter) throws LdapException, IOException, CursorException {
        LdapNetworkConnection connection = ldapConnect(config);
        List<Entry> entries = ldapSearch(config, connection, filter);
        ldapDisconnect(connection);

        assertEquals("Unexpected number of entries for " + filter + ": " + entries, 1, entries.size());

        return entries.get(0);
    }

    protected Entry assertLdapAccount(String uid, String cn) throws LdapException, IOException, CursorException {
        Entry entry = getLdapAccountByUid(uid);
        assertAttribute(entry, "cn", cn);
        return entry;
    }

    protected Entry getLdapGroupByName(String name) throws LdapException, IOException, CursorException {
        LdapNetworkConnection connection = ldapConnect();
        List<Entry> entries = ldapSearch(connection, "(&(cn=" + name + ")(objectClass=" + getLdapGroupObjectClass() + "))");
        ldapDisconnect(connection);

        assertEquals("Unexpected number of entries for group cn=" + name + ": " + entries, 1, entries.size());

        return entries.get(0);
    }

    protected Entry assertLdapGroup(String cn) throws LdapException, IOException, CursorException {
        Entry entry = getLdapGroupByName(cn);
        assertAttribute(entry, "cn", cn);
        return entry;
    }

    protected void assertNoLdapGroup(String cn) throws LdapException, IOException, CursorException {
        LdapNetworkConnection connection = ldapConnect();
        List<Entry> entries = ldapSearch(connection, "(&(cn=" + cn + ")(objectClass=" + getLdapGroupObjectClass() + "))");
        ldapDisconnect(connection);
        assertEquals("Unexpected LDAP group " + cn + ": " + entries, 0, entries.size());
    }

    protected void assertAttribute(Entry entry, String attrName, String expectedValue) throws LdapInvalidAttributeValueException {
        String dn = entry.getDn().toString();
        Attribute ldapAttribute = entry.get(attrName);
        if (ldapAttribute == null) {
            if (expectedValue == null) {
                return;
            } else {
                AssertJUnit.fail("No attribute " + attrName + " in " + dn + ", expected: " + expectedValue);
            }
        } else {
            assertEquals("Wrong attribute " + attrName + " in " + dn, expectedValue, ldapAttribute.getString());
        }
    }

    protected void assertNoAttribute(Entry entry, String attrName) {
        String dn = entry.getDn().toString();
        Attribute ldapAttribute = entry.get(attrName);
        if (ldapAttribute != null) {
            AssertJUnit.fail("Unexpected attribute " + attrName + " in " + dn + ": " + ldapAttribute);
        }
    }

    protected void assertAttributeContains(Entry entry, String attrName, String expectedValue) throws SchemaException {
        assertAttributeContains(entry, attrName, expectedValue, null);
    }

    protected void assertAttributeContains(
            Entry entry, String attrName, String expectedValue, MatchingRule<String> matchingRule)
            throws SchemaException {
        String dn = entry.getDn().toString();
        Attribute ldapAttribute = entry.get(attrName);
        if (ldapAttribute == null) {
            if (expectedValue == null) {
                return;
            } else {
                AssertJUnit.fail("No attribute " + attrName + " in " + dn + ", expected: " + expectedValue);
            }
        } else {
            List<String> vals = new ArrayList<>();
            Iterator<Value> iterator = ldapAttribute.iterator();
            while (iterator.hasNext()) {
                Value value = iterator.next();
                if (matchingRule == null) {
                    if (expectedValue.equals(value.getString())) {
                        return;
                    }
                } else {
                    if (matchingRule.match(expectedValue, value.getString())) {
                        return;
                    }
                }
                vals.add(value.getString());
            }
            AssertJUnit.fail("Wrong attribute " + attrName + " in " + dn + " expected to contain value " + expectedValue + " but it has values " + vals);
        }
    }

    protected void assertAttributeNotContains(Entry entry, String attrName, String expectedValue) throws SchemaException {
        assertAttributeNotContains(entry, attrName, expectedValue, null);
    }

    protected void assertAttributeNotContains(Entry entry, String attrName, String expectedValue, MatchingRule<String> matchingRule) throws SchemaException {
        String dn = entry.getDn().toString();
        Attribute ldapAttribute = entry.get(attrName);
        if (ldapAttribute != null) {
            for (Value value : ldapAttribute) {
                if (matchingRule == null) {
                    if (expectedValue.equals(value.getString())) {
                        AssertJUnit.fail("Attribute " + attrName + " in " + dn + " contains value " + expectedValue + ", but it should not have it");
                    }
                } else {
                    if (matchingRule.match(expectedValue, value.getString())) {
                        AssertJUnit.fail("Attribute " + attrName + " in " + dn + " contains value " + expectedValue + ", but it should not have it");
                    }
                }
            }
        }
    }

    protected Entry getLdapEntry(String dn) throws LdapException, IOException, CursorException {
        LdapNetworkConnection connection = ldapConnect();
        Entry entry = getLdapEntry(connection, dn);
        ldapDisconnect(connection);
        return entry;
    }

    protected Entry getLdapEntry(LdapNetworkConnection connection, String dn) throws LdapException, CursorException {
        List<Entry> entries = ldapSearch(connection, dn, "(objectclass=*)", SearchScope.OBJECT, "*");
        if (entries.isEmpty()) {
            return null;
        }
        return entries.get(0);
    }

    protected void assertNoLdapAccount(String uid) throws LdapException, IOException, CursorException {
        LdapNetworkConnection connection = ldapConnect();
        List<Entry> entries = ldapSearch(connection, "(uid=" + uid + ")");
        ldapDisconnect(connection);

        assertEquals("Unexpected number of entries for uid=" + uid + ": " + entries, 0, entries.size());
    }

    protected void assertNoEntry(String dn) throws LdapException, IOException, CursorException {
        Entry entry = getLdapEntry(dn);
        assertNull("Expected no entry " + dn + ", but found " + entry, entry);
    }

    protected void assertLdapGroupMember(Entry accountEntry, String groupName) throws LdapException, IOException, CursorException, SchemaException {
        assertLdapGroupMember(accountEntry.getDn().toString(), groupName);
    }

    protected void assertLdapGroupMember(String accountEntryDn, String groupName) throws LdapException, IOException, CursorException, SchemaException {
        Entry groupEntry = getLdapGroupByName(groupName);
        assertAttributeContains(groupEntry, getLdapGroupMemberAttribute(), accountEntryDn, dnMatchingRule);
    }

    protected void assertLdapNoGroupMember(Entry accountEntry, String groupName) throws LdapException, IOException, CursorException, SchemaException {
        assertLdapNoGroupMember(accountEntry.getDn().toString(), groupName);
    }

    protected void assertLdapNoGroupMember(String accountEntryDn, String groupName) throws LdapException, IOException, CursorException, SchemaException {
        Entry groupEntry = getLdapGroupByName(groupName);
        assertAttributeNotContains(groupEntry, getLdapGroupMemberAttribute(), accountEntryDn, dnMatchingRule);
    }

    protected List<Entry> ldapSearch(LdapNetworkConnection connection, String filter) throws LdapException, CursorException {
        return ldapSearch(null, connection, filter);
    }

    protected List<Entry> ldapSearch(UserLdapConnectionConfig config, LdapNetworkConnection connection, String filter) throws LdapException, CursorException {
        String baseContext = getLdapSuffix();
        if (config != null && config.getBaseContext() != null) {
            baseContext = config.getBaseContext();
        }
        return ldapSearch(connection, baseContext, filter, SearchScope.SUBTREE, "*", "isMemberOf", "memberof", "isMemberOf", getPrimaryIdentifierAttributeName());
    }

    protected List<Entry> ldapSearch(LdapNetworkConnection connection, String baseDn, String filter, SearchScope scope, String... attributes) throws LdapException, CursorException {
        logger.trace("LDAP search base={}, filter={}, scope={}, attributes={}",
                baseDn, filter, scope, attributes);

        SearchRequest searchRequest = new SearchRequestImpl();
        searchRequest.setBase(new Dn(baseDn));
        searchRequest.setFilter(filter);
        searchRequest.setScope(scope);
        searchRequest.addAttributes(attributes);
        searchRequest.ignoreReferrals();

        List<Entry> entries = new ArrayList<>();
        try {
            SearchCursor searchCursor = connection.search(searchRequest);
            while (searchCursor.next()) {
                Response response = searchCursor.get();
                if (response instanceof SearchResultEntry) {
                    Entry entry = ((SearchResultEntry) response).getEntry();
                    entries.add(entry);
                }
            }
            searchCursor.close();
        } catch (IOException e) {
            throw new IllegalStateException("IO Error: " + e.getMessage(), e);
        } catch (CursorLdapReferralException e) {
            throw new IllegalStateException("Got referral to: " + e.getReferralInfo(), e);
        }
        return entries;
    }

    protected void assertLdapPassword(String uid, String password) throws LdapException, IOException, CursorException {
        Entry entry = getLdapAccountByUid(uid);
        assertLdapPassword(entry, password);
    }

    protected void assertLdapPassword(Entry entry, String password) throws LdapException, IOException, CursorException {
        assertLdapPassword(null, entry, password);
    }

    protected void assertLdapPassword(UserLdapConnectionConfig config, Entry entry, String password) throws LdapException, IOException, CursorException {
        LdapNetworkConnection conn = ldapConnect(config, entry.getDn().toString(), password);
        assertTrue("Not connected", conn.isConnected());
        assertTrue("Not authenticated", conn.isAuthenticated());
        // AD sometimes pretends to bind successfuly. Even though success is indicated, the bind in fact fails silently.
        // Therefore try to read my own entry.
        EntryCursor cursor = conn.search(entry.getDn(), "(objectclass=*)", SearchScope.OBJECT, "*");
        int foundEntries = 0;
        while (cursor.next()) {
            Entry entryFound = cursor.get();
            logger.trace("Search-after-auth found: {}", entryFound);
            foundEntries++;
        }
        cursor.close();
        logger.debug("Search-after-auth found {} entries", foundEntries);
        ldapDisconnect(conn);
        if (foundEntries != 1) {
            throw new SecurityException("Cannot read my own entry (" + entry.getDn() + ")");
        }
    }

    protected Entry addLdapAccount(String uid, String cn, String givenName, String sn)
            throws LdapException, IOException {
        Entry entry = createAccountEntry(uid, cn, givenName, sn);
        addLdapEntry(entry);
        return entry;
    }

    protected void addLdapEntry(Entry entry) throws LdapException, IOException {
        LdapNetworkConnection connection = ldapConnect();
        try {
            connection.add(entry);
            display("Added LDAP account:\n" + entry);
        } catch (Exception e) {
            display("Error adding entry:\n" + entry + "\nError: " + e.getMessage());
            ldapDisconnect(connection);
            throw e;
        }
        ldapDisconnect(connection);
    }

    protected Entry createAccountEntry(String uid, String cn, String givenName, String sn) throws LdapException {
        return new DefaultEntry(toAccountDn(uid),
                "objectclass", getLdapAccountObjectClass(),
                "uid", uid,
                "cn", cn,
                "givenName", givenName,
                "sn", sn);
    }

    protected Entry addLdapGroup(String cn, String description, String... memberDns)
            throws LdapException, IOException {
        LdapNetworkConnection connection = ldapConnect();
        Entry entry = createGroupEntry(cn, description, memberDns);
        logger.trace("Adding LDAP entry:\n{}", entry);
        connection.add(entry);
        display("Added LDAP group:" + entry);
        ldapDisconnect(connection);
        return entry;
    }

    protected Entry createGroupEntry(String cn, String description, String... memberDns)
            throws LdapException {
        Entry entry = new DefaultEntry(toGroupDn(cn),
                "objectclass", getLdapGroupObjectClass(),
                "cn", cn,
                "description", description);
        if (isGroupMemberMandatory() && memberDns != null && memberDns.length > 0) {
            entry.add(getLdapGroupMemberAttribute(), memberDns);
        }
        return entry;
    }

    protected void deleteLdapEntry(String dn) throws LdapException, IOException {
        LdapNetworkConnection connection = ldapConnect();
        connection.delete(dn);
        display("Deleted LDAP entry: " + dn);
        ldapDisconnect(connection);
    }

    /**
     * Silent delete. Used to clean up after previous test runs.
     * @return deleted entry or null
     */
    protected Entry cleanupDelete(String dn) throws LdapException, IOException, CursorException {
        return cleanupDelete(null, dn);
    }

    /**
     * Silent delete. Used to clean up after previous test runs.
     * @return deleted entry or null
     */
    protected Entry cleanupDelete(UserLdapConnectionConfig config, String dn) throws LdapException, IOException, CursorException {
        LdapNetworkConnection connection = ldapConnect(config);
        Entry entry = getLdapEntry(connection, dn);
        if (entry != null) {
            connection.delete(dn);
            display("Cleaning up LDAP entry: " + dn);
        }
        ldapDisconnect(connection);
        return entry;
    }

    protected String toAccountDn(String username, String fullName) {
        return toAccountDn(username);
    }

    protected String toAccountDn(String username) {
        return "uid=" + username + "," + getPeopleLdapSuffix();
    }

    protected Rdn toAccountRdn(String username, String fullName) {
        try {
            return new Rdn(new Ava("uid", username));
        } catch (LdapInvalidDnException e) {
            throw new IllegalStateException(e.getMessage(), e);
        }
    }

    protected String toGroupDn(String cn) {
        return "cn=" + cn + "," + getGroupsLdapSuffix();
    }

    protected String getAttributeAsString(Entry entry, String primaryIdentifierAttributeName) throws LdapInvalidAttributeValueException {
        if ("dn".equals(primaryIdentifierAttributeName)) {
            return entry.getDn().toString();
        } else {
            return entry.get(primaryIdentifierAttributeName).getString();
        }
    }

    protected LdapNetworkConnection ldapConnect() throws LdapException, IOException {
        return ldapConnect(getLdapBindDn(), getLdapBindPassword());
    }

    protected LdapNetworkConnection ldapConnect(String bindDn, String bindPassword) throws LdapException, IOException {
        UserLdapConnectionConfig config = new UserLdapConnectionConfig();
        config.setLdapHost(getLdapServerHost());
        config.setLdapPort(getLdapServerPort());
        config.setBindDn(bindDn);
        config.setBindPassword(bindPassword);

        return ldapConnect(config);
    }

    protected LdapNetworkConnection ldapConnect(UserLdapConnectionConfig config, String bindDn, String bindPassword) throws LdapException, IOException {
        if (config == null) {
            config = new UserLdapConnectionConfig();
            config.setLdapHost(getLdapServerHost());
            config.setLdapPort(getLdapServerPort());
        }
        config.setBindDn(bindDn);
        config.setBindPassword(bindPassword);

        return ldapConnect(config);
    }

    protected LdapNetworkConnection ldapConnect(UserLdapConnectionConfig config) throws LdapException, IOException {
        if (config == null) {
            config = new UserLdapConnectionConfig();
            config.setLdapHost(getLdapServerHost());
            config.setLdapPort(getLdapServerPort());
            config.setBindDn(getLdapBindDn());
            config.setBindPassword(getLdapBindPassword());
        }
        logger.trace("LDAP connect to {}:{} as {}",
                config.getLdapHost(), config.getLdapPort(), config.getBindDn());

        if (useSsl()) {
            config.setUseSsl(true);
            TrustManager trustManager = new X509TrustManager() {
                public void checkClientTrusted(X509Certificate[] chain, String authType) {
                }

                public void checkServerTrusted(X509Certificate[] chain, String authType) {
                }

                public X509Certificate[] getAcceptedIssuers() {
                    return new X509Certificate[0];
                }
            };
            config.setTrustManagers(trustManager);
        }

        config.setBinaryAttributeDetector(binaryAttributeDetector);

        LdapNetworkConnection connection = new LdapNetworkConnection(config);
        boolean connected = connection.connect();
        if (!connected) {
            AssertJUnit.fail("Cannot connect to LDAP server " + config.getLdapHost() + ":" + config.getLdapPort());
        }
        logger.trace("LDAP connected to {}:{}, executing bind as {}",
                config.getLdapHost(), config.getLdapPort(), config.getBindDn());
        BindRequest bindRequest = new BindRequestImpl();
        bindRequest.setDn(new Dn(config.getBindDn()));
        bindRequest.setCredentials(config.getBindPassword());
        bindRequest.setSimple(true);
        BindResponse bindResponse = connection.bind(bindRequest);
        if (bindResponse.getLdapResult().getResultCode() != ResultCodeEnum.SUCCESS) {
            ldapDisconnect(connection);
            throw new SecurityException("Bind as " + config.getBindDn() + " failed: " + bindResponse.getLdapResult().getDiagnosticMessage() + " (" + bindResponse.getLdapResult().getResultCode() + ")");
        }
        logger.trace("LDAP connected to {}:{}, bound as {}",
                config.getLdapHost(), config.getLdapPort(), config.getBindDn());
        return connection;
    }

    protected void ldapDisconnect(LdapNetworkConnection connection) throws IOException {
        logger.trace("LDAP disconnect {}", connection);
        connection.close();
    }

    protected void assertAccountShadow(PrismObject<ShadowType> shadow, String dn) throws SchemaException {
        assertShadowCommon(shadow, null, dn, resourceType, getAccountObjectClass(), ciMatchingRule, false);
    }

    protected void assertGroupShadow(PrismObject<ShadowType> shadow, String dn) throws SchemaException {
        assertShadowCommon(shadow, null, dn, resourceType, getGroupObjectClass(), ciMatchingRule, false, true);
    }

    protected long roundTsDown(long ts) {
        return (ts / 1000 * 1000);
    }

    // TODO: for 10000 it produces 10001? I don't understand it (Virgo)
    protected long roundTsUp(long ts) {
        return (ts / 1000 * 1000) + 1;
    }

    protected void assertStableSystem() throws NumberFormatException, IOException, InterruptedException {
        if (isAssertOpenFiles()) {
            lsof.assertStable();
        }
    }

    protected void assertLdapConnectorReasonableInstances() throws NumberFormatException, IOException, InterruptedException, SchemaException, ObjectNotFoundException, CommunicationException, ConfigurationException, ExpressionEvaluationException {
        if (isUsingGroupShortcutAttribute()) {
            assertLdapConnectorInstancesRange(1,2);
        } else {
            // Maybe two, maybe higher, adjust as needed
            assertLdapConnectorInstancesRange(1,2);
        }
    }

    protected void assertLdapConnectorInstancesRange(int expectedConnectorInstancesLow, int expectedConnectorInstancesHigh) throws NumberFormatException, IOException, InterruptedException, SchemaException, ObjectNotFoundException, CommunicationException, ConfigurationException, ExpressionEvaluationException {
        if (runsInIdea()) {
            // IntelliJ IDEA affects management of connector instances in some way.
            // This makes the number of connector instances different when compared to a test executed from command-line.
            return;
        }
        Task task = createTask(AbstractLdapTest.class.getName() + ".assertLdapConnectorInstances");
        OperationResult result = task.getResult();
        List<ConnectorOperationalStatus> stats = provisioningService.getConnectorOperationalStatus(getResourceOid(), task, result);
        display("Resource connector stats", stats);
        result.computeStatus();
        TestUtil.assertSuccess(result);

        ConnectorOperationalStatus stat = findLdapConnectorStat(stats);
        assertNotNull("No stat for LDAP connector", stat);

        int actualConnectorInstances = stat.getPoolStatusNumIdle() + stat.getPoolStatusNumActive();

        if (actualConnectorInstances < expectedConnectorInstancesLow) {
            fail("Number of LDAP connector instances too low, expected at least "+expectedConnectorInstancesLow+" instances, but was "+actualConnectorInstances);
        }
        if (actualConnectorInstances > expectedConnectorInstancesHigh) {
            fail("Number of LDAP connector instances too high, expected at most "+expectedConnectorInstancesHigh+" instances, but was "+actualConnectorInstances);
        }

        if (!isAssertOpenFiles()) {
            return;
        }
        if (actualConnectorInstances == 1) {
            assertStableSystem();
        } else {
            lsof.assertFdIncrease((actualConnectorInstances - 1) * getNumberOfFdsPerLdapConnectorInstance());
        }
    }

    private ConnectorOperationalStatus findLdapConnectorStat(List<ConnectorOperationalStatus> stats) {
        for (ConnectorOperationalStatus stat : stats) {
            if (stat.getConnectorClassName().equals(getLdapConnectorClassName())) {
                return stat;
            }
        }
        return null;
    }

    protected int getNumberOfFdsPerLdapConnectorInstance() {
        return 7;
    }

}<|MERGE_RESOLUTION|>--- conflicted
+++ resolved
@@ -380,13 +380,8 @@
         assertTrue("o modify", oDef.canModify());
         assertTrue("o add", oDef.canAdd());
 
-<<<<<<< HEAD
-        ResourceAttributeDefinition<?> createTimestampDef = accountObjectClassDefinition.findAttributeDefinition(getCreateTimeStampAttributeName());
+        ResourceAttributeDefinition<?> createTimestampDef = accountDefinition.findAttributeDefinition(getCreateTimeStampAttributeName());
         PrismAsserts.assertDefinition(createTimestampDef, new QName(MidPointConstants.NS_RI, getCreateTimeStampAttributeName()),
-=======
-        ResourceAttributeDefinition<?> createTimestampDef = accountDefinition.findAttributeDefinition("createTimestamp");
-        PrismAsserts.assertDefinition(createTimestampDef, new QName(MidPointConstants.NS_RI, "createTimestamp"),
->>>>>>> 9acd4255
                 getTimestampXsdType(), 0, 1);
         assertTrue(getCreateTimeStampAttributeName() + " def read", createTimestampDef.canRead());
         assertFalse(getCreateTimeStampAttributeName() + " def read", createTimestampDef.canModify());
