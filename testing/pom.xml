<?xml version="1.0" encoding="UTF-8"?>
<!--
  ~ Copyright (c) 2010-2017 Evolveum
  ~
  ~ Licensed under the Apache License, Version 2.0 (the "License");
  ~ you may not use this file except in compliance with the License.
  ~ You may obtain a copy of the License at
  ~
  ~     http://www.apache.org/licenses/LICENSE-2.0
  ~
  ~ Unless required by applicable law or agreed to in writing, software
  ~ distributed under the License is distributed on an "AS IS" BASIS,
  ~ WITHOUT WARRANTIES OR CONDITIONS OF ANY KIND, either express or implied.
  ~ See the License for the specific language governing permissions and
  ~ limitations under the License.
  -->

<project xmlns="http://maven.apache.org/POM/4.0.0" xmlns:xsi="http://www.w3.org/2001/XMLSchema-instance" xsi:schemaLocation="http://maven.apache.org/POM/4.0.0 http://maven.apache.org/xsd/maven-4.0.0.xsd">
    <modelVersion>4.0.0</modelVersion>
    <name>midPoint Testing Infrastructure</name>
    <groupId>com.evolveum.midpoint</groupId>
    <artifactId>testing</artifactId>
    <packaging>pom</packaging>
    <parent>
        <artifactId>parent</artifactId>
        <groupId>com.evolveum.midpoint</groupId>
        <version>3.9-SNAPSHOT</version>
        <relativePath>../build-system/pom.xml</relativePath>
    </parent>
    <scm>
        <connection>https://github.com/Evolveum/midpoint.git</connection>
        <developerConnection>git@github.com:Evolveum/midpoint.git</developerConnection>
        <url>https://fisheye.evolveum.com/browse/midPoint</url>
    </scm>
    <modules>
        <module>sanity</module>
<<<<<<< HEAD
        <!-- DO NOT include longtest and story by default, this runs too long for
=======
        <module>consistency-mechanism</module>
		<!-- DO NOT include longtest and story by default, this runs too long for
>>>>>>> c8ccf218
        ordinary build -->
<!--         <module>rest</module> -->
    </modules>

	<profiles>    
	    <profile>
			<id>extratest</id>
			<modules>
				<module>longtest</module>
				<module>story</module>
				<module>rest</module>
			</modules>
		</profile>
	    <profile>
			<id>conntest</id>
			<modules>
				<module>conntest</module>
			</modules>
		</profile>
		<profile>
			<id>guitest</id>
			<modules>
				<module>selenidetest</module>
			</modules>
		</profile>
		<profile>
			<id>schrodinger</id>
			<modules>
				<module>schrodingertest</module>
			</modules>
		</profile>
		<profile>
			<id>wstest</id>
			<modules>
				<module>wstest</module>
			</modules>
		</profile>
	</profiles>

    <dependencies> 
    	<dependency> <!-- Not used, but required for surefire plugin not to complain -->
            <groupId>org.testng</groupId>
            <artifactId>testng</artifactId>
            <scope>test</scope>
        </dependency>
    </dependencies>
</project><|MERGE_RESOLUTION|>--- conflicted
+++ resolved
@@ -34,12 +34,7 @@
     </scm>
     <modules>
         <module>sanity</module>
-<<<<<<< HEAD
         <!-- DO NOT include longtest and story by default, this runs too long for
-=======
-        <module>consistency-mechanism</module>
-		<!-- DO NOT include longtest and story by default, this runs too long for
->>>>>>> c8ccf218
         ordinary build -->
 <!--         <module>rest</module> -->
     </modules>
