--- conflicted
+++ resolved
@@ -93,8 +93,6 @@
 		
 		//THEN
 		displayThen(TEST_NAME);
-<<<<<<< HEAD
-=======
 		PrismObject<ServiceType> service = getObject(ServiceType.class, SERVICE_JIRA_OID);
 		display("Service magazine after", service);
 		assertNotNull("No magazine service", service);
@@ -119,7 +117,6 @@
 		
 		//THEN
 		displayThen(TEST_NAME);
->>>>>>> a3143991
 		PrismObject<ServiceType> service = getObject(ServiceType.class, SERVICE_JIRA_OID);
 		display("Service magazine after", service);
 		assertNotNull("No magazine service", service);
@@ -128,38 +125,6 @@
 		assertNoLinkedAccount(service);
 		
 //		assumeResourceAssigmentPolicy(RESOURCE_DUMMY_CLASSIFIER_OID, AssignmentPolicyEnforcementType.RELATIVE, false);
-	}
-	
-	@Test
-	public void test101assignResourceNoneEnforcement() throws Exception {
-		final String TEST_NAME = "test100createService";
-		displayTestTitle(TEST_NAME);
-		Task task = createTask(TEST_NAME);
-		OperationResult result = task.getResult();
-		
-		//GIVEN
-		
-		assumeResourceAssigmentPolicy(RESOURCE_DUMMY_CLASSIFIER_OID, AssignmentPolicyEnforcementType.NONE, false);
-//		AssignmentType assignment = new AssignmentType(prismContext);
-//		assignment.construction(new ConstructionType(prismContext).resourceRef(RESOURCE_DUMMY_CLASSIFIER_OID, ObjectTypes.RESOURCE.getTypeQName()));
-//		
-//		ObjectDelta<ServiceType> assignResourceDelta = (ObjectDelta<ServiceType>) DeltaBuilder.deltaFor(ServiceType.class, prismContext).item(ServiceType.F_ASSIGNMENT).add(assignment).asObjectDelta(SERVICE_JIRA_OID);
-//	
-		//WHEN
-		displayWhen(TEST_NAME);
-		assignAccount(ServiceType.class, SERVICE_JIRA_OID, RESOURCE_DUMMY_CLASSIFIER_OID, "service");
-//		executeChanges(assignResourceDelta, null, task, result);
-		
-		//THEN
-		displayThen(TEST_NAME);
-		PrismObject<ServiceType> service = getObject(ServiceType.class, SERVICE_JIRA_OID);
-		display("Service magazine after", service);
-		assertNotNull("No magazine service", service);
-		assertAssignedResource(ServiceType.class, SERVICE_JIRA_OID, RESOURCE_DUMMY_CLASSIFIER_OID, task, result);
-		
-		assertNoLinkedAccount(service);
-		
-		assumeResourceAssigmentPolicy(RESOURCE_DUMMY_CLASSIFIER_OID, AssignmentPolicyEnforcementType.RELATIVE, false);
 	}
 	
 	@Test
