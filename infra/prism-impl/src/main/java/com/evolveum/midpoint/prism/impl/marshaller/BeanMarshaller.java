/*
 * Copyright (c) 2010-2019 Evolveum and contributors
 *
 * This work is dual-licensed under the Apache License 2.0
 * and European Union Public License. See LICENSE file for details.
 */
package com.evolveum.midpoint.prism.impl.marshaller;

import com.evolveum.midpoint.prism.*;
import com.evolveum.midpoint.prism.impl.xnode.*;
import com.evolveum.midpoint.prism.polystring.PolyString;
import com.evolveum.midpoint.prism.schema.SchemaRegistry;
import com.evolveum.midpoint.prism.xml.XsdTypeMapper;
import com.evolveum.midpoint.util.DOMUtil;
import com.evolveum.midpoint.util.Handler;
import com.evolveum.midpoint.util.MiscUtil;
import com.evolveum.midpoint.util.exception.SchemaException;
import com.evolveum.midpoint.util.exception.SystemException;
import com.evolveum.midpoint.util.exception.TunnelException;
import com.evolveum.midpoint.util.logging.Trace;
import com.evolveum.midpoint.util.logging.TraceManager;
import com.evolveum.prism.xml.ns._public.query_3.SearchFilterType;
import com.evolveum.prism.xml.ns._public.types_3.*;
import org.apache.commons.lang.StringUtils;
import org.apache.commons.lang3.ObjectUtils;
import org.jetbrains.annotations.NotNull;
import org.jetbrains.annotations.Nullable;

import javax.xml.bind.JAXBElement;
import javax.xml.bind.annotation.XmlType;
import javax.xml.namespace.QName;
import java.lang.reflect.*;
import java.util.*;
import java.util.concurrent.ConcurrentHashMap;

import static com.evolveum.midpoint.prism.SerializationOptions.getOptions;

public class BeanMarshaller implements SchemaRegistry.InvalidationListener {

    private static final Trace LOGGER = TraceManager.getTrace(BeanMarshaller.class);

    public static final String DEFAULT_PLACEHOLDER = "##default";

    @NotNull private final PrismBeanInspector inspector;
    @NotNull private final PrismContext prismContext;
    @NotNull private final Map<Class<?>,Marshaller> specialMarshallers = new HashMap<>();

    @NotNull private final Map<QName, Boolean> canProcessCache = new ConcurrentHashMap<>();

    @FunctionalInterface
    private interface Marshaller {
        XNodeImpl marshal(Object bean, SerializationContext sc) throws SchemaException;
    }

    private void createSpecialMarshallerMap() {
        specialMarshallers.put(XmlAsStringType.class, this::marshalXmlAsStringType);
        specialMarshallers.put(SchemaDefinitionType.class, this::marshalSchemaDefinition);
        specialMarshallers.put(ProtectedByteArrayType.class, this::marshalProtectedDataType);
        specialMarshallers.put(ProtectedStringType.class, this::marshalProtectedDataType);
        specialMarshallers.put(ItemPathType.class, this::marshalItemPathType);
        specialMarshallers.put(RawType.class, this::marshalRawType);
        specialMarshallers.put(PolyString.class, this::marshalPolyString);
        specialMarshallers.put(PolyStringType.class, this::marshalPolyString);
    }

    public BeanMarshaller(@NotNull PrismContext prismContext, @NotNull PrismBeanInspector inspector) {
        this.prismContext = prismContext;
        this.inspector = inspector;
        createSpecialMarshallerMap();
        getSchemaRegistry().registerInvalidationListener(this);
    }

    @Override
    public void invalidate() {
        canProcessCache.clear();
    }

    @Nullable
    public <T> XNodeImpl marshall(@Nullable T bean) throws SchemaException {
        return marshall(bean, null);
    }

    @Nullable
    public XNodeImpl marshall(@Nullable Object inputBean, @Nullable SerializationContext ctx) throws SchemaException {
        try {
            if (inputBean == null) {
                return null;
            }
            // Special hack (MID-5803) -- we should NEVER get PrismValue here; but not enough time to fix this right now
            Object bean;
            if (inputBean instanceof PrismValue) {
                bean = ((PrismValue) inputBean).getRealValue();
                if (bean == null) {
                    return null;
                }
            } else {
                bean = inputBean;
            }

            Marshaller marshaller = specialMarshallers.get(bean.getClass());
            if (marshaller != null) {
                return marshaller.marshal(bean, ctx);
            }

            if (bean instanceof Containerable) {
                return (XNodeImpl) prismContext.xnodeSerializer().context(ctx).serializeRealValue(bean, new QName("dummy"))
                        .getSubnode();
            } else if (bean instanceof Enum) {
                return marshalEnum((Enum<?>) bean, ctx);
            } else if (bean.getClass().getAnnotation(XmlType.class) != null) {
                return marshalXmlType(bean, ctx);
            } else if (bean instanceof Referencable) {
                // i.e. we are Referencable but not ObjectReferenceType (e.g. DefaultReferencableImpl)
                PrismReferenceValue referenceValue = ((Referencable) bean).asReferenceValue();
                XNodeImpl xnode = (XNodeImpl) prismContext.xnodeSerializer().context(ctx)
                        .serialize(referenceValue, new QName("dummy"))
                        .getSubnode();
                xnode.setTypeQName(ObjectUtils.defaultIfNull(prismContext.getDefaultReferenceTypeName(), ObjectReferenceType.COMPLEX_TYPE));
                xnode.setExplicitTypeDeclaration(true);     // probably not much correct, but...
                return xnode;
            } else if (bean instanceof RawType && ((RawType) bean).getXnode() != null) {
                return (XNodeImpl) ((RawType) bean).getXnode();
            } else {
                return marshalToPrimitive(bean, ctx);
            }
        } catch (Throwable t) {
            LOGGER.error("Couldn't marshal an object:\n{}", inputBean, t);
            throw t;
        }
    }

    private XNodeImpl marshalToPrimitive(Object bean, SerializationContext ctx) {
        return createPrimitiveXNode(bean, null, false, ctx);
    }

    private XNodeImpl marshalXmlType(Object bean, SerializationContext ctx) throws SchemaException {

        Class<?> beanClass = bean.getClass();
        ComplexTypeDefinition ctd = getSchemaRegistry()
                .findTypeDefinitionByCompileTimeClass(beanClass, ComplexTypeDefinition.class);

        Field valueField = XNodeProcessorUtil.findXmlValueField(beanClass);
        if (valueField != null) {
            return marshallBeanToPrimitive(bean, ctx, valueField);
        }

        if (ctd != null && ctd.isListMarker()) {
            return marshalHeterogeneousList(bean, ctx);
        } else {
            return marshalXmlTypeToMap(bean, ctx, ctd);
        }
    }

    /**
     * For cases when XSD complex type has a simple content. In that case the resulting class has @XmlValue annotation.
     */
    private <T> PrimitiveXNodeImpl<T> marshallBeanToPrimitive(Object bean, SerializationContext ctx, Field valueField) throws SchemaException {
        if (!valueField.isAccessible()) {
            valueField.setAccessible(true);
        }
        Object value;
        try {
            value = valueField.get(bean);
        } catch (IllegalArgumentException | IllegalAccessException e) {
            throw new SchemaException("Cannot get primitive value from field " + valueField.getName() + " of bean " + bean + ": "+e.getMessage(), e);
        }

        @SuppressWarnings("unchecked")
        PrimitiveXNodeImpl<T> xnode = new PrimitiveXNodeImpl<>((T) value);
        Class<?> fieldType = valueField.getType();
        QName xsdType = XsdTypeMapper.toXsdType(fieldType);
        xnode.setTypeQName(xsdType);
        return xnode;
    }

    private XNodeImpl marshalHeterogeneousList(Object bean, SerializationContext ctx) throws SchemaException {
        // structurally similar to a specific path through marshalXmlTypeToMap
        Class<?> beanClass = bean.getClass();
        QName propertyName = getHeterogeneousListPropertyName(beanClass);
        Method getter = inspector.findPropertyGetter(beanClass, propertyName.getLocalPart());
        Object getterResult = getValue(bean, getter, propertyName.getLocalPart());
        if (!(getterResult instanceof Collection)) {
            throw new IllegalStateException("Heterogeneous list property " + propertyName
                    + " does not contain a collection but " + MiscUtil.getObjectName(getterResult));
        }
        ListXNodeImpl xlist = new ListXNodeImpl();
        for (Object value : (Collection<?>) getterResult) {
            if (!(value instanceof JAXBElement)) {
                throw new IllegalStateException("Heterogeneous list contains a value that is not a JAXBElement: " + value);
            }
            JAXBElement<?> jaxbElement = (JAXBElement<?>) value;
            Object realValue = jaxbElement.getValue();
            if (realValue == null) {
                throw new IllegalStateException("Heterogeneous list contains a null value");        // TODO
            }
            QName typeName = inspector.determineTypeForClass(realValue.getClass());
            XNodeImpl marshaled = marshallValue(realValue, typeName, false, ctx);
            marshaled.setElementName(jaxbElement.getName());
            setExplicitTypeDeclarationIfNeededForHeteroList(marshaled, realValue);
            xlist.add(marshaled);
        }
        return xlist;
    }

    private XNodeImpl marshalXmlTypeToMap(Object bean, SerializationContext ctx, @Nullable ComplexTypeDefinition ctd) throws SchemaException {

        Class<?> beanClass = bean.getClass();
        MapXNodeImpl xmap;
        if (bean instanceof SearchFilterType) {
            // this hack is here because of c:ConditionalSearchFilterType - it is analogous to situation when unmarshalling this type (TODO: rework this in a nicer way)
            xmap = marshalSearchFilterType((SearchFilterType) bean);
            if (SearchFilterType.class.equals(bean.getClass())) {
                return xmap;        // nothing more to serialize; otherwise we continue, because in that case we deal with a subclass of SearchFilterType
            }
        } else {
            xmap = new MapXNodeImpl();
        }

        String namespace = inspector.determineNamespace(beanClass);
        if (namespace == null) {
            throw new IllegalArgumentException("Cannot determine namespace of "+beanClass);
        }

        List<String> propOrder = inspector.getPropOrder(beanClass);

        for (String fieldName: propOrder) {
            Method getter = inspector.findPropertyGetter(beanClass, fieldName);
            if (getter == null) {
                throw new IllegalStateException("No getter for field "+fieldName+" in "+beanClass);
            }
            Object getterResult = getValue(bean, getter, fieldName);
            if (getterResult == null) {
                continue;
            }

            Field field = inspector.findPropertyField(beanClass, fieldName);
            Map.Entry<QName,XNodeImpl> marshalled = marshallField(getterResult, field, fieldName, getter, namespace, ctd, beanClass, ctx);
            if (marshalled != null) {
                xmap.put(marshalled.getKey(), marshalled.getValue());
            }
        }
        return xmap;
    }

    private Map.Entry<QName, XNodeImpl> marshallField(Object getterResult,Field field, String fieldName, Method getter, String namespace, @Nullable ComplexTypeDefinition ctd, Class<?> beanClass, SerializationContext ctx) throws SchemaException {

            boolean isAttribute = inspector.isAttribute(field, getter);
            QName elementName = inspector.findFieldElementQName(fieldName, beanClass, namespace);
            ItemDefinition<?> propDef = ctd != null ? ctd.findLocalItemDefinition(elementName) : null;

            if (getterResult instanceof Collection<?>) {
                Collection<?> collection = (Collection<?>) getterResult;
                if (collection.isEmpty()) {
                    return null;
                }
                Object getterResultValue = collection.iterator().next();
                if (getterResultValue == null) {
                    return null;
                }
                // elementName will be determined from the first item on the list
                // TODO make sure it will be correct with respect to other items as well!
                if (getterResultValue instanceof JAXBElement && ((JAXBElement<?>) getterResultValue).getName() != null) {
                    elementName = ((JAXBElement<?>) getterResultValue).getName();
                    // We should update propDef with substitution if possible
                }

                ListXNodeImpl xlist = new ListXNodeImpl();
                for (Object value: collection) {
                    if (value == null) {
                        continue;
                    }
                    XNodeImpl marshaled = marshalSingleValue(value, field, fieldName, isAttribute, ctx, getter, propDef);
                    xlist.add(marshaled);
                }
                return new AbstractMap.SimpleEntry<>(elementName, xlist);
            }
            // Value is not collection
            if (getterResult instanceof JAXBElement) {
                elementName = ((JAXBElement<?>) getterResult).getName();
            }
            XNodeImpl marshaled = marshalSingleValue(getterResult, field, fieldName, isAttribute, ctx, getter, propDef);
            if (marshaled != null) {
                return new AbstractMap.SimpleEntry<>(elementName, marshaled);
            }
            return null;
    }

    private XNodeImpl marshalSingleValue(Object value, Field field, String namespace, boolean isAttribute, SerializationContext ctx, Method getter, ItemDefinition<?> propDef) throws SchemaException {
        Object valueToMarshal = value;
        if (value instanceof JAXBElement) {
            valueToMarshal = ((JAXBElement<?>) value).getValue();
        }
        QName typeName = inspector.findTypeName(field, valueToMarshal.getClass(), namespace);
        // note: fieldTypeName is used only for attribute values here (when constructing PrimitiveXNode)
        XNodeImpl marshaled = marshallValue(valueToMarshal, typeName, isAttribute, ctx);
        updateExplicitType(marshaled, valueToMarshal.getClass(), typeName, unwrappedReturnType(getter), propDef);
        return marshaled;
    }


    private Object getValue(Object bean, Method getter, String fieldOrPropertyName) {
        Object getterResult;
        try {
            getterResult = getter.invoke(bean);
        } catch (IllegalAccessException | IllegalArgumentException | InvocationTargetException e) {
            throw new SystemException("Cannot invoke method for field/property "+fieldOrPropertyName+" in "+bean.getClass()+": "+e.getMessage(), e);
        }
        return getterResult;
    }

    private XNodeImpl marshalEnum(Enum<?> enumValue, SerializationContext ctx) {
        var enumClass = enumValue.getClass();
        String enumStringValue = inspector.findEnumFieldValue(enumClass, enumValue.toString());
        if (StringUtils.isEmpty(enumStringValue)){
            enumStringValue = enumValue.toString();
        }
        QName fieldTypeName = inspector.findTypeName(null, enumClass, DEFAULT_PLACEHOLDER);
        return createPrimitiveXNode(enumStringValue, fieldTypeName, false, ctx);
    }

<<<<<<< HEAD
    private XNodeImpl marshalXmlAsStringType(Object bean, SerializationContext sc) {
        PrimitiveXNodeImpl<String> xprim = new PrimitiveXNodeImpl<>();
        xprim.setValue(((XmlAsStringType) bean).getContentAsString(), DOMUtil.XSD_STRING);
=======
    private XNodeImpl marshalXmlAsStringType(Object bean, SerializationContext ctx) {
        PrimitiveXNodeImpl<String> xprim = new PrimitiveXNodeImpl<>();
        xprim.setValue(((XmlAsStringType) bean).getContentAsString(), DOMUtil.XSD_STRING, getOptions(ctx));
>>>>>>> 268cf1db
        return xprim;
    }

    public void revive(Object bean, final PrismContext prismContext) throws SchemaException {
        Handler<Object> visitor = o -> {
            if (o instanceof Revivable) {
                try {
                    ((Revivable)o).revive(prismContext);
                } catch (SchemaException e) {
                    throw new TunnelException(e);
                }
            }
            return true;
        };
        try {
            visit(bean, visitor);
        } catch (TunnelException te) {
            SchemaException e = (SchemaException) te.getCause();
            throw e;
        }
    }

    public void visit(Object bean, Handler<Object> handler) {
        if (bean == null) {
            return;
        }

        Class<? extends Object> beanClass = bean.getClass();

        handler.handle(bean);

        if (beanClass.isEnum() || beanClass.isPrimitive()){
            //nothing more to do
            return;
        }

        // TODO: implement special handling for RawType, if necessary (it has no XmlType annotation any more)

        XmlType xmlType = beanClass.getAnnotation(XmlType.class);
        if (xmlType == null) {
            // no @XmlType annotation, we are not interested to go any deeper
            return;
        }

        List<String> propOrder = inspector.getPropOrder(beanClass);
        for (String fieldName: propOrder) {
            Method getter = inspector.findPropertyGetter(beanClass, fieldName);
            if (getter == null) {
                throw new IllegalStateException("No getter for field "+fieldName+" in "+beanClass);
            }
            Object getterResult = getValue(bean, getter, fieldName);

            if (getterResult == null) {
                continue;
            }

            if (getterResult instanceof Collection<?>) {
                Collection<?> col = (Collection<?>)getterResult;
                if (col.isEmpty()) {
                    continue;
                }

                for (Object element: col) {
                    visitValue(element, handler);

                }
            } else {
                visitValue(getterResult, handler);
            }
        }
    }

    private void visitValue(Object element, Handler<Object> handler) {
        Object elementToMarshall = element;
        if (element instanceof JAXBElement){
            elementToMarshall = ((JAXBElement<?>) element).getValue();
        }
        visit(elementToMarshall, handler);
    }

    private QName typeNameForClass(Class<?> jaxbClazz) {
        // Primitive types
        QName typeName = XsdTypeMapper.getJavaToXsdMapping(jaxbClazz);
        if (typeName != null) {
            return typeName;
        }
        return inspector.determineTypeForClass(jaxbClazz);
    }

    private void updateExplicitType(XNodeImpl marshaled, Class<? extends Object> valueClazz, QName valueType, Class<?> jaxbClazz,
            ItemDefinition<?> propDef) {
        if(marshaled == null || marshaled.isImmutable()) {
            // RawType now return immutables
            return;
        }
        if (valueType == null) {
            // the idea is not to overwrite pre-existing explicit type declaration with null value
            return;
        }

        if (marshaled.isExplicitTypeDeclaration()) {
            // Explicit type already set
            return;
        }

        if (marshaled.getTypeQName() == null && valueType != null) {
            marshaled.setTypeQName(valueType);
        }

        QName schemaType = schemaTypeForClass(propDef, jaxbClazz);
        if (Objects.equals(schemaType, valueType)) {
            return;
        }
        if (DOMUtil.XSD_ANYTYPE.equals(schemaType)) {
            // Field is anyType, lets record type to be safe.
            marshaled.setExplicitTypeDeclaration(true);
        }
        if (!valueClazz.equals(jaxbClazz) && jaxbClazz.isAssignableFrom(valueClazz)) {
            // It is subclass
            marshaled.setExplicitTypeDeclaration(true);
        }

    }

    private QName schemaTypeForClass(ItemDefinition<?> propDef, Class<?> jaxbClazz) {
        QName schemaType = propDef != null ? propDef.getTypeName() : null;
        if(schemaType != null) {
            return schemaType;
        }
        return typeNameForClass(jaxbClazz);
    }

    private void setExplicitTypeDeclarationIfNeededForHeteroList(XNodeImpl node, Object realValue) {
        QName elementName = node.getElementName();
        QName typeName = inspector.determineTypeForClass(realValue.getClass());
        if (typeName != null && !getSchemaRegistry().hasImplicitTypeDefinition(elementName, typeName)
                && getSchemaRegistry().findTypeDefinitionByType(typeName, TypeDefinition.class) != null) {
            node.setExplicitTypeDeclaration(true);
            node.setTypeQName(typeName);
        }
    }

    private Class<?> unwrappedReturnType(Method getter) {
        Class<?> getterType = getter.getReturnType();
        if (Collection.class.isAssignableFrom(getterType)) {
            Type genericReturnType = getter.getGenericReturnType();
            if (genericReturnType instanceof ParameterizedType) {
                Type actualType = inspector.getTypeArgument(genericReturnType, "explicit type declaration");
                if (actualType instanceof Class) {
                    getterType = (Class<?>) actualType;
                } else if (actualType instanceof ParameterizedType) {
                    ParameterizedType parameterizedType = (ParameterizedType) actualType;
                    Type typeArgument = inspector.getTypeArgument(parameterizedType, "JAXBElement return type");
                    getterType = inspector.getUpperBound(typeArgument, "JAXBElement return type");
                }
            }
        }
        return getterType;
    }

    // bean should have only two features: "list" attribute and multivalued property into which we should store the elements
    @NotNull
    <T> QName getHeterogeneousListPropertyName(Class<T> beanClass) throws SchemaException {
        List<String> properties = inspector.getPropOrder(beanClass);
        if (!properties.contains(DOMUtil.IS_LIST_ATTRIBUTE_NAME)) {
            throw new SchemaException("Couldn't unmarshal heterogeneous list into class without '"
                    + DOMUtil.IS_LIST_ATTRIBUTE_NAME + "' attribute. Class: "
                    + beanClass.getName() + " has the following properties: " + properties);
        }
        if (properties.size() > 2) {
            throw new SchemaException("Couldn't unmarshal heterogeneous list into class with more than one property "
                    + "other than '" + DOMUtil.IS_LIST_ATTRIBUTE_NAME + "'. Class " + beanClass.getName()
                    + " has the following properties: " + properties);
        }
        String contentProperty = properties.stream()
                .filter(p -> !DOMUtil.IS_LIST_ATTRIBUTE_NAME.equals(p))
                .findFirst()
                .orElseThrow(() -> new SchemaException("Couldn't unmarshal heterogeneous list into class without "
                        + "content-holding property. Class: " + beanClass.getName() + "."));
        return new QName(inspector.determineNamespace(beanClass), contentProperty);
    }

    private <T> XNodeImpl marshallValue(T value, QName valueType, boolean isAttribute, SerializationContext ctx) throws SchemaException {
        if (value == null) {
            return null;
        }
        if (isAttribute) {
            // hoping the value fits into primitive!
            return createPrimitiveXNode(value, valueType, true, ctx);
        } else {
            return marshall(value, ctx);
        }
    }

    private <T> PrimitiveXNodeImpl<T> createPrimitiveXNode(T value, QName valueType, boolean isAttribute,
            SerializationContext ctx) {
        PrimitiveXNodeImpl<T> xprim = new PrimitiveXNodeImpl<>();
        xprim.setValue(value, valueType, getOptions(ctx));
        xprim.setAttribute(isAttribute);
        return xprim;
    }

    private XNodeImpl marshalRawType(Object value, SerializationContext sc) throws SchemaException {
        return (XNodeImpl) ((RawType) value).serializeToXNode();
    }

    private XNodeImpl marshalPolyString(Object value, SerializationContext sc) throws SchemaException {
        if (value instanceof PolyString) {
            return marshalPolyString((PolyString) value);
        } else if (value instanceof PolyStringType) {
            return marshalPolyString(((PolyStringType) value).toPolyString());
        } else {
            throw new IllegalArgumentException("Not a PolyString nor PolyStringType: " + value);
        }
    }

    XNodeImpl marshalPolyString(PolyString realValue) throws SchemaException {
        if (realValue.isSimple()) {
            PrimitiveXNodeImpl<PolyString> xprim = new PrimitiveXNodeImpl<>();
            xprim.setValue(realValue, PolyStringType.COMPLEX_TYPE);
            return xprim;
        } else {
            MapXNodeImpl xmap = new MapXNodeImpl();

            PrimitiveXNodeImpl<String> xorig = new PrimitiveXNodeImpl<>();
            xorig.setValue(realValue.getOrig(), DOMUtil.XSD_STRING);
            xmap.put(PolyString.F_ORIG, xorig);

            PrimitiveXNodeImpl<String> xnorm = new PrimitiveXNodeImpl<>();
            xnorm.setValue(realValue.getNorm(), DOMUtil.XSD_STRING);
            xmap.put(PolyString.F_NORM, xnorm);

            PolyStringTranslationType translation = realValue.getTranslation();
            if (translation != null) {
                XNodeImpl xTranslation = marshall(translation);
                xmap.put(PolyString.F_TRANSLATION, xTranslation);
            }

            Map<String, String> lang = realValue.getLang();
            if (lang != null && !lang.isEmpty()) {
                XNodeImpl xTranslation = serializePolyStringLang(lang);
                xmap.put(PolyString.F_LANG, xTranslation);
            }

            return xmap;
        }
    }

    private XNodeImpl serializePolyStringLang(Map<String, String> lang) {
        MapXNodeImpl xmap = new MapXNodeImpl();
        for (Map.Entry<String, String> langEntry : lang.entrySet()) {
            PrimitiveXNodeImpl<String> xPrim = new PrimitiveXNodeImpl<>(langEntry.getValue());
            xmap.put(new QName(PolyString.F_LANG.getNamespaceURI(), langEntry.getKey()), xPrim);
        }
        return xmap;
    }

    private XNodeImpl marshalItemPathType(Object o, SerializationContext sc) {
        ItemPathType itemPath = (ItemPathType) o;
        PrimitiveXNodeImpl<ItemPathType> xprim = new PrimitiveXNodeImpl<>();
        if (itemPath != null) {
            xprim.setValue(itemPath, ItemPathType.COMPLEX_TYPE);
        }
        return xprim;
    }

    private XNodeImpl marshalSchemaDefinition(Object o, SerializationContext ctx) {
        SchemaDefinitionType schemaDefinitionType = (SchemaDefinitionType) o;
        SchemaXNodeImpl xschema = new SchemaXNodeImpl();
        xschema.setSchemaElement(schemaDefinitionType.getSchema());
        MapXNodeImpl xmap = new MapXNodeImpl();
        xmap.put(DOMUtil.XSD_SCHEMA_ELEMENT, xschema);
        return xmap;
    }

    // TODO create more appropriate interface to be able to simply serialize ProtectedStringType instances
<<<<<<< HEAD
    public <T> MapXNodeImpl marshalProtectedDataType(Object o, SerializationContext sc) throws SchemaException {
        @SuppressWarnings("unchecked")
=======
    public <T> MapXNodeImpl marshalProtectedDataType(Object o, SerializationContext ctx) throws SchemaException {
>>>>>>> 268cf1db
        ProtectedDataType<T> protectedType = (ProtectedDataType<T>) o;
        MapXNodeImpl xmap = new MapXNodeImpl();
        if (protectedType.getEncryptedDataType() != null) {
            EncryptedDataType encryptedDataType = protectedType.getEncryptedDataType();
            MapXNodeImpl xEncryptedDataType = (MapXNodeImpl) marshall(encryptedDataType);
            xmap.put(ProtectedDataType.F_ENCRYPTED_DATA, xEncryptedDataType);
        } else if (protectedType.getHashedDataType() != null) {
            HashedDataType hashedDataType = protectedType.getHashedDataType();
            MapXNodeImpl xHashedDataType = (MapXNodeImpl) marshall(hashedDataType);
            xmap.put(ProtectedDataType.F_HASHED_DATA, xHashedDataType);
        } else if (protectedType.getClearValue() != null){
            QName type = XsdTypeMapper.toXsdType(protectedType.getClearValue().getClass());
<<<<<<< HEAD
            PrimitiveXNodeImpl<?> xClearValue = createPrimitiveXNode(protectedType.getClearValue(), type);
=======
            PrimitiveXNodeImpl xClearValue = createPrimitiveXNode(protectedType.getClearValue(), type, false, ctx);
>>>>>>> 268cf1db
            xmap.put(ProtectedDataType.F_CLEAR_VALUE, xClearValue);
        }
        // TODO: clearValue
        return xmap;
    }


    //region Specific marshallers ==============================================================
    private MapXNodeImpl marshalSearchFilterType(SearchFilterType value) throws SchemaException {
        if (value == null) {
            return null;
        }
        return (MapXNodeImpl) value.serializeToXNode(prismContext);
    }

    //endregion

    @NotNull
    public PrismContext getPrismContext() {
        return prismContext;
    }

    private SchemaRegistry getSchemaRegistry() {
        return prismContext.getSchemaRegistry();
    }

    boolean canProcess(QName typeName) {
        Boolean cached = canProcessCache.get(typeName);
        if (cached != null) {
            return cached;
        } else {
            boolean computed = computeCanProcess(typeName);
            canProcessCache.put(typeName, computed);
            return computed;
        }
    }

    private boolean computeCanProcess(QName typeName) {
        Class<Object> clazz = getSchemaRegistry().determineClassForType(typeName);
        if (clazz != null && canProcess(clazz)) {
            return true;
        }
        TypeDefinition td = getSchemaRegistry().findTypeDefinitionByType(typeName);
        if (td instanceof SimpleTypeDefinition) {
            return true;            // most probably dynamic enum, at this point
        }
        return false;
    }

    public boolean canProcess(@NotNull Class<?> clazz) {
        return !Containerable.class.isAssignableFrom(clazz) &&
                (RawType.class.equals(clazz) || clazz.getAnnotation(XmlType.class) != null || XsdTypeMapper.getTypeFromClass(clazz) != null);
    }

    public QName determineTypeForClass(Class<?> clazz) {
        return inspector.determineTypeForClass(clazz);
    }

}


// TODO hacked, for now
//    private <T> String findEnumFieldValue(Class classType, Object bean){
//        String name = bean.toString();
//        for (Field field: classType.getDeclaredFields()) {
//            XmlEnumValue xmlEnumValue = field.getAnnotation(XmlEnumValue.class);
//            if (xmlEnumValue != null && field.getName().equals(name)) {
//                return xmlEnumValue.value();
//            }
//        }
//        return null;
//    }<|MERGE_RESOLUTION|>--- conflicted
+++ resolved
@@ -229,6 +229,7 @@
                 throw new IllegalStateException("No getter for field "+fieldName+" in "+beanClass);
             }
             Object getterResult = getValue(bean, getter, fieldName);
+
             if (getterResult == null) {
                 continue;
             }
@@ -257,6 +258,7 @@
                 if (getterResultValue == null) {
                     return null;
                 }
+
                 // elementName will be determined from the first item on the list
                 // TODO make sure it will be correct with respect to other items as well!
                 if (getterResultValue instanceof JAXBElement && ((JAXBElement<?>) getterResultValue).getName() != null) {
@@ -297,7 +299,6 @@
         return marshaled;
     }
 
-
     private Object getValue(Object bean, Method getter, String fieldOrPropertyName) {
         Object getterResult;
         try {
@@ -316,17 +317,12 @@
         }
         QName fieldTypeName = inspector.findTypeName(null, enumClass, DEFAULT_PLACEHOLDER);
         return createPrimitiveXNode(enumStringValue, fieldTypeName, false, ctx);
-    }
-
-<<<<<<< HEAD
+
+    }
+
     private XNodeImpl marshalXmlAsStringType(Object bean, SerializationContext sc) {
         PrimitiveXNodeImpl<String> xprim = new PrimitiveXNodeImpl<>();
         xprim.setValue(((XmlAsStringType) bean).getContentAsString(), DOMUtil.XSD_STRING);
-=======
-    private XNodeImpl marshalXmlAsStringType(Object bean, SerializationContext ctx) {
-        PrimitiveXNodeImpl<String> xprim = new PrimitiveXNodeImpl<>();
-        xprim.setValue(((XmlAsStringType) bean).getContentAsString(), DOMUtil.XSD_STRING, getOptions(ctx));
->>>>>>> 268cf1db
         return xprim;
     }
 
@@ -603,12 +599,8 @@
     }
 
     // TODO create more appropriate interface to be able to simply serialize ProtectedStringType instances
-<<<<<<< HEAD
     public <T> MapXNodeImpl marshalProtectedDataType(Object o, SerializationContext sc) throws SchemaException {
         @SuppressWarnings("unchecked")
-=======
-    public <T> MapXNodeImpl marshalProtectedDataType(Object o, SerializationContext ctx) throws SchemaException {
->>>>>>> 268cf1db
         ProtectedDataType<T> protectedType = (ProtectedDataType<T>) o;
         MapXNodeImpl xmap = new MapXNodeImpl();
         if (protectedType.getEncryptedDataType() != null) {
@@ -621,11 +613,7 @@
             xmap.put(ProtectedDataType.F_HASHED_DATA, xHashedDataType);
         } else if (protectedType.getClearValue() != null){
             QName type = XsdTypeMapper.toXsdType(protectedType.getClearValue().getClass());
-<<<<<<< HEAD
-            PrimitiveXNodeImpl<?> xClearValue = createPrimitiveXNode(protectedType.getClearValue(), type);
-=======
-            PrimitiveXNodeImpl xClearValue = createPrimitiveXNode(protectedType.getClearValue(), type, false, ctx);
->>>>>>> 268cf1db
+            PrimitiveXNodeImpl<?> xClearValue = createPrimitiveXNode(protectedType.getClearValue(), type, false, sc);
             xmap.put(ProtectedDataType.F_CLEAR_VALUE, xClearValue);
         }
         // TODO: clearValue
