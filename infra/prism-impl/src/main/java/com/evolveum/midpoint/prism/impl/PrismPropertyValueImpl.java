/*
 * Copyright (c) 2010-2020 Evolveum and contributors
 *
 * This work is dual-licensed under the Apache License 2.0
 * and European Union Public License. See LICENSE file for details.
 */

package com.evolveum.midpoint.prism.impl;

import java.io.Serializable;
import java.util.Arrays;
import java.util.Objects;
import javax.xml.bind.JAXBElement;
import javax.xml.namespace.QName;

import org.apache.commons.collections4.MapUtils;
import org.apache.commons.lang.StringUtils;
import org.jetbrains.annotations.NotNull;
import org.jetbrains.annotations.Nullable;
import org.jvnet.jaxb2_commons.lang.Equals;
import org.w3c.dom.Element;

import com.evolveum.midpoint.prism.*;
import com.evolveum.midpoint.prism.crypto.EncryptionException;
import com.evolveum.midpoint.prism.equivalence.ParameterizedEquivalenceStrategy;
import com.evolveum.midpoint.prism.impl.marshaller.BeanMarshaller;
import com.evolveum.midpoint.prism.impl.util.PrismUtilInternal;
import com.evolveum.midpoint.prism.impl.xnode.XNodeImpl;
import com.evolveum.midpoint.prism.match.MatchingRule;
import com.evolveum.midpoint.prism.path.ItemPath;
import com.evolveum.midpoint.prism.polystring.PolyString;
import com.evolveum.midpoint.prism.polystring.PolyStringNormalizer;
import com.evolveum.midpoint.prism.util.CloneUtil;
import com.evolveum.midpoint.prism.util.PrismPrettyPrinter;
import com.evolveum.midpoint.prism.util.PrismUtil;
import com.evolveum.midpoint.prism.xnode.XNode;
import com.evolveum.midpoint.util.DOMUtil;
import com.evolveum.midpoint.util.DebugDumpable;
import com.evolveum.midpoint.util.DebugUtil;
import com.evolveum.midpoint.util.PrettyPrinter;
import com.evolveum.midpoint.util.exception.SchemaException;
import com.evolveum.midpoint.util.exception.SystemException;
import com.evolveum.prism.xml.ns._public.types_3.PolyStringType;
import com.evolveum.prism.xml.ns._public.types_3.ProtectedStringType;
import com.evolveum.prism.xml.ns._public.types_3.RawType;
import com.evolveum.prism.xml.ns._public.types_3.SchemaDefinitionType;

/**
 * @author lazyman
 */
public class PrismPropertyValueImpl<T> extends PrismValueImpl
        implements DebugDumpable, Serializable, PrismPropertyValue<T> {

    private T value;

    // The rawElement is set during a schema-less parsing, e.g. during parsing without a definition.
    // We can't do anything smarter, as we don't have definition nor prism context. So we store the raw
    // elements here and process them later (e.g. during applyDefinition or getting a value with explicit type).
    private XNodeImpl rawElement;

    @Nullable private ExpressionWrapper expression;

    public PrismPropertyValueImpl(T value) {
        this(value, null, null, null, null);
    }

    public PrismPropertyValueImpl(T value, PrismContext prismContext) {
        this(value, prismContext, null, null, null);
    }

    public PrismPropertyValueImpl(T value, OriginType type, Objectable source) {
        this(value, null, type, source, null);
    }

    public PrismPropertyValueImpl(T value, PrismContext prismContext, OriginType type, Objectable source, ExpressionWrapper expression) {
        super(prismContext, type, source, null);
        if (value instanceof PrismPropertyValue) {
            throw new IllegalArgumentException("Probably problem somewhere, encapsulating property " +
                    "value object to another property value.");
        }
        this.value = value;
        this.expression = expression;
        checkValue();
    }

    /**
     * Private constructor just for cloning.
     */
    private PrismPropertyValueImpl(OriginType type, Objectable source) {
        super(type, source);
    }

    PrismPropertyValueImpl() {
    }

    public void setValue(T value) {
        checkMutable();
        this.value = value;
        this.rawElement = null;
        checkValue();
    }

    public T getValue() {
        if (rawElement != null) {
            ItemDefinition def = null;
            Itemable parent = getParent();
            if (parent != null && parent.getDefinition() != null) {
                def = getParent().getDefinition();
            }
//            if (def == null) {
//                // We are weak now. If there is no better definition for this we assume a default definition and process
//                // the attribute now. But we should rather do this: TODO:
//                // throw new IllegalStateException("Attempt to get value withot a type from raw value of property "+getParent());
//                if (parent != null && getPrismContext() != null) {
//                    def = SchemaRegistryImpl.createDefaultItemDefinition(parent.getElementName(), getPrismContext());
//                } else if (PrismContextImpl.isAllowSchemalessSerialization()) {
//                    if (rawElement instanceof PrimitiveXNode) {
//                        try {
//                            QName type = rawElement.getTypeQName() != null ? rawElement.getTypeQName() : DOMUtil.XSD_STRING;
//                            value = (T) ((PrimitiveXNode) rawElement).getParsedValueWithoutRecording(type);
//                        } catch (SchemaException ex){
//                            throw new IllegalStateException("Cannot fetch value from raw element. " + ex.getMessage(), ex);
//                        }
//                    } else {
//                        throw new IllegalStateException("No parent or prism context in property value "+this+", cannot create default definition." +
//                            "The element is also not a DOM element but it is "+rawElement.getClass()+". Epic fail.");
//                    }
//                } else {
//                    throw new IllegalStateException("No parent or prism context in property value "+this+" (schemaless serialization is disabled)");
//                }
//            }
            if (def != null) {
                try {
                    applyDefinition(def);
                } catch (SchemaException e) {
                    throw new IllegalStateException(e.getMessage(), e);
                }
            }
            if (rawElement != null) {
                return (T) RawType.create(rawElement, getPrismContext());
            }
        }
        return value;
    }

    public XNodeImpl getRawElement() {
        return rawElement;
    }

    public void setRawElement(XNode rawElement) {
        this.rawElement = (XNodeImpl) rawElement;
    }

    @Override
    public boolean isRaw() {
        return rawElement != null;
    }

    @Nullable
    public ExpressionWrapper getExpression() {
        return expression;
    }

    public void setExpression(@Nullable ExpressionWrapper expression) {
        this.expression = expression;
    }

    @Override
    public void applyDefinition(ItemDefinition definition) throws SchemaException {
        PrismPropertyDefinition propertyDefinition = (PrismPropertyDefinition) definition;
        if (propertyDefinition != null && !propertyDefinition.isAnyType() && rawElement != null) {
            value = (T) parseRawElementToNewRealValue(this, propertyDefinition);
            if (value == null) {
                // Be careful here. Expression element can be legal sub-element of complex properties.
                // Therefore parse expression only if there is no legal value.
                expression = PrismUtilInternal.parseExpression(rawElement, prismContext);
            }
            rawElement = null;
        }
    }

    @Override
    public void applyDefinition(ItemDefinition definition, boolean force) throws SchemaException {
        applyDefinition(definition);
    }

    @Override
    public void revive(PrismContext prismContext) throws SchemaException {
        super.revive(prismContext);
        if (value != null) {
            if (value instanceof Revivable) {
                ((Revivable) value).revive(prismContext);
            } else {
                BeanMarshaller marshaller = ((PrismContextImpl) prismContext).getBeanMarshaller();
                if (marshaller.canProcess(value.getClass())) {
                    marshaller.revive(value, prismContext);
                }
            }
        }
    }

    @Override
    public void recompute(PrismContext prismContext) {
        if (isRaw()) {
            return;
        }
        T realValue = getValue();
        if (realValue == null) {
            return;
        }
        checkMutable();            // TODO reconsider this
        PrismUtil.recomputeRealValue(realValue, prismContext);
    }

    @Override
    public Object find(ItemPath path) {
        if (path == null || path.isEmpty()) {
            return this;
        }
        T value = getValue();
        if (value instanceof Structured) {
            return ((Structured) value).resolve(path);
        } else {
            throw new IllegalArgumentException("Attempt to resolve sub-path '" + path + "' on non-structured property value " + value);
        }
    }

    @Override
    public <IV extends PrismValue, ID extends ItemDefinition> PartiallyResolvedItem<IV, ID> findPartial(ItemPath path) {
        throw new UnsupportedOperationException("Attempt to invoke findPartialItem on a property value");
    }

    void checkValue() {
        if (isRaw()) {
            // Cannot really check raw values
            return;
        }
        if (expression != null) {
            return;
        }
        if (value == null) {
            // can be used not because of prism forms in gui (will be fixed later [lazyman]
            // throw new IllegalArgumentException("Null value in "+this);
            return;
        }
        if (value instanceof PolyStringType) {
            // This is illegal. PolyString should be there instead.
            throw new IllegalArgumentException("PolyStringType found where PolyString should be in " + this);
        }
        if (value instanceof Serializable) {
            // This is OK (covers also primitives, SchemaDefinitionType, RawType)
            return;
        }
        throw new IllegalArgumentException("Unsupported value " + value + " (" + value.getClass() + ") in " + this);
    }

    @Override
    public void checkConsistenceInternal(Itemable rootItem, boolean requireDefinitions, boolean prohibitRaw, ConsistencyCheckScope scope) {
        if (!scope.isThorough()) {
            return;
        }

        ItemPath myPath = getPath();
        if (prohibitRaw && rawElement != null) {
            throw new IllegalStateException("Raw element in property value " + this + " (" + myPath + " in " + rootItem + ")");
        }
        if (value == null && rawElement == null && expression == null) {
            throw new IllegalStateException("Neither value, expression nor raw element specified in property value " + this + " (" + myPath + " in " + rootItem + ")");
        }
        if (value != null && rawElement != null) {
            throw new IllegalStateException("Both value and raw element specified in property value " + this + " (" + myPath + " in " + rootItem + ")");
        }
        if (value != null) {
            if (value instanceof Recomputable) {
                try {
                    ((Recomputable) value).checkConsistence();
                } catch (IllegalStateException e) {
                    throw new IllegalStateException(e.getMessage() + " in property value " + this + " (" + myPath + " in " + rootItem + ")", e);
                }
            }
            if (value instanceof PolyStringType) {
                throw new IllegalStateException("PolyStringType found in property value " + this + " (" + myPath + " in " + rootItem + ")");
            }
            if (value instanceof ProtectedStringType) {
                if (((ProtectedStringType) value).isEmpty()) {
                    throw new IllegalStateException("Empty ProtectedStringType found in property value " + this + " (" + myPath + " in " + rootItem + ")");
                }
            }
            PrismContext prismContext = getPrismContext();
            if (value instanceof PolyString && prismContext != null) {
                PolyString poly = (PolyString) value;
                String orig = poly.getOrig();
                String norm = poly.getNorm();
                PolyStringNormalizer polyStringNormalizer = prismContext.getDefaultPolyStringNormalizer();
                String expectedNorm = polyStringNormalizer.normalize(orig);
                if (!Objects.equals(norm, expectedNorm)) {
                    throw new IllegalStateException("PolyString has inconsistent orig (" + orig + ") and norm (" + norm + ") in property value " + this + " (" + myPath + " in " + rootItem + ")");
                }
            }
        }
    }

    @Override
    public boolean isEmpty() {
        return value == null;
    }

    @Override
    public PrismPropertyValue<T> clone() {
        return cloneComplex(CloneStrategy.LITERAL);
    }

    @Override
    public PrismPropertyValue<T> cloneComplex(CloneStrategy strategy) {
        PrismPropertyValueImpl<T> clone = new PrismPropertyValueImpl<>(getOriginType(), getOriginObject());
        copyValues(strategy, clone);
        return clone;
    }

    protected void copyValues(CloneStrategy strategy, PrismPropertyValueImpl<T> clone) {
        super.copyValues(strategy, clone);
        clone.value = CloneUtil.clone(this.value);
        if (this.expression != null) {
            clone.expression = this.expression.clone();
        }
        clone.rawElement = this.rawElement;
    }

    /**
     * Takes the definition from the definitionSource parameter and uses it to parse raw elements in origValue.
     * It returns a new parsed value without touching the original value.
     */
    private PrismPropertyValue<T> parseRawElementToNewValue(
            PrismPropertyValue<T> origValue, PrismPropertyValue<T> definitionSource) throws SchemaException {
        if (definitionSource.getParent() != null && definitionSource.getParent().getDefinition() != null) {
            T parsedRealValue = (T) parseRawElementToNewRealValue(origValue,
                    (PrismPropertyDefinition) definitionSource.getParent().getDefinition());
            PrismPropertyValue<T> newPVal = new PrismPropertyValueImpl<>(parsedRealValue);
            return newPVal;
        } else if (definitionSource.getRealClass() != null && definitionSource.getPrismContext() != null) {
            T parsedRealValue = parseRawElementToNewRealValue(origValue, (Class<T>) definitionSource.getRealClass(), definitionSource.getPrismContext());
            PrismPropertyValue<T> newPVal = new PrismPropertyValueImpl<>(parsedRealValue);
            return newPVal;
        } else {
            throw new IllegalArgumentException("Attempt to use property " + origValue.getParent() +
                    " values in a raw parsing state (raw elements) with parsed value that has no definition nor class with prism context");
        }
    }

    private T parseRawElementToNewRealValue(PrismPropertyValue<T> prismPropertyValue, PrismPropertyDefinition<T> definition)
            throws SchemaException {
        PrismContext prismCtx = definition.getPrismContext() != null ? definition.getPrismContext() : prismContext;
        if (prismCtx == null) {
            throw new SchemaException("Unexpected null prism context.");
        }
        T value = prismCtx.parserFor(prismPropertyValue.getRawElement().toRootXNode()).definition(definition).parseRealValue();
        return value;
    }

    private T parseRawElementToNewRealValue(PrismPropertyValue<T> prismPropertyValue, Class<T> clazz, PrismContext prismContext)
            throws SchemaException {
        return prismContext.parserFor(prismPropertyValue.getRawElement().toRootXNode()).parseRealValue(clazz);
    }

    @Override
    public boolean equals(PrismValue other, @NotNull ParameterizedEquivalenceStrategy strategy) {
        return other instanceof PrismPropertyValue && equals((PrismPropertyValue<?>) other, strategy, null);
    }

    @Override
    public boolean equals(PrismPropertyValue<?> other, @NotNull ParameterizedEquivalenceStrategy strategy, @Nullable MatchingRule<T> matchingRule) {
        if (!super.equals(other, strategy)) {
            return false;
        }

        if (this.rawElement != null && other.getRawElement() != null) {
            return equalsRawElements((PrismPropertyValue<T>) other);
        }

        PrismPropertyValue<T> otherProcessed = (PrismPropertyValue<T>) other;
        PrismPropertyValue<T> thisProcessed = this;
        if (this.rawElement != null || other.getRawElement() != null) {
            try {
                if (this.rawElement == null) {
                    otherProcessed = parseRawElementToNewValue((PrismPropertyValue<T>) other, this);
                } else if (other.getRawElement() == null) {
                    thisProcessed = parseRawElementToNewValue(this, (PrismPropertyValue<T>) other);
                }
            } catch (SchemaException e) {
                // TODO: Maybe just return false?
                throw new IllegalArgumentException("Error parsing the value of property " + getParent() + " using the 'other' definition " +
                        "during a compare: " + e.getMessage(), e);
            }
        }

        T otherRealValue = otherProcessed.getValue();
        T thisRealValue = thisProcessed.getValue();
        if (otherRealValue == null && thisRealValue == null) {
            return true;
        }
        if (otherRealValue == null || thisRealValue == null) {
            return false;
        }

        if (matchingRule != null) {
            try {
                return matchingRule.match(thisRealValue, otherRealValue);
            } catch (SchemaException e) {
                // At least one of the values is invalid. But we do not want to throw exception from
                // a comparison operation. That will make the system very fragile. Let's fall back to
                // ordinary equality mechanism instead.
                return thisRealValue.equals(otherRealValue);
            }
        } else {

            if (thisRealValue instanceof Element && otherRealValue instanceof Element) {
                return DOMUtil.compareElement((Element) thisRealValue, (Element) otherRealValue, strategy.isLiteralDomComparison());
            }

            if (thisRealValue instanceof SchemaDefinitionType && otherRealValue instanceof SchemaDefinitionType) {
                SchemaDefinitionType thisSchema = (SchemaDefinitionType) thisRealValue;
                return thisSchema.equals(otherRealValue, strategy.isLiteralDomComparison());
            }

            if (thisRealValue instanceof ProtectedStringType && otherRealValue instanceof ProtectedStringType) {
                PrismContext prismContext = getPrismContext();
                if (prismContext == null || prismContext.getDefaultProtector() == null) {
                    // Slightly dangerous, may get wrong results. See javadoc of ProtectedDataType.equals()
                    // But what else can we do?
                    return thisRealValue.equals(otherRealValue);
                } else {
                    try {
                        return prismContext.getDefaultProtector().areEquivalent((ProtectedStringType) thisRealValue, (ProtectedStringType) otherRealValue);
                    } catch (SchemaException | EncryptionException e) {
                        // Not absolutely correct. But adding those throws clauses to all equals(...) signature will wreak havoc.
                        throw new SystemException("Error comparing protected string values: " + e.getMessage(), e);
                    }
                }
            }

            if (thisRealValue instanceof byte[] && otherRealValue instanceof byte[]) {
                return Arrays.equals((byte[]) thisRealValue, (byte[]) otherRealValue);
            }

            if (strategy.isLiteralDomComparison()) {
                if (thisRealValue instanceof QName && otherRealValue instanceof QName) {
                    // we compare prefixes as well
                    return thisRealValue.equals(otherRealValue) &&
                            StringUtils.equals(((QName) thisRealValue).getPrefix(), ((QName) otherRealValue).getPrefix());
                } else if (thisRealValue instanceof Equals && otherRealValue instanceof Equals) {
                    return ((Equals) thisRealValue).equals(null, null, otherRealValue, LiteralEqualsStrategy.INSTANCE);
                }
            }
            return thisRealValue.equals(otherRealValue);
        }
    }

    private boolean equalsRawElements(PrismPropertyValue<T> other) {
        return this.rawElement.equals(other.getRawElement());
    }

<<<<<<< HEAD
=======
    @Override
    public boolean equals(Object obj) {
        if (this == obj) { return true; }
        if (!super.equals(obj)) { return false; }
        if (getClass() != obj.getClass()) { return false; }
        PrismPropertyValue other = (PrismPropertyValue) obj;
        return equals(other, getEqualsHashCodeStrategy());
    }

    // Just to make checkstyle happy
    @Override
    public int hashCode() {
        return super.hashCode();
    }

>>>>>>> 38bc2b53
    @Override
    public int hashCode(@NotNull ParameterizedEquivalenceStrategy strategy) {
        final int prime = 31;
        int result = super.hashCode(strategy);
        if (value != null && value instanceof Element) {
            // We need special handling here. We haven't found out the proper way now.
            // so we just do not include this in the hashcode now.
        } else {
            result = prime * result + ((value == null) ? 0 : value.hashCode());
        }
        return result;
    }

    @Override
    public String debugDump() {
        return toString();
    }

    @Override
    public String debugDump(int indent) {
        return debugDump(indent, false);
    }

    public String debugDump(int indent, boolean detailedDump) {
        detailedDump = detailedDump || DebugUtil.isDetailedDebugDump();
        StringBuilder sb = new StringBuilder();
        boolean wasIndent = false;
        if (detailedDump) {
            DebugUtil.indentDebugDump(sb, indent);
            wasIndent = true;
            sb.append("PPV(");
            dumpSuffix(sb);
            sb.append("):");
        }
        if (value != null) {
            if (detailedDump) {
                sb.append(" ").append(value.getClass().getSimpleName()).append(":");
            }
            if (value instanceof DebugDumpable) {
                if (wasIndent) {
                    sb.append("\n");
                }
                sb.append(((DebugDumpable) value).debugDump(indent + 1));
            } else {
                if (!wasIndent) {
                    DebugUtil.indentDebugDump(sb, indent);
                }
                PrismPrettyPrinter.debugDumpValue(sb, indent, value, prismContext, null, null);
            }
        } else if (expression != null) {
            if (!wasIndent) {
                DebugUtil.indentDebugDump(sb, indent);
            }
            sb.append("expression: ");
            // TODO: nicer output
            sb.append(expression);
        } else {
            if (!wasIndent) {
                DebugUtil.indentDebugDump(sb, indent);
            }
            sb.append("null");
        }

        ValueMetadata valueMetadata = getValueMetadata();
        if (!valueMetadata.isEmpty()) {
            sb.append(", meta: ").append(valueMetadata.shortDump());
        }

        return sb.toString();
    }

    @Override
    public String toString() {
        StringBuilder builder = new StringBuilder();
        builder.append("PPV(");
        // getValue() must not be here. getValue() contains exception that in turn causes a call to toString()
        if (value != null) {
            builder.append(value.getClass().getSimpleName()).append(":");
            builder.append(PrettyPrinter.prettyPrint(value));
        } else if (isRaw()) {
            builder.append("[raw]");
        } else if (expression != null) {
            builder.append("[expression]");
        } else {
            builder.append("null");
        }
        dumpSuffix(builder);
        builder.append(")");

        return builder.toString();
    }

    private void dumpSuffix(StringBuilder builder) {
        appendOriginDump(builder);
        ValueMetadata valueMetadata = getValueMetadata();
        if (!valueMetadata.isEmpty()) {
            builder.append(", meta: ").append(valueMetadata.shortDump());
        }
        if (getRawElement() != null) {
            builder.append(", raw element: ");
            builder.append(PrettyPrinter.prettyPrint(getRawElement()));
        }
        if (getExpression() != null) {
            builder.append(", expression: ");
            builder.append(getExpression());
        }
    }

    @Override
    public String toHumanReadableString() {
        ValueMetadata valueMetadata = getValueMetadata();
        if (valueMetadata.isEmpty()) {
            return toHumanReadableStringInternal();
        } else {
            return toHumanReadableStringInternal() + " [meta: " + valueMetadata.shortDump() + "]";
        }
    }

    private String toHumanReadableStringInternal() {
        if (value == null && expression != null) {
            return ("expression(" + expression + ")");
        } else if (value instanceof PolyString) {
            // We intentionally do not put this code into PrettyPrinter, to avoid unwanted side effects
            // (displaying the aux information in user-visible context). But for e.g. deltas we need this information.
            PolyString ps = (PolyString) this.value;
            StringBuilder sb = new StringBuilder();
            if (MapUtils.isNotEmpty(ps.getLang()) || ps.getTranslation() != null && StringUtils.isNotEmpty(ps.getTranslation().getKey())) {
                sb.append("orig=").append(ps.getOrig());
            } else {
                sb.append(ps.getOrig());
            }
            if (ps.getTranslation() != null) {
                sb.append(", translation.key=").append(ps.getTranslation().getKey());
            }
            if (MapUtils.isNotEmpty(ps.getLang())) {
                sb.append("; lang:");
                ps.getLang().keySet().forEach(langKey ->
                        sb.append(" ").append(langKey).append("=").append(ps.getLang().get(langKey)).append(","));
            }
            return sb.toString();
        } else {
            return PrettyPrinter.prettyPrint(value);
        }
    }

    /**
     * Returns JAXBElement corresponding to the this value.
     * Name of the element is the name of parent property; its value is the real value of the property.
     *
     * @return Created JAXBElement.
     */
    public JAXBElement<T> toJaxbElement() {
        Itemable parent = getParent();
        if (parent == null) {
            throw new IllegalStateException("Couldn't represent parent-less property value as a JAXBElement");
        }
        Object realValue = getValue();
        return new JAXBElement<T>(parent.getElementName(), (Class) realValue.getClass(), (T) realValue);
    }

    @Override
    public Class<?> getRealClass() {
        return value != null ? value.getClass() : null;
    }

    @Nullable
    @Override
    public T getRealValue() {
        return getValue();
    }

    @Override
    public void performFreeze() {
        if (value instanceof Freezable) {
            ((Freezable) value).freeze();
        } else if (value instanceof JaxbVisitable) {
            ((JaxbVisitable) value).accept(v -> {
                if (v instanceof Freezable) {
                    ((Freezable) v).freeze();
                }
            });
        }
        if (rawElement != null) {
            rawElement.freeze();
        }
        if (expression != null) {
            expression.freeze();
        }
        super.performFreeze();
    }

    @Override
    public @Nullable Object getRealValueOrRawType(PrismContext prismContext) {
        if (value != null && !hasValueMetadata()) {
            return value;
        } else if (rawElement != null || hasValueMetadata()) {
            return new RawType(this, getTypeName(), prismContext);
        } else {
            return null;
        }
    }
}<|MERGE_RESOLUTION|>--- conflicted
+++ resolved
@@ -459,24 +459,6 @@
         return this.rawElement.equals(other.getRawElement());
     }
 
-<<<<<<< HEAD
-=======
-    @Override
-    public boolean equals(Object obj) {
-        if (this == obj) { return true; }
-        if (!super.equals(obj)) { return false; }
-        if (getClass() != obj.getClass()) { return false; }
-        PrismPropertyValue other = (PrismPropertyValue) obj;
-        return equals(other, getEqualsHashCodeStrategy());
-    }
-
-    // Just to make checkstyle happy
-    @Override
-    public int hashCode() {
-        return super.hashCode();
-    }
-
->>>>>>> 38bc2b53
     @Override
     public int hashCode(@NotNull ParameterizedEquivalenceStrategy strategy) {
         final int prime = 31;
