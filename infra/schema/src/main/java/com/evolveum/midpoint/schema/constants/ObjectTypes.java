--- conflicted
+++ resolved
@@ -74,13 +74,9 @@
     ORG("schema.objectTypes.org", OrgType.COMPLEX_TYPE, SchemaConstantsGenerated.C_ORG, OrgType.class, false, "orgs"),
 
     ABSTRACT_ROLE("schema.objectTypes.abstractRole", AbstractRoleType.COMPLEX_TYPE, SchemaConstants.C_ABSTRACT_ROLE,
-<<<<<<< HEAD
             AbstractRoleType.class, false, "abstractRoles");
-=======
-            AbstractRoleType.class, false),
 
     FOCUS_TYPE("schema.objectTypes.focus", FocusType.COMPLEX_TYPE, SchemaConstants.C_FOCUS, FocusType.class, false);
->>>>>>> 7138de72
 
     private String localizationKey;
     private QName type;
