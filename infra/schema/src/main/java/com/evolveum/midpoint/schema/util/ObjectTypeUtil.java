--- conflicted
+++ resolved
@@ -288,14 +288,11 @@
         return JAXBUtil.getElementQName(propertyModification.getValue().getContent().get(0));
     }
 
-<<<<<<< HEAD
     public static boolean isEmpty(ObjectModificationType objectModification) {
         return (objectModification.getItemDelta() == null) ||
                 objectModification.getItemDelta().isEmpty();
     }
     
-=======
->>>>>>> 591e2936
     public static void assertConcreteType(Class<? extends Objectable> type) {
     	// The abstract object types are enumerated here. It should be switched to some flag later on
     	if (type.equals(ObjectType.class)) {
