--- conflicted
+++ resolved
@@ -93,13 +93,10 @@
             }
         }
         return rv;
-<<<<<<< HEAD
 	}
 
 	public static boolean approvalSchemaExists(CaseType aCase){
         return aCase != null && aCase.getApprovalContext() != null && aCase.getApprovalContext().getApprovalSchema() != null
                 && !aCase.getApprovalContext().getApprovalSchema().asPrismContainerValue().isEmpty();
-=======
->>>>>>> 48415969
     }
 }