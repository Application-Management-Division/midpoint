/*
 * Copyright (c) 2010-2013 Evolveum
 *
 * Licensed under the Apache License, Version 2.0 (the "License");
 * you may not use this file except in compliance with the License.
 * You may obtain a copy of the License at
 *
 *     http://www.apache.org/licenses/LICENSE-2.0
 *
 * Unless required by applicable law or agreed to in writing, software
 * distributed under the License is distributed on an "AS IS" BASIS,
 * WITHOUT WARRANTIES OR CONDITIONS OF ANY KIND, either express or implied.
 * See the License for the specific language governing permissions and
 * limitations under the License.
 */

package com.evolveum.midpoint.schema;

import java.util.ArrayList;
import java.util.Collection;
import java.util.List;

import javax.xml.namespace.QName;

import org.apache.commons.lang.StringUtils;
import org.w3c.dom.Document;
import org.w3c.dom.Element;
import org.w3c.dom.Node;

import com.evolveum.midpoint.prism.Item;
import com.evolveum.midpoint.prism.ItemDefinition;
import com.evolveum.midpoint.prism.PrismConstants;
import com.evolveum.midpoint.prism.PrismContainerDefinition;
import com.evolveum.midpoint.prism.PrismContext;
import com.evolveum.midpoint.prism.PrismObjectDefinition;
<<<<<<< HEAD
import com.evolveum.midpoint.prism.PrismProperty;
import com.evolveum.midpoint.prism.PrismPropertyDefinition;
import com.evolveum.midpoint.prism.PrismPropertyValue;
import com.evolveum.midpoint.prism.PrismReference;
import com.evolveum.midpoint.prism.PrismReferenceDefinition;
=======
>>>>>>> 3c553a8e
import com.evolveum.midpoint.prism.PrismReferenceValue;
import com.evolveum.midpoint.prism.PrismValue;
import com.evolveum.midpoint.prism.path.ItemPath;
import com.evolveum.midpoint.prism.polystring.PolyString;
import com.evolveum.midpoint.prism.query.AndFilter;
import com.evolveum.midpoint.prism.query.EqualsFilter;
import com.evolveum.midpoint.prism.query.NotFilter;
import com.evolveum.midpoint.prism.query.ObjectFilter;
import com.evolveum.midpoint.prism.query.ObjectPaging;
import com.evolveum.midpoint.prism.query.ObjectQuery;
import com.evolveum.midpoint.prism.query.OrFilter;
import com.evolveum.midpoint.prism.query.OrgFilter;
import com.evolveum.midpoint.prism.query.PropertyValueFilter;
import com.evolveum.midpoint.prism.query.RefFilter;
import com.evolveum.midpoint.prism.query.SubstringFilter;
import com.evolveum.midpoint.prism.query.ValueFilter;
import com.evolveum.midpoint.prism.xml.XsdTypeMapper;
import com.evolveum.midpoint.schema.holder.XPathHolder;
import com.evolveum.midpoint.util.DOMUtil;
import com.evolveum.midpoint.util.QNameUtil;
import com.evolveum.midpoint.util.exception.SchemaException;
import com.evolveum.midpoint.xml.ns._public.common.common_2a.ProtectedStringType;
import com.evolveum.prism.xml.ns._public.query_2.QueryType;
import com.evolveum.prism.xml.ns._public.types_2.PolyStringType;

public class QueryConvertor {

	public static ObjectQuery createObjectQuery(Class clazz, QueryType queryType, PrismContext prismContext)
			throws SchemaException {

		if (queryType == null){
			return null;
		}
		
		Element criteria = queryType.getFilter();
		
		if (criteria == null && queryType.getPaging() == null){
			return null;
		}
		PrismObjectDefinition objDef = prismContext.getSchemaRegistry().findObjectDefinitionByCompileTimeClass(clazz);

		if (objDef == null) {
			throw new SchemaException("cannot find obj definition");
		}

		try {
			ObjectQuery query = new ObjectQuery();
			
			Object condition = queryType.getCondition();
			if (condition != null){
				if (!(condition instanceof Element)){
					throw new SchemaException("Bad condition specified.");
				}
				query.setCondition((Element) condition);
			}
			
			if (criteria != null) {
				ObjectFilter filter = parseFilter(objDef, criteria);
				query.setFilter(filter);
			}

			if (queryType.getPaging() != null) {
				ObjectPaging paging = PagingConvertor.createObjectPaging(queryType.getPaging());
				query.setPaging(paging);
			}
			return query;
		} catch (SchemaException ex) {
			throw new SchemaException("Failed to convert query. Reason: " + ex.getMessage(), ex);
		}

	}

	public static QueryType createQueryType(ObjectQuery query, PrismContext prismContext) throws SchemaException{

		ObjectFilter filter = query.getFilter();
		try{
		Document doc = DOMUtil.getDocument();
		Element filterType = createFilterType(filter, doc, prismContext);
		QueryType queryType = new QueryType();
		queryType.setFilter(filterType);
		queryType.setPaging(PagingConvertor.createPagingType(query.getPaging()));
		queryType.setCondition(query.getCondition());
		return queryType;
		} catch (SchemaException ex){
			throw new SchemaException("Failed to convert query. Reason: " + ex.getMessage(), ex);
		}
		

	}

	private static Element createFilterType(ObjectFilter filter, Document doc, PrismContext prismContext) throws SchemaException{

		if (filter instanceof AndFilter) {
			return createAndFilterType((AndFilter) filter, doc, prismContext);
		}
		if (filter instanceof OrFilter) {
			return createOrFilterType((OrFilter) filter, doc, prismContext);
		}
		if (filter instanceof NotFilter) {
			return createNotFilterType((NotFilter) filter, doc, prismContext);
		}
		if (filter instanceof EqualsFilter) {
			return createEqualsFilterType((EqualsFilter) filter, doc, prismContext);
		}
		if (filter instanceof RefFilter) {
			return createRefFilterType((RefFilter) filter, doc, prismContext);
		}

		if (filter instanceof SubstringFilter) {
			return createSubstringFilterType((SubstringFilter) filter, doc, prismContext);
		}

		if (filter instanceof OrgFilter) {
			return createOrgFilterType((OrgFilter) filter, doc, prismContext);
		}

		throw new UnsupportedOperationException("Unsupported filter type: " + filter);
	}

	private static Element createAndFilterType(AndFilter filter, Document doc, PrismContext prismContext) throws SchemaException{

		Element and = DOMUtil.createElement(doc, SchemaConstantsGenerated.Q_AND);

		for (ObjectFilter of : filter.getCondition()) {
			Element element = createFilterType(of, doc, prismContext);
			and.appendChild(element);
		}
		return and;
	}

	private static Element createOrFilterType(OrFilter filter, Document doc, PrismContext prismContext) throws SchemaException{

		Element or = DOMUtil.createElement(doc, SchemaConstantsGenerated.Q_OR);
		for (ObjectFilter of : filter.getCondition()) {
			Element element = createFilterType(of, doc, prismContext);
			or.appendChild(element);
		}
		return or;
	}

	private static Element createNotFilterType(NotFilter filter, Document doc, PrismContext prismContext) throws SchemaException{

		Element not = DOMUtil.createElement(doc, SchemaConstantsGenerated.Q_NOT);

		Element element = createFilterType(filter.getFilter(), doc, prismContext);
		not.appendChild(element);
		return not;
	}

	private static <T> Element createEqualsFilterType(EqualsFilter<T> filter, Document doc , PrismContext prismContext) throws SchemaException{

		Element equal = DOMUtil.createElement(doc, SchemaConstantsGenerated.Q_EQUAL);
		
//		equal.appendChild(value);
		
		createMatchingRuleElement(filter, equal, doc);
		
//		if (filter.getMatchingRule() != null){
//			Element matching = DOMUtil.createElement(doc, SchemaConstantsGenerated.Q_MATCHING);
//			matching.setTextContent(filter.getMatchingRule().getLocalPart());
//			equal.appendChild(matching);
		// }
		//
		Element path = createPathElement(filter, doc);
		equal.appendChild(path);

		QName propertyName = filter.getDefinition().getName();
		
		if (filter.getValues() == null || filter.getValues().isEmpty()){
			equal.appendChild(DOMUtil.createElement(doc, SchemaConstantsGenerated.Q_VALUE));
		}
		
		for (PrismPropertyValue<T> val : filter.getValues()) {
			if (val.getParent() == null) {
				val.setParent(filter);
			}
			Element value = createValueElement(val, propertyName, doc, filter, prismContext);
			equal.appendChild(value);
		}
		return equal;
	}
	
	
	private static Element createValueElement(PrismPropertyValue val, QName propertyName, Document doc, PropertyValueFilter filter, PrismContext prismContext) throws SchemaException{
		Element value = DOMUtil.createElement(doc, SchemaConstantsGenerated.Q_VALUE);
		Element element = prismContext.getPrismDomProcessor().serializeValueToDom(val, propertyName, doc);
		if (PolyString.class.equals(filter.getDefinition().getTypeClass()) || PolyStringType.class.equals(filter.getDefinition().getTypeClass())) {
			for (Element e : DOMUtil.listChildElements(element)){
				value.appendChild(e);
			}
		} else{
			value.setTextContent(element.getTextContent());
		}
//		if (XmlTypeConverter.canConvert(val.getClass())){
//			Element propVal = val.asDomElement();
//			value.setTextContent(propVal.getTextContent());
//		} else {
//			value.setTextContent(String.valueOf(((PrismPropertyValue)val).getValue()));
//		}
//		value.setTextContent();
		return value;

	}
	
	private static Element createRefFilterType(RefFilter filter, Document doc, PrismContext prismContext) throws SchemaException {

		Element ref = DOMUtil.createElement(doc, SchemaConstantsGenerated.Q_REF);

		Element path = createPathElement(filter, doc);
		ref.appendChild(path);

		List<PrismReferenceValue> values = (List<PrismReferenceValue>) filter.getValues();
		if (values.size() < 1) {
			throw new SchemaException("No values for search in the ref filter.");
		}

		if (values.size() > 1) {
			throw new SchemaException("More than one prism reference value not allowed in the ref filter");
		}

		PrismReferenceValue val = values.get(0);
		if (val.getOid() != null) {
			Element oid = DOMUtil.createElement(doc, PrismConstants.Q_OID);
			oid.setTextContent(String.valueOf(val.getOid()));
			ref.appendChild(oid);
		}
		if (val.getTargetType() != null) {
			Element type = DOMUtil.createElement(doc, PrismConstants.Q_TYPE);
			XPathHolder xtype = new XPathHolder(val.getTargetType());
			type.setTextContent(xtype.getXPath());
			ref.appendChild(type);
		}
		if (val.getRelation() != null) {
			Element relation = DOMUtil.createElement(doc, PrismConstants.Q_RELATION);
			XPathHolder xrelation = new XPathHolder(val.getRelation());
			relation.setTextContent(xrelation.getXPath());
			ref.appendChild(relation);
		}

		return ref;
	}

	private static <T> Element createSubstringFilterType(SubstringFilter<T> filter, Document doc, PrismContext prismContext) throws SchemaException {
		Element substring = DOMUtil.createElement(doc, SchemaConstantsGenerated.Q_SUBSTRING);
//		Element value = DOMUtil.createElement(doc, SchemaConstantsGenerated.Q_VALUE);
//		substring.appendChild(value);

		Element path = createPathElement(filter, doc);
		substring.appendChild(path);
		
		createMatchingRuleElement(filter, substring, doc);
		
//		if (filter.getMatchingRule() != null){
//			Element matching = DOMUtil.createElement(doc, SchemaConstantsGenerated.Q_MATCHING);
//			matching.setTextContent(filter.getMatchingRule().getLocalPart());
//			substring.appendChild(matching);
//		}

		QName propertyName = filter.getDefinition().getName();
		if (filter.getValues() == null || filter.getValues().isEmpty()){
			substring.appendChild(DOMUtil.createElement(doc, SchemaConstantsGenerated.Q_VALUE));
		}
		
		for (PrismPropertyValue<T> val : filter.getValues()) {
			if (val.getParent() == null) {
				val.setParent(filter);
			}
			Element value = createValueElement(val, propertyName, doc, filter, prismContext);
			substring.appendChild(value);
		}
		
//		Element propValue = DOMUtil.createElement(doc, propertyName);
		
		return substring;
	}
	
	private static void createMatchingRuleElement(ValueFilter filter, Element filterType, Document doc){
		if (filter.getMatchingRule() != null){
			Element matching = DOMUtil.createElement(doc, SchemaConstantsGenerated.Q_MATCHING);
			matching.setTextContent(filter.getMatchingRule().getLocalPart());
			filterType.appendChild(matching);
		}

	}

	private static Element createOrgFilterType(OrgFilter filter, Document doc, PrismContext prismContext) {
		Element org = DOMUtil.createElement(doc, SchemaConstantsGenerated.Q_ORG);

		Element orgRef = null;
		if (filter.getOrgRef() != null) {
			orgRef = DOMUtil.createElement(doc, SchemaConstantsGenerated.Q_ORG_REF);
			orgRef.setAttribute("oid", filter.getOrgRef().getOid());
			org.appendChild(orgRef);
		}

		Element minDepth = null;
		if (filter.getMinDepth() != null) {
			minDepth = DOMUtil.createElement(doc, SchemaConstantsGenerated.Q_MIN_DEPTH);
			minDepth.setTextContent(XsdTypeMapper.multiplicityToString(filter.getMinDepth()));
			org.appendChild(minDepth);
		}

		Element maxDepth = null;
		if (filter.getMaxDepth() != null) {
			maxDepth = DOMUtil.createElement(doc, SchemaConstantsGenerated.Q_MAX_DEPTH);
			maxDepth.setTextContent(XsdTypeMapper.multiplicityToString(filter.getMaxDepth()));
			org.appendChild(maxDepth);
		}

		return org;
	}

	private static Element createPathElement(ValueFilter filter, Document doc) {
		Element path = DOMUtil.createElement(doc, SchemaConstantsGenerated.Q_PATH);
		XPathHolder xpath = null;
		if (filter.getFullPath() != null) {
			xpath = new XPathHolder(filter.getFullPath());
		} else {
			xpath = new XPathHolder(filter.getDefinition().getName());
		}
		path.setTextContent(xpath.getXPath());
		return path;
	}
	
	public static ObjectFilter parseFilter(PrismContainerDefinition pcd, Node filter) throws SchemaException {

		if (QNameUtil.compareQName(SchemaConstantsGenerated.Q_AND, filter)) {
			return createAndFilter(pcd, filter);
		}

		if (QNameUtil.compareQName(SchemaConstantsGenerated.Q_EQUAL, filter)) {
			return createEqualFilter(pcd, filter);
		}
		
		if (QNameUtil.compareQName(SchemaConstantsGenerated.Q_EQUAL, filter)) {
			return createEqualFilter(pcd, filter);
		}
		
		if (QNameUtil.compareQName(SchemaConstantsGenerated.Q_REF, filter)) {
			return createRefFilter(pcd, filter);
		}

		if (QNameUtil.compareQName(SchemaConstantsGenerated.Q_SUBSTRING, filter)) {
			return createSubstringFilter(pcd, filter);
		}

		if (QNameUtil.compareQName(SchemaConstantsGenerated.Q_ORG, filter)) {
			return createOrgFilter(pcd, filter);
		}

		if (QNameUtil.compareQName(SchemaConstantsGenerated.Q_OR, filter)) {
			return createOrFilter(pcd, filter);
		}

		if (QNameUtil.compareQName(SchemaConstantsGenerated.Q_NOT, filter)) {
			return createNotFilter(pcd, filter);
		}

		throw new UnsupportedOperationException("Unsupported query filter " + DOMUtil.printDom(filter));

	}

	private static AndFilter createAndFilter(PrismContainerDefinition pcd, Node filter) throws SchemaException {
		List<ObjectFilter> objectFilters = new ArrayList<ObjectFilter>();
		for (Element node : DOMUtil.listChildElements(filter)) {
			ObjectFilter objectFilter = parseFilter(pcd, node);
			objectFilters.add(objectFilter);
		}

		return AndFilter.createAnd(objectFilters);
	}

	private static OrFilter createOrFilter(PrismContainerDefinition pcd, Node filter) throws SchemaException {
		List<ObjectFilter> objectFilters = new ArrayList<ObjectFilter>();
		for (Element node : DOMUtil.listChildElements(filter)) {
			ObjectFilter objectFilter = parseFilter(pcd, node);
			objectFilters.add(objectFilter);
		}
		return OrFilter.createOr(objectFilters);
	}

	private static NotFilter createNotFilter(PrismContainerDefinition pcd, Node filter) throws SchemaException {
//		NodeList filters = filter.getChildNodes();
		List<Element> filters = DOMUtil.listChildElements(filter);

		if (filters.size() < 1) {
			throw new SchemaException("NOT filter does not contain any values specified");
		}

		if (filters.size() > 1) {
			throw new SchemaException(
					"NOT filter can have only one value specified. For more value use OR/AND filter as a parent.");
		}

		ObjectFilter objectFilter = parseFilter(pcd, filters.get(0));
		return NotFilter.createNot(objectFilter);
	}

	private static <T> EqualsFilter<PrismPropertyDefinition<T>> createEqualFilter(PrismContainerDefinition pcd, Node filter) throws SchemaException {
		
		ItemPath path = getPath((Element) filter);

		if (path == null || path.isEmpty()){
		throw new SchemaException("Could not convert query, because query does not contain property path.");	
		}
		
		QName matchingRule = determineMatchingRule((Element) filter);
		
//		String matchingRule = null;
//		Element matching = DOMUtil.getChildElement((Element) filter, SchemaConstantsGenerated.Q_MATCHING);
//		if (matching != null){
//			if (!(matching.getTextContent() instanceof String)){
//				throw new SchemaException("Matching type must be string. Fix your query definition");
//		}
//			 matchingRule = matching.getTextContent();
//		}
		
		
		List<Element> values = getValues(filter);
		
		if (values == null || values.isEmpty()){
			Element expression = DOMUtil.findElementRecursive((Element) filter, SchemaConstantsGenerated.C_EXPRESSION);
			if (expression == null){
				expression = DOMUtil.findElementRecursive((Element) filter, SchemaConstantsGenerated.C_VALUE_EXPRESSION);
			}
			PrismPropertyDefinition itemDef = pcd.findPropertyDefinition(path);
			return EqualsFilter.createEqual(path, itemDef, matchingRule, expression);
		}
		
		if (path.last() == null){
			throw new SchemaException("Cannot convert query, becasue query does not contian property path.");
		}
		QName propertyName = ItemPath.getName(path.last());
		ItemPath parentPath = path.allExceptLast();
		if (parentPath.isEmpty()){
			parentPath = null;
		}
		
		PrismProperty item = getItem(values, pcd, parentPath, propertyName, false);
		ItemDefinition itemDef = item.getDefinition();
		if (itemDef == null) {
			throw new SchemaException("Item definition for property " + item.getElementName() + " in container definition " + pcd
					+ " not found.");
		}

		
		if (item.getValues().size() < 1 ) {
			throw new IllegalStateException("No values to search specified for item " + itemDef);
		}

		if (itemDef.isSingleValue()) {
			if (item.getValues().size() > 1) {
				throw new IllegalStateException("Single value property "+itemDef.getName()+"should have specified only one value.");
			}
		}
		return EqualsFilter.createEqual(path, item, matchingRule);
	}
	
	private static QName determineMatchingRule(Element filterType) throws SchemaException{
		String matchingRule = null;
		Element matching = DOMUtil.getChildElement(filterType, SchemaConstantsGenerated.Q_MATCHING);
		if (matching != null){
			if (!(matching.getTextContent() instanceof String)){
				throw new SchemaException("Matching type must be string. Fix your query definition");
		}
			 matchingRule = matching.getTextContent();
		}
		
		if (StringUtils.isNotBlank(matchingRule)){
			return new QName(PrismConstants.NS_MATCHING_RULE, matchingRule);
		}
		
		return null;
	}
	
	private static RefFilter createRefFilter(PrismContainerDefinition pcd, Node filter) throws SchemaException{
		ItemPath path = getPath((Element) filter);
		
		if (path == null || path.isEmpty()){
			throw new SchemaException("Cannot convert query, becasue query does not contian property path.");
		}
		
		List<Element> values = DOMUtil.listChildElements(filter);
		
		if (path.last() == null){
			throw new SchemaException("Cannot convert query, becasue query does not contian property path.");
		}
		
		QName propertyName = ItemPath.getName(path.last());
		ItemPath parentPath = path.allExceptLast();
		if (parentPath.isEmpty()){
			parentPath = null;
		}
		
		PrismReference item = getItem(values, pcd, parentPath, propertyName, true);
		ItemDefinition itemDef = item.getDefinition();
		if (itemDef == null) {
			throw new SchemaException("Item definition for property " + item.getElementName() + " in container definition " + pcd
					+ " not found.");
		}

		Element expression = DOMUtil.findElementRecursive((Element) filter, SchemaConstantsGenerated.C_EXPRESSION);
		
		if (item.getValues().size() < 1 && expression == null) {
			throw new IllegalStateException("No values to search specified for item " + itemDef);
		}

		if (expression != null) {
			return RefFilter.createReferenceEqual(path, item, expression);
		} 
		return RefFilter.createReferenceEqual(path, item);
	}

	private static <I extends Item> I getItem(List<Element> values, PrismContainerDefinition pcd,
			ItemPath path, QName propertyName, boolean reference) throws SchemaException {
		
		if (propertyName ==  null){
			throw new SchemaException("No property name in the search query specified.");
		}

		if (path != null) {
			pcd = pcd.findContainerDefinition(path);
		}
		Collection<I> items = pcd.getPrismContext().getPrismDomProcessor().parseContainerItems(pcd, values, propertyName, reference);

		if (items.size() > 1) {
			throw new SchemaException("Expected presence of a single item (path " + path
					+ ") in a object modification, but found " + items.size() + " instead");
		}
		if (items.size() < 1) {
			throw new SchemaException("Expected presence of a value (path " + path
					+ ") in a object modification, but found nothing");
		}
		return  items.iterator().next();
		
	}

	private static ItemPath getPath(Element filter) {
		Element path = DOMUtil.getChildElement((Element) filter, SchemaConstantsGenerated.Q_PATH);
		XPathHolder xpath = new XPathHolder((Element) path);
		return xpath.toItemPath();
	}

	private static List<Element> getValues(Node filter) {
		return DOMUtil.getChildElements((Element) filter, SchemaConstantsGenerated.Q_VALUE);
//		return DOMUtil.listChildElements(value);
	}

	private static SubstringFilter createSubstringFilter(PrismContainerDefinition pcd, Node filter)
			throws SchemaException {

		ItemPath path = getPath((Element) filter);
		if (path == null || path.isEmpty()){
			throw new SchemaException("Cannot convert query, becasue query does not contian property path.");
		}
		
		Element matching = DOMUtil.getChildElement((Element) filter, SchemaConstantsGenerated.Q_MATCHING);
		
		QName matchingRule = determineMatchingRule((Element) filter); 
		
		List<Element> values = getValues(filter);

		if (path.last() == null){
			throw new SchemaException("Cannot convert query, becasue query does not contian property path.");
		}
		QName propertyName = ItemPath.getName(path.last());
		ItemPath parentPath = path.allExceptLast();
		if (parentPath.isEmpty()){
			parentPath = null;
		}
		
		if (values.size() > 1) {
			throw new SchemaException("More than one value specified in substring filter.");
		}

		if (values.size() < 1) {
			throw new SchemaException("No value specified in substring filter.");
		}

		PrismProperty item = getItem(values, pcd, parentPath, propertyName, false);
//		ItemDefinition itemDef = item.getDefinition();

		String substring = values.get(0).getTextContent();

		return SubstringFilter.createSubstring(path, item.getDefinition(), matchingRule, substring);
	}

	private static OrgFilter createOrgFilter(PrismContainerDefinition pcd, Node filter) throws SchemaException {

		Element orgRef = DOMUtil.getChildElement((Element) filter, SchemaConstantsGenerated.Q_ORG_REF);

		if (orgRef == null) {
			throw new SchemaException("No organization refenrence defined in the search query.");
		}

		String orgOid = orgRef.getAttribute("oid");

		if (orgOid == null || StringUtils.isBlank(orgOid)) {
			throw new SchemaException("No oid attribute defined in the organization reference element.");
		}

		Element minDepth = DOMUtil.getChildElement((Element) filter, SchemaConstantsGenerated.Q_MIN_DEPTH);

		Integer min = null;
		if (minDepth != null) {
			min = XsdTypeMapper.multiplicityToInteger(minDepth.getTextContent());
		}

		Element maxDepth = DOMUtil.getChildElement((Element) filter, SchemaConstantsGenerated.Q_MAX_DEPTH);
		Integer max = null;
		if (maxDepth != null) {
			max = XsdTypeMapper.multiplicityToInteger(maxDepth.getTextContent());
		}

		return OrgFilter.createOrg(orgOid, min, max);
	}

}
<|MERGE_RESOLUTION|>--- conflicted
+++ resolved
@@ -1,661 +1,658 @@
-/*
- * Copyright (c) 2010-2013 Evolveum
- *
- * Licensed under the Apache License, Version 2.0 (the "License");
- * you may not use this file except in compliance with the License.
- * You may obtain a copy of the License at
- *
- *     http://www.apache.org/licenses/LICENSE-2.0
- *
- * Unless required by applicable law or agreed to in writing, software
- * distributed under the License is distributed on an "AS IS" BASIS,
- * WITHOUT WARRANTIES OR CONDITIONS OF ANY KIND, either express or implied.
- * See the License for the specific language governing permissions and
- * limitations under the License.
- */
-
-package com.evolveum.midpoint.schema;
-
-import java.util.ArrayList;
-import java.util.Collection;
-import java.util.List;
-
-import javax.xml.namespace.QName;
-
-import org.apache.commons.lang.StringUtils;
-import org.w3c.dom.Document;
-import org.w3c.dom.Element;
-import org.w3c.dom.Node;
-
-import com.evolveum.midpoint.prism.Item;
-import com.evolveum.midpoint.prism.ItemDefinition;
-import com.evolveum.midpoint.prism.PrismConstants;
-import com.evolveum.midpoint.prism.PrismContainerDefinition;
-import com.evolveum.midpoint.prism.PrismContext;
-import com.evolveum.midpoint.prism.PrismObjectDefinition;
-<<<<<<< HEAD
-import com.evolveum.midpoint.prism.PrismProperty;
-import com.evolveum.midpoint.prism.PrismPropertyDefinition;
-import com.evolveum.midpoint.prism.PrismPropertyValue;
-import com.evolveum.midpoint.prism.PrismReference;
-import com.evolveum.midpoint.prism.PrismReferenceDefinition;
-=======
->>>>>>> 3c553a8e
-import com.evolveum.midpoint.prism.PrismReferenceValue;
-import com.evolveum.midpoint.prism.PrismValue;
-import com.evolveum.midpoint.prism.path.ItemPath;
-import com.evolveum.midpoint.prism.polystring.PolyString;
-import com.evolveum.midpoint.prism.query.AndFilter;
-import com.evolveum.midpoint.prism.query.EqualsFilter;
-import com.evolveum.midpoint.prism.query.NotFilter;
-import com.evolveum.midpoint.prism.query.ObjectFilter;
-import com.evolveum.midpoint.prism.query.ObjectPaging;
-import com.evolveum.midpoint.prism.query.ObjectQuery;
-import com.evolveum.midpoint.prism.query.OrFilter;
-import com.evolveum.midpoint.prism.query.OrgFilter;
-import com.evolveum.midpoint.prism.query.PropertyValueFilter;
-import com.evolveum.midpoint.prism.query.RefFilter;
-import com.evolveum.midpoint.prism.query.SubstringFilter;
-import com.evolveum.midpoint.prism.query.ValueFilter;
-import com.evolveum.midpoint.prism.xml.XsdTypeMapper;
-import com.evolveum.midpoint.schema.holder.XPathHolder;
-import com.evolveum.midpoint.util.DOMUtil;
-import com.evolveum.midpoint.util.QNameUtil;
-import com.evolveum.midpoint.util.exception.SchemaException;
-import com.evolveum.midpoint.xml.ns._public.common.common_2a.ProtectedStringType;
-import com.evolveum.prism.xml.ns._public.query_2.QueryType;
-import com.evolveum.prism.xml.ns._public.types_2.PolyStringType;
-
-public class QueryConvertor {
-
-	public static ObjectQuery createObjectQuery(Class clazz, QueryType queryType, PrismContext prismContext)
-			throws SchemaException {
-
-		if (queryType == null){
-			return null;
-		}
-		
-		Element criteria = queryType.getFilter();
-		
-		if (criteria == null && queryType.getPaging() == null){
-			return null;
-		}
-		PrismObjectDefinition objDef = prismContext.getSchemaRegistry().findObjectDefinitionByCompileTimeClass(clazz);
-
-		if (objDef == null) {
-			throw new SchemaException("cannot find obj definition");
-		}
-
-		try {
-			ObjectQuery query = new ObjectQuery();
-			
-			Object condition = queryType.getCondition();
-			if (condition != null){
-				if (!(condition instanceof Element)){
-					throw new SchemaException("Bad condition specified.");
-				}
-				query.setCondition((Element) condition);
-			}
-			
-			if (criteria != null) {
-				ObjectFilter filter = parseFilter(objDef, criteria);
-				query.setFilter(filter);
-			}
-
-			if (queryType.getPaging() != null) {
-				ObjectPaging paging = PagingConvertor.createObjectPaging(queryType.getPaging());
-				query.setPaging(paging);
-			}
-			return query;
-		} catch (SchemaException ex) {
-			throw new SchemaException("Failed to convert query. Reason: " + ex.getMessage(), ex);
-		}
-
-	}
-
-	public static QueryType createQueryType(ObjectQuery query, PrismContext prismContext) throws SchemaException{
-
-		ObjectFilter filter = query.getFilter();
-		try{
-		Document doc = DOMUtil.getDocument();
-		Element filterType = createFilterType(filter, doc, prismContext);
-		QueryType queryType = new QueryType();
-		queryType.setFilter(filterType);
-		queryType.setPaging(PagingConvertor.createPagingType(query.getPaging()));
-		queryType.setCondition(query.getCondition());
-		return queryType;
-		} catch (SchemaException ex){
-			throw new SchemaException("Failed to convert query. Reason: " + ex.getMessage(), ex);
-		}
-		
-
-	}
-
-	private static Element createFilterType(ObjectFilter filter, Document doc, PrismContext prismContext) throws SchemaException{
-
-		if (filter instanceof AndFilter) {
-			return createAndFilterType((AndFilter) filter, doc, prismContext);
-		}
-		if (filter instanceof OrFilter) {
-			return createOrFilterType((OrFilter) filter, doc, prismContext);
-		}
-		if (filter instanceof NotFilter) {
-			return createNotFilterType((NotFilter) filter, doc, prismContext);
-		}
-		if (filter instanceof EqualsFilter) {
-			return createEqualsFilterType((EqualsFilter) filter, doc, prismContext);
-		}
-		if (filter instanceof RefFilter) {
-			return createRefFilterType((RefFilter) filter, doc, prismContext);
-		}
-
-		if (filter instanceof SubstringFilter) {
-			return createSubstringFilterType((SubstringFilter) filter, doc, prismContext);
-		}
-
-		if (filter instanceof OrgFilter) {
-			return createOrgFilterType((OrgFilter) filter, doc, prismContext);
-		}
-
-		throw new UnsupportedOperationException("Unsupported filter type: " + filter);
-	}
-
-	private static Element createAndFilterType(AndFilter filter, Document doc, PrismContext prismContext) throws SchemaException{
-
-		Element and = DOMUtil.createElement(doc, SchemaConstantsGenerated.Q_AND);
-
-		for (ObjectFilter of : filter.getCondition()) {
-			Element element = createFilterType(of, doc, prismContext);
-			and.appendChild(element);
-		}
-		return and;
-	}
-
-	private static Element createOrFilterType(OrFilter filter, Document doc, PrismContext prismContext) throws SchemaException{
-
-		Element or = DOMUtil.createElement(doc, SchemaConstantsGenerated.Q_OR);
-		for (ObjectFilter of : filter.getCondition()) {
-			Element element = createFilterType(of, doc, prismContext);
-			or.appendChild(element);
-		}
-		return or;
-	}
-
-	private static Element createNotFilterType(NotFilter filter, Document doc, PrismContext prismContext) throws SchemaException{
-
-		Element not = DOMUtil.createElement(doc, SchemaConstantsGenerated.Q_NOT);
-
-		Element element = createFilterType(filter.getFilter(), doc, prismContext);
-		not.appendChild(element);
-		return not;
-	}
-
-	private static <T> Element createEqualsFilterType(EqualsFilter<T> filter, Document doc , PrismContext prismContext) throws SchemaException{
-
-		Element equal = DOMUtil.createElement(doc, SchemaConstantsGenerated.Q_EQUAL);
-		
-//		equal.appendChild(value);
-		
-		createMatchingRuleElement(filter, equal, doc);
-		
-//		if (filter.getMatchingRule() != null){
-//			Element matching = DOMUtil.createElement(doc, SchemaConstantsGenerated.Q_MATCHING);
-//			matching.setTextContent(filter.getMatchingRule().getLocalPart());
-//			equal.appendChild(matching);
-		// }
-		//
-		Element path = createPathElement(filter, doc);
-		equal.appendChild(path);
-
-		QName propertyName = filter.getDefinition().getName();
-		
-		if (filter.getValues() == null || filter.getValues().isEmpty()){
-			equal.appendChild(DOMUtil.createElement(doc, SchemaConstantsGenerated.Q_VALUE));
-		}
-		
-		for (PrismPropertyValue<T> val : filter.getValues()) {
-			if (val.getParent() == null) {
-				val.setParent(filter);
-			}
-			Element value = createValueElement(val, propertyName, doc, filter, prismContext);
-			equal.appendChild(value);
-		}
-		return equal;
-	}
-	
-	
-	private static Element createValueElement(PrismPropertyValue val, QName propertyName, Document doc, PropertyValueFilter filter, PrismContext prismContext) throws SchemaException{
-		Element value = DOMUtil.createElement(doc, SchemaConstantsGenerated.Q_VALUE);
-		Element element = prismContext.getPrismDomProcessor().serializeValueToDom(val, propertyName, doc);
-		if (PolyString.class.equals(filter.getDefinition().getTypeClass()) || PolyStringType.class.equals(filter.getDefinition().getTypeClass())) {
-			for (Element e : DOMUtil.listChildElements(element)){
-				value.appendChild(e);
-			}
-		} else{
-			value.setTextContent(element.getTextContent());
-		}
-//		if (XmlTypeConverter.canConvert(val.getClass())){
-//			Element propVal = val.asDomElement();
-//			value.setTextContent(propVal.getTextContent());
-//		} else {
-//			value.setTextContent(String.valueOf(((PrismPropertyValue)val).getValue()));
-//		}
-//		value.setTextContent();
-		return value;
-
-	}
-	
-	private static Element createRefFilterType(RefFilter filter, Document doc, PrismContext prismContext) throws SchemaException {
-
-		Element ref = DOMUtil.createElement(doc, SchemaConstantsGenerated.Q_REF);
-
-		Element path = createPathElement(filter, doc);
-		ref.appendChild(path);
-
-		List<PrismReferenceValue> values = (List<PrismReferenceValue>) filter.getValues();
-		if (values.size() < 1) {
-			throw new SchemaException("No values for search in the ref filter.");
-		}
-
-		if (values.size() > 1) {
-			throw new SchemaException("More than one prism reference value not allowed in the ref filter");
-		}
-
-		PrismReferenceValue val = values.get(0);
-		if (val.getOid() != null) {
-			Element oid = DOMUtil.createElement(doc, PrismConstants.Q_OID);
-			oid.setTextContent(String.valueOf(val.getOid()));
-			ref.appendChild(oid);
-		}
-		if (val.getTargetType() != null) {
-			Element type = DOMUtil.createElement(doc, PrismConstants.Q_TYPE);
-			XPathHolder xtype = new XPathHolder(val.getTargetType());
-			type.setTextContent(xtype.getXPath());
-			ref.appendChild(type);
-		}
-		if (val.getRelation() != null) {
-			Element relation = DOMUtil.createElement(doc, PrismConstants.Q_RELATION);
-			XPathHolder xrelation = new XPathHolder(val.getRelation());
-			relation.setTextContent(xrelation.getXPath());
-			ref.appendChild(relation);
-		}
-
-		return ref;
-	}
-
-	private static <T> Element createSubstringFilterType(SubstringFilter<T> filter, Document doc, PrismContext prismContext) throws SchemaException {
-		Element substring = DOMUtil.createElement(doc, SchemaConstantsGenerated.Q_SUBSTRING);
-//		Element value = DOMUtil.createElement(doc, SchemaConstantsGenerated.Q_VALUE);
-//		substring.appendChild(value);
-
-		Element path = createPathElement(filter, doc);
-		substring.appendChild(path);
-		
-		createMatchingRuleElement(filter, substring, doc);
-		
-//		if (filter.getMatchingRule() != null){
-//			Element matching = DOMUtil.createElement(doc, SchemaConstantsGenerated.Q_MATCHING);
-//			matching.setTextContent(filter.getMatchingRule().getLocalPart());
-//			substring.appendChild(matching);
-//		}
-
-		QName propertyName = filter.getDefinition().getName();
-		if (filter.getValues() == null || filter.getValues().isEmpty()){
-			substring.appendChild(DOMUtil.createElement(doc, SchemaConstantsGenerated.Q_VALUE));
-		}
-		
-		for (PrismPropertyValue<T> val : filter.getValues()) {
-			if (val.getParent() == null) {
-				val.setParent(filter);
-			}
-			Element value = createValueElement(val, propertyName, doc, filter, prismContext);
-			substring.appendChild(value);
-		}
-		
-//		Element propValue = DOMUtil.createElement(doc, propertyName);
-		
-		return substring;
-	}
-	
-	private static void createMatchingRuleElement(ValueFilter filter, Element filterType, Document doc){
-		if (filter.getMatchingRule() != null){
-			Element matching = DOMUtil.createElement(doc, SchemaConstantsGenerated.Q_MATCHING);
-			matching.setTextContent(filter.getMatchingRule().getLocalPart());
-			filterType.appendChild(matching);
-		}
-
-	}
-
-	private static Element createOrgFilterType(OrgFilter filter, Document doc, PrismContext prismContext) {
-		Element org = DOMUtil.createElement(doc, SchemaConstantsGenerated.Q_ORG);
-
-		Element orgRef = null;
-		if (filter.getOrgRef() != null) {
-			orgRef = DOMUtil.createElement(doc, SchemaConstantsGenerated.Q_ORG_REF);
-			orgRef.setAttribute("oid", filter.getOrgRef().getOid());
-			org.appendChild(orgRef);
-		}
-
-		Element minDepth = null;
-		if (filter.getMinDepth() != null) {
-			minDepth = DOMUtil.createElement(doc, SchemaConstantsGenerated.Q_MIN_DEPTH);
-			minDepth.setTextContent(XsdTypeMapper.multiplicityToString(filter.getMinDepth()));
-			org.appendChild(minDepth);
-		}
-
-		Element maxDepth = null;
-		if (filter.getMaxDepth() != null) {
-			maxDepth = DOMUtil.createElement(doc, SchemaConstantsGenerated.Q_MAX_DEPTH);
-			maxDepth.setTextContent(XsdTypeMapper.multiplicityToString(filter.getMaxDepth()));
-			org.appendChild(maxDepth);
-		}
-
-		return org;
-	}
-
-	private static Element createPathElement(ValueFilter filter, Document doc) {
-		Element path = DOMUtil.createElement(doc, SchemaConstantsGenerated.Q_PATH);
-		XPathHolder xpath = null;
-		if (filter.getFullPath() != null) {
-			xpath = new XPathHolder(filter.getFullPath());
-		} else {
-			xpath = new XPathHolder(filter.getDefinition().getName());
-		}
-		path.setTextContent(xpath.getXPath());
-		return path;
-	}
-	
-	public static ObjectFilter parseFilter(PrismContainerDefinition pcd, Node filter) throws SchemaException {
-
-		if (QNameUtil.compareQName(SchemaConstantsGenerated.Q_AND, filter)) {
-			return createAndFilter(pcd, filter);
-		}
-
-		if (QNameUtil.compareQName(SchemaConstantsGenerated.Q_EQUAL, filter)) {
-			return createEqualFilter(pcd, filter);
-		}
-		
-		if (QNameUtil.compareQName(SchemaConstantsGenerated.Q_EQUAL, filter)) {
-			return createEqualFilter(pcd, filter);
-		}
-		
-		if (QNameUtil.compareQName(SchemaConstantsGenerated.Q_REF, filter)) {
-			return createRefFilter(pcd, filter);
-		}
-
-		if (QNameUtil.compareQName(SchemaConstantsGenerated.Q_SUBSTRING, filter)) {
-			return createSubstringFilter(pcd, filter);
-		}
-
-		if (QNameUtil.compareQName(SchemaConstantsGenerated.Q_ORG, filter)) {
-			return createOrgFilter(pcd, filter);
-		}
-
-		if (QNameUtil.compareQName(SchemaConstantsGenerated.Q_OR, filter)) {
-			return createOrFilter(pcd, filter);
-		}
-
-		if (QNameUtil.compareQName(SchemaConstantsGenerated.Q_NOT, filter)) {
-			return createNotFilter(pcd, filter);
-		}
-
-		throw new UnsupportedOperationException("Unsupported query filter " + DOMUtil.printDom(filter));
-
-	}
-
-	private static AndFilter createAndFilter(PrismContainerDefinition pcd, Node filter) throws SchemaException {
-		List<ObjectFilter> objectFilters = new ArrayList<ObjectFilter>();
-		for (Element node : DOMUtil.listChildElements(filter)) {
-			ObjectFilter objectFilter = parseFilter(pcd, node);
-			objectFilters.add(objectFilter);
-		}
-
-		return AndFilter.createAnd(objectFilters);
-	}
-
-	private static OrFilter createOrFilter(PrismContainerDefinition pcd, Node filter) throws SchemaException {
-		List<ObjectFilter> objectFilters = new ArrayList<ObjectFilter>();
-		for (Element node : DOMUtil.listChildElements(filter)) {
-			ObjectFilter objectFilter = parseFilter(pcd, node);
-			objectFilters.add(objectFilter);
-		}
-		return OrFilter.createOr(objectFilters);
-	}
-
-	private static NotFilter createNotFilter(PrismContainerDefinition pcd, Node filter) throws SchemaException {
-//		NodeList filters = filter.getChildNodes();
-		List<Element> filters = DOMUtil.listChildElements(filter);
-
-		if (filters.size() < 1) {
-			throw new SchemaException("NOT filter does not contain any values specified");
-		}
-
-		if (filters.size() > 1) {
-			throw new SchemaException(
-					"NOT filter can have only one value specified. For more value use OR/AND filter as a parent.");
-		}
-
-		ObjectFilter objectFilter = parseFilter(pcd, filters.get(0));
-		return NotFilter.createNot(objectFilter);
-	}
-
-	private static <T> EqualsFilter<PrismPropertyDefinition<T>> createEqualFilter(PrismContainerDefinition pcd, Node filter) throws SchemaException {
-		
-		ItemPath path = getPath((Element) filter);
-
-		if (path == null || path.isEmpty()){
-		throw new SchemaException("Could not convert query, because query does not contain property path.");	
-		}
-		
-		QName matchingRule = determineMatchingRule((Element) filter);
-		
-//		String matchingRule = null;
-//		Element matching = DOMUtil.getChildElement((Element) filter, SchemaConstantsGenerated.Q_MATCHING);
-//		if (matching != null){
-//			if (!(matching.getTextContent() instanceof String)){
-//				throw new SchemaException("Matching type must be string. Fix your query definition");
-//		}
-//			 matchingRule = matching.getTextContent();
-//		}
-		
-		
-		List<Element> values = getValues(filter);
-		
-		if (values == null || values.isEmpty()){
-			Element expression = DOMUtil.findElementRecursive((Element) filter, SchemaConstantsGenerated.C_EXPRESSION);
-			if (expression == null){
-				expression = DOMUtil.findElementRecursive((Element) filter, SchemaConstantsGenerated.C_VALUE_EXPRESSION);
-			}
-			PrismPropertyDefinition itemDef = pcd.findPropertyDefinition(path);
-			return EqualsFilter.createEqual(path, itemDef, matchingRule, expression);
-		}
-		
-		if (path.last() == null){
-			throw new SchemaException("Cannot convert query, becasue query does not contian property path.");
-		}
-		QName propertyName = ItemPath.getName(path.last());
-		ItemPath parentPath = path.allExceptLast();
-		if (parentPath.isEmpty()){
-			parentPath = null;
-		}
-		
-		PrismProperty item = getItem(values, pcd, parentPath, propertyName, false);
-		ItemDefinition itemDef = item.getDefinition();
-		if (itemDef == null) {
-			throw new SchemaException("Item definition for property " + item.getElementName() + " in container definition " + pcd
-					+ " not found.");
-		}
-
-		
-		if (item.getValues().size() < 1 ) {
-			throw new IllegalStateException("No values to search specified for item " + itemDef);
-		}
-
-		if (itemDef.isSingleValue()) {
-			if (item.getValues().size() > 1) {
-				throw new IllegalStateException("Single value property "+itemDef.getName()+"should have specified only one value.");
-			}
-		}
-		return EqualsFilter.createEqual(path, item, matchingRule);
-	}
-	
-	private static QName determineMatchingRule(Element filterType) throws SchemaException{
-		String matchingRule = null;
-		Element matching = DOMUtil.getChildElement(filterType, SchemaConstantsGenerated.Q_MATCHING);
-		if (matching != null){
-			if (!(matching.getTextContent() instanceof String)){
-				throw new SchemaException("Matching type must be string. Fix your query definition");
-		}
-			 matchingRule = matching.getTextContent();
-		}
-		
-		if (StringUtils.isNotBlank(matchingRule)){
-			return new QName(PrismConstants.NS_MATCHING_RULE, matchingRule);
-		}
-		
-		return null;
-	}
-	
-	private static RefFilter createRefFilter(PrismContainerDefinition pcd, Node filter) throws SchemaException{
-		ItemPath path = getPath((Element) filter);
-		
-		if (path == null || path.isEmpty()){
-			throw new SchemaException("Cannot convert query, becasue query does not contian property path.");
-		}
-		
-		List<Element> values = DOMUtil.listChildElements(filter);
-		
-		if (path.last() == null){
-			throw new SchemaException("Cannot convert query, becasue query does not contian property path.");
-		}
-		
-		QName propertyName = ItemPath.getName(path.last());
-		ItemPath parentPath = path.allExceptLast();
-		if (parentPath.isEmpty()){
-			parentPath = null;
-		}
-		
-		PrismReference item = getItem(values, pcd, parentPath, propertyName, true);
-		ItemDefinition itemDef = item.getDefinition();
-		if (itemDef == null) {
-			throw new SchemaException("Item definition for property " + item.getElementName() + " in container definition " + pcd
-					+ " not found.");
-		}
-
-		Element expression = DOMUtil.findElementRecursive((Element) filter, SchemaConstantsGenerated.C_EXPRESSION);
-		
-		if (item.getValues().size() < 1 && expression == null) {
-			throw new IllegalStateException("No values to search specified for item " + itemDef);
-		}
-
-		if (expression != null) {
-			return RefFilter.createReferenceEqual(path, item, expression);
-		} 
-		return RefFilter.createReferenceEqual(path, item);
-	}
-
-	private static <I extends Item> I getItem(List<Element> values, PrismContainerDefinition pcd,
-			ItemPath path, QName propertyName, boolean reference) throws SchemaException {
-		
-		if (propertyName ==  null){
-			throw new SchemaException("No property name in the search query specified.");
-		}
-
-		if (path != null) {
-			pcd = pcd.findContainerDefinition(path);
-		}
-		Collection<I> items = pcd.getPrismContext().getPrismDomProcessor().parseContainerItems(pcd, values, propertyName, reference);
-
-		if (items.size() > 1) {
-			throw new SchemaException("Expected presence of a single item (path " + path
-					+ ") in a object modification, but found " + items.size() + " instead");
-		}
-		if (items.size() < 1) {
-			throw new SchemaException("Expected presence of a value (path " + path
-					+ ") in a object modification, but found nothing");
-		}
-		return  items.iterator().next();
-		
-	}
-
-	private static ItemPath getPath(Element filter) {
-		Element path = DOMUtil.getChildElement((Element) filter, SchemaConstantsGenerated.Q_PATH);
-		XPathHolder xpath = new XPathHolder((Element) path);
-		return xpath.toItemPath();
-	}
-
-	private static List<Element> getValues(Node filter) {
-		return DOMUtil.getChildElements((Element) filter, SchemaConstantsGenerated.Q_VALUE);
-//		return DOMUtil.listChildElements(value);
-	}
-
-	private static SubstringFilter createSubstringFilter(PrismContainerDefinition pcd, Node filter)
-			throws SchemaException {
-
-		ItemPath path = getPath((Element) filter);
-		if (path == null || path.isEmpty()){
-			throw new SchemaException("Cannot convert query, becasue query does not contian property path.");
-		}
-		
-		Element matching = DOMUtil.getChildElement((Element) filter, SchemaConstantsGenerated.Q_MATCHING);
-		
-		QName matchingRule = determineMatchingRule((Element) filter); 
-		
-		List<Element> values = getValues(filter);
-
-		if (path.last() == null){
-			throw new SchemaException("Cannot convert query, becasue query does not contian property path.");
-		}
-		QName propertyName = ItemPath.getName(path.last());
-		ItemPath parentPath = path.allExceptLast();
-		if (parentPath.isEmpty()){
-			parentPath = null;
-		}
-		
-		if (values.size() > 1) {
-			throw new SchemaException("More than one value specified in substring filter.");
-		}
-
-		if (values.size() < 1) {
-			throw new SchemaException("No value specified in substring filter.");
-		}
-
-		PrismProperty item = getItem(values, pcd, parentPath, propertyName, false);
-//		ItemDefinition itemDef = item.getDefinition();
-
-		String substring = values.get(0).getTextContent();
-
-		return SubstringFilter.createSubstring(path, item.getDefinition(), matchingRule, substring);
-	}
-
-	private static OrgFilter createOrgFilter(PrismContainerDefinition pcd, Node filter) throws SchemaException {
-
-		Element orgRef = DOMUtil.getChildElement((Element) filter, SchemaConstantsGenerated.Q_ORG_REF);
-
-		if (orgRef == null) {
-			throw new SchemaException("No organization refenrence defined in the search query.");
-		}
-
-		String orgOid = orgRef.getAttribute("oid");
-
-		if (orgOid == null || StringUtils.isBlank(orgOid)) {
-			throw new SchemaException("No oid attribute defined in the organization reference element.");
-		}
-
-		Element minDepth = DOMUtil.getChildElement((Element) filter, SchemaConstantsGenerated.Q_MIN_DEPTH);
-
-		Integer min = null;
-		if (minDepth != null) {
-			min = XsdTypeMapper.multiplicityToInteger(minDepth.getTextContent());
-		}
-
-		Element maxDepth = DOMUtil.getChildElement((Element) filter, SchemaConstantsGenerated.Q_MAX_DEPTH);
-		Integer max = null;
-		if (maxDepth != null) {
-			max = XsdTypeMapper.multiplicityToInteger(maxDepth.getTextContent());
-		}
-
-		return OrgFilter.createOrg(orgOid, min, max);
-	}
-
-}
+/*
+ * Copyright (c) 2010-2013 Evolveum
+ *
+ * Licensed under the Apache License, Version 2.0 (the "License");
+ * you may not use this file except in compliance with the License.
+ * You may obtain a copy of the License at
+ *
+ *     http://www.apache.org/licenses/LICENSE-2.0
+ *
+ * Unless required by applicable law or agreed to in writing, software
+ * distributed under the License is distributed on an "AS IS" BASIS,
+ * WITHOUT WARRANTIES OR CONDITIONS OF ANY KIND, either express or implied.
+ * See the License for the specific language governing permissions and
+ * limitations under the License.
+ */
+
+package com.evolveum.midpoint.schema;
+
+import java.util.ArrayList;
+import java.util.Collection;
+import java.util.List;
+
+import javax.xml.namespace.QName;
+
+import org.apache.commons.lang.StringUtils;
+import org.w3c.dom.Document;
+import org.w3c.dom.Element;
+import org.w3c.dom.Node;
+
+import com.evolveum.midpoint.prism.Item;
+import com.evolveum.midpoint.prism.ItemDefinition;
+import com.evolveum.midpoint.prism.PrismConstants;
+import com.evolveum.midpoint.prism.PrismContainerDefinition;
+import com.evolveum.midpoint.prism.PrismContext;
+import com.evolveum.midpoint.prism.PrismObjectDefinition;
+import com.evolveum.midpoint.prism.PrismProperty;
+import com.evolveum.midpoint.prism.PrismPropertyDefinition;
+import com.evolveum.midpoint.prism.PrismPropertyValue;
+import com.evolveum.midpoint.prism.PrismReference;
+import com.evolveum.midpoint.prism.PrismReferenceDefinition;
+import com.evolveum.midpoint.prism.PrismReferenceValue;
+import com.evolveum.midpoint.prism.PrismValue;
+import com.evolveum.midpoint.prism.path.ItemPath;
+import com.evolveum.midpoint.prism.polystring.PolyString;
+import com.evolveum.midpoint.prism.query.AndFilter;
+import com.evolveum.midpoint.prism.query.EqualsFilter;
+import com.evolveum.midpoint.prism.query.NotFilter;
+import com.evolveum.midpoint.prism.query.ObjectFilter;
+import com.evolveum.midpoint.prism.query.ObjectPaging;
+import com.evolveum.midpoint.prism.query.ObjectQuery;
+import com.evolveum.midpoint.prism.query.OrFilter;
+import com.evolveum.midpoint.prism.query.OrgFilter;
+import com.evolveum.midpoint.prism.query.PropertyValueFilter;
+import com.evolveum.midpoint.prism.query.RefFilter;
+import com.evolveum.midpoint.prism.query.SubstringFilter;
+import com.evolveum.midpoint.prism.query.ValueFilter;
+import com.evolveum.midpoint.prism.xml.XsdTypeMapper;
+import com.evolveum.midpoint.schema.holder.XPathHolder;
+import com.evolveum.midpoint.util.DOMUtil;
+import com.evolveum.midpoint.util.QNameUtil;
+import com.evolveum.midpoint.util.exception.SchemaException;
+import com.evolveum.midpoint.xml.ns._public.common.common_2a.ProtectedStringType;
+import com.evolveum.prism.xml.ns._public.query_2.QueryType;
+import com.evolveum.prism.xml.ns._public.types_2.PolyStringType;
+
+public class QueryConvertor {
+
+	public static ObjectQuery createObjectQuery(Class clazz, QueryType queryType, PrismContext prismContext)
+			throws SchemaException {
+
+		if (queryType == null){
+			return null;
+		}
+		
+		Element criteria = queryType.getFilter();
+		
+		if (criteria == null && queryType.getPaging() == null){
+			return null;
+		}
+		PrismObjectDefinition objDef = prismContext.getSchemaRegistry().findObjectDefinitionByCompileTimeClass(clazz);
+
+		if (objDef == null) {
+			throw new SchemaException("cannot find obj definition");
+		}
+
+		try {
+			ObjectQuery query = new ObjectQuery();
+			
+			Object condition = queryType.getCondition();
+			if (condition != null){
+				if (!(condition instanceof Element)){
+					throw new SchemaException("Bad condition specified.");
+				}
+				query.setCondition((Element) condition);
+			}
+			
+			if (criteria != null) {
+				ObjectFilter filter = parseFilter(objDef, criteria);
+				query.setFilter(filter);
+			}
+
+			if (queryType.getPaging() != null) {
+				ObjectPaging paging = PagingConvertor.createObjectPaging(queryType.getPaging());
+				query.setPaging(paging);
+			}
+			return query;
+		} catch (SchemaException ex) {
+			throw new SchemaException("Failed to convert query. Reason: " + ex.getMessage(), ex);
+		}
+
+	}
+
+	public static QueryType createQueryType(ObjectQuery query, PrismContext prismContext) throws SchemaException{
+
+		ObjectFilter filter = query.getFilter();
+		try{
+		Document doc = DOMUtil.getDocument();
+		Element filterType = createFilterType(filter, doc, prismContext);
+		QueryType queryType = new QueryType();
+		queryType.setFilter(filterType);
+		queryType.setPaging(PagingConvertor.createPagingType(query.getPaging()));
+		queryType.setCondition(query.getCondition());
+		return queryType;
+		} catch (SchemaException ex){
+			throw new SchemaException("Failed to convert query. Reason: " + ex.getMessage(), ex);
+		}
+		
+
+	}
+
+	private static Element createFilterType(ObjectFilter filter, Document doc, PrismContext prismContext) throws SchemaException{
+
+		if (filter instanceof AndFilter) {
+			return createAndFilterType((AndFilter) filter, doc, prismContext);
+		}
+		if (filter instanceof OrFilter) {
+			return createOrFilterType((OrFilter) filter, doc, prismContext);
+		}
+		if (filter instanceof NotFilter) {
+			return createNotFilterType((NotFilter) filter, doc, prismContext);
+		}
+		if (filter instanceof EqualsFilter) {
+			return createEqualsFilterType((EqualsFilter) filter, doc, prismContext);
+		}
+		if (filter instanceof RefFilter) {
+			return createRefFilterType((RefFilter) filter, doc, prismContext);
+		}
+
+		if (filter instanceof SubstringFilter) {
+			return createSubstringFilterType((SubstringFilter) filter, doc, prismContext);
+		}
+
+		if (filter instanceof OrgFilter) {
+			return createOrgFilterType((OrgFilter) filter, doc, prismContext);
+		}
+
+		throw new UnsupportedOperationException("Unsupported filter type: " + filter);
+	}
+
+	private static Element createAndFilterType(AndFilter filter, Document doc, PrismContext prismContext) throws SchemaException{
+
+		Element and = DOMUtil.createElement(doc, SchemaConstantsGenerated.Q_AND);
+
+		for (ObjectFilter of : filter.getCondition()) {
+			Element element = createFilterType(of, doc, prismContext);
+			and.appendChild(element);
+		}
+		return and;
+	}
+
+	private static Element createOrFilterType(OrFilter filter, Document doc, PrismContext prismContext) throws SchemaException{
+
+		Element or = DOMUtil.createElement(doc, SchemaConstantsGenerated.Q_OR);
+		for (ObjectFilter of : filter.getCondition()) {
+			Element element = createFilterType(of, doc, prismContext);
+			or.appendChild(element);
+		}
+		return or;
+	}
+
+	private static Element createNotFilterType(NotFilter filter, Document doc, PrismContext prismContext) throws SchemaException{
+
+		Element not = DOMUtil.createElement(doc, SchemaConstantsGenerated.Q_NOT);
+
+		Element element = createFilterType(filter.getFilter(), doc, prismContext);
+		not.appendChild(element);
+		return not;
+	}
+
+	private static <T> Element createEqualsFilterType(EqualsFilter<T> filter, Document doc , PrismContext prismContext) throws SchemaException{
+
+		Element equal = DOMUtil.createElement(doc, SchemaConstantsGenerated.Q_EQUAL);
+		
+//		equal.appendChild(value);
+		
+		createMatchingRuleElement(filter, equal, doc);
+		
+//		if (filter.getMatchingRule() != null){
+//			Element matching = DOMUtil.createElement(doc, SchemaConstantsGenerated.Q_MATCHING);
+//			matching.setTextContent(filter.getMatchingRule().getLocalPart());
+//			equal.appendChild(matching);
+		// }
+		//
+		Element path = createPathElement(filter, doc);
+		equal.appendChild(path);
+
+		QName propertyName = filter.getDefinition().getName();
+		
+		if (filter.getValues() == null || filter.getValues().isEmpty()){
+			equal.appendChild(DOMUtil.createElement(doc, SchemaConstantsGenerated.Q_VALUE));
+		}
+		
+		for (PrismPropertyValue<T> val : filter.getValues()) {
+			if (val.getParent() == null) {
+				val.setParent(filter);
+			}
+			Element value = createValueElement(val, propertyName, doc, filter, prismContext);
+			equal.appendChild(value);
+		}
+		return equal;
+	}
+	
+	
+	private static Element createValueElement(PrismPropertyValue val, QName propertyName, Document doc, PropertyValueFilter filter, PrismContext prismContext) throws SchemaException{
+		Element value = DOMUtil.createElement(doc, SchemaConstantsGenerated.Q_VALUE);
+		Element element = prismContext.getPrismDomProcessor().serializeValueToDom(val, propertyName, doc);
+		if (PolyString.class.equals(filter.getDefinition().getTypeClass()) || PolyStringType.class.equals(filter.getDefinition().getTypeClass())) {
+			for (Element e : DOMUtil.listChildElements(element)){
+				value.appendChild(e);
+			}
+		} else{
+			value.setTextContent(element.getTextContent());
+		}
+//		if (XmlTypeConverter.canConvert(val.getClass())){
+//			Element propVal = val.asDomElement();
+//			value.setTextContent(propVal.getTextContent());
+//		} else {
+//			value.setTextContent(String.valueOf(((PrismPropertyValue)val).getValue()));
+//		}
+//		value.setTextContent();
+		return value;
+
+	}
+	
+	private static Element createRefFilterType(RefFilter filter, Document doc, PrismContext prismContext) throws SchemaException {
+
+		Element ref = DOMUtil.createElement(doc, SchemaConstantsGenerated.Q_REF);
+
+		Element path = createPathElement(filter, doc);
+		ref.appendChild(path);
+
+		List<PrismReferenceValue> values = (List<PrismReferenceValue>) filter.getValues();
+		if (values.size() < 1) {
+			throw new SchemaException("No values for search in the ref filter.");
+		}
+
+		if (values.size() > 1) {
+			throw new SchemaException("More than one prism reference value not allowed in the ref filter");
+		}
+
+		PrismReferenceValue val = values.get(0);
+		if (val.getOid() != null) {
+			Element oid = DOMUtil.createElement(doc, PrismConstants.Q_OID);
+			oid.setTextContent(String.valueOf(val.getOid()));
+			ref.appendChild(oid);
+		}
+		if (val.getTargetType() != null) {
+			Element type = DOMUtil.createElement(doc, PrismConstants.Q_TYPE);
+			XPathHolder xtype = new XPathHolder(val.getTargetType());
+			type.setTextContent(xtype.getXPath());
+			ref.appendChild(type);
+		}
+		if (val.getRelation() != null) {
+			Element relation = DOMUtil.createElement(doc, PrismConstants.Q_RELATION);
+			XPathHolder xrelation = new XPathHolder(val.getRelation());
+			relation.setTextContent(xrelation.getXPath());
+			ref.appendChild(relation);
+		}
+
+		return ref;
+	}
+
+	private static <T> Element createSubstringFilterType(SubstringFilter<T> filter, Document doc, PrismContext prismContext) throws SchemaException {
+		Element substring = DOMUtil.createElement(doc, SchemaConstantsGenerated.Q_SUBSTRING);
+//		Element value = DOMUtil.createElement(doc, SchemaConstantsGenerated.Q_VALUE);
+//		substring.appendChild(value);
+
+		Element path = createPathElement(filter, doc);
+		substring.appendChild(path);
+		
+		createMatchingRuleElement(filter, substring, doc);
+		
+//		if (filter.getMatchingRule() != null){
+//			Element matching = DOMUtil.createElement(doc, SchemaConstantsGenerated.Q_MATCHING);
+//			matching.setTextContent(filter.getMatchingRule().getLocalPart());
+//			substring.appendChild(matching);
+//		}
+
+		QName propertyName = filter.getDefinition().getName();
+		if (filter.getValues() == null || filter.getValues().isEmpty()){
+			substring.appendChild(DOMUtil.createElement(doc, SchemaConstantsGenerated.Q_VALUE));
+		}
+		
+		for (PrismPropertyValue<T> val : filter.getValues()) {
+			if (val.getParent() == null) {
+				val.setParent(filter);
+			}
+			Element value = createValueElement(val, propertyName, doc, filter, prismContext);
+			substring.appendChild(value);
+		}
+		
+//		Element propValue = DOMUtil.createElement(doc, propertyName);
+		
+		return substring;
+	}
+	
+	private static void createMatchingRuleElement(ValueFilter filter, Element filterType, Document doc){
+		if (filter.getMatchingRule() != null){
+			Element matching = DOMUtil.createElement(doc, SchemaConstantsGenerated.Q_MATCHING);
+			matching.setTextContent(filter.getMatchingRule().getLocalPart());
+			filterType.appendChild(matching);
+		}
+
+	}
+
+	private static Element createOrgFilterType(OrgFilter filter, Document doc, PrismContext prismContext) {
+		Element org = DOMUtil.createElement(doc, SchemaConstantsGenerated.Q_ORG);
+
+		Element orgRef = null;
+		if (filter.getOrgRef() != null) {
+			orgRef = DOMUtil.createElement(doc, SchemaConstantsGenerated.Q_ORG_REF);
+			orgRef.setAttribute("oid", filter.getOrgRef().getOid());
+			org.appendChild(orgRef);
+		}
+
+		Element minDepth = null;
+		if (filter.getMinDepth() != null) {
+			minDepth = DOMUtil.createElement(doc, SchemaConstantsGenerated.Q_MIN_DEPTH);
+			minDepth.setTextContent(XsdTypeMapper.multiplicityToString(filter.getMinDepth()));
+			org.appendChild(minDepth);
+		}
+
+		Element maxDepth = null;
+		if (filter.getMaxDepth() != null) {
+			maxDepth = DOMUtil.createElement(doc, SchemaConstantsGenerated.Q_MAX_DEPTH);
+			maxDepth.setTextContent(XsdTypeMapper.multiplicityToString(filter.getMaxDepth()));
+			org.appendChild(maxDepth);
+		}
+
+		return org;
+	}
+
+	private static Element createPathElement(ValueFilter filter, Document doc) {
+		Element path = DOMUtil.createElement(doc, SchemaConstantsGenerated.Q_PATH);
+		XPathHolder xpath = null;
+		if (filter.getFullPath() != null) {
+			xpath = new XPathHolder(filter.getFullPath());
+		} else {
+			xpath = new XPathHolder(filter.getDefinition().getName());
+		}
+		path.setTextContent(xpath.getXPath());
+		return path;
+	}
+	
+	public static ObjectFilter parseFilter(PrismContainerDefinition pcd, Node filter) throws SchemaException {
+
+		if (QNameUtil.compareQName(SchemaConstantsGenerated.Q_AND, filter)) {
+			return createAndFilter(pcd, filter);
+		}
+
+		if (QNameUtil.compareQName(SchemaConstantsGenerated.Q_EQUAL, filter)) {
+			return createEqualFilter(pcd, filter);
+		}
+		
+		if (QNameUtil.compareQName(SchemaConstantsGenerated.Q_EQUAL, filter)) {
+			return createEqualFilter(pcd, filter);
+		}
+		
+		if (QNameUtil.compareQName(SchemaConstantsGenerated.Q_REF, filter)) {
+			return createRefFilter(pcd, filter);
+		}
+
+		if (QNameUtil.compareQName(SchemaConstantsGenerated.Q_SUBSTRING, filter)) {
+			return createSubstringFilter(pcd, filter);
+		}
+
+		if (QNameUtil.compareQName(SchemaConstantsGenerated.Q_ORG, filter)) {
+			return createOrgFilter(pcd, filter);
+		}
+
+		if (QNameUtil.compareQName(SchemaConstantsGenerated.Q_OR, filter)) {
+			return createOrFilter(pcd, filter);
+		}
+
+		if (QNameUtil.compareQName(SchemaConstantsGenerated.Q_NOT, filter)) {
+			return createNotFilter(pcd, filter);
+		}
+
+		throw new UnsupportedOperationException("Unsupported query filter " + DOMUtil.printDom(filter));
+
+	}
+
+	private static AndFilter createAndFilter(PrismContainerDefinition pcd, Node filter) throws SchemaException {
+		List<ObjectFilter> objectFilters = new ArrayList<ObjectFilter>();
+		for (Element node : DOMUtil.listChildElements(filter)) {
+			ObjectFilter objectFilter = parseFilter(pcd, node);
+			objectFilters.add(objectFilter);
+		}
+
+		return AndFilter.createAnd(objectFilters);
+	}
+
+	private static OrFilter createOrFilter(PrismContainerDefinition pcd, Node filter) throws SchemaException {
+		List<ObjectFilter> objectFilters = new ArrayList<ObjectFilter>();
+		for (Element node : DOMUtil.listChildElements(filter)) {
+			ObjectFilter objectFilter = parseFilter(pcd, node);
+			objectFilters.add(objectFilter);
+		}
+		return OrFilter.createOr(objectFilters);
+	}
+
+	private static NotFilter createNotFilter(PrismContainerDefinition pcd, Node filter) throws SchemaException {
+//		NodeList filters = filter.getChildNodes();
+		List<Element> filters = DOMUtil.listChildElements(filter);
+
+		if (filters.size() < 1) {
+			throw new SchemaException("NOT filter does not contain any values specified");
+		}
+
+		if (filters.size() > 1) {
+			throw new SchemaException(
+					"NOT filter can have only one value specified. For more value use OR/AND filter as a parent.");
+		}
+
+		ObjectFilter objectFilter = parseFilter(pcd, filters.get(0));
+		return NotFilter.createNot(objectFilter);
+	}
+
+	private static <T> EqualsFilter<PrismPropertyDefinition<T>> createEqualFilter(PrismContainerDefinition pcd, Node filter) throws SchemaException {
+		
+		ItemPath path = getPath((Element) filter);
+
+		if (path == null || path.isEmpty()){
+		throw new SchemaException("Could not convert query, because query does not contain property path.");	
+		}
+		
+		QName matchingRule = determineMatchingRule((Element) filter);
+		
+//		String matchingRule = null;
+//		Element matching = DOMUtil.getChildElement((Element) filter, SchemaConstantsGenerated.Q_MATCHING);
+//		if (matching != null){
+//			if (!(matching.getTextContent() instanceof String)){
+//				throw new SchemaException("Matching type must be string. Fix your query definition");
+//		}
+//			 matchingRule = matching.getTextContent();
+//		}
+		
+		
+		List<Element> values = getValues(filter);
+		
+		if (values == null || values.isEmpty()){
+			Element expression = DOMUtil.findElementRecursive((Element) filter, SchemaConstantsGenerated.C_EXPRESSION);
+			if (expression == null){
+				expression = DOMUtil.findElementRecursive((Element) filter, SchemaConstantsGenerated.C_VALUE_EXPRESSION);
+			}
+			PrismPropertyDefinition itemDef = pcd.findPropertyDefinition(path);
+			return EqualsFilter.createEqual(path, itemDef, matchingRule, expression);
+		}
+		
+		if (path.last() == null){
+			throw new SchemaException("Cannot convert query, becasue query does not contian property path.");
+		}
+		QName propertyName = ItemPath.getName(path.last());
+		ItemPath parentPath = path.allExceptLast();
+		if (parentPath.isEmpty()){
+			parentPath = null;
+		}
+		
+		PrismProperty item = getItem(values, pcd, parentPath, propertyName, false);
+		ItemDefinition itemDef = item.getDefinition();
+		if (itemDef == null) {
+			throw new SchemaException("Item definition for property " + item.getElementName() + " in container definition " + pcd
+					+ " not found.");
+		}
+
+		
+		if (item.getValues().size() < 1 ) {
+			throw new IllegalStateException("No values to search specified for item " + itemDef);
+		}
+
+		if (itemDef.isSingleValue()) {
+			if (item.getValues().size() > 1) {
+				throw new IllegalStateException("Single value property "+itemDef.getName()+"should have specified only one value.");
+			}
+		}
+		return EqualsFilter.createEqual(path, item, matchingRule);
+	}
+	
+	private static QName determineMatchingRule(Element filterType) throws SchemaException{
+		String matchingRule = null;
+		Element matching = DOMUtil.getChildElement(filterType, SchemaConstantsGenerated.Q_MATCHING);
+		if (matching != null){
+			if (!(matching.getTextContent() instanceof String)){
+				throw new SchemaException("Matching type must be string. Fix your query definition");
+		}
+			 matchingRule = matching.getTextContent();
+		}
+		
+		if (StringUtils.isNotBlank(matchingRule)){
+			return new QName(PrismConstants.NS_MATCHING_RULE, matchingRule);
+		}
+		
+		return null;
+	}
+	
+	private static RefFilter createRefFilter(PrismContainerDefinition pcd, Node filter) throws SchemaException{
+		ItemPath path = getPath((Element) filter);
+		
+		if (path == null || path.isEmpty()){
+			throw new SchemaException("Cannot convert query, becasue query does not contian property path.");
+		}
+		
+		List<Element> values = DOMUtil.listChildElements(filter);
+		
+		if (path.last() == null){
+			throw new SchemaException("Cannot convert query, becasue query does not contian property path.");
+		}
+		
+		QName propertyName = ItemPath.getName(path.last());
+		ItemPath parentPath = path.allExceptLast();
+		if (parentPath.isEmpty()){
+			parentPath = null;
+		}
+		
+		PrismReference item = getItem(values, pcd, parentPath, propertyName, true);
+		ItemDefinition itemDef = item.getDefinition();
+		if (itemDef == null) {
+			throw new SchemaException("Item definition for property " + item.getElementName() + " in container definition " + pcd
+					+ " not found.");
+		}
+
+		Element expression = DOMUtil.findElementRecursive((Element) filter, SchemaConstantsGenerated.C_EXPRESSION);
+		
+		if (item.getValues().size() < 1 && expression == null) {
+			throw new IllegalStateException("No values to search specified for item " + itemDef);
+		}
+
+		if (expression != null) {
+			return RefFilter.createReferenceEqual(path, item, expression);
+		} 
+		return RefFilter.createReferenceEqual(path, item);
+	}
+
+	private static <I extends Item> I getItem(List<Element> values, PrismContainerDefinition pcd,
+			ItemPath path, QName propertyName, boolean reference) throws SchemaException {
+		
+		if (propertyName ==  null){
+			throw new SchemaException("No property name in the search query specified.");
+		}
+
+		if (path != null) {
+			pcd = pcd.findContainerDefinition(path);
+		}
+		Collection<I> items = pcd.getPrismContext().getPrismDomProcessor().parseContainerItems(pcd, values, propertyName, reference);
+
+		if (items.size() > 1) {
+			throw new SchemaException("Expected presence of a single item (path " + path
+					+ ") in a object modification, but found " + items.size() + " instead");
+		}
+		if (items.size() < 1) {
+			throw new SchemaException("Expected presence of a value (path " + path
+					+ ") in a object modification, but found nothing");
+		}
+		return  items.iterator().next();
+		
+	}
+
+	private static ItemPath getPath(Element filter) {
+		Element path = DOMUtil.getChildElement((Element) filter, SchemaConstantsGenerated.Q_PATH);
+		XPathHolder xpath = new XPathHolder((Element) path);
+		return xpath.toItemPath();
+	}
+
+	private static List<Element> getValues(Node filter) {
+		return DOMUtil.getChildElements((Element) filter, SchemaConstantsGenerated.Q_VALUE);
+//		return DOMUtil.listChildElements(value);
+	}
+
+	private static SubstringFilter createSubstringFilter(PrismContainerDefinition pcd, Node filter)
+			throws SchemaException {
+
+		ItemPath path = getPath((Element) filter);
+		if (path == null || path.isEmpty()){
+			throw new SchemaException("Cannot convert query, becasue query does not contian property path.");
+		}
+		
+		Element matching = DOMUtil.getChildElement((Element) filter, SchemaConstantsGenerated.Q_MATCHING);
+		
+		QName matchingRule = determineMatchingRule((Element) filter); 
+		
+		List<Element> values = getValues(filter);
+
+		if (path.last() == null){
+			throw new SchemaException("Cannot convert query, becasue query does not contian property path.");
+		}
+		QName propertyName = ItemPath.getName(path.last());
+		ItemPath parentPath = path.allExceptLast();
+		if (parentPath.isEmpty()){
+			parentPath = null;
+		}
+		
+		if (values.size() > 1) {
+			throw new SchemaException("More than one value specified in substring filter.");
+		}
+
+		if (values.size() < 1) {
+			throw new SchemaException("No value specified in substring filter.");
+		}
+
+		PrismProperty item = getItem(values, pcd, parentPath, propertyName, false);
+//		ItemDefinition itemDef = item.getDefinition();
+
+		String substring = values.get(0).getTextContent();
+
+		return SubstringFilter.createSubstring(path, item.getDefinition(), matchingRule, substring);
+	}
+
+	private static OrgFilter createOrgFilter(PrismContainerDefinition pcd, Node filter) throws SchemaException {
+
+		Element orgRef = DOMUtil.getChildElement((Element) filter, SchemaConstantsGenerated.Q_ORG_REF);
+
+		if (orgRef == null) {
+			throw new SchemaException("No organization refenrence defined in the search query.");
+		}
+
+		String orgOid = orgRef.getAttribute("oid");
+
+		if (orgOid == null || StringUtils.isBlank(orgOid)) {
+			throw new SchemaException("No oid attribute defined in the organization reference element.");
+		}
+
+		Element minDepth = DOMUtil.getChildElement((Element) filter, SchemaConstantsGenerated.Q_MIN_DEPTH);
+
+		Integer min = null;
+		if (minDepth != null) {
+			min = XsdTypeMapper.multiplicityToInteger(minDepth.getTextContent());
+		}
+
+		Element maxDepth = DOMUtil.getChildElement((Element) filter, SchemaConstantsGenerated.Q_MAX_DEPTH);
+		Integer max = null;
+		if (maxDepth != null) {
+			max = XsdTypeMapper.multiplicityToInteger(maxDepth.getTextContent());
+		}
+
+		return OrgFilter.createOrg(orgOid, min, max);
+	}
+
+}