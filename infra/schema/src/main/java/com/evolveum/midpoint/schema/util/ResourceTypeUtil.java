/*
 * Copyright (C) 2010-2022 Evolveum and contributors
 *
 * This work is dual-licensed under the Apache License 2.0
 * and European Union Public License. See LICENSE file for details.
 */
package com.evolveum.midpoint.schema.util;

import java.util.*;
import javax.xml.namespace.QName;

<<<<<<< HEAD
import com.evolveum.midpoint.schema.processor.ResourceAttributeDefinition;
import com.evolveum.midpoint.schema.processor.ResourceObjectDefinition;
import com.evolveum.midpoint.util.exception.*;
import com.evolveum.midpoint.xml.ns._public.common.common_3.*;

import org.apache.commons.collections4.CollectionUtils;
=======
>>>>>>> 694b5d24
import org.apache.commons.lang3.BooleanUtils;
import org.jetbrains.annotations.NotNull;
import org.jetbrains.annotations.Nullable;
import org.w3c.dom.Element;

import com.evolveum.midpoint.prism.PrismContainer;
import com.evolveum.midpoint.prism.PrismObject;
import com.evolveum.midpoint.prism.PrismProperty;
import com.evolveum.midpoint.prism.PrismReference;
import com.evolveum.midpoint.schema.CapabilityUtil;
import com.evolveum.midpoint.schema.constants.MidPointConstants;
import com.evolveum.midpoint.schema.constants.SchemaConstants;
import com.evolveum.midpoint.schema.processor.ResourceAttributeDefinition;
import com.evolveum.midpoint.schema.processor.ResourceObjectClassDefinition;
import com.evolveum.midpoint.schema.processor.ResourceObjectDefinition;
import com.evolveum.midpoint.schema.processor.ResourceSchema;
import com.evolveum.midpoint.util.exception.MaintenanceException;
import com.evolveum.midpoint.util.exception.SchemaException;
import com.evolveum.midpoint.xml.ns._public.common.common_3.*;
import com.evolveum.midpoint.xml.ns._public.resource.capabilities_3.*;
import com.evolveum.prism.xml.ns._public.types_3.SchemaDefinitionType;

/**
 * Methods that would belong to the ResourceType class but cannot go there
 * because of JAXB.
 *
 * @author Radovan Semancik
 */
public class ResourceTypeUtil {

    public static String getConnectorOid(PrismObject<ResourceType> resource) {
        return getConnectorOid(resource.asObjectable());
    }

    public static String getConnectorOid(ResourceType resource) {
        if (resource.getConnectorRef() != null) {
            return resource.getConnectorRef().getOid();
        } else {
            return null;
        }
    }

    @SuppressWarnings("unchecked")
    public static PrismObject<ConnectorType> getConnectorIfPresent(PrismObject<ResourceType> resource) {
        PrismReference existingConnectorRef = resource.findReference(ResourceType.F_CONNECTOR_REF);
        if (existingConnectorRef == null || existingConnectorRef.isEmpty()) {
            return null;
        }
        return (PrismObject<ConnectorType>) existingConnectorRef.getValue().getObject();
    }

    public static Element getResourceXsdSchema(ResourceType resource) {
        XmlSchemaType xmlSchemaType = resource.getSchema();
        if (xmlSchemaType == null) {
            return null;
        }
        return ObjectTypeUtil.findXsdElement(xmlSchemaType);
    }

    public static Element getResourceXsdSchema(PrismObject<ResourceType> resource) {
        PrismContainer<XmlSchemaType> xmlSchema = resource.findContainer(ResourceType.F_SCHEMA);
        return xmlSchema != null ? ObjectTypeUtil.findXsdElement(xmlSchema) : null;
    }

    public static void setResourceXsdSchema(ResourceType resourceType, Element xsdElement) {
        PrismObject<ResourceType> resource = resourceType.asPrismObject();
        setResourceXsdSchema(resource, xsdElement);
    }

    public static void setResourceXsdSchema(PrismObject<ResourceType> resource, Element xsdElement) {
        try {
            PrismContainer<XmlSchemaType> schemaContainer = resource.findOrCreateContainer(ResourceType.F_SCHEMA);
            PrismProperty<SchemaDefinitionType> definitionProperty = schemaContainer.findOrCreateProperty(XmlSchemaType.F_DEFINITION);
            ObjectTypeUtil.setXsdSchemaDefinition(definitionProperty, xsdElement);
        } catch (SchemaException e) {
            // Should not happen
            throw new IllegalStateException("Internal schema error: " + e.getMessage(), e);
        }

    }

    /**
     * Returns collection of capabilities. Note: there is difference between empty set and null.
     * Empty set means that we know the resource has no capabilities. Null means that the
     * capabilities were not yet determined.
     */
    public static Collection<Object> getNativeCapabilitiesCollection(ResourceType resource) {
        if (resource.getCapabilities() == null) {
            // No capabilities, not initialized
            return null;
        }
        CapabilityCollectionType nativeCap = resource.getCapabilities().getNative();
        if (nativeCap == null) {
            return null;
        }
        return nativeCap.getAny();
    }

    public static boolean hasSchemaGenerationConstraints(ResourceType resource) {
        if (resource == null) {
            return false;
        }

        if (resource.getSchema() == null) {
            return false;
        }

        if (resource.getSchema().getGenerationConstraints() == null) {
            return false;
        }

        List<QName> constainst = resource.getSchema().getGenerationConstraints().getGenerateObjectClass();

        if (constainst == null) {
            return false;
        }

        return !constainst.isEmpty();
    }

    public static List<QName> getSchemaGenerationConstraints(ResourceType resource) {

        if (hasSchemaGenerationConstraints(resource)) {
            return resource.getSchema().getGenerationConstraints().getGenerateObjectClass();
        }
        return null;
    }

    public static List<QName> getSchemaGenerationConstraints(PrismObject<ResourceType> resource) {
        if (resource == null) {
            return null;
        }
        return getSchemaGenerationConstraints(resource.asObjectable());
    }

    /**
     * Assumes that native capabilities are already cached.
     */
    @Nullable
    public static <T extends CapabilityType> T getEffectiveCapability(ResourceType resource, Class<T> capabilityClass) {
        return getEffectiveCapability(resource, null, capabilityClass);
    }

    /**
     * Assumes that native capabilities are already cached.
     */
    public static <T extends CapabilityType> T getEffectiveCapability(ResourceType resource,
            ResourceObjectTypeDefinitionType resourceObjectTypeDefinitionType,
            Class<T> capabilityClass) {
        T capability = getEffectiveCapabilityInternal(resource, resourceObjectTypeDefinitionType, capabilityClass);
        if (CapabilityUtil.isCapabilityEnabled(capability)) {
            return capability;
        } else {
            // Disabled or null capability, pretend that it is not there
            return null;
        }
    }

    private static <T extends CapabilityType> T getEffectiveCapabilityInternal(ResourceType resource,
            ResourceObjectTypeDefinitionType resourceObjectTypeDefinitionType,
            Class<T> capabilityClass) {
        if (resourceObjectTypeDefinitionType != null && resourceObjectTypeDefinitionType.getConfiguredCapabilities() != null) {
            T configuredCapability = CapabilityUtil.getCapability(resourceObjectTypeDefinitionType.getConfiguredCapabilities().getAny(), capabilityClass);
            if (configuredCapability != null) {
                return configuredCapability;
            }
            // No capability at the level of resource object type, continuing at the resource level
        }

        for (ConnectorInstanceSpecificationType additionalConnector : resource.getAdditionalConnector()) {
            T connectorCapability = CapabilityUtil.getEffectiveCapability(additionalConnector.getCapabilities(), capabilityClass);
            if (CapabilityUtil.isCapabilityEnabled(connectorCapability)) {
                return connectorCapability;
            }
        }

        return CapabilityUtil.getEffectiveCapability(resource.getCapabilities(), capabilityClass);
    }

    public static <T extends CapabilityType> boolean hasEffectiveCapability(ResourceType resource, Class<T> capabilityClass) {
        return getEffectiveCapability(resource, capabilityClass) != null;
    }

    /**
     * Assumes that native capabilities are already cached.
     */
    public static List<Object> getAllCapabilities(ResourceType resource) throws SchemaException {
        return getEffectiveCapabilities(resource, true);
    }

    /**
     * Assumes that native capabilities are already cached.
     */
    public static List<Object> getEffectiveCapabilities(ResourceType resource) throws SchemaException {
        return getEffectiveCapabilities(resource, false);
    }

    private static List<Object> getEffectiveCapabilities(ResourceType resource, boolean includeDisabled) {
        List<Object> rv = new ArrayList<>();
        if (resource.getCapabilities() == null) {
            return rv;
        }
        List<Object> configuredCaps = resource.getCapabilities().getConfigured() != null ? resource.getCapabilities().getConfigured().getAny() : Collections.emptyList();
        List<Object> nativeCaps = resource.getCapabilities().getNative() != null ? resource.getCapabilities().getNative().getAny() : Collections.emptyList();
        for (Object configuredCapability : configuredCaps) {
            if (includeDisabled || CapabilityUtil.isCapabilityEnabled(configuredCapability)) {
                rv.add(configuredCapability);
            }
        }
        for (Object nativeCapability : nativeCaps) {
            if (!CapabilityUtil.containsCapabilityWithSameElementName(configuredCaps, nativeCapability)) {
                if (includeDisabled || CapabilityUtil.isCapabilityEnabled(nativeCapability)) {
                    rv.add(nativeCapability);
                }
            }
        }
        return rv;
    }

    public static boolean isActivationCapabilityEnabled(
            ResourceType resource, ResourceObjectTypeDefinitionType resourceObjectTypeDefinitionType) {
        ActivationCapabilityType activationCap = getEffectiveCapability(resource, resourceObjectTypeDefinitionType, ActivationCapabilityType.class);
        return isEnabled(activationCap);
    }

    public static boolean isActivationLockoutStatusCapabilityEnabled(
            ResourceType resource, ResourceObjectTypeDefinitionType resourceObjectTypeDefinitionType) {
        ActivationLockoutStatusCapabilityType lockoutCap = getEffectiveActivationLockoutStatusCapability(resource);
        return isEnabled(lockoutCap);
    }

    private static boolean isEnabled(CapabilityType capability) {
        if (capability == null) {
            return false;
        }
        return BooleanUtils.isNotFalse(capability.isEnabled());
    }

    public static ActivationLockoutStatusCapabilityType getEffectiveActivationLockoutStatusCapability(ResourceType resource) {
        ActivationCapabilityType act = getEffectiveCapability(resource, ActivationCapabilityType.class);
        if (act == null || act.getLockoutStatus() == null || Boolean.FALSE.equals(act.getLockoutStatus().isEnabled())) {
            return null;
        } else {
            return act.getLockoutStatus();
        }
    }

    public static boolean isActivationStatusCapabilityEnabled(ResourceType resource, ResourceObjectTypeDefinitionType resourceObjectTypeDefinitionType) {
        ActivationStatusCapabilityType activationStatusCap = getEffectiveActivationStatusCapability(resource, resourceObjectTypeDefinitionType);
        return isEnabled(activationStatusCap);
    }

    public static ActivationStatusCapabilityType getEffectiveActivationStatusCapability(ResourceType resource, ResourceObjectTypeDefinitionType resourceObjectTypeDefinitionType) {
        ActivationCapabilityType act = getEffectiveCapability(resource, resourceObjectTypeDefinitionType, ActivationCapabilityType.class);
        if (act == null || act.getStatus() == null || Boolean.FALSE.equals(act.getStatus().isEnabled())) {
            return null;
        } else {
            return act.getStatus();
        }
    }

    public static boolean isActivationValidityFromCapabilityEnabled(ResourceType resource, ResourceObjectTypeDefinitionType resourceObjectTypeDefinitionType) {
        ActivationValidityCapabilityType validFromCap = getEffectiveActivationValidFromCapability(resource, resourceObjectTypeDefinitionType);
        return isEnabled(validFromCap);
    }

    public static ActivationValidityCapabilityType getEffectiveActivationValidFromCapability(ResourceType resource, ResourceObjectTypeDefinitionType resourceObjectTypeDefinitionType) {
        ActivationCapabilityType act = getEffectiveCapability(resource, resourceObjectTypeDefinitionType, ActivationCapabilityType.class);
        if (act == null || act.getValidFrom() == null || Boolean.FALSE.equals(act.getValidFrom().isEnabled())) {
            return null;
        } else {
            return act.getValidFrom();
        }
    }

    public static boolean isActivationValidityToCapabilityEnabled(ResourceType resource, ResourceObjectTypeDefinitionType resourceObjectTypeDefinitionType) {
        ActivationValidityCapabilityType validToCap = getEffectiveActivationValidToCapability(resource, resourceObjectTypeDefinitionType);
        return isEnabled(validToCap);
    }

    public static ActivationValidityCapabilityType getEffectiveActivationValidToCapability(ResourceType resource, ResourceObjectTypeDefinitionType resourceObjectTypeDefinitionType) {
        ActivationCapabilityType act = getEffectiveCapability(resource, resourceObjectTypeDefinitionType, ActivationCapabilityType.class);
        if (act == null || act.getValidTo() == null || Boolean.FALSE.equals(act.getValidTo().isEnabled())) {
            return null;
        } else {
            return act.getValidTo();
        }
    }

    public static boolean isCredentialsCapabilityEnabled(ResourceType resource, ResourceObjectTypeDefinitionType resourceObjectTypeDefinitionType) {
        CredentialsCapabilityType credentialsCap = getEffectiveCapability(resource, resourceObjectTypeDefinitionType, CredentialsCapabilityType.class);
        return isEnabled(credentialsCap);
    }

    public static boolean isCreateCapabilityEnabled(ResourceType resource) {
        CreateCapabilityType createCap = getEffectiveCapability(resource, CreateCapabilityType.class);
        return isEnabled(createCap);
    }

    public static boolean isCountObjectsCapabilityEnabled(ResourceType resource) {
        return getEffectiveCapability(resource, CountObjectsCapabilityType.class) != null;
    }

    public static boolean isPasswordCapabilityEnabled(ResourceType resource, ResourceObjectTypeDefinitionType def) {
        PasswordCapabilityType passwordCap = getEffectivePasswordCapability(resource, def);
        return isEnabled(passwordCap);
    }

    public static PasswordCapabilityType getEffectivePasswordCapability(ResourceType resource, ResourceObjectTypeDefinitionType def) {
        CredentialsCapabilityType cct = getEffectiveCapability(resource, def, CredentialsCapabilityType.class);
        if (cct == null || cct.getPassword() == null || Boolean.FALSE.equals(cct.getPassword().isEnabled())) {
            return null;
        } else {
            return cct.getPassword();
        }
    }

    public static boolean isLiveSyncCapabilityEnabled(ResourceType resource) {
        return getEffectiveCapability(resource, LiveSyncCapabilityType.class) != null;
    }

    public static boolean isScriptCapabilityEnabled(ResourceType resource) {
        return getEffectiveCapability(resource, ScriptCapabilityType.class) != null;
    }

    public static <C extends CapabilityType> boolean isCapabilityEnabled(ResourceType resource, Class<C> type) {
        return getEffectiveCapability(resource, type) != null;
    }

    public static boolean isTestConnectionCapabilityEnabled(ResourceType resource) {
        return getEffectiveCapability(resource, TestConnectionCapabilityType.class) != null;
    }

    public static boolean isAuxiliaryObjectClassCapabilityEnabled(ResourceType resource) {
        return getEffectiveCapability(resource, AuxiliaryObjectClassesCapabilityType.class) != null;
    }

    public static boolean isPagedSearchCapabilityEnabled(ResourceType resource) {
        return getEffectiveCapability(resource, PagedSearchCapabilityType.class) != null;
    }

    public static boolean isReadCapabilityEnabled(ResourceType resource) {
        return getEffectiveCapability(resource, ReadCapabilityType.class) != null;
    }

    public static boolean isUpdateCapabilityEnabled(ResourceType resource) {
        return getEffectiveCapability(resource, UpdateCapabilityType.class) != null;
    }

    /**
     * AddRemoveAttributeValuesCapabilityType capability is deprecated.
     * Use addRemoveAttributeValues element of Update capability instead.
     */
    @Deprecated // TODO remove in 4.2
    public static boolean isAddRemoveAttributesValuesCapabilityEnabled(ResourceType resource) {
        return getEffectiveCapability(resource, AddRemoveAttributeValuesCapabilityType.class) != null;
    }

    public static boolean isDeleteCapabilityEnabled(ResourceType resource) {
        return getEffectiveCapability(resource, DeleteCapabilityType.class) != null;
    }

    public static boolean hasResourceNativeActivationCapability(ResourceType resource) {
        ActivationCapabilityType activationCapability = null;
        // check resource native capabilities. if resource cannot do
        // activation, it should be null..
        if (resource.getCapabilities() != null && resource.getCapabilities().getNative() != null) {
            activationCapability = CapabilityUtil.getCapability(resource.getCapabilities().getNative().getAny(),
                    ActivationCapabilityType.class);
        }
        if (activationCapability == null) {
            return false;
        }
        return true;
    }

    public static boolean hasResourceNativeActivationStatusCapability(ResourceType resource) {
        ActivationCapabilityType activationCapability = null;
        if (resource.getCapabilities() != null && resource.getCapabilities().getNative() != null) {
            activationCapability = CapabilityUtil.getCapability(resource.getCapabilities().getNative().getAny(),
                    ActivationCapabilityType.class);
        }
        return CapabilityUtil.getEnabledActivationStatus(activationCapability) != null;
    }

    public static boolean hasResourceNativeActivationLockoutCapability(ResourceType resource) {
        ActivationCapabilityType activationCapability = null;
        // check resource native capabilities. if resource cannot do
        // activation, it sholud be null..
        if (resource.getCapabilities() != null && resource.getCapabilities().getNative() != null) {
            activationCapability = CapabilityUtil.getCapability(resource.getCapabilities().getNative().getAny(),
                    ActivationCapabilityType.class);
        }
        return CapabilityUtil.getEnabledActivationLockoutStatus(activationCapability) != null;
    }

    public static ResourceObjectTypeDefinitionType getResourceObjectTypeDefinitionType(
            ResourceType resource, ShadowKindType kind, String intent) {
        if (resource == null) {
            throw new IllegalArgumentException("The resource is null");
        }
        SchemaHandlingType schemaHandling = resource.getSchemaHandling();
        if (schemaHandling == null) {
            return null;
        }
        if (kind == null) {
            kind = ShadowKindType.ACCOUNT;
        }
        // TODO review the code below
        for (ResourceObjectTypeDefinitionType objType : schemaHandling.getObjectType()) {
            if (objType.getKind() == kind || (objType.getKind() == null && kind == ShadowKindType.ACCOUNT)) {
                if (intent == null && Boolean.TRUE.equals(objType.isDefault())) {
                    return objType;
                }
                if (objType.getIntent() != null && objType.getIntent().equals(intent)) {
                    return objType;
                }
                if (objType.getIntent() == null && Boolean.TRUE.equals(objType.isDefault()) && intent != null && intent.equals(SchemaConstants.INTENT_DEFAULT)) {
                    return objType;
                }
            }
        }
        return null;
    }

    public static PrismContainer<ConnectorConfigurationType> getConfigurationContainer(ResourceType resourceType) {
        return getConfigurationContainer(resourceType.asPrismObject());
    }

    public static PrismContainer<ConnectorConfigurationType> getConfigurationContainer(PrismObject<ResourceType> resource) {
        return resource.findContainer(ResourceType.F_CONNECTOR_CONFIGURATION);
    }

    @NotNull
    public static String getResourceNamespace(PrismObject<ResourceType> resource) {
        return MidPointConstants.NS_RI;
    }

    public static int getDependencyOrder(ResourceObjectTypeDependencyType dependency) {
        if (dependency.getOrder() == 0) {
            return 0;
        } else {
            return dependency.getOrder();
        }
    }

    public static ResourceObjectTypeDependencyStrictnessType getDependencyStrictness(
            ResourceObjectTypeDependencyType dependency) {
        if (dependency.getStrictness() == null) {
            return ResourceObjectTypeDependencyStrictnessType.STRICT;
        } else {
            return dependency.getStrictness();
        }
    }

    public static boolean isForceLoadDependentShadow(ResourceObjectTypeDependencyType dependency) {
        Boolean force = dependency.isForceLoad();
        if (force == null) {
            return false;
        }

        return force;
    }

    public static boolean isDown(ResourceType resource) {
        return (resource.getOperationalState() != null
                && AvailabilityStatusType.DOWN == resource.getOperationalState().getLastAvailabilityStatus());
    }

    public static AvailabilityStatusType getLastAvailabilityStatus(ResourceType resource) {
        if (resource.getOperationalState() == null) {
            return null;
        }

        if (resource.getOperationalState().getLastAvailabilityStatus() == null) {
            return null;
        }

        return resource.getOperationalState().getLastAvailabilityStatus();

    }

    public static boolean isInMaintenance(ResourceType resource) {
        return getAdministrativeAvailabilityStatus(resource) == AdministrativeAvailabilityStatusType.MAINTENANCE;
    }

    public static void checkNotInMaintenance(ResourceType resource) throws MaintenanceException {
        if (isInMaintenance(resource)) {
            throw new MaintenanceException("Resource " + resource + " is in the maintenance");
        }
    }

    public static AdministrativeAvailabilityStatusType getAdministrativeAvailabilityStatus(ResourceType resource) {
        if (resource == null) {
            return null;
        }
        AdministrativeOperationalStateType adminOpState = resource.getAdministrativeOperationalState();
        return adminOpState != null ? adminOpState.getAdministrativeAvailabilityStatus() : null;
    }

    public static boolean isAvoidDuplicateValues(ResourceType resource) {
        if (resource.getConsistency() == null) {
            return false;
        }
        if (resource.getConsistency().isAvoidDuplicateValues() == null) {
            return false;
        }
        return resource.getConsistency().isAvoidDuplicateValues();
    }

    public static boolean isCaseIgnoreAttributeNames(ResourceType resource) {
        if (resource.getConsistency() == null) {
            return false;
        }
        if (resource.getConsistency().isCaseIgnoreAttributeNames() == null) {
            return false;
        }
        return resource.getConsistency().isCaseIgnoreAttributeNames();
    }

    // always returns non-null value
    public static List<ObjectReferenceType> getOwnerRef(ResourceType resource) {
        if (resource.getBusiness() == null) {
            return new ArrayList<>();
        }
        return resource.getBusiness().getOwnerRef();
    }

    // always returns non-null value
    public static List<ObjectReferenceType> getApproverRef(ResourceType resource) {
        if (resource.getBusiness() == null) {
            return new ArrayList<>();
        }
        return resource.getBusiness().getApproverRef();
    }

    @NotNull
    public static Collection<Class<? extends CapabilityType>> getNativeCapabilityClasses(ResourceType resource) {
        Set<Class<? extends CapabilityType>> rv = new HashSet<>();
        if (resource.getCapabilities() == null || resource.getCapabilities().getNative() == null) {
            return rv;
        }
        for (Object o : resource.getCapabilities().getNative().getAny()) {
            rv.add(CapabilityUtil.asCapabilityType(o).getClass());
        }
        return rv;
    }

    @NotNull
    public static ShadowKindType fillDefault(ShadowKindType kind) {
        return kind != null ? kind : ShadowKindType.ACCOUNT;
    }

    @NotNull
    public static String fillDefault(String intent) {
        return intent != null ? intent : SchemaConstants.INTENT_DEFAULT;
    }

    public static ResourceObjectTypeDefinitionType findObjectTypeDefinition(
            PrismObject<ResourceType> resourceObject, @Nullable ShadowKindType kind, @Nullable String intent) {
        if (resourceObject == null || resourceObject.asObjectable().getSchemaHandling() == null) {
            return null;
        }
        for (ResourceObjectTypeDefinitionType def : resourceObject.asObjectable().getSchemaHandling().getObjectType()) {
            if (fillDefault(kind).equals(fillDefault(def.getKind())) && fillDefault(intent).equals(fillDefault(def.getIntent()))) {
                return def;
            }
        }
        return null;
    }

    // TODO specify semantics of this method
    @Nullable
    public static ObjectSynchronizationType findObjectSynchronization(
            @Nullable ResourceType resource, @Nullable ShadowKindType kind, @Nullable String intent) {
<<<<<<< HEAD
        if (resource == null) {
=======
        if (resource == null || resource.getSynchronization() == null) {
>>>>>>> 694b5d24
            return null;
        }
        for (ObjectSynchronizationType def : getAllSynchronizationBeans(resource)) {
            if (fillDefault(kind).equals(fillDefault(def.getKind()))
                    && fillDefault(intent).equals(fillDefault(def.getIntent()))) {
                return def;
            }
        }
        return null;
    }

    @NotNull
    public static QName fillDefaultFocusType(QName focusType) {
        return focusType != null ? focusType : UserType.COMPLEX_TYPE;
    }

    public static ShadowCheckType getShadowConstraintsCheck(ResourceType resource) {
        ResourceConsistencyType consistency = resource.getConsistency();
        if (consistency == null) {
            return ShadowCheckType.NONE;
        }
        ShadowCheckType shadowCheckType = consistency.getShadowConstraintsCheck();
        if (shadowCheckType == null) {
            return ShadowCheckType.NONE;
        }
        return shadowCheckType;
    }

    public static boolean isValidateSchema(ResourceType resource) {
        ResourceConsistencyType consistency = resource.getConsistency();
        return consistency != null && Boolean.TRUE.equals(consistency.isValidateSchema());
    }

    // TODO: maybe later move to ResourceSchema?
    public static void validateSchema(ResourceSchema resourceSchema, PrismObject<ResourceType> resource) throws SchemaException {

        Set<QName> objectClassNames = new HashSet<>();

        for (ResourceObjectClassDefinition objectClassDefinition : resourceSchema.getObjectClassDefinitions()) {
            QName typeName = objectClassDefinition.getTypeName();
            if (objectClassNames.contains(typeName)) {
                throw new SchemaException("Duplicate definition of object class " + typeName + " in resource schema of " + resource);
            }
            objectClassNames.add(typeName);

            validateObjectClassDefinition(objectClassDefinition, resource);
        }
    }

    // TODO move to ResourceObjectDefinition?
    public static void validateObjectClassDefinition(ResourceObjectDefinition objectClassDefinition,
            PrismObject<ResourceType> resource) throws SchemaException {
        Set<QName> attributeNames = new HashSet<>();
        for (ResourceAttributeDefinition<?> attributeDefinition : objectClassDefinition.getAttributeDefinitions()) {
            QName attrName = attributeDefinition.getItemName();
            if (attributeNames.contains(attrName)) {
                throw new SchemaException("Duplicate definition of attribute " + attrName + " in object class " + objectClassDefinition.getTypeName() + " in resource schema of " + resource);
            }
            attributeNames.add(attrName);
        }

        Collection<? extends ResourceAttributeDefinition<?>> primaryIdentifiers = objectClassDefinition.getPrimaryIdentifiers();
        Collection<? extends ResourceAttributeDefinition<?>> secondaryIdentifiers = objectClassDefinition.getSecondaryIdentifiers();

        if (primaryIdentifiers.isEmpty() && secondaryIdentifiers.isEmpty()) {
            throw new SchemaException("No identifiers in definition of object class " + objectClassDefinition.getTypeName() + " in resource schema of " + resource);
        }
    }

    public static RecordPendingOperationsType getRecordPendingOperations(ResourceType resourceType) {
        ResourceConsistencyType consistencyType = resourceType.getConsistency();
        if (consistencyType == null) {
            return RecordPendingOperationsType.ASYNCHRONOUS;
        }
        RecordPendingOperationsType recordPendingOperations = consistencyType.getRecordPendingOperations();
        if (recordPendingOperations == null) {
            return RecordPendingOperationsType.ASYNCHRONOUS;
        }
        return recordPendingOperations;
    }

    public static boolean isRefreshOnRead(ResourceType resource) {
        ResourceConsistencyType consistency = resource.getConsistency();
        if (consistency == null) {
            return false;
        }

        Boolean refreshOnRead = consistency.isRefreshOnRead();
        if (refreshOnRead != null) {
            return refreshOnRead;
        }

        return false;
    }

    public static ErrorSelectorType getConnectorErrorCriticality(ResourceType resourceType) {
        ResourceConsistencyType consistency = resourceType.getConsistency();
        return consistency != null ? consistency.getConnectorErrorCriticality() : null;
    }

    public static boolean isInMaintenance(PrismObject<ResourceType> resource) {
        return isInMaintenance(resource.asObjectable());
    }

    // Moved from GUI. Seems to be quite dependent on GUI conventions (empty values?)
    public static boolean isOutboundDefined(ResourceAttributeDefinitionType attr) {
        if (attr.asPrismContainerValue().isEmpty()) {
            return false;
        }
        return attr.getOutbound() != null
                && (attr.getOutbound().getSource() != null || attr.getOutbound().getExpression() != null);
    }

    // Moved from GUI. Seems to be quite dependent on GUI conventions (empty values?)
    public static boolean isInboundDefined(ResourceAttributeDefinitionType attr) {
        return attr.getInbound() != null
                && CollectionUtils.isNotEmpty(attr.getInbound())
                && (attr.getInbound().get(0).getTarget() != null || attr.getInbound().get(0).getExpression() != null);
    }

    public static boolean isSynchronizationDefined(ResourceType resource) {
        for (ObjectSynchronizationType syncBean : getAllSynchronizationBeans(resource)) {
            if (isEnabled(syncBean) && !syncBean.getReaction().isEmpty()) {
                return true;
            }
        }
        return false;
    }

    public static boolean isEnabled(ObjectSynchronizationType syncBean) {
        return !Boolean.FALSE.equals(syncBean.isEnabled());
    }

    /**
     * FIXME! Delete this method. It no longer works with embedded synchronization configurations.
     */
    @Deprecated
    public static List<ObjectSynchronizationType> getAllSynchronizationBeans(ResourceType resource) {
        List<ObjectSynchronizationType> all = new ArrayList<>();
        if (resource.getSynchronization() != null) {
            all.addAll(resource.getSynchronization().getObjectSynchronization());
        }
        return all;
    }

    public static @Nullable ExpressionType getSynchronizationSorterExpression(@NotNull ResourceType resource) {
        SynchronizationType synchronization = resource.getSynchronization();

        if (synchronization == null) {
            return null;
        }

        ObjectSynchronizationSorterType sorter = synchronization.getObjectSynchronizationSorter();
        return sorter != null ? sorter.getExpression() : null;
    }
}<|MERGE_RESOLUTION|>--- conflicted
+++ resolved
@@ -9,15 +9,12 @@
 import java.util.*;
 import javax.xml.namespace.QName;
 
-<<<<<<< HEAD
 import com.evolveum.midpoint.schema.processor.ResourceAttributeDefinition;
 import com.evolveum.midpoint.schema.processor.ResourceObjectDefinition;
 import com.evolveum.midpoint.util.exception.*;
 import com.evolveum.midpoint.xml.ns._public.common.common_3.*;
 
 import org.apache.commons.collections4.CollectionUtils;
-=======
->>>>>>> 694b5d24
 import org.apache.commons.lang3.BooleanUtils;
 import org.jetbrains.annotations.NotNull;
 import org.jetbrains.annotations.Nullable;
@@ -593,11 +590,7 @@
     @Nullable
     public static ObjectSynchronizationType findObjectSynchronization(
             @Nullable ResourceType resource, @Nullable ShadowKindType kind, @Nullable String intent) {
-<<<<<<< HEAD
         if (resource == null) {
-=======
-        if (resource == null || resource.getSynchronization() == null) {
->>>>>>> 694b5d24
             return null;
         }
         for (ObjectSynchronizationType def : getAllSynchronizationBeans(resource)) {
