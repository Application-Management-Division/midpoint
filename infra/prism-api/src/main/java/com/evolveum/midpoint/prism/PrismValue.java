/*
 * Copyright (c) 2010-2020 Evolveum and contributors
 *
 * This work is dual-licensed under the Apache License 2.0
 * and European Union Public License. See LICENSE file for details.
 */
package com.evolveum.midpoint.prism;

import com.evolveum.midpoint.prism.delta.ItemDelta;
import com.evolveum.midpoint.prism.equivalence.ParameterizedEquivalenceStrategy;
import com.evolveum.midpoint.prism.metadata.MidpointOriginMetadata;
import com.evolveum.midpoint.prism.equivalence.EquivalenceStrategy;
import com.evolveum.midpoint.prism.path.ItemPath;
import com.evolveum.midpoint.util.DebugDumpable;
import com.evolveum.midpoint.util.annotation.Experimental;
import com.evolveum.midpoint.util.exception.SchemaException;
import com.evolveum.prism.xml.ns._public.types_3.RawType;

import com.google.common.annotations.VisibleForTesting;

import org.jetbrains.annotations.NotNull;
import org.jetbrains.annotations.Nullable;

import javax.xml.namespace.QName;
import java.io.Serializable;
import java.util.Collection;
import java.util.Map;
import java.util.Optional;

/**
 * @author semancik
 *
 */
public interface PrismValue extends Visitable, PathVisitable, Serializable, DebugDumpable, Revivable, Freezable, PrismContextSensitive, MidpointOriginMetadata {      // todo ShortDumpable?

    @VisibleForTesting
    void setPrismContext(PrismContext prismContext);

    Map<String, Object> getUserData();

    Object getUserData(@NotNull String key);

    void setUserData(@NotNull String key, Object value);

    Itemable getParent();

    void setParent(Itemable parent);

    @Experimental
    Optional<ValueMetadata> valueMetadata() throws SchemaException;

<<<<<<< HEAD
=======
    /**
     * Maybe it is better to expect empty value metadata if these are absent.
     * Client code would be simpler. HIGHLY EXPERIMENTAL.
     */
    @Experimental
    @NotNull
    ValueMetadata getValueMetadata() throws SchemaException;

    /**
     * Sets metadata for this value.
     */
    @Experimental
    void setValueMetadata(ValueMetadata valueMetadata);

    @Experimental
    default void createLiveMetadata() {
    }

    /**
     * Converts mock-up metadata (if present) into materialized form.
     * TEMPORARY. Remove after mocking up is gone.
     */
    @Experimental
    default void fixMockUpValueMetadata() {
    }

>>>>>>> 2ba3bfe3
    @NotNull
    ItemPath getPath();

    /**
     * Used when we are removing the value from the previous parent.
     * Or when we know that the previous parent will be discarded and we
     * want to avoid unnecessary cloning.
     */
    void clearParent();

    void applyDefinition(ItemDefinition definition) throws SchemaException;

    void applyDefinition(ItemDefinition definition, boolean force) throws SchemaException;

    /**
     * Recompute the value or otherwise "initialize" it before adding it to a prism tree.
     * This may as well do nothing if no recomputing or initialization is needed.
     */
    void recompute();

    void recompute(PrismContext prismContext);

    @Override
    void accept(Visitor visitor);

    @Override
    void accept(Visitor visitor, ItemPath path, boolean recursive);

    void checkConsistenceInternal(Itemable rootItem, boolean requireDefinitions, boolean prohibitRaw, ConsistencyCheckScope scope);

    /**
     * Returns true if this and other value represent the same value.
     * E.g. if they have the same IDs, OIDs or it is otherwise know
     * that they "belong together" without a deep examination of the
     * values.
     *
     * @param lax If we can reasonably assume that the two values belong together even if they don't have the same ID,
     *            e.g. if they both belong to single-valued parent items. This is useful e.g. when comparing
     *            multi-valued containers. But can cause problems when we want to be sure we are removing the correct
     *            value.
     */
    boolean representsSameValue(PrismValue other, boolean lax);

    void normalize();

    /**
     * Literal clone.
     */
    PrismValue clone();

    PrismValue createImmutableClone();

    /**
     * Complex clone with different cloning strategies.
     * @see CloneStrategy
     */
    PrismValue cloneComplex(CloneStrategy strategy);

    int hashCode(@NotNull EquivalenceStrategy equivalenceStrategy);

    int hashCode(@NotNull ParameterizedEquivalenceStrategy equivalenceStrategy);

    boolean equals(PrismValue otherValue, @NotNull EquivalenceStrategy strategy);

    boolean equals(PrismValue otherValue, @NotNull ParameterizedEquivalenceStrategy strategy);

    // TODO: No caller found
    @Deprecated
    boolean equals(PrismValue thisValue, PrismValue otherValue);

    /**
     * Assumes matching representations. I.e. it assumes that both this and otherValue represent the same instance of item.
     * E.g. the container with the same ID.
     */
    Collection<? extends ItemDelta> diff(PrismValue otherValue);

    /**
     * Assumes matching representations. I.e. it assumes that both this and otherValue represent the same instance of item.
     * E.g. the container with the same ID.
     */
    Collection<? extends ItemDelta> diff(PrismValue otherValue, ParameterizedEquivalenceStrategy strategy);

    @Nullable
    Class<?> getRealClass();

    @Experimental // todo reconsider method name
    default boolean hasRealClass() {
        return getRealClass() != null;
    }

    @Nullable
    <T> T getRealValue();

    @Nullable
    @Experimental // todo reconsider method name
    default Object getRealValueOrRawType(PrismContext prismContext) {
        if (hasRealClass()) {
            return getRealValue();
        } else {
            return new RawType(this, getTypeName(), prismContext);
        }
    }

    // Returns a root of PrismValue tree. For example, if we have a AccessCertificationWorkItemType that has a parent (owner)
    // of AccessCertificationCaseType, which has a parent of AccessCertificationCampaignType, this method returns the PCV
    // of AccessCertificationCampaignType.
    //
    // Generally, this method returns either "this" (PrismValue) or a PrismContainerValue.
    PrismValue getRootValue();

    PrismContainerValue<?> getParentContainerValue();

    QName getTypeName();

    // Path may contain ambiguous segments (e.g. assignment/targetRef when there are more assignments)
    // Note that the path can contain name segments only (at least for now)
    @NotNull
    Collection<PrismValue> getAllValues(ItemPath path);

    boolean isRaw();

    boolean isEmpty();

    String toHumanReadableString();

//    // todo hide from public
//    void diffMatchingRepresentation(PrismValue otherValue,
//            Collection<? extends ItemDelta> deltas, boolean ignoreMetadata, boolean isLiteral);

    Object find(ItemPath path);
}<|MERGE_RESOLUTION|>--- conflicted
+++ resolved
@@ -49,8 +49,6 @@
     @Experimental
     Optional<ValueMetadata> valueMetadata() throws SchemaException;
 
-<<<<<<< HEAD
-=======
     /**
      * Maybe it is better to expect empty value metadata if these are absent.
      * Client code would be simpler. HIGHLY EXPERIMENTAL.
@@ -77,7 +75,6 @@
     default void fixMockUpValueMetadata() {
     }
 
->>>>>>> 2ba3bfe3
     @NotNull
     ItemPath getPath();
 
