--- conflicted
+++ resolved
@@ -16,10 +16,7 @@
 package com.evolveum.midpoint.prism.xml;
 
 import com.evolveum.midpoint.prism.PrismConstants;
-<<<<<<< HEAD
 import com.evolveum.midpoint.prism.parser.XPathHolder;
-=======
->>>>>>> 098049d1
 import com.evolveum.midpoint.prism.path.ItemPath;
 import com.evolveum.midpoint.prism.polystring.PolyString;
 import com.evolveum.midpoint.util.ClassPathUtil;
@@ -323,14 +320,9 @@
         	return ((XMLGregorianCalendar) val).toXMLFormat();
         } else if (Duration.class.isAssignableFrom(type)) {
         	return ((Duration) val).toString();
-<<<<<<< HEAD
         } else if (type.equals(ItemPath.class)){
         	XPathHolder xpath = new XPathHolder((ItemPath)val);
         	return xpath.getXPath();
-=======
-        } else if (ItemPath.class.isAssignableFrom(type)) {
-        	throw new UnsupportedOperationException("Path conversion not supported yet"); 
->>>>>>> 098049d1
         } else {
             throw new IllegalArgumentException("Unknown type for conversion: " + type + "(element " + elementName + ")");
         }
