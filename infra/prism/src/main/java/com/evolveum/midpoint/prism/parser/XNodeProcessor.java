--- conflicted
+++ resolved
@@ -289,21 +289,6 @@
 		}
 		return cval;
 	}
-<<<<<<< HEAD
-	
-	public static void parseGlobalXNodeValues(MapXNode xmap) throws SchemaException{
-		if (xmap == null) {
-			return;
-		}
-		
-		for (Entry<QName,XNode> entry: xmap.entrySet()) {
-			QName elementQName = entry.getKey();
-//			prismContext.getSchemaRegistry().resolveGlobalTypeDefinition(elementQName);
-			// TODO
-		}
-	}
-=======
->>>>>>> 591e2936
 
     private Long getContainerId(MapXNode xmap) throws SchemaException {
         return xmap.getParsedPrimitiveValue(XNode.KEY_CONTAINER_ID, DOMUtil.XSD_LONG);
@@ -888,472 +873,7 @@
 		}
 	}
 	
-<<<<<<< HEAD
-	public <T> PrismProperty<T> parsePrismProperty(XNode xnode, QName propName,
-			PrismPropertyDefinition<T> propertyDefinition) throws SchemaException {
-		if (xnode == null){
-			return propertyDefinition.instantiate();
-		} else if (xnode instanceof ListXNode) {
-			return parsePrismPropertyFromList((ListXNode)xnode, propName, propertyDefinition);
-		} else if (xnode instanceof MapXNode) {
-			return parsePrismPropertyFromMap((MapXNode)xnode, propName, propertyDefinition);
-		} else if (xnode instanceof PrimitiveXNode<?>) {
-			return parsePrismPropertyFromPrimitive((PrimitiveXNode)xnode, propName, propertyDefinition);
-		} else if (xnode instanceof SchemaXNode){
-			return parsePrismPropertyFromSchema((SchemaXNode) xnode, propName, propertyDefinition);
-		} else {
-			throw new IllegalArgumentException("Cannot parse property from " + xnode);
-		}
-	}
-	
-	private <T> PrismProperty<T> parsePrismPropertyFromSchema(SchemaXNode xnode, QName propName,
-			PrismPropertyDefinition<T> propertyDefinition) throws SchemaException {
-		PrismProperty prop = propertyDefinition.instantiate();
-		
-		SchemaDefinitionType schemaDefType = parseSchemaDefinitionType((SchemaXNode) xnode);
-		PrismPropertyValue<SchemaDefinitionType> val = new PrismPropertyValue<>(schemaDefType);
-		prop.add(val);
-		
-		
-		return prop;
-	}
-
-	private <T> PrismProperty<T> parsePrismPropertyFromList(ListXNode xlist, QName propName,
-			PrismPropertyDefinition<T> propertyDefinition) throws SchemaException {
-		if (xlist == null || xlist.isEmpty()) {
-			return null;
-		}
-		PrismProperty<T> prop = propertyDefinition.instantiate(propName);
-
-		if (!propertyDefinition.isMultiValue() && xlist.size() > 1) {
-			throw new SchemaException("Attempt to store multiple values in single-valued property " + propName);
-		}
-
-		for (XNode xsubnode : xlist) {
-			PrismPropertyValue<T> pval = parsePrismPropertyValue(xsubnode, prop);
-			if (pval != null) {
-				prop.add(pval);
-			}
-		}
-		return prop;
-	}
-	
-	private <T> PrismProperty<T> parsePrismPropertyFromMap(MapXNode xmap, QName propName,
-			PrismPropertyDefinition<T> propertyDefinition) throws SchemaException {
-		PrismProperty<T> prop = propertyDefinition.instantiate(propName);
-		PrismPropertyValue<T> pval = parsePrismPropertyValue(xmap, prop);
-		if (pval != null) {
-			prop.add(pval);
-		}
-		return prop;
-	}
-	
-	private <T> PrismProperty<T> parsePrismPropertyFromPrimitive(PrimitiveXNode<T> xprim, QName propName,
-			PrismPropertyDefinition<T> propertyDefinition) throws SchemaException {
-		PrismProperty<T> prop = propertyDefinition.instantiate(propName);
-		PrismPropertyValue<T> pval = parsePrismPropertyValue(xprim, prop);
-		if (pval != null) {
-			prop.add(pval);
-		}
-		return prop;
-	}
-	
-	public <T> PrismPropertyValue<T> parsePrismPropertyValue(XNode xnode, PrismProperty<T> property) throws SchemaException {
-		T realValue = parsePrismPropertyRealValue(xnode, property.getDefinition());
-		if (realValue == null) {
-			return null;
-		}
-		return new PrismPropertyValue<T>(realValue);
-	}
-	
-	public <T> T parsePrismPropertyRealValue(XNode xnode, PrismPropertyDefinition<T> propertyDef) throws SchemaException {
-		if (xnode instanceof PrimitiveXNode<?>) {
-			return parsePrismPropertyRealValueFromPrimitive((PrimitiveXNode<T>)xnode, propertyDef);
-		} else if (xnode instanceof MapXNode) {
-			return parsePrismPropertyRealValueFromMap((MapXNode)xnode, propertyDef);
-		} else {
-			throw new IllegalArgumentException("Cannot parse property value from "+xnode);
-		}
-	}
-	
-	private <T> T parsePrismPropertyRealValueFromPrimitive(PrimitiveXNode<T> xprim, PrismPropertyDefinition<T> propertyDefinition) throws SchemaException {
-		QName typeName = propertyDefinition.getTypeName();
-		T realValue;
-		if (ItemPathType.COMPLEX_TYPE.equals(typeName)){
-			return (T) parseItemPathType(xprim);
-		} else
-		if (prismContext.getBeanConverter().canProcess(typeName) && !typeName.equals(PolyStringType.COMPLEX_TYPE) && !typeName.equals(ItemPathType.COMPLEX_TYPE)) {
-			// Primitive elements may also have complex Java representations (e.g. enums)
-			return prismContext.getBeanConverter().unmarshallPrimitive(xprim, typeName);
-		} else {
-			if (!xprim.isParsed()) {
-				xprim.parseValue(typeName);
-			}
-			realValue = xprim.getValue();
-		}
-		
-		if (realValue == null){
-			return realValue;
-		}
-		
-		if (realValue instanceof PolyStringType) {
-			PolyStringType polyStringType = (PolyStringType)realValue;
-			realValue = (T) new PolyString(polyStringType.getOrig(), polyStringType.getNorm());
-		} 
-		
-		if (!(realValue instanceof PolyString) && typeName.equals(PolyStringType.COMPLEX_TYPE)){
-			String val = (String) realValue;
-			realValue = (T) new PolyString(val);
-		}
-		
-		PrismUtil.recomputeRealValue(realValue, prismContext);
-		return realValue;
-	}
-	
-	
-	private <T> T parsePrismPropertyRealValueFromMap(MapXNode xmap, PrismPropertyDefinition<T> propertyDefinition) throws SchemaException {
-		QName typeName = propertyDefinition.getTypeName();
-		if (PolyStringType.COMPLEX_TYPE.equals(typeName)) {
-			PolyString polyString = parsePolyString(xmap);
-			return (T) polyString;
-		} else if (ProtectedStringType.COMPLEX_TYPE.equals(typeName)) {
-			ProtectedStringType protectedType = new ProtectedStringType();
-			parseProtectedType(protectedType, xmap);
-			return (T) protectedType;
-		} else if (ProtectedByteArrayType.COMPLEX_TYPE.equals(typeName)) {
-			ProtectedByteArrayType protectedType = new ProtectedByteArrayType();
-			parseProtectedType(protectedType, xmap);
-			return (T) protectedType;
-		} else if (SchemaDefinitionType.COMPLEX_TYPE.equals(typeName)) {
-			SchemaDefinitionType schemaDefType = parseSchemaDefinitionType(xmap);
-			return (T) schemaDefType;
-		} else if (prismContext.getBeanConverter().canProcess(typeName)) {
-			return prismContext.getBeanConverter().unmarshall(xmap, typeName);
-		} else {
-			if (propertyDefinition.isRuntimeSchema()) {
-				throw new SchemaException("Complex run-time properties are not supported: type "+propertyDefinition.getTypeName()+" from "+xmap);
-			} else {
-				throw new SystemException("Cannot parse compile-time property "+propertyDefinition.getName()+" type "+propertyDefinition.getTypeName()+" from "+xmap);
-			}
-		}
-	}
-	
-	private ItemPathType parseItemPathType(PrimitiveXNode itemPath) throws SchemaException{
-		ItemPath path = (ItemPath) itemPath.getParsedValue(ItemPath.XSD_TYPE);
-		ItemPathType itemPathType = new ItemPathType();
-		itemPathType.setItemPath(path);
-		return itemPathType;
-	}
-	
-	private <T> void parseProtectedType(ProtectedDataType<T> protectedType, MapXNode xmap) throws SchemaException {
-		XNode xEncryptedData = xmap.get(ProtectedDataType.F_ENCRYPTED_DATA);
-		if (xEncryptedData != null) {
-			if (!(xEncryptedData instanceof MapXNode)) {
-				throw new SchemaException("Cannot parse encryptedData from "+xEncryptedData);
-			}
-			EncryptedDataType encryptedDataType = prismContext.getBeanConverter().unmarshall((MapXNode)xEncryptedData, EncryptedDataType.class);
-			protectedType.setEncryptedData(encryptedDataType);
-		} else {
-			// Check for legacy EncryptedData
-			XNode xLegacyEncryptedData = xmap.get(ProtectedDataType.F_XML_ENC_ENCRYPTED_DATA);
-			if (xLegacyEncryptedData != null) {
-				if (!(xLegacyEncryptedData instanceof MapXNode)) {
-					throw new SchemaException("Cannot parse EncryptedData from "+xEncryptedData);
-				}
-				MapXNode xConvertedEncryptedData = (MapXNode) xLegacyEncryptedData.cloneTransformKeys(new Transformer<QName>() {
-					@Override
-					public QName transform(QName in) {
-						String elementName = StringUtils.uncapitalize(in.getLocalPart());
-						if (elementName.equals("type")) {
-							// this is rubbish, we don't need it, we don't want it
-							return null;
-						}
-						return new QName(null, elementName);
-					}
-				});
-				EncryptedDataType encryptedDataType = prismContext.getBeanConverter().unmarshall(xConvertedEncryptedData, EncryptedDataType.class);
-				protectedType.setEncryptedData(encryptedDataType);
-			}
-		}
-		// protected data empty..check for clear value
-		if (protectedType.isEmpty()){
-			XNode xClearValue = xmap.get(ProtectedDataType.F_CLEAR_VALUE);
-			if (xClearValue == null){
-				return;
-			}
-			if (!(xClearValue instanceof PrimitiveXNode)){
-				//this is maybe not good..
-				throw new SchemaException("Cannot parse clear value from " + xClearValue);
-			}
-			// TODO: clearValue
-			T clearValue = (T) ((PrimitiveXNode)xClearValue).getParsedValue(DOMUtil.XSD_STRING);
-			protectedType.setClearValue(clearValue);
-		}
-		
-	}
-	
-	private PolyString parsePolyString(MapXNode xmap) throws SchemaException {
-		String orig = xmap.getParsedPrimitiveValue(QNameUtil.nullNamespace(PolyString.F_ORIG), DOMUtil.XSD_STRING);
-		if (orig == null) {
-			throw new SchemaException("Null polystring orig in "+xmap);
-		}
-		String norm = xmap.getParsedPrimitiveValue(QNameUtil.nullNamespace(PolyString.F_NORM), DOMUtil.XSD_STRING);
-		return new PolyString(orig, norm);
-	}
-	
-	private SchemaDefinitionType parseSchemaDefinitionType(MapXNode xmap) throws SchemaException {
-		Entry<QName, XNode> subEntry = xmap.getSingleSubEntry("schema element");
-		if (subEntry == null) {
-			return null;
-		}
-		XNode xsub = subEntry.getValue();
-		if (xsub == null) {
-			return null;
-		}
-		if (!(xsub instanceof SchemaXNode)) {
-			throw new SchemaException("Cannot parse schema from "+xsub);
-		}
-//		Element schemaElement = ((SchemaXNode)xsub).getSchemaElement();
-//		if (schemaElement == null) {
-//			throw new SchemaException("Empty schema in "+xsub);
-//		}
-		SchemaDefinitionType schemaDefType = parseSchemaDefinitionType((SchemaXNode) xsub);
-//		new SchemaDefinitionType();
-//		schemaDefType.setSchema(schemaElement);
-		return schemaDefType;
-	}
-	
-	private SchemaDefinitionType parseSchemaDefinitionType(SchemaXNode xsub) throws SchemaException{
-		Element schemaElement = ((SchemaXNode)xsub).getSchemaElement();
-		if (schemaElement == null) {
-			throw new SchemaException("Empty schema in "+xsub);
-		}
-		SchemaDefinitionType schemaDefType = new SchemaDefinitionType();
-		schemaDefType.setSchema(schemaElement);
-		return schemaDefType;
-	}
-
-	public static <T> PrismProperty<T> parsePrismPropertyRaw(XNode xnode, QName itemName)
-			throws SchemaException {
-		if (xnode instanceof ListXNode) {
-			return parsePrismPropertyRaw((ListXNode)xnode, itemName);
-		} else {
-			PrismProperty<T> property = new PrismProperty<T>(itemName);
-			PrismPropertyValue<T> pval = PrismPropertyValue.createRaw(xnode);
-			property.add(pval);
-			return property;
-		}
-	}
-	
-	private static <T> PrismProperty<T> parsePrismPropertyRaw(ListXNode xlist, QName itemName)
-			throws SchemaException {
-		PrismProperty<T> property = new PrismProperty<T>(itemName);
-		for (XNode xsubnode : xlist) {
-			PrismPropertyValue<T> pval = PrismPropertyValue.createRaw(xsubnode);
-			property.add(pval);
-		}
-		return property;
-	}
-	
-	public PrismReference parsePrismReference(XNode xnode, QName itemName,
-			PrismReferenceDefinition referenceDefinition) throws SchemaException {
-		if (xnode instanceof ListXNode) {
-			return parsePrismReferenceFromList((ListXNode)xnode, itemName, referenceDefinition);
-		} else if (xnode instanceof MapXNode) {
-			return parsePrismReferenceFromMap((MapXNode)xnode, itemName, referenceDefinition);
-		} else {
-			throw new IllegalArgumentException("Cannot parse reference from "+xnode);
-		}
-	}
-	
-	private PrismReference parsePrismReferenceFromList(ListXNode xlist, QName itemName,
-			PrismReferenceDefinition referenceDefinition) throws SchemaException {
-		if (xlist == null || xlist.isEmpty()) {
-			return null;
-		}
-		PrismReference ref = referenceDefinition.instantiate();
-
-		if (!referenceDefinition.isMultiValue() && xlist.size() > 1) {
-			throw new SchemaException("Attempt to store multiple values in single-valued reference " + itemName);
-		}
-
-		for (XNode subnode : xlist) {
-			if (itemName.equals(referenceDefinition.getName())) {
-				// This is "real" reference (oid type and nothing more)
-				ref.add(parseReferenceValue(subnode, referenceDefinition));
-			} else {
-				// This is a composite object (complete object stored inside
-				// reference)
-				ref.add(parseReferenceAsCompositeObject(subnode, referenceDefinition));
-			}
-		}
-		return ref;
-	}
-
-	private PrismReference parsePrismReferenceFromMap(MapXNode xmap, QName itemName,
-			PrismReferenceDefinition referenceDefinition) throws SchemaException {
-		PrismReference ref = referenceDefinition.instantiate();
-		if (itemName.equals(referenceDefinition.getName())) {
-			// This is "real" reference (oid type and nothing more)
-			ref.add(parseReferenceValue(xmap, referenceDefinition));
-		} else {
-			// This is a composite object (complete object stored inside
-			// reference)
-			ref.add(parseReferenceAsCompositeObject(xmap, referenceDefinition));
-		}
-		return ref;
-	}
-
-	public PrismReferenceValue parseReferenceValue(XNode xnode, PrismReferenceDefinition referenceDefinition) throws SchemaException {
-		if (xnode instanceof MapXNode) {
-			return parseReferenceValue((MapXNode)xnode, referenceDefinition);
-		} else {
-			throw new IllegalArgumentException("Cannot parse reference from "+xnode);
-		}
-	}
-	
-	public PrismReferenceValue parseReferenceValue(MapXNode xmap, PrismReferenceDefinition referenceDefinition) throws SchemaException {
-		String oid = xmap.getParsedPrimitiveValue(XNode.KEY_REFERENCE_OID, DOMUtil.XSD_STRING);
-		PrismReferenceValue refVal = new PrismReferenceValue(oid);
-
-		QName type = xmap.getParsedPrimitiveValue(XNode.KEY_REFERENCE_TYPE, DOMUtil.XSD_QNAME);
-		if (type == null) {
-			type = referenceDefinition.getTargetTypeName();
-			if (type == null) {
-				throw new SchemaException("Target type specified neither in reference nor in the schema");
-			}
-		} else {
-			QName defTargetType = referenceDefinition.getTargetTypeName();
-			if (defTargetType != null && !type.equals(defTargetType)) {
-				//one more check - if the type is not a subtype of the schema type
-				
-				if (!qnameToClass(defTargetType).isAssignableFrom(qnameToClass(type))){
-					throw new SchemaException("Target type specified in reference ("+type+") does not match target type in schema ("+defTargetType+")");
-				}
-			}
-		}
-		PrismObjectDefinition<Objectable> objectDefinition = getSchemaRegistry().findObjectDefinitionByType(type);
-		if (objectDefinition == null) {
-			throw new SchemaException("No definition for type "+type+" in reference");
-		}
-		refVal.setTargetType(type); 
-
-		QName relationAttribute = xmap.getParsedPrimitiveValue(XNode.KEY_REFERENCE_RELATION, DOMUtil.XSD_QNAME);
-		refVal.setRelation(relationAttribute);
-
-		refVal.setDescription((String) xmap.getParsedPrimitiveValue(XNode.KEY_REFERENCE_DESCRIPTION, DOMUtil.XSD_STRING));
-
-		refVal.setFilter(parseFilter(xmap.get(XNode.KEY_REFERENCE_FILTER)));
-		
-		XNode xrefObject = xmap.get(XNode.KEY_REFERENCE_OBJECT);
-		if (xrefObject == null) { 
-			//try if there is not a fantom object (e.g. in the delta)
-			//if oid and filter are null this will also trow an exception later by checking consistence..
-			if (refVal.getOid() == null && refVal.getFilter() == null){
-				xrefObject = xmap;
-			}
-		}
-		if (xrefObject != null) {
-			if (!(xrefObject instanceof MapXNode)) {
-				throw new SchemaException("Cannot parse object from "+xrefObject);
-			}
-			PrismObject<Objectable> object = parseObject((MapXNode)xrefObject, objectDefinition);
-			setReferenceObject(refVal, object);
-		}
-
-		return refVal;
-	}
-
-	private void setReferenceObject(PrismReferenceValue refVal, PrismObject<Objectable> object) throws SchemaException {
-		refVal.setObject(object);
-		if (object.getOid() != null) {
-			if (refVal.getOid() == null) {
-				refVal.setOid(object.getOid());
-			} else {
-				if (!refVal.getOid().equals(object.getOid())) {
-					throw new SchemaException("OID in reference ("+refVal.getOid()+") does not match OID in composite object ("+object.getOid()+")");
-				}
-			}
-		}
-		QName objectTypeName = object.getDefinition().getTypeName();
-		if (refVal.getTargetType() == null) {
-			refVal.setTargetType(objectTypeName);
-		} else {
-			if (!refVal.getTargetType().equals(objectTypeName)) {
-				throw new SchemaException("Target type in reference ("+refVal.getTargetType()+") does not match OID in composite object ("+objectTypeName+")");
-			}
-		}
-	}
-
-	private PrismReferenceValue parseReferenceAsCompositeObject(XNode xnode,
-			PrismReferenceDefinition referenceDefinition) throws SchemaException {
-		if (xnode instanceof MapXNode) {
-			return parseReferenceAsCompositeObject((MapXNode)xnode, referenceDefinition);
-		} else {
-			throw new IllegalArgumentException("Cannot parse reference composite object from "+xnode);
-		}
-	}
-	
-	private PrismReferenceValue parseReferenceAsCompositeObject(MapXNode xmap,
-			PrismReferenceDefinition referenceDefinition) throws SchemaException {
-		QName targetTypeName = referenceDefinition.getTargetTypeName();
-		PrismObjectDefinition<Objectable> objectDefinition = null;
-		if (xmap.getTypeQName() != null) {
-			objectDefinition = getSchemaRegistry().findObjectDefinitionByType(xmap.getTypeQName());
-		}		
-		if (objectDefinition == null && targetTypeName != null) {
-			objectDefinition = prismContext.getSchemaRegistry().findObjectDefinitionByType(targetTypeName);
-		}
-        if (objectDefinition == null) {
-        	throw new SchemaException("No object definition for composite object in reference element "
-					+ referenceDefinition.getCompositeObjectElementName());
-        }
-
-		PrismObject<Objectable> compositeObject = null;
-		try {
-                compositeObject = parseObject(xmap, objectDefinition);
-		} catch (SchemaException e) {
-			throw new SchemaException(e.getMessage() + " while parsing composite object in reference element "
-					+ referenceDefinition.getCompositeObjectElementName(), e);
-		}
-
-		PrismReferenceValue refVal = new PrismReferenceValue();
-		setReferenceObject(refVal, compositeObject);
-		referenceDefinition.setComposite(true);
-		return refVal;
-	}
-
-	private SearchFilterType parseFilter(XNode xnode) throws SchemaException {
-		if (xnode == null) {
-			return null;
-		}
-		// TODO: is this warning needed?
-		if (xnode.isEmpty()){
-			System.out.println("Emplty filter. Skipping parsing.");
-			return null;
-		}
-		return SearchFilterType.createFromXNode(xnode);
-	}
-	
-	private String getOid(MapXNode xmap) throws SchemaException {
-		return xmap.getParsedPrimitiveValue(XNode.KEY_OID, DOMUtil.XSD_STRING);
-	}
-	
-	private String getVersion(MapXNode xmap) throws SchemaException {
-		return xmap.getParsedPrimitiveValue(XNode.KEY_VERSION, DOMUtil.XSD_STRING);
-	}
-
-	private Long getContainerId(MapXNode xmap) throws SchemaException {
-		return xmap.getParsedPrimitiveValue(XNode.KEY_CONTAINER_ID, DOMUtil.XSD_LONG);
-	}
-	
-	private Class qnameToClass(QName type){
-		return getSchemaRegistry().determineCompileTimeClass(type);
-	}
-	
-=======
     //region Serialization
->>>>>>> 591e2936
 	// --------------------------
 	// -- SERIALIZATION
 	// --------------------------
