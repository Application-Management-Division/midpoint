--- conflicted
+++ resolved
@@ -76,30 +76,6 @@
   <artifactId>jackson-annotations</artifactId>
   <version>2.3.1</version>
 </dependency>
-<<<<<<< HEAD
-<dependency>
-  <groupId>com.fasterxml.jackson.core</groupId>
-  <artifactId>jackson-databind</artifactId>
-  <version>2.3.1</version>
-</dependency>
-<dependency>
-<!--  <groupId>com.fasterxml.jackson.datatype</groupId>
-  <artifactId>jackson-module-jsonSchema</artifactId>
-  <version>2.3.0</version>
-</dependency>
-<dependency> -->
-  <groupId>com.fasterxml.jackson.module</groupId>
-  <artifactId>jackson-module-jaxb-annotations</artifactId>
-  <version>2.3.1</version>
-</dependency>
-<dependency>
-  <groupId>com.fasterxml.jackson.dataformat</groupId>
-  <artifactId>jackson-dataformat-yaml</artifactId>
-  <version>2.3.1</version>
-</dependency>
-<!-- ::2.1.0 -->
-            
-=======
 
         <!-- Xtext
         <dependency>
@@ -123,7 +99,28 @@
             <version>2.5.1</version>
         </dependency>
         -->
->>>>>>> 4ba08e27
+<dependency>
+  <groupId>com.fasterxml.jackson.core</groupId>
+  <artifactId>jackson-databind</artifactId>
+  <version>2.3.1</version>
+</dependency>
+<dependency>
+<!--  <groupId>com.fasterxml.jackson.datatype</groupId>
+  <artifactId>jackson-module-jsonSchema</artifactId>
+  <version>2.3.0</version>
+</dependency>
+<dependency> -->
+  <groupId>com.fasterxml.jackson.module</groupId>
+  <artifactId>jackson-module-jaxb-annotations</artifactId>
+  <version>2.3.1</version>
+</dependency>
+<dependency>
+  <groupId>com.fasterxml.jackson.dataformat</groupId>
+  <artifactId>jackson-dataformat-yaml</artifactId>
+  <version>2.3.1</version>
+</dependency>
+<!-- ::2.1.0 -->
+            
         <!-- TEST -->
         <dependency>
             <groupId>org.testng</groupId>
