--- conflicted
+++ resolved
@@ -6,80 +6,16 @@
  */
 package com.evolveum.midpoint.schrodinger.page.user;
 
-import com.codeborne.selenide.Condition;
-import com.codeborne.selenide.Selenide;
 import com.codeborne.selenide.SelenideElement;
-import com.evolveum.midpoint.schrodinger.MidPoint;
+
 import com.evolveum.midpoint.schrodinger.component.ProjectionsTab;
-import com.evolveum.midpoint.schrodinger.component.common.SummaryPanel;
 import com.evolveum.midpoint.schrodinger.component.user.*;
-import com.evolveum.midpoint.schrodinger.page.AssignmentHolderDetailsPage;
-<<<<<<< HEAD
 import com.evolveum.midpoint.schrodinger.page.FocusPage;
-import com.evolveum.midpoint.schrodinger.page.PreviewPage;
-import com.evolveum.midpoint.schrodinger.page.org.OrgPage;
-=======
->>>>>>> 69efd646
-import com.evolveum.midpoint.schrodinger.util.Schrodinger;
-import org.openqa.selenium.By;
-
-import static com.codeborne.selenide.Selenide.$;
-import static com.evolveum.midpoint.schrodinger.util.Utils.setOptionChecked;
 
 /**
  * Created by Viliam Repan (lazyman).
  */
-<<<<<<< HEAD
-public class UserPage extends FocusPage {
-=======
-public class UserPage extends AssignmentHolderDetailsPage<UserPage> {
-
-    public UserPage checkForce() {
-        setOptionChecked("executeOptions:force", true);
-        return this;
-    }
-
-    public UserPage checkReconcile() {
-        setOptionChecked("executeOptions:reconcileContainer:container:check", true);
-        return this;
-    }
-
-    public UserPage checkExecuteAfterAllApprovals() {
-        setOptionChecked("executeOptions:executeAfterAllApprovals", true);
-        return this;
-    }
-
-    public UserPage checkKeepDisplayingResults() {
-        setOptionChecked("executeOptions:keepDisplayingResultsContainer:container:check", true);
-        return this;
-    }
-
-    public UserPage uncheckForce() {
-        setOptionChecked("executeOptions:force", false);
-        return this;
-    }
-
-    public UserPage uncheckReconcile() {
-        setOptionChecked("executeOptions:reconcileLabel:reconcile", false);
-        return this;
-    }
-
-    public UserPage uncheckExecuteAfterAllApprovals() {
-        setOptionChecked("executeOptions:executeAfterAllApprovals", false);
-        return this;
-    }
-
-    public UserPage uncheckKeepDisplayingResults() {
-        setOptionChecked("executeOptions:keepDisplayingResultsContainer:keepDisplayingResults", false);
-        return this;
-    }
-
-    public ProjectionsTab<UserPage> selectTabProjections() {
-        SelenideElement element = getTabPanel().clickTab("pageAdminFocus.projections");
-        Selenide.sleep(2000);
-        return new ProjectionsTab<UserPage>(this, element);
-    }
->>>>>>> 69efd646
+public class UserPage extends FocusPage<UserPage> {
 
     public UserPersonasTab selectTabPersonas() {
         SelenideElement element = getTabPanel().clickTab("pageAdminFocus.personas");
@@ -115,17 +51,4 @@
     public ProjectionsTab<UserPage> selectTabProjections() {
         return super.selectTabProjections();
     }
-<<<<<<< HEAD
-
-    @Override
-    public AssignmentHolderBasicTab<UserPage> selectTabBasic() {
-        return super.selectTabBasic();
-    }
-
-    @Override
-    public AssignmentsTab<UserPage> selectTabAssignments() {
-        return super.selectTabAssignments();
-    }
-=======
->>>>>>> 69efd646
 }