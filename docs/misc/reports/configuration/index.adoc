--- conflicted
+++ resolved
@@ -2,239 +2,11 @@
 :page-since: "4.4"
 :page-toc: top
 
-<<<<<<< HEAD
+
 [TIP]
 .MidPoint 4.4 and later
-====
+
 This feature is available only in midPoint 4.4 and later. For configuration before 4.4 please see xref:/midpoint/reference/reports/configuration-before-4-4/[Report Configuration before midPoint version 4.4].
-=======
-This guide is only for small customization which can be done directly in midPoint.
-In the case you need more complex customization it is maybe better to create new report template or customize existing one with Jaspersoft Studio.
-How to work with Jaspersoft Studio using live midPoint can be found xref:/midpoint/reference/legacy/jaspersoft-studio/[here].
-
-== Report customization using midPoint
-
-After listing reports in midPoint (Reports -> List Reports) and clicking on the configure button you are able to modify some basic report attributes.
-As the picture bellow shows there are three tabs.
-Each of them is related to different part of report which can be configured.
-In the first tab 'Basic configuration' you can configure name of the report and export format.
-The second tab 'Jasper template' can be used to customize existing template, e.g. you can add/remove parameters, modify query etc.
-The last tab 'Jasper template style' is used as a style for the report.
-You can change it according to your needs (e.g. font size, font family, ...)
-
-image::report-config.png[]
-
-=== Customizing Jasper template
-
-In the midPoint's GUI you have available all the jasper template so it is possible to update it directly with midPoint.
-But, as I stated before, I don't recommend doing complex modifications in the midPoint.
-midPoint is not a reporting tool and for this purpose we decided to use Jasper Report framework.
-I recommend doing only small modification in queries or parameters in midPoint.
-
-. Report parameters - you can add/remove or modify report parameters.
-Support for multi-value parameters exists since 3.6. If you check 'For prompting' attribute, it means that this parameter is shown in the pop-up panel when you run report.
-Report parameters are used as input values to the query.
-+
-image::Screenshot-2017-04-07-16.14.10.png[]
-
-.. There is a special column Properties.
-After clicking on the Configure link, new popup is shown.
-In this popup you can define additional properties describing the parameters.
-These properties are then used for customization of run popup such as lookup tables.
-+
-image::Screenshot-2017-04-07-15.53.08.png[]
-
-
-
-
-
-. Report fileds - you can add/remove or modify report fields.
-But be aware that if you make any change to the report field, you have to seek for the original filed definition throughout  the whole jasper report definition and replace old filed with the new one defined.
-+
-image::Screenshot-2017-04-07-10.24.21.png[]
-
-
-. Report query - customize query according to you needs.
-E.g. you can add filter to search only enabled user or user in some organization etc.
-The query language is 'mql' which is a shortcut for MidPoint Query Language.
-You can use the same query syntax as everywhere else (e.g. correlation rule).
-It is also possible to define script instead of query.
-All the existing midPoint function are available (xref:/midpoint/reference/expressions/expressions/script/functions/['Basic, midpoint, report']).
-
-** Queries must be wrapped in <filter> element
-
-** Scripts must be wrapped in <code> element
-
-image::Screenshot-2017-04-07-10.24.35.png[]
-
-=== lookupAdding auto-complete to input parameters
-
-image::image2015-10-6-22-1-3.png[]
-
-
-
-MidPoint can visualize report input parameter as select box with auto-complete ability.
-The optional auto-complete can be used for input parameters with limited set of values - e.g. whispering all available users, resources or organizations.
-Normally non-enum parameters are displayed as text input fields.
-If you wish midPoint to render parameters as select boxes with auto-complete, you need to specify these three parameter properties:
-
-* key - property path to target attribute that will be passed to Jasper query as parameter value (e.g. name, oid)
-
-* label - property path to target attribute that will be displayed as label in auto-complete box (e.g. name, fullName, oid)
-
-* targetType - full class name of target type that will be populated into auto-complete box (UserType, RoleType, OrgType...)
-
-This example populates auto-complete with all roles in midPoint:
-
-[source]
-----
-<parameter name="role" class="java.lang.String">
-	<property name="key" value="oid"/>
-	<property name="label" value="name"/>
-	<property name="targetType" value="com.evolveum.midpoint.xml.ns._public.common.common_3.RoleType"/>
-</parameter>
-----
-
-Limitations:
-
-* "key" and "label" properties can only reference prism properties of target object, not complex values like containers or references
-
-* "key" and "label" properties can only reference single-value properties, not multi-value
-
-=== multivalueConfiguring multi-value input parameters
-
-++++
-{% include since.html since="3.6" %}
-++++
-
-Sometimes you need to specify report query using more than one value for the attribute, e.g you want to search users with employeeType=contractor and employeeType=fulltime.
-To prevent defining two different reports - one for employeeType = contractor and second one for employeeType=fulltime the support for multi-value parameters was added in midPoint 3.6. To enable this feature, you need to configure parameter class as a java.util.List and than nested class with the real value of items which will be filled into the list.
-However, be aware that after the parameter is changed to multi-value it is also needed to update the report query and (maybe) other jasper report parts.
-
-image::Screenshot-2017-04-07-16.14.10.png[]
-
-
-
-In the picture above, there are two attributes defined as multivalue - eventType and eventStage.
-As you can see, both of these attributes parameter class is set to java.util.List and the nested class then contains concrete type which will be in the list.
-
-=== Performance and run-time settings
-
-image::image2015-10-6-22-40-5.png[]
-
-
-
-
-==== Virtualizers
-
-Jasper report has ability to utilize so-called virtualizers that can optimize memory usage.
-Virtualizers come handy when you *generate very large reports* of hundreds to thousands+ pages.
-In these situations memory consumption can become crucial and you may run out of Java heap space.
-Currently there are 3 virtualizers available in Jasper and what they basically do is they save memory consumption on account of consuming little more CPU or disk space.
-
-Detailed virtualizers description can be found here: link:http://community.jaspersoft.com/wiki/virtualizers-jasperreports[http://community.jaspersoft.com/wiki/virtualizers-jasperreports]
-
-MidPoint offers these two settings in report configuration to set Jasper virtualizer:
-
-* Jasper virtualizer - select one of three prebuilt virtualizers or select none to disable feature.
-
-** Recommended setting: JRSwapFileVirtualizer
-
-** Both file virtualizers save temporary data into <midPoint_home>/tmp directory.
-
-
-
-* Virtualizer's pages kick-on - only effective when virtualizer is selected. It defines number of report pages after virtualizer "kicks on". The more memory you have (Java Xmx), the higher number can be. Reports that do not reach the specified number of pages will not utilize any virtualizer.
-
-** Recommended setting: 300
-
-
-
-Limitation: Maximum size of object being stored in any virtualizer is 65K.
-That equals massive number of text in one cell (one column X one row).
-If you encounter "Error virtualizing object link:http://java.io[java.io].UTFDataFormatException" or other problems, you should disable virtualizer.
-
-==== Governors
-
-Another mechanism to control the Jasper report runtime are so-called governors.
-Governors can *limit number of pages and/or execution time* of report.
-MidPoint has two settings for this, but please be aware that Jasper enforces these limits little unintuitively and practically limits are enforced some time/pages after threshold value has been reached.
-When limit is reached, report is cancelled without being generated.
-Using governors can *increase robustness of reporting engine *and prevent overloading of midPoint's resources.
-We strongly recommend using them.
-
-* Maximum number of pages - maximum number of report pages after execution is cancelled.
-
-* Execution timeout [ms] - maximum number of report execution time in miliseconds after report is cancelled. Please note that this time specifies only portion of total execution time - total execution time might be little longer than governor setting.
-
-Set value to empty or 0 to disable governor.
-
-==== Changing delimiter in CSV export
-
-To change delimiter in CSV export you have to define it in jasper template for any report :
-
-* Example
-
-<property name="net.sf.jasperreports.export.csv.field.delimiter" value=";"/>
-
-==== Removing names of fields on all pages except the 1st page in CSV export
-
-To remove names of fields on all report pages except the 1st page in CSV report you have to define "printWhenExpression" in jasper template
-
-Example:
-
-[source,xml]
-----
-<columnHeader>
-    <band height="24" splitType="Stretch">
-        <printWhenExpression><![CDATA[$V{PAGE_NUMBER}==1]]></printWhenExpression>
-        <frame>
-            <reportElement style="Column header" mode="Transparent" x="0" y="1" width="1000" height="19" isRemoveLineWhenBlank="true" uuid="3e8fdd6d-a6ff-4407-9a1e-5d6b4706300a"/>
-            <staticText>
-                <reportElement style="Column header" x="0" y="0" width="300" height="18" uuid="86c74beb-bddd-48cc-945a-167b261b1e0b"/>
-                <textElement textAlignment="Center" verticalAlignment="Middle"/>
-                <text><![CDATA[Name]]></text>
-            </staticText>
-        </frame>
-    </band>
-</columnHeader>
-----
-
-== Security Of Report Expressions
-
-Reports often use xref:/midpoint/reference/expressions/[expressions].
-Expressions allow to customize midPoint behavior and they are essential for the success of midPoint deployments.
-However, the expressions are very powerful and they may even be too powerful for some use cases.
-The expressions can use general-purpose scripting languages such as Groovy or JavaScript.
-Therefore such expressions have almost unlimited capabilities.
-Which means that the expressions can damage the system or compromise security of the system.
-*Use the expressions with utmost care.*
-
-Currently, there are very little restraints for expression execution.
-The xref:/midpoint/reference/expressions/expressions/script/functions/[expression functions] provided by midPoint usually check for proper authorizations.
-But as the expressions can use general-purpose languages, there is no obligation for the expressions to use those libraries.
-The expression can easily circumvent those weak protections.
-Therefore do not let any unauthorized user to set up any kind of expression in midPoint.
-*Allowing the right to edit any expression may lead to compromise of system security.*
-
-Some expression security can be achieved by using xref:/midpoint/reference/expressions/expressions/profiles/[expression profiles].  Expression profiles can be used to limit the capabilities of report expressions, e.g. to limit them to safe operations that just manipulate strings and basic data structures.
-This seems to work reasonably well for ordinary object-based reports.
-However, when it comes to audit reports, this solution may not be sufficient.
-xref:/midpoint/reference/security/audit/[Audit records] are *not*  midPoint objects, they are just rows in ordinary relational table.
-Therefore the usual midPoint mechanisms do not apply to them.
-E.g. they cannot be queries by using midPoint query mechanisms.
-There is a way how a "safe" expression can construct a string query for audit table.
-However, there is no protection against SQL injection or similar attacks.
-Major improvement to auditing capabilities of midPoint would be needed for that purpose.
-
-An example of such an audit report can be found in midPoint tests: link:https://github.com/Evolveum/midpoint/blob/master/model/report-impl/src/test/resources/reports/report-audit-csv.xml[https://github.com/Evolveum/midpoint/blob/master/model/report-impl/src/test/resources/reports/report-audit-csv.xml] +
-However, this is just an example.
-It may not be complete, it may not be secure.
-There are no guarantees.
-Use at your own risk.
->>>>>>> 9257aad5
-
-====
 
 Native reports are intended to be native reporting mechanism for midPoint. The aim is to use what midPoint provides without the need for Jasper framework. Using Jasper framework was removed in midPoint 4.4. It is recommended to use reports based on midPoint concepts, namely dashboards or objectCollection. Current implementation support exporting reports to CSV and HTML file, other formats such as XSLX are planned to be added later.
 
@@ -1337,7 +1109,7 @@
 
 == Security Of Report Expressions
 
-Reports often use xref:/midpoint/reference/expressions/introduction/[expressions].
+Reports often use xref:/midpoint/reference/expressions/[expressions].
 Expressions allow to customize midPoint behavior and they are essential for the success of midPoint deployments.
 However, the expressions are very powerful and they may even be too powerful for some use cases.
 The expressions can use general-purpose scripting languages such as Groovy or JavaScript.
