= Flexible Authentication Configuration
:page-nav-title: Configuration
:page-wiki-name: Flexible Authentication Configuration
:page-wiki-id: 41517151
:page-wiki-metadata-create-user: lskublik
:page-wiki-metadata-create-date: 2019-11-25T09:32:45.286+01:00
:page-wiki-metadata-modify-user: virgo
:page-wiki-metadata-modify-date: 2020-10-14T10:12:43.521+02:00
:page-since: "4.4"
:page-since-improved: [ "4.5", "4.7", "4.8" ]
:page-toc: top
:toclevels: 3
:sectnums:
:sectnumlevels: 4


.Test your configuration prior deploying.
WARNING: In case of incorrect loginForm module configuration or in case of its absence, there will be no possibility to login via standard login form again. In that case the user should have another way to restore midPoint environment. +
The emergency `urlSuffix` configuration can help in such case. See xref:#_example_of_sequence_for_administrator_login[example of sequence for administrator login].

== Basic concepts

To better understand the configuration of flexible authentication, it is essential to familiarize ourselves with a few key terms.

=== Authentication module

Authentication modules are the basic building blocks of flexible authentication.
The easiest example of authentication module is the classic login form, found on many websites.
An example is the classic login form found on many websites, which typically includes fields for a username or email and a password.
This login form represents just one authentication module.
There are others like LDAP, HTTP basic authentication, or Identity Provider server authentication, each with its own configuration settings.

=== Authentication sequence and channel

An authentication sequence consists of a chain of authentication modules, each with its specific order and configuration requirements within the sequence. These sequences are defined by channels.

A channel represents a portion of Midpoint for which a particular authentication sequence is applicable. For instance, a channel can be associated with the GUI or a REST service. Additionally, each channel includes a URL suffix, which further specifies when this authentication sequence should be used.

In essence, a channel determines which authentication sequence will be employed for an HTTP request.

Flexible authentication encompasses the following channels:

[%autowidth]
|===
| Request servlet suffix | Channel | Note

|
| http://midpoint.evolveum.com/xml/ns/public/common/channels-3#user
| Default one, represents GUI.
No suffix specified.


| /ws, /rest, /api
| http://midpoint.evolveum.com/xml/ns/public/common/channels-3#rest
|


| /actuator
| http://midpoint.evolveum.com/xml/ns/public/common/channels-3#actuator
|


| /resetPassword
| http://midpoint.evolveum.com/xml/ns/public/common/channels-3#resetPassword
|


| /registration
| http://midpoint.evolveum.com/xml/ns/public/common/channels-3#selfRegistration
|


|===

Channels for _rest_ and _actuator_ default don't create audit records about session creation or termination.
You can turn it on via setting _System Configuration_ ->  _audit_ -> _eventRecording_ -> _recordSessionlessAccess_.


=== Selecting the authentication sequence

We can illustrate the authentication sequence flow with two examples.

==== First example

MidPoint receives an HTTP request with the URL `http://localhost:8080/midpoint/actuator/metrics`.

It extracts the suffix 'actuator' from the URL and by it determines the channel (see table above).
This channel is then used to search for the default authentication sequence associated with that channel.
Once found, midPoint initializes the authentication sequence and, upon successful authentication, sends a request to the actuator service.

==== Second example

In the second scenario, midPoint receives an HTTP request with the URL `http://localhost:8080/midpoint/auth/emergency/users`.

Here, it extracts the 'auth' suffix from the URL, which signifies the use of a specific authentication sequence.
MidPoint then proceeds to search for the appropriate authentication sequence based on the next part of the URL, which, in this case, is 'emergency'.
After successfully authenticating, midPoint sends a request to the service defined in the sequence configuration.
For example, if it is a GUI, the request would be redirected to the users page in the GUI.


== Basic configuration

Flexible authentication is configured in xref:/midpoint/reference/security/security-policy[Security Policy]. Security policy can be defined on different levels.
There is a global level, when the security policy is defined in System Configuration.
Since midPoint 4.7 it is also possible to define security policies for organization unit and archetype.
All security policies applicable for the user are merged together.
The merging is performed after user identification, so after the first module which was able to find a user in the system.

Base tag is _<authentication>_.  Configuration consists of modules and sequences.
Element `module` is basic building block of the configuration.
Each element has a configuration of a particular authentication module instance such as internal password-based authentication, SAML authentication and so on.
Each module specified in the container must have unique identifier.
Element `sequence` defines a sequence of authentication modules.
The modules are invoked in order as they are specified in the sequence.
The purpose of the sequence is to guide user through a complete authentication process.


.Midpoint GUI authentication form
WARNING: In order to utilize the Midpoint GUI, it is necessary to configure an authentication sequence for the `loginForm` module. +
If no authentication is configured in the security policy or if there is no sequence defined in the configured authentication, midPoint will default to using the standard (built-in) login form for user GUI authentication.
However, if there is at least one sequence configured that is not related to loginForm in the authentication configuration, it is imperative to explicitly specify a sequence for the loginForm module in the authentication configuration. This is essential to ensure the proper functioning of the Midpoint GUI. +
To view the default configuration for the loginForm sequence, please refer to the security policy found in the Midpoint initial objects (015-security-policy.xml).

=== Module configuration

The following modules are supported in version 4.8:
`loginForm`, `httpBasic`, `httpHeader`,  `saml2`, `oidc`, `mailNonce`, `smsNonce`, `securityQuestionsForm`, `httpSecQ`, `ldap`, `attributeVerification`, `focusIdentification`, `hint`, `other`, `archetypeSelection`, `correlation`, `duo`.

Each module definition contains following common attributes:

[%autowidth]
|===
| Name | Description | Required | Type | Default

| `name`
| Unique name of the authentication module.
This name is fact a short identifier.
It is supposed to give some idea about nature of the module to system administrator.
But it is not supposed to be used as a user-friendly label for the module.
The name is also used in the url, so it should not contain special characters.

*`name` attribute is deprecated, use `identifier` instead*.
| true
| _String_
|

| `identifier`
| Unique identifier of the authentication module.
Short identifier.
It is supposed to give some idea about nature of the module to system administrator.
But it is not supposed to be used as a user-friendly label for the module.
The name is also used in the url, so it should not contain special characters.
| true
| _String_
|

| `description`
| Free form description of the module (administrator comment).
| false
| _String_
|


| `focusType`
| Type of logged object that this authentication module applies to.
E.g UserType, RoleType, OrgType, ...
| false
|

| _UserType_


|===


==== Module loginForm

LoginForm module is used for interactive log-in of a user by using HTML forms.


.Example of loginForm module
[source,xml]
----
<loginForm>
    <identifier>internalLoginForm</identifier>
    <description>Internal username/password authentication, default user password, login form</description>
</loginForm>
----


==== Module httpBasic

Definition of HTTP BASIC authentication module (RFC 7617).

.Example of httpBasic module
[source,xml]
----
<httpBasic>
    <identifier>internalHttpBasic</identifier>
    <description>Http basic username/password authentication, default user password</description>
</httpBasic>
----


==== Module httpSecQ

Definition of HTTP SecQ module.
The module is used for quasi-interactive log-in of a user by answering a set of security questions.
The HTTP SecQ mechanism is similar to HTTP BASIC mechanism, but it is using security questions instead of password.

.Example of httpBasic module
[source,xml]
----
<httpSecQ>
    <identifier>httpSecurityQuestions</identifier>
</httpSecQ>
----


[#_securityQuestionsForm]
==== Module securityQuestionsForm

Definition of "security questions form" module.
The module is used for interactive log-in of a user by answering a set of security questions.

.Example of securityQuestionsFrom module
[source,xml]
----
<securityQuestionsForm>
    <identifier>securityQuestions</identifier>
</securityQuestionsForm>
----

[#_mailNonce]
==== Module mailNonce

Mail nonce authentication module.
Module that sends randomly generated nonce in URL in mail message.
This module contains next attribute:

[%autowidth]
|===
| Name | Description | Required | Type

| `credentialName`
| Name of credential definition that should be used when validating password.
This must point to a valid credential definition in the "credential" section of a security policy.
If not specified then default password definition is used.
| false
| _String_

|===


.Example of mailNonce module
[source,xml]
----
<mailNonce>
    <identifier>mailNonce</identifier>
    <credentialName>mailNonceCredential</credentialName>
</mailNonce>
----


==== Module ldap

LDAP authentication module supports authentication via LDAP server.
This module contains next attributes:

[%autowidth]
|===
| Name | Description | Required | Type

| `host`
| Host of the LDAP server.
| true
| _String_


| `userDn`
| The user distinguished name.
| true
| _String_


| `userPassword`
| The password (credentials) to use for getting authenticated contexts.
| true
| _String_


| `dnPattern`
| The pattern which will be used to supply a DN for the user.
| false
| _String_


| `search`
| Search configuration which uses an Ldap filter to locate the user.
| false
| _AuthenticationModuleLdapSearchType_

|===


===== AuthenticationModuleLdapSearchType

[%autowidth]
|===
| Name | Description | Required | Type

| `pattern`
| The filter expression used in the user search.
This is an LDAP search filter (as defined in 'RFC 2254') with optional arguments.
Example: `(uid=\{0})`
| true
| _String_


| `namingAttr`
| Specifying explicit LDAP attribute that is retrieved from user's LDAP account and contains value that matches midPoint's username.
| false
| _String_


| `subtree`
| If true then searches the entire subtree as identified by context, if false (the default) then only searches the level identified by the context.
| false
| _Boolean_

|===


.Example of ldap module
[source,xml]
----
<ldap>
    <identifier>ldapAuth</identifier>
    <host>ldap://localhost:389/dc=example,dc=com</host>
    <userDn>cn=admin,dc=example,dc=com</userDn>
    <userPassword>
        <t:clearValue>secret</t:clearValue>
    </userPassword>
    <dnPattern>uid={0},ou=people</dnPattern>
    <search>
        <pattern>(uid={0})</pattern>
        <namingAttr>uid</namingAttr>
        <subtree>true</subtree>
    </search>
</ldap>
----


==== Module httpHeader

Pseudo-authentication for pre-authenticated users.
Based on HTTP header values.
This module contains specific attributes:

[%autowidth]
|===
| Name | Description | Required | Type

| `usernameHeader`
| Name of HTTP header that contains username.
| true
| _String_


| `logoutUrl`
| Url for redirect after logout.
Default is '/'.
| false
| _String_

|===



.Example of httpHeader module
[source,xml]
----
<httpHeader>AuthenticationModuleSaml2ProviderMetadataType
    <identifier>httpHeader</identifier>
    <logoutUrl>http://localhost:8081/Identity_provider/Logout</logoutUrl>
    <usernameHeader>uid</usernameHeader>
</httpHeader>
----


==== Module saml2

SAML2 authentication module supports authentication via Identity provider with SAML2.
SAML2 module has a little complicated configuration.
This module contains specific attribute:

[%autowidth]
|===
| Name | Description | Required | Type

| `serviceProvider`
| Basic configuration of SP.
| true
| _AuthenticationModuleSaml2ServiceProviderType_

|===

===== AuthenticationModuleSaml2ServiceProviderType

_AuthenticationModuleSaml2ServiceProviderType_ contains following configuration attributes:

[%autowidth]
|===
| Name | Description | Required | Type | Default | Unused from 4.4

| `entityId`
| Unique identifier of the service provider.
| true
| _String_
|
|


| `alias`
| Unique alias used to identify the selected local service provider based on used URL.
| false
| _String_
|
|


| `aliasForPath`
| Alias used for AssertionConsumerServiceURL.
| false
| _String_
|
|


| `defaultSigningAlgorithm`
| Default signing algorithm.
Possible values are RSA_SHA1, RSA_SHA256, RSA_SHA512 and RSA_RIPEMD160.
| false
| _enum_
| RSA_SHA256
|


| `signRequests`
| Flag indicating whether this service signs authentication requests.
| false
| _boolean_
| false
|


| `keys`
| Key used by service provider.
| false
| _AuthenticationModuleSaml2KeyType_
|
|


| `identityProvider`
| Possible identity providers for this service provider.
| true
| _AuthenticationModuleSaml2ProviderType_
|
|


|===


===== AuthenticationModuleSaml2KeyType

_AuthenticationModuleSaml2KeyType_ contains following configuration attributes:

[%autowidth]
|===
| Name | Description | Required | Type

| `activeSimpleKey`
| Base key used for signing and dencryption.
You can use only one from active keys, or can be both null.
| true
| _ModuleSaml2SimpleKeyType_


| `activeKeyStoreKey`
| Base key used for signing and dencryption.
You can use only one from active keys, or can be both null.
| true
| _ModuleSaml2KeyStoreKeyType_


| `standBySimpleKey`
| Other keys.

| true
| _ModuleSaml2SimpleKeyType_


| `standByKeyStoreKey`
| Other keys.
| true
| _ModuleSaml2KeyStoreKeyType_


|===


===== ModuleSaml2SimpleKeyType

_ModuleSaml2SimpleKeyType_ contains following attributes:

[%autowidth]
|===
| Name | Description | Required | Type

| `privateKey`
| Private key.
| true
| _ProtectedStringType_


| `passphrase`
| Password.
| true
| _ProtectedStringType_


| `certificate`
| Certificate of key.
| true
| _ProtectedStringType_


| `type`
| Type of key.
Possible values are SIGNING, UNSPECIFIED and DECRYPTION.
| false
| _enum_

|===



.Example of ModuleSaml2SimpleKeyType
[source,xml]
----
<activeSimpleKey>
    <name>sp-signing-key</name>
    <privateKey>
        <t:clearValue>"primary key"</t:clearValue>
    </privateKey>
    <passphrase>
        <t:clearValue>"password"</t:clearValue>
    </passphrase>
    <certificate>
        <t:clearValue>"certificate"</t:clearValue>
    </certificate>
</activeSimpleKey>
----


===== ModuleSaml2KeyStoreKeyType

_ModuleSaml2KeyStoreKeyType_ contains following attributes:

[%autowidth]
|===
| Name | Description | Required | Type

| `keyStorePath`
| Path to KeyStore.
| true
| _String_


| `keyStorePassword`
| Password of KeyStore.
| true
| _ProtectedStringType_


| `keyAlias`
| Alias of private key in KeyStore.
| true
| _ProtectedStringType_


| `keyPassword`
| Password of private key with alias '`keyAlias`' in KeyStore.
| true
| _ProtectedStringType_


| `type`
| Type of key.
Possible values are SIGNING, UNSPECIFIED and DECRYPTION.
| false
| _enum_

|===


.Example of ModuleSaml2KeyStoreKeyType
[source,xml]
----
<activeKeyStoreKey>
    <keyStorePath>/home/lskublik/keyStore</keyStorePath>
    <keyStorePassword>
        <t:clearValue>"password of keyStore"</t:clearValue>
    </keyStorePassword>
    <keyAlias>sp-signing-key-1</keyAlias>
    <keyPassword>
        <t:clearValue>"password of private key"</t:clearValue>
    </keyPassword>
</activeKeyStoreKey>
----


===== AuthenticationModuleSaml2ProviderType

_AuthenticationModuleSaml2ProviderType_ represents one Identity Providers.
AuthenticationModuleSaml2ProviderType contains following attributes:

[%autowidth]
|===
| Name | Description | Required | Type | Default

| `entityId`
| Unique identifier of the service provider.
| true
| _String_
|


| `metadata`
| Metadata of Identity provider.
| true
| _AuthenticationModuleSaml2MetadataType_
|


| `linkText`
| User friendly name of provider.
| false
| _String_
|


| `authenticationRequestBinding`
| SAML2 binding used for authentication request.
| true
| _String_
|


| `verificationKeys`
|
| false
| _ProtectedStringType_
|


| `nameOfUsernameAttribute`
| Name of attribute in response, which value define name of user in Midpoint.
For example 'uid'.
| true
| _String_
|

|===


===== AuthenticationModuleSaml2ProviderMetadataType

_AuthenticationModuleSaml2ProviderMetadataType_ represents metadata of provider.
You can choose from one definition for metadata: _metadataUrl_, _xml_ and _pathToFile_.

[%autowidth]
|===
| Name | Description

| `metadataUrl`
| URL, which show metadata.


| `xml`
| Xml of metadata encrypted by base64.


| `pathToFile`
| Path to xml file, which contains metadata.

|===


.Example of saml2 module
[source,xml]
----
<saml2>
    <identifier>mySamlSso</identifier>
    <description>My internal enterprise SAML-based SSO system.</description>
    <serviceProvider>
        <entityId>sp_midpoint</entityId>
        <signRequests>true</signRequests>
        <keys>
            .
            .
            .
        </keys>
        <identityProvider>
            <entityId>https://idptestbed/idp/shibboleth</entityId>
            <metadata>
                <xml>PD94bWwgdmVyc2lvbj0iMS4wI...</xml>
            </metadata>
            <linkText>Shibboleth</linkText>
            <authenticationRequestBinding>urn:oasis:names:tc:SAML:2.0:bindings:HTTP-POST</authenticationRequestBinding>
            <nameOfUsernameAttribute>uid</nameOfUsernameAttribute>
        </identityProvider>
    </serviceProvider>
</saml2>
----

===== Generation of service provider metadata
Midpoint can generate metadata of SP. You can get it via link http://<midpointHost>/midpoint/auth/<authenticationSequenceUrlSuffix>/<saml2ModuleName>/metadata/<registrationId>.
RegistrationId is 'aliasForPath', when is provided, or 'alias', when is provided, or 'entityId' of SP.

Generation of metadata works only if your sequence use only saml2 authentication module or saml2 authentication module is first in chain of your sequence. When you want to use a chain and saml2 module won't be first authentication module, we recommend to create sequence only with saml module, generate metadata and then add other modules.

If Midpoint is located behind a reverse proxy it may be useful to set the _publicHttpUrlPattern_ setting to the right value in order for the SAML endpoints (in the SP Metadata and in the SAMLRequest) to reflect the right URLs (see below)

.Example of public URL configuration
[source,xml]
----
<systemConfiguration>
    .
    .
    .
    <infrastructure>
        <publicHttpUrlPattern>https://public.url.local/midpoint</publicHttpUrlPattern>
    </infrastructure>
    .
    .
    .
</systemConfiguration>
----

===== Migration Saml2 authentication module from 4.3
Dependency for support of `saml2` authentication module was changed to https://github.com/spring-projects/spring-security/tree/main/saml2/saml2-service-provider[Spring Security saml2-service-provider].


* Functionality of a new module is equivalent to the functionality of old `saml2` module, however some configuration properties are not available in the new module.
Such properties were tagged as _deprecated_ in schema of saml2 authentication module.
* Attribute 'provider' has to be changed to 'identityProvider' in 'serviceProvider'.
* When keys of 'type' ENCRYPTION are used, they need to be removed. Service provider will obtain them from metadata for identity provider.

==== Module oidc

++++
{% include since.html since="4.5" %}
++++

OIDC authentication module supports authentication via Identity provider that supports OpenID connect.

OIDC Authentication module contains two different types of configuration:

. *GUI* with channel _http://midpoint.evolveum.com/xml/ns/public/common/channels-3#user_, that was defined by attribute _client_,
. *REST* with channel _http://midpoint.evolveum.com/xml/ns/public/common/channels-3#rest_, that was defined by attribute _resourceServer_.

===== Configuration for GUI

Configuration for GUI is provided via attribute _client_, that is type _OidcClientAuthenticationModuleType_. Client supports only grand type *Authorization code*. We need to configure client properties for client authentication and configuration of OpenID provider for provide identity for identification of midpoint focus.

Client contains following attributes:

[%autowidth]
|===
| Name | Description | Required | Type

| `registrationId`
| Unique identifier of the client. RegistrationId is used in url path, so it has to contain only correct symbols.
| true
| _String_


| `clientId`
| OAuth 2.0 Client Identifier valid at the Authorization Server.
| true
| _String_


| `clientSecret`
| OAuth 2.0 Client Secret valid at the Authorization Server.
| false
| _ProtectedStringType_


| `clientAuthenticationMethod`
| Define client authentication method. Possible values is clientSecretBasic, clientSecretPost, clientSecretJwt and privateKeyJwt.
| false
| _OidcClientAuthenticationMethodType_


| `clientSigningAlgorithm`
| Required node group.
Identifier of algorithm for digitally sign or create a MAC of the content. (RFC7518 section-3.1)
| false
| _String_


| `scope`
| OpenID Connect Clients use scope values as defined in 3.3 of OAuth 2.0 [RFC6749] to specify what access privileges are being requested for Access Tokens. Scope contains 'openid', so we don't need set it. Scope is multivalue attribute, so please set every value of scope to separate tags.
| false
| _String_


| `clientName`
| Human friendly name of client.
| false
| _String_

| `nameOfUsernameAttribute`
| Name of attribute in response, which value define name of user in Midpoint. Default value is 'sub'.
| false
| _String_

| `openIdProvider`
| OpenID Provider.
| false
| _OidcOpenIdProviderType_

| `simpleProofKey`
| Key used for sign with privateKeyJwt. Choice _simpleProofKey_ or _keyStoreProofKey_.
| false
| _AbstractSimpleKeyType_

| `keyStoreProofKey`
| Key from key store used for sign with privateKeyJwt. Choice _simpleProofKey_ or _keyStoreProofKey_.
| false
| _AbstractKeyStoreKeyType_

|===

*AbstractSimpleKeyType* contains following attributes:

[%autowidth]
|===
| Name | Description | Required | Type

| `privateKey`
| Private key.
| true
| _ProtectedStringType_


| `passphrase`
| Password.
| true
| _ProtectedStringType_


| `certificate`
| Certificate of key.
| true
| _ProtectedStringType_

|===

*AbstractKeyStoreKeyType* contains following attributes:

[%autowidth]
|===
| Name | Description | Required | Type

| `keyStorePath`
| Path to KeyStore.
| true
| _String_


| `keyStorePassword`
| Password of KeyStore.
| true
| _ProtectedStringType_


| `keyAlias`
| Alias of private key in KeyStore.
| true
| _ProtectedStringType_


| `keyPassword`
| Password of private key with alias '`keyAlias`' in KeyStore.
| true
| _ProtectedStringType_

|===

*OidcOpenIdProviderType*

Definition for OpenID Provider. Possible attributes are:

[%autowidth]
|===
| Name | Description | Required | Type

| `issuerUri`
| Issuer identifier uri for the OpenID Connect provider.
| true
| _String_

| `authorizationUri`
| Uri for the authorization endpoint.
| false
| _String_


| `tokenUri`
| Uri for the token endpoint.
| false
| _String_


| `userInfoUri`
| Uri for user info endpoint.
| false
| _String_


| `endSessionUri`
| Uri for logout endpoint.
| false
| _String_

| `jwkSetUri`
| Uri for JSON web key set endpoint. Available from midPoint 4.8.
| false
| _String_


|===

Required attribute is only `issuerUri`, because midPoint gets configuration for all other URIs from 'issuerUri'/.well-known/openid-configuration. MidPoint can write error to log file that some from optional configuration URIs is null and required. This error we can see when 'issuerUri'/.well-known/openid-configuration is unavailable.

.Example of Client configuration with client authentication for client signed JWT
[source,xml]
----
<securityPolicy>
    <authentication>
        ...
        <modules>
            <oidc>
                <identifier>oidcKeycloak</identifier>
                <client>
                    <registrationId>keycloak</registrationId>
                    <clientId>account</clientId>
                    <clientSecret>
                        <clearValue>'client_secret'</clearValue>
                    </clientSecret>
                    <clientAuthenticationMethod>privateKeyJwt</clientAuthenticationMethod>
                    <nameOfUsernameAttribute>preferred_username</nameOfUsernameAttribute>
                    <openIdProvider>
                        <issuerUri>https://keycloak.lab.evolveum.com/auth/realms/test</issuerUri>
                    </openIdProvider>
                    <keyStoreProofKey>
                        <keyStorePath>/home/user/keystore.jks</keyStorePath>
                        <keyStorePassword>
                            <clearValue>password</clearValue>
                        </keyStorePassword>
                        <keyAlias>account</keyAlias>
                        <keyPassword>
                            <clearValue>password</clearValue>
                        </keyPassword>
                    </keyStoreProofKey>
                    <scope>profile</scope>
                    <scope>user</scope>
                </client>
            </oidc>
        </modules>
        <sequence>
            <identifier>admin-gui-default</identifier>
            <channel>
                <channelId>http://midpoint.evolveum.com/xml/ns/public/common/channels-3#user</channelId>
                <default>true</default>
                <urlSuffix>defaultGui</urlSuffix>
            </channel>
            <module>
                <identifier>oidcKeycloak</identifier>
                <order>10</order>
                <necessity>sufficient</necessity>
            </module>
        </sequence>
        ...
    </authentication>
</securityPolicy>
----

WARNING: Since version 4.8, the flow for identifying a user logged in via the GUI has been changed. MidPoint uses the claim value with the name from the _nameOfUsernameAttribute_. The claim is primarily obtained from the ID token. When a claim is missing in the ID token, midPoint looks for it in the access token. Finally, if the claim is missing in the access token, midPoint uses the user info endpoint to retrieve the claim. Only the last step applies to Midpoint 4.7

If Midpoint is located behind a reverse proxy it may be useful to set the _publicHttpUrlPattern_ setting to the right value in order for the OIDC Redirect URI to point to a valid public URL (see below).

.Example of public URL configuration
[source,xml]
----
<systemConfiguration>
    .
    .
    .
    <infrastructure>
        <publicHttpUrlPattern>https://public.url.local/midpoint</publicHttpUrlPattern>
    </infrastructure>
    .
    .
    .
</systemConfiguration>
----

===== Configuration for REST

Configuration for REST is provided via attribute _resourceServer_, that is type _OidcResourceServerAuthenticationModuleType_. When we want to use OIDC module for REST, midPoint works as resource server. REST request has to contain WWW-Authentication header with syntax `Authorization: Bearer {token}`.

Resource server contains following attributes:

[%autowidth]
|===
| Name | Description | Required | Type | Note

| `jwt`
| Define that resource server expect token in format JWT.
| false
| _JwtOidcResourceServerType_
| Since midPoint 4.8.

| `opaqueToken`
| Define that resource server expect opaque token, which have to be verified by user info endpoint.
| false
| _OpaqueTokenOidcResourceServerType_
| Since midPoint 4.8.

| `realm`
| Realm which midPoint use for WWW-Authentication header.
| false
| _String_
| Deprecated since midPoint 4.8. Use attribute in token definition instead. +
Planned removal in midPoint 4.9.

| `issuerUri`
| Issuer identifier URI for the OpenID Connect provider.
| false
| _String_
| Deprecated since midPoint 4.8. Use attribute in token definition instead. +
Planned removal in midPoint 4.9.

| `jwkSetUri`
| URI for the JSON Web Key (JWK) Set endpoint.
| false
| _String_
| Deprecated since midPoint 4.8. Use attribute in token definition instead. +
Planned removal in midPoint 4.9.

| `nameOfUsernameClaim`
| Name of claim in JWT, which value define name of user in midPoint.
| false
| _String_
| Deprecated since midPoint 4.8. Use attribute in token definition instead. +
Planned removal in midPoint 4.9.

| `singleSymmetricKey`
| Trusting a Single Asymmetric Key.
| false
| _ProtectedStringType_
| Deprecated since midPoint 4.8. Use attribute in token definition instead. +
Planned removal in midPoint 4.9.

| `trustedAlgorithm`
| Trusted Algorithms. (RFC7518 section-3.1).
| false
| _String_
| Deprecated since midPoint 4.8. Use attribute in token definition instead. +
Planned removal in midPoint 4.9.

| `trustingAsymmetricCertificate`
| Certificate of trusting a single asymmetric RSA public key.
| false
| _ProtectedStringType_
| Deprecated since midPoint 4.8. Use attribute in token definition instead. +
Planned removal in midPoint 4.9.

| `keyStoreTrustingAsymmetricKey`
| Key store with trusting a single asymmetric RSA public key.
| false
| _AbstractKeyStoreKeyType_
| Deprecated since midPoint 4.8. Use attribute in token definition instead. +
Planned removal in midPoint 4.9.

|===

WARNING: Until version 4.8 midPoint needs a JWT to authenticate and identify the midpoint. The configuration attributes used are directly in the OidcResourceServerAuthenticationModuleType.

Since version 4.8, midPoint supports two token formats, JWT (_JwtOidcResourceServerType_) and opaque token (_OpaqueTokenOidcResourceServerType_).

====== JWT format

When we choose the configuration for _jwt_(_JwtOidcResourceServerType_) midPoint obtains a claim, with the name from the _nameOfUsernameClaim_ attribute, from the jwt that is contained in the request.

We have four choices for verification JWT, using issuerUri, JWKSetUri, singleSymmetricKey or using public key, by trustingAsymmetricCertificate or keyStoreTrustingAsymmetricKey.

_JwtOidcResourceServerType_ contains following attributes:

[%autowidth]
|===
| Name | Description | Required | Type

| `realm`
| Realm which Midpoint use for WWW-Authentication header.
| false
| _String_

| `issuerUri`
| Issuer identifier URI for the OpenID Connect provider.
| false
| _String_

| `jwkSetUri`
| URI for the JSON Web Key (JWK) Set endpoint.
| false
| _String_

| `nameOfUsernameClaim`
| Name of claim in JWT, which value define name of user in midPoint.
| _String_

| `singleSymmetricKey`
| Trusting a Single Asymmetric Key.
| false
| _ProtectedStringType_

| `trustedAlgorithm`
| Trusted Algorithms. (RFC7518 section-3.1).
| false
| _String_

| `trustingAsymmetricCertificate`
| Certificate of trusting a single asymmetric RSA public key.
| false
| _ProtectedStringType_

| `keyStoreTrustingAsymmetricKey`
| Key store with trusting a single asymmetric RSA public key.
| false
| _AbstractKeyStoreKeyType_

|===

====== Opaque token format

When we select the configuration for the _opaqueToken_(_OpaqueTokenOidcResourceServerType_) midPoint, we get the claim with the name from the _nameOfUsernameClaim_ attribute from the user info endpoint.

_OpaqueTokenOidcResourceServerType_ contains following attributes:

[%autowidth]
|===
| Name | Description | Required | Type

| `realm`
| Realm which Midpoint use for WWW-Authentication header.
| false
| _String_

| `issuerUri`
| Issuer identifier URI for the OpenID Connect provider.
| false
| _String_

| `nameOfUsernameClaim`
| Name of claim in JWT, which value define name of user in midPoint.
| _String_

| `userInfoUri`
| URI for user info endpoint.
| false
| _String_

|===

.Example of Resource server configuration with issuerUri.
[source,xml]
----
<securityPolicy>
    <authentication>
        ...
        <modules>
            <oidc>
                <identifier>oidcResourceServer</identifier>
                <resourceServer>
                    <jwt(or opaqueToken)>
                        <issuerUri>https://keycloak.lab.evolveum.com/auth/realms/test</issuerUri>
                        <nameOfUsernameClaim>preferred_username</nameOfUsernameClaim>
                    </jwt(or opaqueToken)>
                </resourceServer>
            </oidc>
        </modules>
        <sequence>
            <identifier>rest</identifier>
            <channel>
                <channelId>http://midpoint.evolveum.com/xml/ns/public/common/channels-3#rest</channelId>
                <default>true</default>
                <urlSuffix>rest-default</urlSuffix>
            </channel>
            <module>
                <identifier>oidcResourceServer</identifier>
                <order>10</order>
                <necessity>sufficient</necessity>
            </module>
        </sequence>
        ...
    </authentication>
</securityPolicy>
----

[#_focusIdentification]
==== Module focusIdentification

Focus identification authentication module.
Module that according to the specified attributes tries to find a user in midPoint.
If only focusIdentification module is defined, authentication won't succeed.
This module is marked as not sufficient to live on its own.

[%autowidth]
|===
| Name | Description | Required | Type

| `item`
| Structure defining how the user should be looked for.
| true
| _ModuleItemConfigurationType_

|===

*ModuleItemConfigurationType consists of the following attributes:*

[%autowidth]
|===
| Name | Description | Required | Type

| `path`
| The path to the focus attribute according to which the focus should be found.
| true
| _ItemPathType_

| `matchingRule`
| Matching rule which should be used for this item while filtering or comparing
| false
| _QName_


|===

.Example of focusIdentification module
[source,xml]
----
<focusIdentification>
    <identifier>focusId</identifier>
    <item>
        <path>name</path>
        <matchingRule>polyStringNorm</matchingRule>
    </item>
</focusIdentification>
----

[#_hint]
==== Module hint

Hint authentication module.
Special module which was implemented to be able to use it during resetting password.
The aim of the module is to provide the password hint (if defined) to the user.
This module is marked as not sufficient to live on its own.

This module has no other configuration options.

.Example of hint module
[source,xml]
----
<hint>
    <identifier>hintAuth</identifier>
</hint>
----

[#_attributeVerification]
==== Module attributeVerification

Attribute verification authentication module.
Module which can be used as additional to any of the previous authentication modules.
The aim of the module is to check defined focus items if they match.
The focus must be identified for this module to be used.
This module is marked as not sufficient to live on its own.

[%autowidth]
|===
| Name | Description | Required | Type

| `item`
| Structure defining which items to check if they match.
| true
| _ModuleItemConfigurationType_

|===

*ModuleItemConfigurationType consists of the following attributes:*

[%autowidth]
|===
| Name | Description | Required | Type

| `path`
| The path to the focus attribute which should be checked if matches.
| true
| _ItemPathType_

| `matchingRule`
| Matching rule which should be used for this item while filtering or comparing the attribute values.
| false
| _QName_

|===

.Example of attributeVerification module
[source,xml]
----
<attributeVerification>
    <identifier>attributeVerification</identifier>
    <item>
        <path>extension/employeeCardID</path>
    </item>
</attributeVerification>
----

[#_duo]
==== Module duo

Module is used for 2FA authentication. Module use duo server for authentication via hardware key of mobile, tablet and so on. We can't use it as only one authentication module. We need some primary authentication module for example saml, loginForm, etc.

*Configuration of duo module contains next configuration properties, that you can read from duo server.*

[%autowidth]
|===
| Name | Description | Required | Type

| `clientId`
| This value is the client id provided by Duo in the admin panel.
| true
| _string_

| `clientSecret`
| This value is the client secret provided by Duo in the admin panel.
| true
| _ProtectedStringType_

| `apiHostname`
| This value is the api host provided by Duo in the admin panel.
| true
| _string_

| `CACerts`
| List of CA Certificates to use. You need add your cert when it misses in default certs.
| false
| _string_

| `pathForDuoUsername`
| The path to the user attribute which should be sent to duo server as username of authenticated user. Default path is for name attribute.
| false
| _ItemPathType_

|===

.Example of duo module
[source,xml]
----
<duo>
    <identifier>duo2FA</identifier>
    <clientId>your_client_ID</clientId>
    <clientSecret>
        <clearValue>your_client_secret</clearValue>
    </clientSecret>
    <apiHostname>your_api_hostname</apiHostname>
</duo>
----

=== Sequence Configuration

Sequence contains following attributes:

[%autowidth]
|===
| Name | Description | Required | Type

| `name`
| Unique name of the authentication sequence.
This name is fact a short identifier.
It is supposed to give some idea about purpose of the sequence to system administrator.
But it is not supposed to be used as a user-friendly label.
Sequence name must be unique.

*`name` attribute is DEPRECATED, use `identifier` instead.*
| true
| _String_

| `identifier`
| Unique identifier of the authentication sequence.
Short identifier.
It is supposed to give some idea about purpose of the sequence to system administrator.
But it is not supposed to be used as a user-friendly label.
Sequence name must be unique.
| true
| _String_

| `description`
| Free form description of the sequence (administrator comment).
| false
| _String_


| `channel`
| Specification of channel for authentication sequence.
| false
| _AuthenticationSequenceChannelType_


| `requireAssignmentTarget`
| Required assignment target.
This authentication sequence is applicable only to users that have active assignment with this target (and relation).
If the sequence is attempted on a user that does not have this assignment then the authentication will fail.
| false
| _ObjectReferenceType_


| `nodeGroup`
| Required node group.
This authentication sequence is applicable only to node group that have active assignment with this archetype.
| false
| _ObjectReferenceType_


| `module`
| Specification of authentication module in the sequence.
| true
| _AuthenticationSequenceModuleType_


| `focusBehaviorUpdate`
| Option for updating focus authentication behaviour attributes.
| false
| _FocusBehaviorUpdateType_

|===

==== FocusBehaviorUpdateType

We can enable/disable updating of focus authentication behavior (such as information about last login time) during every login, or we can use option for updating behaviour only when login failed and during success login after failed login. Default value is 'enabled'. Possible values are:

[%autowidth]
|===
| Value | Description

| `enabled`
| Behaviour attributes will be updated every login.


| `disabled`
| Authentication behaviour attributes will not be updated during login.


| `failureOnly`
| Authentication behaviour attributes will be updated when login failed and when login will be success, but previous login was failed and midPoint needs to update attributes as is number of login fails and lockout state.

|===

==== AuthenticationSequenceChannelType

Channel specification for authentication sequence.
It specifies whether this sequence is usable for a specific channel (user/GUI, REST, etc.) _AuthenticationSequenceChannelType_ contains following attributes:

[%autowidth]
|===
| Name | Description | Required | Type

| `channelId`
| Name (URI) of the channel.
| true
| _String_


| `description`
| Free form description (administrator comment).
| false
| _String_


| `default`
| Specifies whether this sequence is the default sequence for a specified channel. +
The default sequence will be chosen in case that specific sequence was not requested, e.g. by using URL suffix.
If this element is not present and only a single sequence is defined for a channel, then such sequence is considered to be the default. +
If more than one sequence is specified then none of them is considered to be default.
In that case this element must be used explicitly.
| false
| _boolean_


| `urlSuffix`
| URL suffix that can be used to select this authentication sequence specifically.
| true
| _String_

|===


==== AuthenticationSequenceModuleType

Specification of authentication module in the sequence.
The authentication modules are evaluated in sequence (or in parallel if possible).
At least one authentication module must succeed for authentication to be successful.
If there are required or requisite modules in the sequence then all of them must succeed for the sequence to be successful.
_AuthenticationSequenceModuleType_ contains following attributes:

[%autowidth]
|===
| Name | Description | Required | Type

| `name`
| Reference to the authentication module name.
Value of this element must match name of existing authentication module.

*`name` attribute is DEPRECATED, use `identifier` instead.*
| true
| _String_

| `identifier`
| Reference to the authentication module identifier.
Value of this element must match the identifier of existing authentication module.
| true
| _String_

| `description`
| Free form description (administrator comment).
| false
| _String_


| `order`
| Ordering number for the module.
The modules are sorted according to those numbers.
| false
| 100


| `necessity`
| Necessity, i.e. the level of requirement, whether the module is mandatory or optional.
We support only SUFFICIENT modules in 4.1.

Since 4.7, supported necessity levels are SUFFICIENT, REQUIRED, REQUISITE, OPTIONAL
| false
| SUFFICIENT

| `acceptEmpty`
| Some modules might be automatically skipped if the concrete type of credentials is not defined.
E.g. if there is no "hint" defined for the user, we can skip evaluation of the hint module.
The same can apply for example for security questions.
In case the module can be skipped, accept empty must be set to `true`. When such module exits and it is skipped, it is marked as CALLED_OFF in the sequence.
| false
| false

|===

There is one hard-coded behavior for modules which defines if the module itself is strong enough for authentication to succeed. FocusIdentification, Hint and AttributeVerification module are three specific modules, which are marked as not enough when exist on their own. Even when the sequence consist of other modules (sufficient) which were evaluated as failed and only those three (combination or one of them) succeed, the result of the authentication is failure.

.Example of default sequence
[source,xml]
----
<sequence>
    <identifier>admin-gui-default</identifier>
    <description>
        Default GUI authentication sequence.
        We want to try company SSO, federation and internal. In that order.
        Just one of then need to be successful to let user in.
    </description>
    <channel>
        <channelId>http://midpoint.evolveum.com/xml/ns/public/common/channels-3#user</channelId>
        <default>true</default>
        <urlSuffix>default</urlSuffix>
    </channel>
    <nodeGroup oid="05b6933a-b7fc-4543-b8fa-fd8b278ff9ee" relation="org:default" type="c:ArchetypeType"/>
    <module>
        <identifier>mySamlSso</identifier>
        <order>30</order>
        <necessity>sufficient</necessity>
    </module>
    <module>
        <identifier>internalLoginForm</identifier>
        <order>20</order>
        <necessity>sufficient</necessity>
    </module>
</sequence>
----

[#_example_of_sequence_for_administrator_login]
.Example of sequence for administrator login
This configuration allows *emergency backup access* via url /emergency. It accepts only users with role `superuser`.

Example of URL: https://localhost/midpoint/auth/emergency .

[source,xml]
----
<sequence>
    <identifier>admin-gui-emergency</identifier>
    <description>
        Special GUI authentication sequence that is using just the internal user password.
        It is used only in emergency. It allows to skip SAML authentication cycles, e.g. in case
        that the SAML authentication is redirecting the browser incorrectly.
    </description>
    <channel>
        <channelId>http://midpoint.evolveum.com/xml/ns/public/common/channels-3#user</channelId>
        <default>false</default>
        <urlSuffix>emergency</urlSuffix>
    </channel>
    <requireAssignmentTarget oid="00000000-0000-0000-0000-000000000004" relation="org:default" type="c:RoleType">
    <!-- Superuser -->
    </requireAssignmentTarget>
    <module>
<<<<<<< HEAD
    	<identifier>loginForm</identifier>
=======
        <identifier>internalLoginForm</identifier>
>>>>>>> 512119d5
        <order>1</order>
        <necessity>sufficient</necessity>
    </module>
</sequence>
----

== Necessity Configuration

++++
{% include since.html since="4.7" %}
++++

Each module defined in sequence can define its necessity. Following necessity levels are available:

* `SUFFICIENT` - The module is sufficient for authentication to succeed.
It is NOT required to succeed.
If this module succeeds, the evaluation stops.
The result is a success. Other modules are NOT evaluated.
Except for the case when "required" module that was evaluated before has failed.
If this module fails, the evaluation continues.
Other modules are evaluated.
* `REQUIRED` - The module is required.
The module must succeed for the entire sequence to be successful.
If this module succeeds, the evaluation continues.
Other modules are evaluated.
If this module fails, the evaluation continues.
Other modules are evaluated.
Final result of authentication sequence is a failure.
* `REQUISITE` - The module is required.
The module must succeed for the entire sequence to be successful.
If this module succeeds, the evaluation continues.
Other modules are evaluated.
If this module fails, the evaluation stops with an error.
Other modules are NOT evaluated.
Final result of authentication sequence is a failure.
* `OPTIONAL` - The module is optional.
It is NOT required to succeed.
Optional module does not really influence the result of the authentication.
But it may be used to add some authentication attributes, it may be used to  cross-authenticate is SSO realms and so on.
If this module succeeds, the evaluation continues.
If this module fails, the evaluation continues.
The result of the sequence is a failure only if this is the only module in the sequence, and it fails.

The necessity levels might be combined. E.g. there might be a sequence consisting of three different modules each defined with different necessity level.
The evaluation of the authentication is performed after each module.
If `SUFFICIENT` module is found and its evaluation was successful, all previous modules are checked. In case, all previously `REQUIRED` and `REQUISITE` modules were successful, the authentication ends with the success. If any of them failed, authentication continues. All other modules defined in the sequence are evaluated and the result of the authentication is failure.

If evaluation for `SUFFICIENT` module failed, authentication continues according to the sequence defined. In case, there are `REQUIRED` modules and all of them are successful, despite the `SUFFICIENT` module failed, authentication is evaluated as successful.
Only if the `SUFFICIENT` module is last and its evaluation failed, the whole authentication is evaluated as failed. Last `SUFFICIENT` module in the sequence MUST be successful for authentication to succeed.

If any of the `REQUISITE` modules failed, authentication stops and the result is failure.



== Ignored path Configuration

Tag <authentication> contains tag <ignoredLocalPath>, which defines path without authentication.
For example:

[source]
----
<authentication>
    .
    .
    .
    <ignoredLocalPath>/actuator</ignoredLocalPath>
    <ignoredLocalPath>/actuator/health</ignoredLocalPath>
</authentication>
----


== Logout

Midpoint supports logout by removing session and data connected with session. Removing session is provided by request to logout by user or termination of session after timeout.

'httpHeader' and 'saml2' authentication modules support sending logout request to logout URL, but only for logout requested by user. For session timeout only its removing is supported.

== Complete Configuration Examples

You can find example on link:https://github.com/Evolveum/midpoint-samples/blob/master/samples/policy/security/security-policy-flexible-authentication.xml[security-policy-flexible-authentication].


== Limitations

Those are the limitations of current implementation of flexible authentication mechanisms.

* Configuration schema for flexible authentication is designed to be mostly complete.
However, not all configuration options are currently supported.

* Social login functionality is not supported yet.

* It is unlikely that midPoint could be used as a member of identity federation directly.
Identity proxy or a similar technology may be needed.

* Support for authentication module _necessity_ is fully supported since 4.8.

* Authentication modules for SOAP web services are not supported because SOAP is deprecated and it will be removed soon.

* REST service supports HTTP basic authentication and OpenID Connect authentication.

* Even though the authentication configuration often suggests that there may be more than one instances of credentials (password, nonce), midPoint currently supports only a single password, single nonce and a single set of security questions.
Multiple credentials are not supported.
The reason for mentioning credential names the configuration schema is to have ability to extend midPoint functionality in the future.

The implementation can be improved in the future.
Please see xref:/midpoint/features/planned/flexible-authentication/[Flexible Authentication Improvements] for the details.


== See Also

* xref:..[Flexible Authentication]

* xref:/midpoint/reference/security/security-policy[Security Policy Configuration]<|MERGE_RESOLUTION|>--- conflicted
+++ resolved
@@ -1632,11 +1632,7 @@
     <!-- Superuser -->
     </requireAssignmentTarget>
     <module>
-<<<<<<< HEAD
-    	<identifier>loginForm</identifier>
-=======
-        <identifier>internalLoginForm</identifier>
->>>>>>> 512119d5
+        <identifier>loginForm</identifier>
         <order>1</order>
         <necessity>sufficient</necessity>
     </module>
