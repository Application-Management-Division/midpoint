--- conflicted
+++ resolved
@@ -414,47 +414,10 @@
 		return assertTypes(modification, modification.getValuesToReplace(), "replace", extectedClass);
 	}
 	
-<<<<<<< HEAD
 	@SuppressWarnings("unchecked")
 	private <T> List<T> getAddValues(AttributeDelta modification, Class<T> extectedClass) {
 		return assertTypes(modification, modification.getValuesToAdd(), "add", extectedClass);
 	}
-=======
-	        } else {
-	        	throw new ConnectorException("Unknown object class "+objectClass);
-	        }
-
-		} catch (ConnectException e) {
-	        log.info("addAttributeValues::exception "+e);
-			throw new ConnectionFailedException(e.getMessage(), e);
-		} catch (IllegalArgumentException e) {
-	        log.info("addAttributeValues::exception "+e);
-			throw new ConnectorException(e.getMessage(), e);
-		} catch (FileNotFoundException e) {
-			log.info("addAttributeValues::exception "+e);
-			throw new ConnectorIOException(e.getMessage(), e);
-		} catch (SchemaViolationException e) {
-			log.info("addAttributeValues::exception "+e);
-			throw new InvalidAttributeValueException(e.getMessage(), e);
-		} catch (ConflictException e) {
-			log.info("addAttributeValues::exception "+e);
-			throw new AlreadyExistsException(e);
-		}
-
-        return uid;
-    }
-
-    /**
-     * {@inheritDoc}
-     */
-    public Uid removeAttributeValues(ObjectClass objectClass, Uid uid, Set<Attribute> valuesToRemove, OperationOptions options) {
-        validate(objectClass);
-        validate(uid);
-
-        try {
-
-	        if (ObjectClass.ACCOUNT.is(objectClass.getObjectClassValue())) {
->>>>>>> 342678f7
 	
 	@SuppressWarnings("unchecked")
 	private <T> List<T> getRemoveValues(AttributeDelta modification, Class<T> extectedClass) {
@@ -491,217 +454,9 @@
 		}
 	}
 	
-<<<<<<< HEAD
 	private void assertEmptyRemove(AttributeDelta modification) {
 		if (modification.getValuesToRemove() != null && !modification.getValuesToRemove().isEmpty()) {
 			throw new IllegalArgumentException("Non-empty remove set in delta for "+modification.getName());
-=======
-	        	DummyPrivilege priv;
-	        	if (configuration.getUidMode().equals(DummyConfiguration.UID_MODE_NAME)) {
-	        		priv = resource.getPrivilegeByName(uid.getUidValue());
-		        } else if (configuration.getUidMode().equals(DummyConfiguration.UID_MODE_UUID)) {
-		        	priv = resource.getPrivilegeById(uid.getUidValue());
-		        } else {
-		        	throw new IllegalStateException("Unknown UID mode "+configuration.getUidMode());
-		        }
-		        if (priv == null) {
-		        	throw new UnknownUidException("Privilege with UID "+uid+" does not exist on resource");
-		        }
-
-		        for (Attribute attr : valuesToRemove) {
-		        	if (attr.is(OperationalAttributeInfos.PASSWORD.getName())) {
-		        		throw new InvalidAttributeValueException("Attempt to change password on privilege");
-		        	} else if (attr.is(OperationalAttributes.ENABLE_NAME)) {
-		        		throw new InvalidAttributeValueException("Attempt to remove value from enable attribute");
-		        	} else {
-			        	String name = attr.getName();
-			        	try {
-							priv.removeAttributeValues(name, attr.getValue());
-							log.ok("Removed attribute {0} values {1} from {2}, resulting values: {3}",
-									name, attr.getValue(), priv, priv.getAttributeValues(name, Object.class));
-						} catch (SchemaViolationException e) {
-							// Note: let's do the bad thing and add exception loaded by this classloader as inner exception here
-							// The framework should deal with it ... somehow
-							throw new InvalidAttributeValueException(e.getMessage(),e);
-						}
-		        	}
-		        }
-
-	        } else if (objectClass.is(OBJECTCLASS_ORG_NAME)) {
-	
-	        	DummyOrg org;
-	        	if (configuration.getUidMode().equals(DummyConfiguration.UID_MODE_NAME)) {
-	        		org = resource.getOrgByName(uid.getUidValue());
-		        } else if (configuration.getUidMode().equals(DummyConfiguration.UID_MODE_UUID)) {
-		        	org = resource.getOrgById(uid.getUidValue());
-		        } else {
-		        	throw new IllegalStateException("Unknown UID mode "+configuration.getUidMode());
-		        }
-		        if (org == null) {
-		        	throw new UnknownUidException("Org with UID "+uid+" does not exist on resource");
-		        }
-
-		        for (Attribute attr : valuesToRemove) {
-		        	if (attr.is(OperationalAttributeInfos.PASSWORD.getName())) {
-		        		throw new InvalidAttributeValueException("Attempt to change password on org");
-		        	} else if (attr.is(OperationalAttributes.ENABLE_NAME)) {
-		        		throw new InvalidAttributeValueException("Attempt to remove value from enable org");
-		        	} else {
-			        	String name = attr.getName();
-			        	try {
-							org.removeAttributeValues(name, attr.getValue());
-							log.ok("Removed attribute {0} values {1} from {2}, resulting values: {3}",
-									name, attr.getValue(), org, org.getAttributeValues(name, Object.class));
-						} catch (SchemaViolationException e) {
-							// Note: let's do the bad thing and add exception loaded by this classloader as inner exception here
-							// The framework should deal with it ... somehow
-							throw new InvalidAttributeValueException(e.getMessage(),e);
-						}
-		        	}
-		        }
-	
-	        } else {
-	        	throw new ConnectorException("Unknown object class "+objectClass);
-	        }
-
-		} catch (ConnectException e) {
-	        log.info("removeAttributeValues::exception "+e);
-			throw new ConnectionFailedException(e.getMessage(), e);
-		} catch (IllegalArgumentException e) {
-	        log.info("removeAttributeValues::exception "+e);
-			throw new ConnectorException(e.getMessage(), e);
-		} catch (FileNotFoundException e) {
-			log.info("removeAttributeValues::exception "+e);
-			throw new ConnectorIOException(e.getMessage(), e);
-		} catch (SchemaViolationException e) {
-			log.info("removeAttributeValues::exception "+e);
-			throw new InvalidAttributeValueException(e.getMessage(), e);
-		} catch (ConflictException e) {
-			log.info("removeAttributeValues::exception "+e);
-			throw new AlreadyExistsException(e);
-		}
-
-        return uid;
-    }
-
-	/**
-     * {@inheritDoc}
-     */
-    public void delete(final ObjectClass objectClass, final Uid uid, final OperationOptions options) {
-        log.info("delete::begin");
-        validate(objectClass);
-        validate(uid);
-
-        String id = uid.getUidValue();
-
-        try {
-
-        	if (ObjectClass.ACCOUNT.is(objectClass.getObjectClassValue())) {
-        		if (configuration.getUidMode().equals(DummyConfiguration.UID_MODE_NAME)) {
-        			resource.deleteAccountByName(id);
-		        } else if (configuration.getUidMode().equals(DummyConfiguration.UID_MODE_UUID)) {
-		        	resource.deleteAccountById(id);
-		        } else {
-		        	throw new IllegalStateException("Unknown UID mode "+configuration.getUidMode());
-		        }
-        	} else if (ObjectClass.GROUP.is(objectClass.getObjectClassValue())) {
-        		if (configuration.getUidMode().equals(DummyConfiguration.UID_MODE_NAME)) {
-        			resource.deleteGroupByName(id);
-		        } else if (configuration.getUidMode().equals(DummyConfiguration.UID_MODE_UUID)) {
-		        	resource.deleteGroupById(id);
-		        } else {
-		        	throw new IllegalStateException("Unknown UID mode "+configuration.getUidMode());
-		        }
-        	} else if (objectClass.is(OBJECTCLASS_PRIVILEGE_NAME)) {
-        		if (configuration.getUidMode().equals(DummyConfiguration.UID_MODE_NAME)) {
-        			resource.deletePrivilegeByName(id);
-		        } else if (configuration.getUidMode().equals(DummyConfiguration.UID_MODE_UUID)) {
-		        	resource.deletePrivilegeById(id);
-		        } else {
-		        	throw new IllegalStateException("Unknown UID mode "+configuration.getUidMode());
-		        }
-        	} else if (objectClass.is(OBJECTCLASS_ORG_NAME)) {
-        		if (configuration.getUidMode().equals(DummyConfiguration.UID_MODE_NAME)) {
-        			resource.deleteOrgByName(id);
-		        } else if (configuration.getUidMode().equals(DummyConfiguration.UID_MODE_UUID)) {
-		        	resource.deleteOrgById(id);
-		        } else {
-		        	throw new IllegalStateException("Unknown UID mode "+configuration.getUidMode());
-		        }
-
-        	} else {
-        		throw new ConnectorException("Unknown object class "+objectClass);
-        	}
-
-		} catch (ObjectDoesNotExistException e) {
-			// we cannot throw checked exceptions. But this one looks suitable.
-			// Note: let's do the bad thing and add exception loaded by this classloader as inner exception here
-			// The framework should deal with it ... somehow
-			throw new UnknownUidException(e.getMessage(),e);
-		} catch (ConnectException e) {
-	        log.info("delete::exception "+e);
-			throw new ConnectionFailedException(e.getMessage(), e);
-		} catch (IllegalArgumentException e) {
-	        log.info("delete::exception "+e);
-			throw new ConnectorException(e.getMessage(), e);
-		} catch (FileNotFoundException e) {
-			log.info("delete::exception "+e);
-			throw new ConnectorIOException(e.getMessage(), e);
-		} catch (SchemaViolationException e) {
-			log.info("delete::exception "+e);
-			throw new InvalidAttributeValueException(e.getMessage(), e);
-		} catch (ConflictException e) {
-			log.info("delete::exception "+e);
-			throw new AlreadyExistsException(e);
-		}
-
-        log.info("delete::end");
-    }
-
-    /**
-     * {@inheritDoc}
-     */
-    public Schema schema() {
-        log.info("schema::begin");
-
-        if (!configuration.getSupportSchema()) {
-        	log.info("schema::unsupported operation");
-        	throw new UnsupportedOperationException();
-        }
-
-        SchemaBuilder builder = new SchemaBuilder(DummyConnector.class);
-
-    	try {
-
-    		builder.defineObjectClass(createAccountObjectClass(configuration.getSupportActivation()));
-			builder.defineObjectClass(createGroupObjectClass(configuration.getSupportActivation()));
-			builder.defineObjectClass(createPrivilegeObjectClass());
-			builder.defineObjectClass(createOrgObjectClass());
-			for (ObjectClassInfo auxObjectClass : createAuxiliaryObjectClasses()) {
-				builder.defineObjectClass(auxObjectClass);
-			}
-
-		} catch (SchemaViolationException e) {
-			throw new InvalidAttributeValueException(e.getMessage(), e);
-		} catch (ConflictException e) {
-			throw new AlreadyExistsException(e);
-		}
-
-		if (configuration.isSupportReturnDefaultAttributes()) {
-			builder.defineOperationOption(OperationOptionInfoBuilder.buildReturnDefaultAttributes(), SearchOp.class,
-					SyncOp.class);
-		}
-
-        log.info("schema::end");
-        return builder.build();
-    }
-
-	private String getAccountObjectClassName() {
-		if (configuration.getUseLegacySchema()) {
-			return ObjectClass.ACCOUNT_NAME;
-		} else {
-			return OBJECTCLASS_ACCOUNT_NAME;
->>>>>>> 342678f7
 		}
 	}
 
@@ -714,566 +469,12 @@
     	if (values == null) {
     		return null;
     	}
-<<<<<<< HEAD
 		List<String> newValues = new ArrayList<>(values.size());
 		for (Object val: values) {
 			newValues.add(StringUtils.upperCase((String)val));
-=======
-
-    	if (configuration.isAddConnectorStateAttributes()) {
-    		objClassBuilder.addAttributeInfo(AttributeInfoBuilder.build(DummyResource.ATTRIBUTE_CONNECTOR_TO_STRING, String.class));
-    		objClassBuilder.addAttributeInfo(AttributeInfoBuilder.build(DummyResource.ATTRIBUTE_CONNECTOR_STATIC_VAL, String.class));
-    		objClassBuilder.addAttributeInfo(AttributeInfoBuilder.build(DummyResource.ATTRIBUTE_CONNECTOR_CONFIGURATION_TO_STRING, String.class));
-    	}
-
-    	// __NAME__ will be added by default
-        return objClassBuilder;
-    }
-
-	private ObjectClassInfo createAccountObjectClass(boolean supportsActivation) throws SchemaViolationException, ConflictException {
-		// __ACCOUNT__ objectclass
-
-        DummyObjectClass dummyAccountObjectClass;
-		try {
-			dummyAccountObjectClass = resource.getAccountObjectClass();
-		} catch (ConnectException e) {
-			throw new ConnectionFailedException(e.getMessage(), e);
-		} catch (FileNotFoundException e) {
-			throw new ConnectorIOException(e.getMessage(), e);
-		} catch (IllegalArgumentException e) {
-			throw new ConnectorException(e.getMessage(), e);
-		} // DO NOT catch IllegalStateException, let it pass
-
-		ObjectClassInfoBuilder objClassBuilder = createCommonObjectClassBuilder(getAccountObjectClassName(), dummyAccountObjectClass, supportsActivation);
-
-        // __PASSWORD__ attribute
-		AttributeInfo passwordAttrInfo;
-		switch (configuration.getPasswordReadabilityMode()) {
-			case DummyConfiguration.PASSWORD_READABILITY_MODE_READABLE:
-			case DummyConfiguration.PASSWORD_READABILITY_MODE_INCOMPLETE:
-				AttributeInfoBuilder aib = new AttributeInfoBuilder();
-				aib.setName(OperationalAttributes.PASSWORD_NAME);
-				aib.setType(GuardedString.class);
-				aib.setMultiValued(false);
-				aib.setReadable(true);
-				aib.setReturnedByDefault(false);
-				passwordAttrInfo = aib.build();
-				break;
-			default:
-				passwordAttrInfo = OperationalAttributeInfos.PASSWORD;
-				break;
-		}
-        objClassBuilder.addAttributeInfo(passwordAttrInfo);
-
-        return objClassBuilder.build();
-	}
-
-	private ObjectClassInfo createGroupObjectClass(boolean supportsActivation) {
-		// __GROUP__ objectclass
-        ObjectClassInfoBuilder objClassBuilder = createCommonObjectClassBuilder(getGroupObjectClassName(),
-        		resource.getGroupObjectClass(), supportsActivation);
-
-        return objClassBuilder.build();
-	}
-
-	private ObjectClassInfo createPrivilegeObjectClass() {
-        ObjectClassInfoBuilder objClassBuilder = createCommonObjectClassBuilder(OBJECTCLASS_PRIVILEGE_NAME,
-        		resource.getPrivilegeObjectClass(), false);
-        return objClassBuilder.build();
-	}
-
-	private ObjectClassInfo createOrgObjectClass() {
-        ObjectClassInfoBuilder objClassBuilder = createCommonObjectClassBuilder(OBJECTCLASS_ORG_NAME,
-        		resource.getPrivilegeObjectClass(), false);
-        return objClassBuilder.build();
-	}
-
-	private List<ObjectClassInfo> createAuxiliaryObjectClasses() {
-		List<ObjectClassInfo> rv = new ArrayList<>();
-		for (Map.Entry<String, DummyObjectClass> entry : resource.getAuxiliaryObjectClassMap().entrySet()) {
-			ObjectClassInfoBuilder builder = createCommonObjectClassBuilder(entry.getKey(), entry.getValue(), false);
-			builder.setAuxiliary(true);
-			rv.add(builder.build());
-		}
-		return rv;
-	}
-
-	private void buildAttributes(ObjectClassInfoBuilder icfObjClassBuilder, DummyObjectClass dummyObjectClass) {
-		for (DummyAttributeDefinition dummyAttrDef : dummyObjectClass.getAttributeDefinitions()) {
-        	AttributeInfoBuilder attrBuilder = new AttributeInfoBuilder(dummyAttrDef.getAttributeName(), dummyAttrDef.getAttributeType());
-        	attrBuilder.setMultiValued(dummyAttrDef.isMulti());
-        	attrBuilder.setRequired(dummyAttrDef.isRequired());
-        	attrBuilder.setReturnedByDefault(dummyAttrDef.isReturnedByDefault());
-        	icfObjClassBuilder.addAttributeInfo(attrBuilder.build());
-        }
-	}
-
-	/**
-     * {@inheritDoc}
-     */
-    public Uid authenticate(final ObjectClass objectClass, final String userName, final GuardedString password, final OperationOptions options) {
-        log.info("authenticate::begin");
-        Uid uid = null;
-        log.info("authenticate::end");
-        return uid;
-    }
-
-    /**
-     * {@inheritDoc}
-     */
-    public Uid resolveUsername(final ObjectClass objectClass, final String userName, final OperationOptions options) {
-        log.info("resolveUsername::begin");
-        Uid uid = null;
-        log.info("resolveUsername::end");
-        return uid;
-    }
-
-    /**
-     * {@inheritDoc}
-     */
-    public Object runScriptOnConnector(ScriptContext request, OperationOptions options) {
-
-        throw new UnsupportedOperationException();
-    }
-
-    /**
-     * {@inheritDoc}
-     */
-    public Object runScriptOnResource(ScriptContext request, OperationOptions options) {
-
-        try {
-			return resource.runScript(request.getScriptLanguage(), request.getScriptText(), request.getScriptArguments());
-        } catch (IllegalArgumentException e) {
-        	throw new ConnectorException(e.getMessage(), e);
-		} catch (FileNotFoundException e) {
-			throw new ConnectorIOException(e.getMessage(), e);
-		}
-    }
-
-    /**
-     * {@inheritDoc}
-     */
-    public FilterTranslator<Filter> createFilterTranslator(ObjectClass objectClass, OperationOptions options) {
-        log.info("createFilterTranslator::begin");
-        validate(objectClass);
-
-        log.info("createFilterTranslator::end");
-        return new DummyFilterTranslator() {
-        };
-    }
-
-    /**
-     * {@inheritDoc}
-     */
-    public void executeQuery(ObjectClass objectClass, Filter query, ResultsHandler handler, OperationOptions options) {
-        log.info("executeQuery({0},{1},{2},{3})", objectClass, query, handler, options);
-        validate(objectClass);
-        validate(query);
-        notNull(handler, "Results handled object can't be null.");
-
-        Collection<String> attributesToGet = getAttrsToGet(options);
-        log.ok("attributesToGet={0}", attributesToGet);
-
-        if (configuration.getRequiredBaseContextOrgName() != null && shouldRequireBaseContext(objectClass, query, options)) {
-        	if (options == null || options.getContainer() == null) {
-        		throw new ConnectorException("No container option while base context is required");
-        	}
-        	QualifiedUid container = options.getContainer();
-        	if (!configuration.getRequiredBaseContextOrgName().equals(container.getUid().getUidValue())) {
-        		throw new ConnectorException("Base context of '"+configuration.getRequiredBaseContextOrgName()
-        			+"' is required, but got '"+container.getUid().getUidValue()+"'");
-        	}
-        }
-
-        try {
-	        if (ObjectClass.ACCOUNT.is(objectClass.getObjectClassValue())) {
-	
-	        	search(objectClass, query, handler, options,
-	        			resource::listAccounts, resource::getAccountByUsername, resource::getAccountById, this::convertToConnectorObject, null);
-
-	        } else if (ObjectClass.GROUP.is(objectClass.getObjectClassValue())) {
-	
-	        	search(objectClass, query, handler, options,
-	        			resource::listGroups, resource::getGroupByName, resource::getGroupById, this::convertToConnectorObject,
-	        			object -> {
-	        				if (attributesToGetHasAttribute(attributesToGet, DummyGroup.ATTR_MEMBERS_NAME)) {
-			        			resource.recordGroupMembersReadCount();
-			        		}
-	        			});
-	
-	        } else if (objectClass.is(OBJECTCLASS_PRIVILEGE_NAME)) {
-	
-	        	search(objectClass, query, handler, options,
-	        			resource::listPrivileges, resource::getPrivilegeByName, resource::getPrivilegeById, this::convertToConnectorObject, null);
-	
-	        } else if (objectClass.is(OBJECTCLASS_ORG_NAME)) {
-	
-	        	search(objectClass, query, handler, options,
-	        			resource::listOrgs, resource::getOrgByName, resource::getOrgById, this::convertToConnectorObject, null);
-	
-	        } else {
-	        	throw new ConnectorException("Unknown object class "+objectClass);
-	        }
-
-		} catch (ConnectException e) {
-	        log.info("executeQuery::exception "+e);
-			throw new ConnectionFailedException(e.getMessage(), e);
-		} catch (IllegalArgumentException e) {
-	        log.info("executeQuery::exception "+e);
-			throw new ConnectorException(e.getMessage(), e);
-		} catch (FileNotFoundException e) {
-			log.info("executeQuery::exception "+e);
-			throw new ConnectorIOException(e.getMessage(), e);
-		} catch (SchemaViolationException e) {
-			log.info("executeQuery::exception "+e);
-			throw new InvalidAttributeValueException(e.getMessage(), e);
-		} catch (ConflictException e) {
-			log.info("executeQuery::exception "+e);
-			throw new AlreadyExistsException(e);
-		}
-
-        log.info("executeQuery::end");
-    }
-
-    private <T extends DummyObject> void search(ObjectClass objectClass, Filter query, ResultsHandler handler, OperationOptions options,
-    		Lister<T> lister, Getter<T> nameGetter, Getter<T> idGetter, Converter<T> converter, Consumer<T> recorder) throws ConnectException, FileNotFoundException, SchemaViolationException, ConflictException {
-    	Collection<String> attributesToGet = getAttrsToGet(options);
-        log.ok("attributesToGet={0}", attributesToGet);
-
-        if (isEqualsFilter(query, Name.NAME) && resource.isEnforceUniqueName()) {
-        	Attribute nameAttribute = ((EqualsFilter)query).getAttribute();
-        	String name = (String)nameAttribute.getValue().get(0);
-        	T object = nameGetter.get(name);
-        	if (object != null) {
-        		handleObject(object, handler, options, attributesToGet, converter, recorder);
-        	}
-        	return;
-        }
-
-        if (isEqualsFilter(query, Uid.NAME)) {
-        	Attribute uidAttribute = ((EqualsFilter)query).getAttribute();
-        	String uid = (String)uidAttribute.getValue().get(0);
-        	T object;
-        	if (configuration.getUidMode().equals(DummyConfiguration.UID_MODE_NAME)) {
-        		object = nameGetter.get(uid);
-	        } else if (configuration.getUidMode().equals(DummyConfiguration.UID_MODE_UUID)) {
-	        	object = idGetter.get(uid);
-	        } else {
-	        	throw new IllegalStateException("Unknown UID mode "+configuration.getUidMode());
-	        }
-        	if (object != null) {
-        		handleObject(object, handler, options, attributesToGet, converter, recorder);
-        	}
-        	return;
-        }
-
-        // Brute force: list all, filter out
-    	Collection<T> allObjects = lister.list();
-        for (T object : allObjects) {
-        	ConnectorObject co = converter.convert(object, attributesToGet);
-        	if (matches(query, co)) {
-        		handleConnectorObject(object, co, handler, options, attributesToGet, recorder);
-        	}
-        }
-    }
-
-    private <T extends DummyObject> void handleObject(T object, ResultsHandler handler, OperationOptions options, Collection<String> attributesToGet, Converter<T> converter, Consumer<T> recorder) throws SchemaViolationException {
-    	ConnectorObject co = converter.convert(object, attributesToGet);
-    	handleConnectorObject(object, co, handler, options, attributesToGet, recorder);
-    }
-
-    private <T extends DummyObject> void handleConnectorObject(T object, ConnectorObject co, ResultsHandler handler, OperationOptions options, Collection<String> attributesToGet, Consumer<T> recorder) {
-    	if (recorder != null) {
-			recorder.accept(object);
-		}
-		co = filterOutAttributesToGet(co, object, attributesToGet, options.getReturnDefaultAttributes());
-		handler.handle(co);
-	}
-
-	private boolean isEqualsFilter(Filter icfFilter, String icfAttrname) {
-		return icfFilter != null && (icfFilter instanceof EqualsFilter) && icfAttrname.equals(((EqualsFilter)icfFilter).getName());
-	}
-
-    @FunctionalInterface
-    interface Lister<T> {
-    	Collection<T> list() throws ConnectException, FileNotFoundException, SchemaViolationException, ConflictException;
-    }
-
-    @FunctionalInterface
-    interface Getter<T> {
-    	T get(String id) throws ConnectException, FileNotFoundException, SchemaViolationException, ConflictException;
-    }
-
-    @FunctionalInterface
-    interface Converter<T extends DummyObject> {
-    	ConnectorObject convert(T object, Collection<String> attributesToGet) throws SchemaViolationException;
-    }
-
-	private boolean shouldRequireBaseContext(ObjectClass objectClass, Filter query,
-			OperationOptions options) {
-		if (objectClass.is(OBJECTCLASS_ORG_NAME)) {
-			return false;
-		}
-		if (!(query instanceof EqualsFilter)) {
-			return true;
-		}
-		if (((EqualsFilter)query).getAttribute().is(Uid.NAME)) {
-			return false;
-		}
-		return true;
-	}
-
-	private boolean matches(Filter query, ConnectorObject co) {
-		if (query == null) {
-			return true;
-		}
-		if (configuration.getCaseIgnoreValues() || configuration.getCaseIgnoreId()) {
-			return normalize(query).accept(normalize(co));
-		}
-		return query.accept(co);
-	}
-
-	private ConnectorObject normalize(ConnectorObject co) {
-		ConnectorObjectBuilder cob = new ConnectorObjectBuilder();
-		if (configuration.getCaseIgnoreId()) {
-			cob.setUid(co.getUid().getUidValue().toLowerCase());
-			cob.setName(co.getName().getName().toLowerCase());
-		} else {
-			cob.setUid(co.getUid());
-			cob.setName(co.getName());
-		}
-        cob.setObjectClass(co.getObjectClass());
-        for (Attribute attr : co.getAttributes()) {
-        	cob.addAttribute(normalize(attr));
-        }
-        return cob.build();
-	}
-
-    private Filter normalize(Filter filter) {
-        if (filter instanceof ContainsFilter) {
-            AttributeFilter afilter = (AttributeFilter) filter;
-            return new ContainsFilter(normalize(afilter.getAttribute()));
-        } else if (filter instanceof EndsWithFilter) {
-            AttributeFilter afilter = (AttributeFilter) filter;
-            return new EndsWithFilter(normalize(afilter.getAttribute()));
-        } else if (filter instanceof EqualsFilter) {
-            AttributeFilter afilter = (AttributeFilter) filter;
-            return new EqualsFilter(normalize(afilter.getAttribute()));
-        } else if (filter instanceof GreaterThanFilter) {
-            AttributeFilter afilter = (AttributeFilter) filter;
-            return new GreaterThanFilter(normalize(afilter.getAttribute()));
-        } else if (filter instanceof GreaterThanOrEqualFilter) {
-            AttributeFilter afilter = (AttributeFilter) filter;
-            return new GreaterThanOrEqualFilter(normalize(afilter.getAttribute()));
-        } else if (filter instanceof LessThanFilter) {
-            AttributeFilter afilter = (AttributeFilter) filter;
-            return new LessThanFilter(normalize(afilter.getAttribute()));
-        } else if (filter instanceof LessThanOrEqualFilter) {
-            AttributeFilter afilter = (AttributeFilter) filter;
-            return new LessThanOrEqualFilter(normalize(afilter.getAttribute()));
-        } else if (filter instanceof StartsWithFilter) {
-            AttributeFilter afilter = (AttributeFilter) filter;
-            return new StartsWithFilter(normalize(afilter.getAttribute()));
-        } else if (filter instanceof ContainsAllValuesFilter) {
-            AttributeFilter afilter = (AttributeFilter) filter;
-            return new ContainsAllValuesFilter(normalize(afilter.getAttribute()));
-        } else if (filter instanceof NotFilter) {
-            NotFilter notFilter = (NotFilter) filter;
-            return new NotFilter(normalize(notFilter.getFilter()));
-        } else if (filter instanceof AndFilter) {
-            AndFilter andFilter = (AndFilter) filter;
-            return new AndFilter(normalize(andFilter.getLeft()), normalize(andFilter.getRight()));
-        } else if (filter instanceof OrFilter) {
-            OrFilter orFilter = (OrFilter) filter;
-            return new OrFilter(normalize(orFilter.getLeft()), normalize(orFilter.getRight()));
-        } else {
-            return filter;
-        }
-    }
-
-    private Attribute normalize(Attribute attr) {
-    	if (configuration.getCaseIgnoreValues()) {
-        	AttributeBuilder ab = new AttributeBuilder();
-        	ab.setName(attr.getName());
-        	for (Object value: attr.getValue()) {
-        		if (value instanceof String) {
-        			ab.addValue(((String)value).toLowerCase());
-        		} else {
-        			ab.addValue(value);
-        		}
-        	}
-        	return ab.build();
-        } else {
-        	return attr;
-        }
-    }
-
-	private ConnectorObject filterOutAttributesToGet(ConnectorObject co, DummyObject dummyObject,
-			Collection<String> attributesToGet, Boolean returnDefaultAttributes) {
-		if (attributesToGet == null) {
-			return co;
-		}
-		ConnectorObjectBuilder cob = new ConnectorObjectBuilder();
-        cob.setUid(co.getUid());
-        cob.setName(co.getName());
-        cob.setObjectClass(co.getObjectClass());
-        for (Attribute attr : co.getAttributes()) {
-            if (containsAttribute(attributesToGet, attr.getName()) ||
-					Boolean.TRUE.equals(returnDefaultAttributes) &&
-							(attr.getName().startsWith("__") ||			// brutal hack
-							 dummyObject.isReturnedByDefault(attr.getName()))) {
-            	cob.addAttribute(attr);
-            }
-        }
-        return cob.build();
-	}
-
-	private boolean containsAttribute(Collection<String> attrs, String attrName) {
-		for (String attr: attrs) {
-			if (StringUtils.equalsIgnoreCase(attr, attrName)) {
-				return true;
-			}
-		}
-		return false;
-	}
-
-	/**
-     * {@inheritDoc}
-     */
-    public void sync(ObjectClass objectClass, SyncToken token, SyncResultsHandler handler, final OperationOptions options) {
-        log.info("sync::begin");
-        validate(objectClass);
-
-        Collection<String> attributesToGet = getAttrsToGet(options);
-
-        try {
-	        int syncToken = (Integer)token.getValue();
-	        List<DummyDelta> deltas = resource.getDeltasSince(syncToken);
-	        for (DummyDelta delta: deltas) {
-	
-	        	Class<? extends DummyObject> deltaObjectClass = delta.getObjectClass();
-	        	if (objectClass.is(ObjectClass.ALL_NAME)) {
-	        		// take all changes
-	        	} else if (objectClass.is(ObjectClass.ACCOUNT_NAME)) {
-	        		if (deltaObjectClass != DummyAccount.class) {
-	        			log.ok("Skipping delta {0} because of objectclass mismatch", delta);
-	        			continue;
-	        		}
-	        	} else if (objectClass.is(ObjectClass.GROUP_NAME)) {
-	        		if (deltaObjectClass != DummyGroup.class) {
-	        			log.ok("Skipping delta {0} because of objectclass mismatch", delta);
-	        			continue;
-	        		}
-	        	}
-	
-	        	SyncDeltaBuilder deltaBuilder =  new SyncDeltaBuilder();
-	        	if (deltaObjectClass == DummyAccount.class) {
-	        		deltaBuilder.setObjectClass(ObjectClass.ACCOUNT);
-	        	} else if (deltaObjectClass == DummyGroup.class) {
-	        		deltaBuilder.setObjectClass(ObjectClass.GROUP);
-	        	} else if (deltaObjectClass == DummyPrivilege.class) {
-	        		deltaBuilder.setObjectClass(new ObjectClass(OBJECTCLASS_PRIVILEGE_NAME));
-	        	} else if (deltaObjectClass == DummyOrg.class) {
-	        		deltaBuilder.setObjectClass(new ObjectClass(OBJECTCLASS_ORG_NAME));
-	        	} else {
-	        		throw new IllegalArgumentException("Unknown delta objectClass "+deltaObjectClass);
-	        	}
-	
-	        	SyncDeltaType deltaType;
-	        	if (delta.getType() == DummyDeltaType.ADD || delta.getType() == DummyDeltaType.MODIFY) {
-	        		if (resource.getSyncStyle() == DummySyncStyle.DUMB) {
-	        			deltaType = SyncDeltaType.CREATE_OR_UPDATE;
-	        		} else {
-	        			if (delta.getType() == DummyDeltaType.ADD) {
-	        				deltaType = SyncDeltaType.CREATE;
-	        			} else {
-	        				deltaType = SyncDeltaType.UPDATE;
-	        			}
-	        		}
-	        		if (deltaObjectClass == DummyAccount.class) {
-		        		DummyAccount account = resource.getAccountById(delta.getObjectId());
-		        		if (account == null) {
-		        			throw new IllegalStateException("We have delta for account '"+delta.getObjectId()+"' but such account does not exist");
-		        		}
-		        		ConnectorObject cobject = convertToConnectorObject(account, attributesToGet);
-						deltaBuilder.setObject(cobject);
-	        		} else if (deltaObjectClass == DummyGroup.class) {
-	        			DummyGroup group = resource.getGroupById(delta.getObjectId());
-		        		if (group == null) {
-		        			throw new IllegalStateException("We have delta for group '"+delta.getObjectId()+"' but such group does not exist");
-		        		}
-		        		ConnectorObject cobject = convertToConnectorObject(group, attributesToGet);
-						deltaBuilder.setObject(cobject);
-					} else if (deltaObjectClass == DummyPrivilege.class) {
-						DummyPrivilege privilege = resource.getPrivilegeById(delta.getObjectId());
-						if (privilege == null) {
-							throw new IllegalStateException("We have privilege for group '"+delta.getObjectId()+"' but such privilege does not exist");
-						}
-						ConnectorObject cobject = convertToConnectorObject(privilege, attributesToGet);
-						deltaBuilder.setObject(cobject);
-	        		} else {
-	        			throw new IllegalArgumentException("Unknown delta objectClass "+deltaObjectClass);
-	        		}
-	        	} else if (delta.getType() == DummyDeltaType.DELETE) {
-	        		deltaType = SyncDeltaType.DELETE;
-	        	} else {
-	        		throw new IllegalStateException("Unknown delta type "+delta.getType());
-	        	}
-	        	deltaBuilder.setDeltaType(deltaType);
-	
-	        	deltaBuilder.setToken(new SyncToken(delta.getSyncToken()));
-	
-	        	Uid uid;
-	        	if (configuration.getUidMode().equals(DummyConfiguration.UID_MODE_NAME)) {
-		        	uid = new Uid(delta.getObjectName());
-		        } else if (configuration.getUidMode().equals(DummyConfiguration.UID_MODE_UUID)) {
-		        	if (nameHintChecksEnabled()) {
-		        		uid = new Uid(delta.getObjectId(), new Name(delta.getObjectName()));
-		        	} else {
-		        		uid = new Uid(delta.getObjectId());
-		        	}
-		        } else {
-		        	throw new IllegalStateException("Unknown UID mode "+configuration.getUidMode());
-		        }
-	        	deltaBuilder.setUid(uid);
-	
-	        	SyncDelta syncDelta = deltaBuilder.build();
-	        	log.info("sync::handle {0}",syncDelta);
-				handler.handle(syncDelta);
-	        }
-
-		} catch (ConnectException e) {
-	        log.info("sync::exception "+e);
-			throw new ConnectionFailedException(e.getMessage(), e);
-		} catch (IllegalArgumentException e) {
-	        log.info("sync::exception "+e);
-			throw new ConnectorException(e.getMessage(), e);
-		} catch (FileNotFoundException e) {
-			log.info("sync::exception "+e);
-			throw new ConnectorIOException(e.getMessage(), e);
-		} catch (SchemaViolationException e) {
-			log.info("sync::exception "+e);
-			throw new InvalidAttributeValueException(e.getMessage(), e);
-		} catch (ConflictException e) {
-			log.info("sync::exception "+e);
-			throw new AlreadyExistsException(e);
-		}
-
-        log.info("sync::end");
-    }
-
-	private Collection<String> getAttrsToGet(OperationOptions options) {
-        Collection<String> attributesToGet = null;
-		if (options != null) {
-			String[] attributesToGetArray = options.getAttributesToGet();
-			if (attributesToGetArray != null && attributesToGetArray.length != 0) {
-				attributesToGet = Arrays.asList(attributesToGetArray);
-			}
->>>>>>> 342678f7
 		}
 		return (List<T>) newValues;
     }
-<<<<<<< HEAD
     
     private void addUidChange(Set<AttributeDelta> sideEffectChanges, String newUidValue) {
     	sideEffectChanges.add(
@@ -1286,472 +487,6 @@
     	if (connectorInstanceNameAttribute != null) {
     		log.info("Putting connectorInstance name into {0}: {1}", connectorInstanceNameAttribute, instanceName);
     		builder.addAttribute(connectorInstanceNameAttribute, instanceName);
-=======
-
-    /**
-     * {@inheritDoc}
-     */
-    public void test() {
-        log.info("test::begin");
-
-        if (!connected) {
-			throw new IllegalStateException("Attempt to test non-connected connector instance "+this);
-		}
-
-        log.info("Validating configuration.");
-        configuration.validate();
-
-        // Produce log messages on all levels. The tests may check if they are really logged.
-        log.error(LOG_MARKER + " DummyConnectorIcfError");
-        log.info(LOG_MARKER + " DummyConnectorIcfInfo");
-        log.warn(LOG_MARKER + " DummyConnectorIcfWarn");
-        log.ok(LOG_MARKER + " DummyConnectorIcfOk");
-
-        log.info("Dummy Connector JUL logger as seen by the connector: " + julLogger + "; classloader " + julLogger.getClass().getClassLoader());
-
-        // Same thing using JUL
-        julLogger.severe(LOG_MARKER + " DummyConnectorJULsevere");
-		julLogger.warning(LOG_MARKER + " DummyConnectorJULwarning");
-		julLogger.info(LOG_MARKER + " DummyConnectorJULinfo");
-		julLogger.fine(LOG_MARKER + " DummyConnectorJULfine");
-		julLogger.finer(LOG_MARKER + " DummyConnectorJULfiner");
-		julLogger.finest(LOG_MARKER + " DummyConnectorJULfinest");
-
-        log.info("Test configuration was successful.");
-        log.info("test::end");
-    }
-
-   private ConnectorObjectBuilder createConnectorObjectBuilderCommon(DummyObject dummyObject,
-		   DummyObjectClass objectClass, Collection<String> attributesToGet, boolean supportActivation) {
-	   ConnectorObjectBuilder builder = new ConnectorObjectBuilder();
-
-	   if (configuration.getUidMode().equals(DummyConfiguration.UID_MODE_NAME)) {
-		   builder.setUid(dummyObject.getName());
-       } else if (configuration.getUidMode().equals(DummyConfiguration.UID_MODE_UUID)) {
-    	   builder.setUid(dummyObject.getId());
-       } else {
-       		throw new IllegalStateException("Unknown UID mode "+configuration.getUidMode());
-       }
-
-		builder.addAttribute(Name.NAME, dummyObject.getName());
-
-		for (String name : dummyObject.getAttributeNames()) {
-			DummyAttributeDefinition attrDef = dummyObject.getAttributeDefinition(name);
-			if (attrDef == null) {
-				throw new InvalidAttributeValueException("Unknown account attribute '"+name+"'");
-			}
-			if (!attrDef.isReturnedByDefault()) {
-				if (attributesToGet != null && !attributesToGet.contains(name)) {
-					continue;
-				}
-			}
-			// Return all attributes that are returned by default. We will filter them out later.
-			Set<Object> values = dummyObject.getAttributeValues(name, Object.class);
-			if (configuration.isVaryLetterCase()) {
-				name = varyLetterCase(name);
-			}
-			if (values != null && !values.isEmpty()) {
-				builder.addAttribute(name, values);
-			}
-		}
-
-		if (supportActivation) {
-			if (attributesToGet == null || attributesToGet.contains(OperationalAttributes.ENABLE_NAME)) {
-				builder.addAttribute(OperationalAttributes.ENABLE_NAME, dummyObject.isEnabled());
-			}
-
-			if (dummyObject.getValidFrom() != null &&
-					(attributesToGet == null || attributesToGet.contains(OperationalAttributes.ENABLE_DATE_NAME))) {
-				builder.addAttribute(OperationalAttributes.ENABLE_DATE_NAME, convertToLong(dummyObject.getValidFrom()));
-			}
-
-			if (dummyObject.getValidTo() != null &&
-					(attributesToGet == null || attributesToGet.contains(OperationalAttributes.DISABLE_DATE_NAME))) {
-				builder.addAttribute(OperationalAttributes.DISABLE_DATE_NAME, convertToLong(dummyObject.getValidTo()));
-			}
-		}
-
-		if (configuration.isAddConnectorStateAttributes()) {
-			builder.addAttribute(DummyResource.ATTRIBUTE_CONNECTOR_TO_STRING, this.toString());
-			builder.addAttribute(DummyResource.ATTRIBUTE_CONNECTOR_STATIC_VAL, staticVal);
-			builder.addAttribute(DummyResource.ATTRIBUTE_CONNECTOR_CONFIGURATION_TO_STRING, configuration.toString());
-		}
-
-	   if (!dummyObject.getAuxiliaryObjectClassNames().isEmpty()) {
-		   builder.addAttribute(PredefinedAttributes.AUXILIARY_OBJECT_CLASS_NAME, dummyObject.getAuxiliaryObjectClassNames());
-	   }
-
-	   return builder;
-   }
-
-	private String varyLetterCase(String name) {
-		StringBuilder sb = new StringBuilder(name.length());
-		for (char c : name.toCharArray()) {
-			double a = Math.random();
-			if (a < 0.4) {
-				c = Character.toLowerCase(c);
-			} else if (a > 0.7) {
-				c = Character.toUpperCase(c);
-			}
-			sb.append(c);
-		}
-		return sb.toString();
-	}
-
-	private Long convertToLong(Date date) {
-		if (date == null) {
-			return null;
-		}
-		return date.getTime();
-	}
-
-	private ConnectorObject convertToConnectorObject(DummyAccount account, Collection<String> attributesToGet) throws SchemaViolationException {
-
-		DummyObjectClass objectClass;
-		try {
-			objectClass = resource.getAccountObjectClass();
-		} catch (ConnectException e) {
-			log.error(e, e.getMessage());
-			throw new ConnectionFailedException(e.getMessage(), e);
-		} catch (IllegalArgumentException e) {
-			throw new ConnectorException(e.getMessage(), e);
-		} catch (FileNotFoundException e) {
-			log.error(e, e.getMessage());
-			throw new ConnectorIOException(e.getMessage(), e);
-		} catch (ConflictException e) {
-			log.error(e, e.getMessage());
-			throw new AlreadyExistsException(e);
-		}
-
-		ConnectorObjectBuilder builder = createConnectorObjectBuilderCommon(account, objectClass, attributesToGet, true);
-		builder.setObjectClass(ObjectClass.ACCOUNT);
-
-		// Password is not returned by default (hardcoded ICF specification)
-		if (account.getPassword() != null && attributesToGet != null && attributesToGet.contains(OperationalAttributes.PASSWORD_NAME)) {
-			switch (configuration.getPasswordReadabilityMode()) {
-				case DummyConfiguration.PASSWORD_READABILITY_MODE_READABLE:
-					GuardedString gs = new GuardedString(account.getPassword().toCharArray());
-					builder.addAttribute(OperationalAttributes.PASSWORD_NAME,gs);
-					break;
-				case DummyConfiguration.PASSWORD_READABILITY_MODE_INCOMPLETE:
-					AttributeBuilder ab = new AttributeBuilder();
-					ab.setName(OperationalAttributes.PASSWORD_NAME);
-					ab.setAttributeValueCompleteness(AttributeValueCompleteness.INCOMPLETE);
-					builder.addAttribute(ab.build());
-					break;
-				default:
-					// nothing to do
-			}
-		}
-
-		if (account.isLockout() != null) {
-			builder.addAttribute(OperationalAttributes.LOCK_OUT_NAME, account.isLockout());
-		}
-
-        return builder.build();
-	}
-
-	private ConnectorObject convertToConnectorObject(DummyGroup group, Collection<String> attributesToGet) {
-		ConnectorObjectBuilder builder = createConnectorObjectBuilderCommon(group, resource.getGroupObjectClass(),
-				attributesToGet, true);
-		builder.setObjectClass(ObjectClass.GROUP);
-        return builder.build();
-	}
-
-	private ConnectorObject convertToConnectorObject(DummyPrivilege priv, Collection<String> attributesToGet) {
-		ConnectorObjectBuilder builder = createConnectorObjectBuilderCommon(priv, resource.getPrivilegeObjectClass(),
-				attributesToGet, false);
-		builder.setObjectClass(new ObjectClass(OBJECTCLASS_PRIVILEGE_NAME));
-        return builder.build();
-	}
-
-	private ConnectorObject convertToConnectorObject(DummyOrg org, Collection<String> attributesToGet) {
-		ConnectorObjectBuilder builder = createConnectorObjectBuilderCommon(org, resource.getPrivilegeObjectClass(),
-				attributesToGet, false);
-		builder.setObjectClass(new ObjectClass(OBJECTCLASS_ORG_NAME));
-        return builder.build();
-	}
-
-	private DummyAccount convertToAccount(Set<Attribute> createAttributes) throws ConnectException, FileNotFoundException, SchemaViolationException, ConflictException {
-		log.ok("Create attributes: {0}", createAttributes);
-		String userName = Utils.getMandatoryStringAttribute(createAttributes, Name.NAME);
-		if (configuration.getUpCaseName()) {
-			userName = StringUtils.upperCase(userName);
-		}
-		log.ok("Username {0}", userName);
-		final DummyAccount newAccount = new DummyAccount(userName);
-
-		Boolean enabled = null;
-		boolean hasPassword = false;
-		for (Attribute attr : createAttributes) {
-			if (attr.is(Uid.NAME)) {
-				throw new IllegalArgumentException("UID explicitly specified in the account attributes");
-
-			} else if (attr.is(Name.NAME)) {
-				// Skip, already processed
-
-			} else if (attr.is(OperationalAttributeInfos.PASSWORD.getName())) {
-				changePassword(newAccount,attr);
-				hasPassword = true;
-
-			} else if (attr.is(OperationalAttributeInfos.ENABLE.getName())) {
-				enabled = getBoolean(attr);
-				newAccount.setEnabled(enabled);
-
-			} else if (attr.is(OperationalAttributeInfos.ENABLE_DATE.getName())) {
-				if (configuration.getSupportValidity()) {
-					newAccount.setValidFrom(getDate(attr));
-				} else {
-					throw new InvalidAttributeValueException("ENABLE_DATE specified in the account attributes while not supporting it");
-				}
-
-			} else if (attr.is(OperationalAttributeInfos.DISABLE_DATE.getName())) {
-				if (configuration.getSupportValidity()) {
-					newAccount.setValidTo(getDate(attr));
-				} else {
-					throw new InvalidAttributeValueException("DISABLE_DATE specified in the account attributes while not supporting it");
-				}
-
-			} else if (attr.is(OperationalAttributeInfos.LOCK_OUT.getName())) {
-				Boolean lockout = getBooleanNotNull(attr);
-				newAccount.setLockout(lockout);
-
-			} else {
-				String name = attr.getName();
-				try {
-					newAccount.replaceAttributeValues(name,attr.getValue());
-				} catch (SchemaViolationException e) {
-					// Note: let's do the bad thing and add exception loaded by this classloader as inner exception here
-					// The framework should deal with it ... somehow
-					throw new InvalidAttributeValueException(e.getMessage(),e);
-				}
-			}
-		}
-
-		if (!hasPassword) {
-			checkPasswordPolicies(null);
-		}
-
-		if (configuration.getRequireExplicitEnable() && enabled == null) {
-			throw new InvalidAttributeValueException("Explicit value for ENABLE attribute was not provided and the connector is set to require it");
-		}
-
-		return newAccount;
-	}
-
-	private DummyGroup convertToGroup(Set<Attribute> createAttributes) throws ConnectException, FileNotFoundException, SchemaViolationException, ConflictException {
-		String icfName = Utils.getMandatoryStringAttribute(createAttributes,Name.NAME);
-		if (configuration.getUpCaseName()) {
-			icfName = StringUtils.upperCase(icfName);
-		}
-		final DummyGroup newGroup = new DummyGroup(icfName);
-
-		Boolean enabled = null;
-		for (Attribute attr : createAttributes) {
-			if (attr.is(Uid.NAME)) {
-				throw new IllegalArgumentException("UID explicitly specified in the group attributes");
-
-			} else if (attr.is(Name.NAME)) {
-				// Skip, already processed
-
-			} else if (attr.is(OperationalAttributeInfos.PASSWORD.getName())) {
-				throw new InvalidAttributeValueException("Password specified for a group");
-
-			} else if (attr.is(OperationalAttributeInfos.ENABLE.getName())) {
-				enabled = getBooleanNotNull(attr);
-				newGroup.setEnabled(enabled);
-
-			} else if (attr.is(OperationalAttributeInfos.ENABLE_DATE.getName())) {
-				if (configuration.getSupportValidity()) {
-					newGroup.setValidFrom(getDate(attr));
-				} else {
-					throw new InvalidAttributeValueException("ENABLE_DATE specified in the group attributes while not supporting it");
-				}
-
-			} else if (attr.is(OperationalAttributeInfos.DISABLE_DATE.getName())) {
-				if (configuration.getSupportValidity()) {
-					newGroup.setValidTo(getDate(attr));
-				} else {
-					throw new InvalidAttributeValueException("DISABLE_DATE specified in the group attributes while not supporting it");
-				}
-
-			} else {
-				String name = attr.getName();
-				try {
-					newGroup.replaceAttributeValues(name,attr.getValue());
-				} catch (SchemaViolationException e) {
-					throw new InvalidAttributeValueException(e.getMessage(),e);
-				}
-			}
-		}
-
-		return newGroup;
-	}
-
-	private DummyPrivilege convertToPriv(Set<Attribute> createAttributes) throws ConnectException, FileNotFoundException, ConflictException {
-		String icfName = Utils.getMandatoryStringAttribute(createAttributes,Name.NAME);
-		if (configuration.getUpCaseName()) {
-			icfName = StringUtils.upperCase(icfName);
-		}
-		final DummyPrivilege newPriv = new DummyPrivilege(icfName);
-
-		for (Attribute attr : createAttributes) {
-			if (attr.is(Uid.NAME)) {
-				throw new IllegalArgumentException("UID explicitly specified in the group attributes");
-
-			} else if (attr.is(Name.NAME)) {
-				// Skip, already processed
-
-			} else if (attr.is(OperationalAttributeInfos.PASSWORD.getName())) {
-				throw new InvalidAttributeValueException("Password specified for a privilege");
-
-			} else if (attr.is(OperationalAttributeInfos.ENABLE.getName())) {
-				throw new InvalidAttributeValueException("Unsupported ENABLE attribute in privilege");
-
-			} else {
-				String name = attr.getName();
-				try {
-					newPriv.replaceAttributeValues(name,attr.getValue());
-				} catch (SchemaViolationException e) {
-					throw new InvalidAttributeValueException(e.getMessage(),e);
-				}
-			}
-		}
-
-		return newPriv;
-	}
-
-	private DummyOrg convertToOrg(Set<Attribute> createAttributes) throws ConnectException, FileNotFoundException, ConflictException {
-		String icfName = Utils.getMandatoryStringAttribute(createAttributes,Name.NAME);
-		if (configuration.getUpCaseName()) {
-			icfName = StringUtils.upperCase(icfName);
-		}
-		final DummyOrg newOrg = new DummyOrg(icfName);
-
-		for (Attribute attr : createAttributes) {
-			if (attr.is(Uid.NAME)) {
-				throw new IllegalArgumentException("UID explicitly specified in the org attributes");
-
-			} else if (attr.is(Name.NAME)) {
-				// Skip, already processed
-
-			} else if (attr.is(OperationalAttributeInfos.PASSWORD.getName())) {
-				throw new IllegalArgumentException("Password specified for a org");
-
-			} else if (attr.is(OperationalAttributeInfos.ENABLE.getName())) {
-				throw new IllegalArgumentException("Unsupported ENABLE attribute in org");
-
-			} else {
-				String name = attr.getName();
-				try {
-					newOrg.replaceAttributeValues(name,attr.getValue());
-				} catch (SchemaViolationException e) {
-					throw new IllegalArgumentException(e.getMessage(),e);
-				}
-			}
-		}
-
-		return newOrg;
-	}
-
-	private Boolean getBoolean(Attribute attr) {
-		if (attr.getValue() == null || attr.getValue().isEmpty()) {
-			return null;
-		}
-		Object object = attr.getValue().get(0);
-		if (!(object instanceof Boolean)) {
-			throw new IllegalArgumentException("Attribute "+attr.getName()+" was provided as "+object.getClass().getName()+" while expecting boolean");
-		}
-		return ((Boolean)object).booleanValue();
-	}
-
-	private boolean getBooleanNotNull(Attribute attr) {
-		if (attr.getValue() == null || attr.getValue().isEmpty()) {
-			throw new IllegalArgumentException("Empty "+attr.getName()+" attribute was provided");
-		}
-		Object object = attr.getValue().get(0);
-		if (!(object instanceof Boolean)) {
-			throw new IllegalArgumentException("Attribute "+attr.getName()+" was provided as "+object.getClass().getName()+" while expecting boolean");
-		}
-		return ((Boolean)object).booleanValue();
-	}
-
-	private Date getDate(Attribute attr) {
-		if (attr.getValue() == null || attr.getValue().isEmpty()) {
-			throw new IllegalArgumentException("Empty date attribute was provided");
-		}
-		Object object = attr.getValue().get(0);
-
-		if (object == null){
-			return null;
-		}
-
-		if (!(object instanceof Long)) {
-			throw new IllegalArgumentException("Date attribute was provided as "+object.getClass().getName()+" while expecting long");
-		}
-		return new Date(((Long)object).longValue());
-	}
-
-
-	private void changePassword(final DummyAccount account, Attribute attr) throws ConnectException, FileNotFoundException, SchemaViolationException, ConflictException {
-		final String[] passwdArray = { null };
-		if (attr.getValue() != null && !attr.getValue().isEmpty()) {
-			Object passwdObject = attr.getValue().get(0);
-			if (!(passwdObject instanceof GuardedString)) {
-				throw new IllegalArgumentException(
-						"Password was provided as " + passwdObject.getClass().getName() + " while expecting GuardedString");
-			}
-			((GuardedString)passwdObject).access(new Accessor() {
-				@Override
-				public void access(char[] passwdChars) {
-					String password = new String(passwdChars);
-					checkPasswordPolicies(password);
-					passwdArray[0] = password;
-				}
-			});
-		} else {
-			// empty password => null
-			checkPasswordPolicies(null);
-		}
-		account.setPassword(passwdArray[0]);
-	}
-
-	private void checkPasswordPolicies(String password) {
-		if (configuration.getMinPasswordLength() != null) {
-			if (password == null || password.isEmpty()) {
-				throw new InvalidAttributeValueException("No password");
-			}
-			if (password.length() < configuration.getMinPasswordLength()) {
-				throw new InvalidAttributeValueException("Password too short");
-			}
-		}
-	}
-
-	private boolean attributesToGetHasAttribute(Collection<String> attributesToGet, String attrName) {
-		if (attributesToGet == null) {
-			return true;
-		}
-		return attributesToGet.contains(attrName);
-	}
-
-	public void validate(ObjectClass oc) {
-        if (oc == null) {
-            throw new IllegalArgumentException("Object class must not be null.");
-        }
-    }
-
-    public void validate(Uid uid) {
-    	if (uid == null) {
-    		throw new IllegalArgumentException("Uid must not be null.");
-    	}
-    	if (nameHintChecksEnabled()) {
-    		if (uid.getNameHint() == null) {
-    			throw new InvalidAttributeValueException("Uid name hint must not be null.");
-    		}
-    		if (StringUtils.isBlank(uid.getNameHintValue())) {
-    			throw new InvalidAttributeValueException("Uid name hint must not be empty.");
-    		}
->>>>>>> 342678f7
     	}
     }
 
