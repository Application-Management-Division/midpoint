--- conflicted
+++ resolved
@@ -53,11 +53,7 @@
         addItemMapping(F_CATEGORY, stringMapper(q -> q.category));
         addItemMapping(F_COMPLETION_TIMESTAMP,
                 timestampMapper(q -> q.completionTimestamp));
-<<<<<<< HEAD
-        addItemMapping(F_EXECUTION_STATE, enumMapper(q -> q.executionStatus));
-=======
-        addItemMapping(F_EXECUTION_STATUS, enumMapper(q -> q.executionState));
->>>>>>> b2b58fdf
+        addItemMapping(F_EXECUTION_STATE, enumMapper(q -> q.executionState));
         addItemMapping(F_HANDLER_URI, uriMapper(q -> q.handlerUriId));
         addItemMapping(F_LAST_RUN_FINISH_TIMESTAMP,
                 timestampMapper(q -> q.lastRunFinishTimestamp));
@@ -104,11 +100,7 @@
         row.binding = task.getBinding();
         row.category = task.getCategory();
         row.completionTimestamp = MiscUtil.asInstant(task.getCompletionTimestamp());
-<<<<<<< HEAD
-        row.executionStatus = task.getExecutionState();
-=======
-        row.executionState = task.getExecutionStatus();
->>>>>>> b2b58fdf
+        row.executionState = task.getExecutionState();
 //        row.fullResult = TODO
         row.handlerUriId = processCacheableUri(task.getHandlerUri());
         row.lastRunStartTimestamp = MiscUtil.asInstant(task.getLastRunStartTimestamp());
