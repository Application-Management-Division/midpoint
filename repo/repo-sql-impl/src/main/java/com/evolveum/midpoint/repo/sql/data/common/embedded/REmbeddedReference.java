--- conflicted
+++ resolved
@@ -113,17 +113,6 @@
         if (StringUtils.isNotEmpty(repo.getTargetOid())) {
             jaxb.setOid(repo.getTargetOid());
         }
-<<<<<<< HEAD
-
-        String filter = repo.getFilter();
-        if (StringUtils.isNotEmpty(filter)) {
-            Element element = DOMUtil.parseDocument(filter).getDocumentElement();
-            SearchFilterType jaxbFilter = new SearchFilterType();
-            jaxbFilter.setFilterClause(element);
-            jaxb.setFilter(jaxbFilter);
-        }
-=======
->>>>>>> e32b592e
     }
 
     public static void copyFromJAXB(ObjectReferenceType jaxb, REmbeddedReference repo, PrismContext prismContext) {
@@ -135,13 +124,6 @@
         repo.setRelation(RUtil.qnameToString(jaxb.getRelation()));
         repo.setTargetOid(jaxb.getOid());
 
-<<<<<<< HEAD
-        if (jaxb.getFilter() != null && jaxb.getFilter().getFilterClause() != null) {
-            SearchFilterType filter = jaxb.getFilter();
-            repo.setFilter(DOMUtil.printDom(filter.getFilterClause()).toString());
-        }
-=======
->>>>>>> e32b592e
     }
 
     public ObjectReferenceType toJAXB(PrismContext prismContext) {
