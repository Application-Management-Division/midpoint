--- conflicted
+++ resolved
@@ -16,17 +16,7 @@
 
 package com.evolveum.midpoint.repo.sql.data.common;
 
-<<<<<<< HEAD
-import com.evolveum.midpoint.prism.PrismContainer;
-import com.evolveum.midpoint.prism.PrismContainerDefinition;
-import com.evolveum.midpoint.prism.PrismContainerValue;
 import com.evolveum.midpoint.prism.PrismContext;
-import com.evolveum.midpoint.prism.PrismObject;
-import com.evolveum.midpoint.prism.PrismObjectDefinition;
-import com.evolveum.midpoint.prism.path.ItemPath;
-=======
-import com.evolveum.midpoint.prism.PrismContext;
->>>>>>> e32b592e
 import com.evolveum.midpoint.repo.sql.data.common.embedded.REmbeddedReference;
 import com.evolveum.midpoint.repo.sql.data.common.embedded.RPolyString;
 import com.evolveum.midpoint.repo.sql.util.DtoTranslationException;
@@ -36,26 +26,16 @@
 import com.evolveum.midpoint.schema.constants.SchemaConstants;
 import com.evolveum.midpoint.util.logging.Trace;
 import com.evolveum.midpoint.util.logging.TraceManager;
-<<<<<<< HEAD
-import com.evolveum.midpoint.xml.ns._public.common.common_2a.*;
-
-import org.apache.commons.lang.StringUtils;
-=======
 import com.evolveum.midpoint.xml.ns._public.common.common_2a.SystemConfigurationType;
->>>>>>> e32b592e
 import org.hibernate.annotations.Cascade;
 import org.hibernate.annotations.ForeignKey;
 import org.hibernate.annotations.Index;
 
-<<<<<<< HEAD
-import javax.persistence.*;
-
-=======
 import javax.persistence.Embedded;
 import javax.persistence.Entity;
 import javax.persistence.Table;
 import javax.persistence.UniqueConstraint;
->>>>>>> e32b592e
+
 import java.util.Collection;
 
 /**
@@ -142,55 +122,6 @@
         if (repo.getGlobalPasswordPolicyRef() != null) {
             jaxb.setGlobalPasswordPolicyRef(repo.getGlobalPasswordPolicyRef().toJAXB(prismContext));
         }
-<<<<<<< HEAD
-
-        try {
-            jaxb.setConnectorFramework(RUtil.toJAXB(SystemConfigurationType.class,
-                    new ItemPath(SystemConfigurationType.F_CONNECTOR_FRAMEWORK),
-                    repo.getConnectorFramework(),
-                    ConnectorFrameworkType.class, prismContext));
-            jaxb.setGlobalAccountSynchronizationSettings(RUtil.toJAXB(SystemConfigurationType.class,
-                    new ItemPath(SystemConfigurationType.F_GLOBAL_ACCOUNT_SYNCHRONIZATION_SETTINGS),
-                    repo.getGlobalAccountSynchronizationSettings(), ProjectionPolicyType.class,
-                    prismContext));
-            jaxb.setLogging(RUtil.toJAXB(SystemConfigurationType.class,
-                    SystemConfigurationType.F_LOGGING,
-                    repo.getLogging(),
-                    LoggingConfigurationType.class, prismContext));
-            jaxb.setModelHooks(RUtil.toJAXB(SystemConfigurationType.class,
-                    new ItemPath(SystemConfigurationType.F_MODEL_HOOKS),
-                    repo.getModelHooks(),
-                    ModelHooksType.class, prismContext));
-            jaxb.setNotificationConfiguration(RUtil.toJAXB(SystemConfigurationType.class,
-                    new ItemPath(SystemConfigurationType.F_NOTIFICATION_CONFIGURATION),
-                    repo.getNotificationConfiguration(),
-                    NotificationConfigurationType.class, prismContext));
-            jaxb.setCleanupPolicy(RUtil.toJAXB(SystemConfigurationType.class,
-                    SystemConfigurationType.F_CLEANUP_POLICY,
-                    repo.getCleanupPolicy(),
-                    CleanupPoliciesType.class, prismContext));
-            jaxb.setProfilingConfiguration(RUtil.toJAXB(SystemConfigurationType.class,
-                    SystemConfigurationType.F_PROFILING_CONFIGURATION,
-                    repo.getProfilingConfiguration(),
-                    ProfilingConfigurationType.class, prismContext));
-
-            if (StringUtils.isNotEmpty(repo.getObjectTemplate())) {
-				SystemConfigurationType holder = RUtil.toJAXB(SystemConfigurationType.class,
-						SystemConfigurationType.F_DEFAULT_USER_TEMPLATE_REF, repo.getObjectTemplate(),SystemConfigurationType.class, 
-						prismContext);
-
-                PrismObject holderPrism = holder.asPrismObject();
-                PrismObject jaxbPrism = jaxb.asPrismObject();
-
-                PrismContainer container = holderPrism.findContainer(SystemConfigurationType.F_OBJECT_TEMPLATE);
-                PrismContainer newContainer = container.clone();
-                jaxbPrism.addReplaceExisting(newContainer);
-            }
-        } catch (Exception ex) {
-            throw new DtoTranslationException(ex.getMessage(), ex);
-        }
-=======
->>>>>>> e32b592e
     }
 
     public static void copyFromJAXB(SystemConfigurationType jaxb, RSystemConfiguration repo,
@@ -211,38 +142,6 @@
         }
 
         repo.setGlobalPasswordPolicyRef(RUtil.jaxbRefToEmbeddedRepoRef(jaxb.getGlobalPasswordPolicyRef(), prismContext));
-<<<<<<< HEAD
-        
-        PrismContainerDefinition def = jaxb.asPrismContainer().getDefinition();
-        try {
-            repo.setConnectorFramework(RUtil.toRepo(jaxb.getConnectorFramework(), prismContext));
-            repo.setGlobalAccountSynchronizationSettings(RUtil.toRepo(jaxb.getGlobalAccountSynchronizationSettings(), prismContext));
-            repo.setLogging(RUtil.toRepo(def, SystemConfigurationType.F_LOGGING, jaxb.getLogging(), prismContext));
-            repo.setModelHooks(RUtil.toRepo(jaxb.getModelHooks(), prismContext));
-            repo.setNotificationConfiguration(RUtil.toRepo(jaxb.getNotificationConfiguration(), prismContext));
-
-            repo.setCleanupPolicy(RUtil.toRepo(def, SystemConfigurationType.F_CLEANUP_POLICY, jaxb.getCleanupPolicy(), prismContext));
-            repo.setProfilingConfiguration(RUtil.toRepo(def, SystemConfigurationType.F_PROFILING_CONFIGURATION, jaxb.getProfilingConfiguration(), prismContext));
-
-            if (!jaxb.getObjectTemplate().isEmpty()) {
-//                SystemConfigurationType holder = new SystemConfigurationType();
-//                PrismObject holderPrism = holder.asPrismObject();
-//                PrismObject jaxbPrism = jaxb.asPrismObject();
-//
-//                holderPrism.setElementName(SchemaConstantsGenerated.C_SYSTEM_CONFIGURATION);
-//
-//                PrismContainer container = jaxbPrism.findContainer(SystemConfigurationType.F_OBJECT_TEMPLATE);
-//                PrismContainer newContainer = container.clone();
-//                holderPrism.addReplaceExisting(newContainer);
-            	
-
-                repo.setObjectTemplate(RUtil.toRepo(def, SystemConfigurationType.F_OBJECT_TEMPLATE, jaxb.getObjectTemplate(), prismContext));
-            }
-        } catch (Exception ex) {
-            throw new DtoTranslationException(ex.getMessage(), ex);
-        }
-=======
->>>>>>> e32b592e
     }
 
     @Override
