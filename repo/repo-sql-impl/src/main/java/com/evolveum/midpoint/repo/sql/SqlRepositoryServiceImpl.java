--- conflicted
+++ resolved
@@ -28,9 +28,7 @@
 import com.evolveum.midpoint.prism.query.*;
 import com.evolveum.midpoint.repo.api.RepoAddOptions;
 import com.evolveum.midpoint.repo.api.RepositoryService;
-import com.evolveum.midpoint.repo.sql.data.common.RObject;
-import com.evolveum.midpoint.repo.sql.data.common.RObjectReference;
-import com.evolveum.midpoint.repo.sql.data.common.RTask;
+import com.evolveum.midpoint.repo.sql.data.common.*;
 import com.evolveum.midpoint.repo.sql.data.common.any.RAnyValue;
 import com.evolveum.midpoint.repo.sql.data.common.any.RValueType;
 import com.evolveum.midpoint.repo.sql.data.common.type.RObjectExtensionType;
@@ -43,6 +41,7 @@
 import com.evolveum.midpoint.schema.result.OperationResult;
 import com.evolveum.midpoint.schema.result.OperationResultStatus;
 import com.evolveum.midpoint.util.DebugUtil;
+import com.evolveum.midpoint.util.QNameUtil;
 import com.evolveum.midpoint.util.exception.ObjectAlreadyExistsException;
 import com.evolveum.midpoint.util.exception.ObjectNotFoundException;
 import com.evolveum.midpoint.util.exception.SchemaException;
@@ -57,6 +56,7 @@
 import org.apache.commons.lang.StringUtils;
 import org.apache.commons.lang.Validate;
 import org.hibernate.*;
+import org.hibernate.criterion.Projections;
 import org.hibernate.criterion.Restrictions;
 import org.hibernate.exception.ConstraintViolationException;
 import org.hibernate.internal.SessionFactoryImpl;
@@ -1456,53 +1456,9 @@
         }
     }
 
-<<<<<<< HEAD
-    @Deprecated
     @Override
-    public void cleanupTasks(CleanupPolicyType policy, OperationResult parentResult) {
-        OperationResult subResult = parentResult.createSubresult(CLEANUP_TASKS);
-        cleanup(RTask.class, policy, subResult);
-    }
-
-    /**
-     * This is attempt to do task cleanup by custom native queries. Hibernate tries to delete task
-     * through temporary table with columns oid, id. That's not a bad idea until it attempts to call
-     * delete from statement with "in" clause with two columns (oid, id). H2 and SQL Server fails
-     * with in clause that contains more than one column.
-     * <p/>
-     * Therefore this method do cleanup by creating temporary table only with oid (id is always 0).
-     * Maybe big schema cleanup would help or something like that.
-     * <p/>
-     * Somebody improve this when there's time for it.
-     * <p/>
-     * DEPRECATED: task cleanup is currently done in task manager because of the need of
-     * deleting whole task trees at once (MID-1439).
-     *
-     * @param entity
-     * @param minValue
-     * @param session
-     * @return number of deleted tasks
-     */
-    @Override
-    @Deprecated
-    protected int cleanupAttempt(Class entity, Date minValue, Session session) {
-        if (!RTask.class.equals(entity)) {
-            return 0;
-        }
-
-        LOGGER.debug("Doing task cleanup, date={}", minValue);
-        getClosureManager().cleanupTasks(minValue, session);
-
-        Query query = session.createQuery("delete from RTask as t where t.completionTimestamp < :timestamp");
-        query.setParameter("timestamp", XMLGregorianCalendarType.asXMLGregorianCalendar(minValue));
-        return query.executeUpdate();
-    }
-
-=======
->>>>>>> e9a5796d
-    @Override
-    public boolean isAnySubordinate(String upperOrgOid, Collection<String> lowerObjectOids) throws SchemaException {
-        Validate.notNull(upperOrgOid, "upperOrgOid must not be null.");
+	public boolean isAnySubordinate(String upperOrgOid, Collection<String> lowerObjectOids) throws SchemaException {
+		Validate.notNull(upperOrgOid, "upperOrgOid must not be null.");
         Validate.notNull(lowerObjectOids, "lowerObjectOids must not be null.");
 
         if (LOGGER.isTraceEnabled())
