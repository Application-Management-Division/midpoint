--- conflicted
+++ resolved
@@ -28,15 +28,11 @@
 import org.hibernate.annotations.ForeignKey;
 import org.hibernate.annotations.Index;
 
-<<<<<<< HEAD
-import javax.persistence.*;
-
-=======
 import javax.persistence.Embedded;
 import javax.persistence.Entity;
 import javax.persistence.Table;
 import javax.persistence.UniqueConstraint;
->>>>>>> e32b592e
+
 import java.util.Collection;
 
 /**
@@ -86,16 +82,6 @@
         RObject.copyToJAXB(repo, jaxb, prismContext, options);
 
         jaxb.setName(RPolyString.copyToJAXB(repo.getName()));
-<<<<<<< HEAD
-        try {
-            jaxb.setLifetime(RUtil.toJAXB(ValuePolicyType.class, ValuePolicyType.F_LIFETIME, repo.getLifetime(), PasswordLifeTimeType.class, prismContext));
-            jaxb.setStringPolicy(RUtil.toJAXB(ValuePolicyType.class, ValuePolicyType.F_STRING_POLICY, repo.getStringPolicy(),
-                    StringPolicyType.class, prismContext));
-        } catch (Exception ex) {
-            throw new DtoTranslationException(ex.getMessage(), ex);
-        }
-=======
->>>>>>> e32b592e
     }
 
     public static void copyFromJAXB(ValuePolicyType jaxb, RValuePolicy repo, PrismContext prismContext) throws
@@ -106,15 +92,6 @@
 				.findContainerDefinitionByCompileTimeClass(ValuePolicyType.class);
 
         repo.setName(RPolyString.copyFromJAXB(jaxb.getName()));
-<<<<<<< HEAD
-        try {
-            repo.setLifetime(RUtil.toRepo(valuePolicyDefinition, ValuePolicyType.F_LIFETIME, jaxb.getLifetime(), prismContext));
-            repo.setStringPolicy(RUtil.toRepo(valuePolicyDefinition, ValuePolicyType.F_STRING_POLICY, jaxb.getStringPolicy(), prismContext));
-        } catch (Exception ex) {
-            throw new DtoTranslationException(ex.getMessage(), ex);
-        }
-=======
->>>>>>> e32b592e
     }
 
     @Override
