<?xml version="1.0" encoding="UTF-8" standalone="yes"?>

<!--
  ~ Copyright (c) 2010-2013 Evolveum
  ~
  ~ Licensed under the Apache License, Version 2.0 (the "License");
  ~ you may not use this file except in compliance with the License.
  ~ You may obtain a copy of the License at
  ~
  ~     http://www.apache.org/licenses/LICENSE-2.0
  ~
  ~ Unless required by applicable law or agreed to in writing, software
  ~ distributed under the License is distributed on an "AS IS" BASIS,
  ~ WITHOUT WARRANTIES OR CONDITIONS OF ANY KIND, either express or implied.
  ~ See the License for the specific language governing permissions and
  ~ limitations under the License.
  -->
<objects xmlns="http://midpoint.evolveum.com/xml/ns/public/common/common-3"
         xmlns:xsi="http://www.w3.org/2001/XMLSchema-instance"
         xmlns:c="http://midpoint.evolveum.com/xml/ns/public/common/common-3"
         xmlns:xsd="http://www.w3.org/2001/XMLSchema"
         xmlns:ri="http://midpoint.evolveum.com/xml/ns/public/resource/instance/ef2bc95b-76e0-48e2-86d6-3d4f02d3e1a2"
         xmlns:icfs="http://midpoint.evolveum.com/xml/ns/public/connector/icf-1/resource-schema-3"
         xmlns:my="http://myself.me/schemas/whatever"
         xmlns:t="http://prism.evolveum.com/xml/ns/public/types-3"
         xmlns:q="http://prism.evolveum.com/xml/ns/public/query-3"
         xsi:schemaLocation="http://midpoint.evolveum.com/xml/ns/public/common/common-3 ../../../../../../infra/schema/src/main/resources/xml/ns/public/common/common-3.xsd">

    <user version="1" xmlns="http://midpoint.evolveum.com/xml/ns/public/common/common-3"

            xmlns:ds="http://www.w3.org/2000/09/xmldsig#" xmlns:xsi="http://www.w3.org/2001/XMLSchema-instance"
            xmlns:enc="http://www.w3.org/2001/04/xmlenc#">
        <c:name>atestuserX00002</c:name>
        
        <trigger id="2">
            <handlerUri>http://triggerUri</handlerUri>
            <timestamp>2013-05-07T10:38:21.350+02:00</timestamp>
        </trigger>

        <metadata>
            <creatorRef oid="cccccccc-cccc-cccc-cccc-000022222222" type="c:UserType"/>
            <createApproverRef oid="cccccccc-cccc-cccc-cccc-000022222222" type="c:UserType"/>
            <createApproverRef oid="cccccccc-cccc-cccc-cccc-000022222223" type="c:UserType"/>
            <createChannel>http://createChannelUri</createChannel>
            <modifierRef oid="mmmccccc-cccc-cccc-cccc-000022222222" type="c:UserType"/>
            <modifyApproverRef oid="mmmccccc-cccc-cccc-cccc-000022222222" type="c:UserType"/>
            <modifyApproverRef oid="mmmccccc-cccc-cccc-cccc-000022222223" type="c:UserType"/>
            <modifyChannel>http://modifyChannelUri</modifyChannel>
        </metadata>

        <assignment id="1">
            <description>Some assignment description</description>
            <extension>
                <my:dead xsi:type="xsd:int">123</my:dead>
            </extension>
            <metadata>
                <creatorRef oid="dddccccc-cccc-cccc-cccc-000022222222" type="c:UserType"/>
                <createApproverRef oid="dddccccc-cccc-cccc-cccc-000022222222" type="c:UserType"/>
                <createApproverRef oid="dddccccc-cccc-cccc-cccc-000022222223" type="c:UserType"/>
                <createChannel>http://createChannelUri</createChannel>
                <modifierRef oid="eeeccccc-cccc-cccc-cccc-000022222222" type="c:UserType"/>
                <modifyApproverRef oid="eeeccccc-cccc-cccc-cccc-000022222222" type="c:UserType"/>
                <modifyApproverRef oid="eeeccccc-cccc-cccc-cccc-000022222223" type="c:UserType"/>
                <modifyChannel>http://modifyChannelUri</modifyChannel>
            </metadata>
            <construction>
                <description>Account construction.</description>
                <resourceRef oid="c0c010c0-d34d-b33f-f00d-333bbbbbbbb2" type="c:ResourceType"/>
                <intent>default</intent>
            </construction>
            <order>10</order>
        </assignment>

        <fullName>
            <t:orig>Test UserX00002</t:orig>
            <t:norm>test userx00002</t:norm>
        </fullName>
        <givenName>
            <t:orig>TestX</t:orig>
            <t:norm>testx</t:norm>
        </givenName>
        <familyName>
            <t:orig>UserX00002</t:orig>
            <t:norm>userx00002</t:norm>
        </familyName>
        <emailAddress>testuserX00002@example.com</emailAddress>
        <locality>
            <t:orig>AreaX 00002</t:orig>
            <t:norm>areax 00002</t:norm>
        </locality>
        <jpegPhoto>/9j/4AAQSkZJRgABAQAAAQABAAD//gA7Q1JFQVRPUjogZ2QtanBlZyB2MS4wICh1c2luZyBJSkcgSlBFRyB2NjIpLCBxdWFsaXR5ID0gOTUK/9sAQwACAQEBAQECAQEBAgICAgIEAwICAgIFBAQDBAYFBgYGBQYGBgcJCAYHCQcGBggLCAkKCgoKCgYICwwLCgwJCgoK/9sAQwECAgICAgIFAwMFCgcGBwoKCgoKCgoKCgoKCgoKCgoKCgoKCgoKCgoKCgoKCgoKCgoKCgoKCgoKCgoKCgoKCgoK/8AAEQgAMgAyAwEiAAIRAQMRAf/EAB8AAAEFAQEBAQEBAAAAAAAAAAABAgMEBQYHCAkKC//EALUQAAIBAwMCBAMFBQQEAAABfQECAwAEEQUSITFBBhNRYQcicRQygZGhCCNCscEVUtHwJDNicoIJChYXGBkaJSYnKCkqNDU2Nzg5OkNERUZHSElKU1RVVldYWVpjZGVmZ2hpanN0dXZ3eHl6g4SFhoeIiYqSk5SVlpeYmZqio6Slpqeoqaqys7S1tre4ubrCw8TFxsfIycrS09TV1tfY2drh4uPk5ebn6Onq8fLz9PX29/j5+v/EAB8BAAMBAQEBAQEBAQEAAAAAAAABAgMEBQYHCAkKC//EALURAAIBAgQEAwQHBQQEAAECdwABAgMRBAUhMQYSQVEHYXETIjKBCBRCkaGxwQkjM1LwFWJy0QoWJDThJfEXGBkaJicoKSo1Njc4OTpDREVGR0hJSlNUVVZXWFlaY2RlZmdoaWpzdHV2d3h5eoKDhIWGh4iJipKTlJWWl5iZmqKjpKWmp6ipqrKztLW2t7i5usLDxMXGx8jJytLT1NXW19jZ2uLj5OXm5+jp6vLz9PX29/j5+v/aAAwDAQACEQMRAD8A/ZDQ8Rr5L3APAyiyck8YFao0/Qtd0yXR/EGmpd2pIJjlTcFbHVRWDbFQ5vJPLVupLMM7em41VHxQ0Hw5o1z4p8X6la6ZpdrkzXlzcKkaDgfOWPXOAPc4HNeTVpKK12PJi5KStueVR/s++AdL+DNt8WLDxlZ6HDdWJ1fVbrU7sR20TTDzWLyOQIwN+3J6AAV51pPj+y0bT/8AhPfDXjSybT1Lldd068jktwE+8fNUlcAdQenevLP29/F/xO8b+GdG8K6T4A8TaX4C8OySJa3Wrae9rBqcjufsczRM3mKiQjYvmoh3+YdvCmvmnwL4r+Md74RPwdt/EvibVYbW4OqXljoeizRQBzKh85jDHlokbyxvmdlRVUsQBmvhsxr4COJcaKaa6x2u/wCtXf5H2uWxx0sLeq00+kt0vX+vU/Tn4MftvP4msGstf8Ea9rRVwsGs2NrBbJOp/iK3U0JkHo8asCOeetex+GPGvhHxvDdQ6JfyR3dnj7Xpl/bPb3EG7lWZJACVODh1yjYO1jivjrwT8Kvjf4S+EOja78Whb3FzqkReK8sbqGfbGeYxJJETEz7TklCQfU9Tp2Frri39trD3U7T2dvNa2d1NMS0MUrI8iLzwC0aEj1UGvQw+aVKEeTExaaOetk9DEv2mHkrX+SPq6TWfDySMkmq2gYMQw+1L1or5jOwE+dcSF8/MTMck9+1FV/bcf5fxM/8AV6X86On/AOFqXmj2t7qeu6qLaytoHluZbiP5TGvLHgkjH411/wAH/hrdeKY7L4qfEzTGF6zfadC0K75j0dGB2SMgG1rsqclzkx7iiEDcz+eahoejeM/H3hrwVbyD7Lf6zHPeQI3BtrZGuChAP3WkSNSCCCHavo+2igjURluGP8TH/Ir1+NMa6Mo4OnpdXl+iOLJMJGd601e2i/zOT1aysPDtrqutfF3xTJq+k3Uxt7DR57LzUZJMYhNvEn+kyE5UDaxwowMly2V4T+Gv7KXgS2i1TTvhX4U8HXXiFWt47e70y2066nBYHy1XhvvBDtXvtPXFO8YahrF18XLZNT8UeHvC2kadpjNY+IPEkqvEbqQ4lEcQkQeaItoVpJEIEkm1JF3Y808N/EHXdM+JOoT/ABD/AGrJNU8HX63djpt9ZeBm1HTb658wPAPPt4Aip9mDqyK37yUFldV2iT46llGIxNJVU4pN6XaVz25ZjRo1fZ2bfkvzNX9of4X6r8K/h3Fr/hG5nu9Fsbzz/EVszsTCrbgb1FyQCu4GYAAON0mAQ27ifDuozajK1givLJMVFvuPHOMnJ4FfSHgjTZdT+GtloPieePUIriwMMrFTtuIGBCbgSTlo8bgSeSRk9T8m/CWOXSdbh8H3EjyHRNdutJkZn5mFtdvbhmJ6lljUk+prmpyqVJezm7207ndSaptqK0aufV+l/CjwMmm26TeG7ZnECB2dwSTtGSTnk0VtWGqWf2GHJuv9SvQE9h7UV9qsFRS2X3HyjrYxv4vxZ89anHZ/D/xt4a+KlxEsOn6bfSWWsvJkeRDcRlBcc4+VZBCGPRVZmPANe63msSx6ZLeabYtdSJEzRW8TqpmOMhQWIUZPckDmvKpLjT9b0p9Pu7NLiO5tsSW9wCqyqwOVJYYA7YNeMfG34++P/wBhb9n7xF8ffD9td+IfDXhq0D2/gK6JnuJWLqoitLlC0kSqCzMJFmVUX5diivW4nyKvj6n1ujZtKzTfbqrkYDNsNhP3NTRPVM+kNF1L4cfEm/MXinw/bweI47QJqui3jkSqOmHTgXEIbdtchkPJXqRXW60fBttpEF74g+zQWWkOLqN5ZBFFb7EIDE5CgAE9eBx6V+M17/wdj/sd+N9PW0+K37Fni95on3Qxpc2N2IWx95JHaJkb3ABri/G3/B1b+ztpJivfhX+wdrOtX1s2+zufGni5dts4+6yKUuCCPVSp96+GlkWbSkl7N/ev8z6WGOwdtZH7cL8VtLsfAV38SPGgj0XSbVZriOe6kIzaKTslYMAVLqAwTluQOpxXyh8ILk+JfFMuu6w09pJrviS71M2pJSW3FxdyTpE3Iwyo6qcZ5BxXlP7Df7d0f/BUn9lfW/2gvifo2paVq/h2+O3wi0Zj0i3ZZMx3VuSA14ccb5GYRujBVQ4J3PDni/UYPHmkapplqbqZb+FvJjlx5p3r8ue2Tx6c06OUV8JiFGra+j09SliYYhScOia+/qfb0Op6nHCiR2blQoCkuOmPrRWSfssh3yyWys3LKSeD6UV9hzrsfJ+3seM393dNHJuuZD/pKdXPdVz/ACrC+I8kkXjnQoYnKpB4mUQKpwIx5LcKO3U9PWiivpc3/wCRdV9GfNYL/kY0/VH5Vf8ABzb8Ffg38N/jBaap8O/hL4Z0G51C3Sa/udF0G3tZLmRgSzyNEil2J6k5Jr5B/wCCPPw7+H/xJ/bH8KeGviL4G0fX9On1WFZ9P1rTIrqCRSejJKrKR9RRRXjYf/kXL0PqqX8Rep/SL+014a8OeDNP07wz4P0Cy0nTbbwLqkNtp+m2qQQRRrc6ftRY0AVVGTgAYFfL3h6WW31mylt5WjZL5SjI2Cp8xemOlFFfKYf+EvV/mz6Cj/EqfL8j71iAMSkj+EUUUV9AfHy+Jn//2Q==</jpegPhoto>
        <employeeNumber>en1234</employeeNumber>
        <credentials>
            <password>
             <c:value> -->
            <t:encryptedData xmlns:t="http://prism.evolveum.com/xml/ns/public/types-3">
               <t:encryptionMethod>
                  <t:algorithm>http://www.w3.org/2001/04/xmlenc#aes128-cbc</t:algorithm>
               </t:encryptionMethod>
               <t:keyInfo>
                  <t:keyName>4HXeUejV93Vd3JuIZz7sbs5bVko=</t:keyName>
               </t:keyInfo>
               <t:cipherData>
                  <t:cipherValue>Q27VymuHR348Vb9Ln5p06RT667FqZPSijEMxVDWw7D8=</t:cipherValue>
               </t:cipherData>
            </t:encryptedData>
         </c:value>
<!--                 <value> -->
<!--                     <enc:EncryptedData Type="http://www.w3.org/2001/04/xmlenc#Element" -->
<!--                                        xmlns:enc="http://www.w3.org/2001/04/xmlenc#"> -->
<!--                         <enc:EncryptionMethod Algorithm="http://www.w3.org/2001/04/xmlenc#aes256-cbc"/> -->
<!--                         <ds:KeyInfo> -->
<!--                             <ds:KeyName>HF6JRsNMeJt6alihT44CXKgpe0c=</ds:KeyName> -->
<!--                         </ds:KeyInfo> -->
<!--                         <enc:CipherData> -->
<!--                             <enc:CipherValue>eL1PVNFxclMxDulnqX6Ip/mxLbr+vyxCXu9auL3EKWoNawdzlqJDwF7WwuxtRZDS -->
<!--                             </enc:CipherValue> -->
<!--                         </enc:CipherData> -->
<!--                     </enc:EncryptedData> -->
<!--                 </value> -->
            </password>
        </credentials>
        <activation>
            <administrativeStatus>archived</administrativeStatus>
            <effectiveStatus>disabled</effectiveStatus>
            <disableReason>some reason</disableReason>
        </activation>
    </user>

    <object xsi:type="UserType" version="1" xmlns="http://midpoint.evolveum.com/xml/ns/public/common/common-3"

            xmlns:ds="http://www.w3.org/2000/09/xmldsig#" xmlns:xsi="http://www.w3.org/2001/XMLSchema-instance"
            xmlns:enc="http://www.w3.org/2001/04/xmlenc#">
        <name>atestuserX00003</name>

        <linkRef oid="1234" />
        <linkRef oid="11223344"/>

        <fullName>
            <t:orig>Test UserX00003</t:orig>
            <t:norm>test userx00003</t:norm>
        </fullName>
        <givenName>TestX</givenName>
        <familyName>UserX00003</familyName>
        <emailAddress>testuserX00003@example.com</emailAddress>
        <locality>AreaX 00003</locality>
        <credentials>
            <password>
             <c:value> -->
            <t:encryptedData xmlns:t="http://prism.evolveum.com/xml/ns/public/types-3">
               <t:encryptionMethod>
                  <t:algorithm>http://www.w3.org/2001/04/xmlenc#aes128-cbc</t:algorithm>
               </t:encryptionMethod>
               <t:keyInfo>
                  <t:keyName>4HXeUejV93Vd3JuIZz7sbs5bVko=</t:keyName>
               </t:keyInfo>
               <t:cipherData>
                  <t:cipherValue>Q27VymuHR348Vb9Ln5p06RT667FqZPSijEMxVDWw7D8=</t:cipherValue>
               </t:cipherData>
            </t:encryptedData>
         </c:value>
<!--                 <value> -->
<!--                     <enc:EncryptedData Type="http://www.w3.org/2001/04/xmlenc#Element" -->
<!--                                        xmlns:enc="http://www.w3.org/2001/04/xmlenc#"> -->
<!--                         <enc:EncryptionMethod Algorithm="http://www.w3.org/2001/04/xmlenc#aes256-cbc"/> -->
<!--                         <ds:KeyInfo> -->
<!--                             <ds:KeyName>HF6JRsNMeJt6alihT44CXKgpe0c=</ds:KeyName> -->
<!--                         </ds:KeyInfo> -->
<!--                         <enc:CipherData> -->
<!--                             <enc:CipherValue>eL1PVNFxclMxDulnqX6Ip/mxLbr+vyxCXu9auL3EKWoNawdzlqJDwF7WwuxtRZDS -->
<!--                             </enc:CipherValue> -->
<!--                         </enc:CipherData> -->
<!--                     </enc:EncryptedData> -->
<!--                 </value> -->
            </password>
        </credentials>
        <activation>
            <administrativeStatus>archived</administrativeStatus>
            <effectiveStatus>disabled</effectiveStatus>
            <disableReason>asdfreason</disableReason>
        </activation>
        <iteration>123</iteration>
        <iterationToken>stringtoken</iterationToken>
    </object>

    <c:resource>
        <c:name>Localhost OpenDJ</c:name>
        <description>LDAP resource using an Identity Connector Framework LDAP connector.</description>
        <connectorRef type="ConnectorType" oid="123">
            <description>Reference to the ICF LDAP connector.</description>
            <and>
                <type uri="http://midpoint.evolveum.com/xml/ns/public/common/common-3#ConnectorType"/>
                <equal>
                    <value>
                        <connectorType>org.identityconnectors.ldap.LdapConnector</connectorType>
                    </value>
                </equal>
            </and>
        </connectorRef>

        <connectorConfiguration
                xmlns:icfcldap="http://midpoint.evolveum.com/xml/ns/public/connector/icf-1/bundle/org.forgerock.openicf.connectors.ldap.ldap/org.identityconnectors.ldap.LdapConnector"
                xmlns:icfc="http://midpoint.evolveum.com/xml/ns/public/connector/icf-1/connector-schema-3">

            <icfc:configurationProperties>
                <icfcldap:port>1389</icfcldap:port>
                <icfcldap:host>localhost</icfcldap:host>
                <icfcldap:baseContexts>dc=example,dc=com</icfcldap:baseContexts>
                <icfcldap:principal>uid=idm,ou=Administrators,dc=example,dc=com</icfcldap:principal>
                <icfcldap:credentials>
                    <clearValue>secret</clearValue>
                </icfcldap:credentials>
                <icfcldap:modifiersNamesToFilterOut>uid=idm,ou=Administrators,dc=example,dc=com
                </icfcldap:modifiersNamesToFilterOut>
                <icfcldap:vlvSortAttribute>uid</icfcldap:vlvSortAttribute>
                <icfcldap:usePagedResultControl>true</icfcldap:usePagedResultControl>
                <icfcldap:accountOperationalAttributes>ds-pwp-account-disabled</icfcldap:accountOperationalAttributes>
            </icfc:configurationProperties>
            <icfc:connectorPoolConfiguration>
                <icfc:minEvictableIdleTimeMillis>120000</icfc:minEvictableIdleTimeMillis>
                <icfc:minIdle>1</icfc:minIdle>
                <icfc:maxIdle>10</icfc:maxIdle>
                <icfc:maxObjects>10</icfc:maxObjects>
                <icfc:maxWait>150000</icfc:maxWait>
            </icfc:connectorPoolConfiguration>
            <icfc:producerBufferSize>100</icfc:producerBufferSize>
            <icfc:timeouts>
                <icfc:create>-1</icfc:create>
                <icfc:get>-1</icfc:get>
                <icfc:update>-1</icfc:update>
                <icfc:delete>-1</icfc:delete>
                <icfc:test>-1</icfc:test>
                <icfc:scriptOnConnector>-1</icfc:scriptOnConnector>
                <icfc:scriptOnResource>-1</icfc:scriptOnResource>
                <icfc:authentication>-1</icfc:authentication>
                <icfc:search>-1</icfc:search>
                <icfc:validate>-1</icfc:validate>
                <icfc:sync>-1</icfc:sync>
                <icfc:schema>-1</icfc:schema>
            </icfc:timeouts>
        </connectorConfiguration>
        <namespace>http://midpoint.evolveum.com/xml/ns/public/resource/instance/ef2bc95b-76e0-48e2-86d6-3d4f02d3e1a2</namespace>
        <schema>
            <definition>
                <xsd:schema elementFormDefault="qualified"
					targetNamespace="http://midpoint.evolveum.com/xml/ns/public/resource/instance/ef2bc95b-76e0-59e2-86d6-3d4f02d3ffff"
					xmlns:icfs="http://midpoint.evolveum.com/xml/ns/public/connector/icf-1/resource-schema-3"
					xmlns:c="http://midpoint.evolveum.com/xml/ns/public/common/common-3"
					xmlns:a="http://prism.evolveum.com/xml/ns/public/annotation-3"
					xmlns:ra="http://midpoint.evolveum.com/xml/ns/public/resource/annotation-3"
					xmlns:xsd="http://www.w3.org/2001/XMLSchema">
					<xsd:import namespace="http://midpoint.evolveum.com/xml/ns/public/connector/icf-1/resource-schema-3" />

					<xsd:import namespace="http://prism.evolveum.com/xml/ns/public/annotation-3" />
					<xsd:complexType name="GroupObjectClass">
						<xsd:annotation>
							<xsd:appinfo>
								<ra:resourceObject/>
			                     <ra:identifier>icfs:uid</ra:identifier>
			                     <ra:displayNameAttribute>icfs:name</ra:displayNameAttribute>
			                     <ra:namingAttribute>icfs:name</ra:namingAttribute>
			                     <ra:nativeObjectClass>__GROUP__</ra:nativeObjectClass>
							</xsd:appinfo>
						</xsd:annotation>
						<xsd:sequence>
							<xsd:element maxOccurs="unbounded" minOccurs="0" name="seeAlso" type="xsd:string" />
							<xsd:element maxOccurs="unbounded" minOccurs="0" name="owner" type="xsd:string" />
							<xsd:element maxOccurs="unbounded" minOccurs="0" name="o" type="xsd:string" />
							<xsd:element maxOccurs="unbounded" minOccurs="0" name="description" type="xsd:string" />
							<xsd:element maxOccurs="unbounded" minOccurs="0" name="objectClass" type="xsd:string" />
							<xsd:element maxOccurs="unbounded" minOccurs="0" name="uniqueMember" type="xsd:string" />
							<xsd:element maxOccurs="unbounded" name="cn" type="xsd:string" />
							<xsd:element ref="icfs:name" />
							<xsd:element ref="icfs:uid" />
							<xsd:element maxOccurs="unbounded" minOccurs="0" name="businessCategory" type="xsd:string" />
							<xsd:element maxOccurs="unbounded" minOccurs="0" name="ou" type="xsd:string" />
						</xsd:sequence>
					</xsd:complexType>
					<xsd:complexType name="AccountObjectClass">
						<xsd:annotation>
							<xsd:appinfo>
								 <ra:resourceObject/>
			                     <ra:identifier>icfs:uid</ra:identifier>
			                     <ra:displayNameAttribute>icfs:name</ra:displayNameAttribute>
			                     <ra:namingAttribute>icfs:name</ra:namingAttribute>
			                     <ra:nativeObjectClass>__ACCOUNT__</ra:nativeObjectClass>
			                     <ra:account/>
			                     <ra:default/>
							</xsd:appinfo>
						</xsd:annotation>
						<xsd:sequence>
							<xsd:element maxOccurs="unbounded" minOccurs="0" name="internationaliSDNNumber" type="xsd:string" />
							<xsd:element maxOccurs="unbounded" minOccurs="0" name="x121Address" type="xsd:string" />
							<xsd:element maxOccurs="unbounded" minOccurs="0" name="employeeType" type="xsd:string" />
							<xsd:element maxOccurs="unbounded" minOccurs="0" name="pager" type="xsd:string" />
							<xsd:element maxOccurs="unbounded" minOccurs="0" name="audio" type="xsd:base64Binary" />
							<xsd:element maxOccurs="unbounded" minOccurs="0" name="departmentNumber" type="xsd:string" />
							<xsd:element maxOccurs="unbounded" minOccurs="0" name="x500UniqueIdentifier" type="xsd:base64Binary" />
							<xsd:element maxOccurs="unbounded" minOccurs="0" name="postalAddress" type="xsd:string" />
							<xsd:element maxOccurs="unbounded" minOccurs="0" name="objectClass" type="xsd:string" />
							<xsd:element maxOccurs="unbounded" minOccurs="0" name="givenName" type="xsd:string" />
							<xsd:element maxOccurs="unbounded" minOccurs="0" name="mail" type="xsd:string" />
							<xsd:element maxOccurs="unbounded" minOccurs="0" name="photo" type="xsd:base64Binary" />
							<xsd:element minOccurs="0" name="displayName" type="xsd:string" />
							<xsd:element maxOccurs="unbounded" name="cn" type="xsd:string" />
							<xsd:element maxOccurs="unbounded" minOccurs="0" name="userPassword" type="xsd:base64Binary" />
							<xsd:element maxOccurs="unbounded" minOccurs="0" name="physicalDeliveryOfficeName" type="xsd:string" />
							<xsd:element maxOccurs="unbounded" minOccurs="0" name="manager" type="xsd:string" />
							<xsd:element maxOccurs="unbounded" minOccurs="0" name="homePhone" type="xsd:string" />
							<xsd:element maxOccurs="unbounded" minOccurs="0" name="description" type="xsd:string" />
							<xsd:element maxOccurs="unbounded" minOccurs="0" name="postOfficeBox" type="xsd:string" />
							<xsd:element maxOccurs="unbounded" minOccurs="0" name="homePostalAddress" type="xsd:string" />
							<xsd:element maxOccurs="unbounded" minOccurs="0" name="roomNumber" type="xsd:string" />
							<xsd:element minOccurs="0" name="employeeNumber" type="xsd:string" />
							<xsd:element maxOccurs="unbounded" minOccurs="0" name="facsimileTelephoneNumber" type="xsd:string" />
							<xsd:element maxOccurs="unbounded" minOccurs="0" name="userSMIMECertificate" type="xsd:string" />
							<xsd:element maxOccurs="unbounded" minOccurs="0" name="l" type="xsd:string" />
							<xsd:element maxOccurs="unbounded" minOccurs="0" name="userCertificate" type="xsd:base64Binary" />
							<xsd:element maxOccurs="unbounded" minOccurs="0" name="teletexTerminalIdentifier" type="xsd:string" />
							<xsd:element maxOccurs="unbounded" minOccurs="0" name="jpegPhoto" type="xsd:base64Binary" />
							<xsd:element ref="icfs:name" />
							<xsd:element minOccurs="0" name="preferredDeliveryMethod" type="xsd:string" />
							<xsd:element maxOccurs="unbounded" minOccurs="0" name="userPKCS12" type="xsd:string" />
							<xsd:element maxOccurs="unbounded" minOccurs="0" name="postalCode" type="xsd:string" />
							<xsd:element maxOccurs="unbounded" minOccurs="0" name="labeledURI" type="xsd:string" />
							<xsd:element maxOccurs="unbounded" minOccurs="0" name="telexNumber" type="xsd:string" />
							<xsd:element maxOccurs="unbounded" minOccurs="0" name="carLicense" type="xsd:string" />
							<xsd:element maxOccurs="unbounded" minOccurs="0" name="street" type="xsd:string" />
							<xsd:element maxOccurs="unbounded" minOccurs="0" name="registeredAddress" type="xsd:string" />
							<xsd:element maxOccurs="unbounded" name="sn" type="xsd:string" />
							<xsd:element maxOccurs="unbounded" minOccurs="0" name="seeAlso" type="xsd:string" />
							<xsd:element maxOccurs="unbounded" minOccurs="0" name="secretary" type="xsd:string" />
							<xsd:element maxOccurs="unbounded" minOccurs="0" name="mobile" type="xsd:string" />
							<xsd:element maxOccurs="unbounded" minOccurs="0" name="uid" type="xsd:string" />
							<xsd:element maxOccurs="unbounded" minOccurs="0" name="initials" type="xsd:string" />
							<xsd:element maxOccurs="unbounded" minOccurs="0" name="businessCategory" type="xsd:string" />
							<xsd:element maxOccurs="unbounded" minOccurs="0" name="telephoneNumber" type="xsd:string" />
							<xsd:element ref="icfs:uid" />
							<xsd:element maxOccurs="unbounded" minOccurs="0" name="o" type="xsd:string" />
							<xsd:element maxOccurs="unbounded" minOccurs="0" name="title" type="xsd:string" />
							<xsd:element maxOccurs="unbounded" minOccurs="0" name="destinationIndicator" type="xsd:string" />
							<xsd:element maxOccurs="unbounded" minOccurs="0" name="st" type="xsd:string" />
							<xsd:element minOccurs="0" ref="icfs:password" />
							<xsd:element maxOccurs="unbounded" minOccurs="0" name="ou" type="xsd:string" />
							<xsd:element minOccurs="0" name="preferredLanguage" type="xsd:string" />
						</xsd:sequence>
					</xsd:complexType>
				</xsd:schema>
            </definition>
        </schema>
		<schemaHandling>
			<objectType>
				<intent>default</intent>
				<displayName>Default Account</displayName>
				<default>true</default>
				<objectClass>ri:AccountObjectClass</objectClass>
				<attribute>
					<ref>icfs:name</ref>
					<displayName>Distinguished Name</displayName>
					<outbound>
						<strength>weak</strength>
						<source>
							<path>$user/name</path>
						</source>
						<expression>
							<script>
								<code>
									'uid=' + name + iterationToken + ',ou=people,dc=example,dc=com'
								</code>
							</script>
						</expression>
					</outbound>
				</attribute>
				<attribute>
					<ref>icfs:uid</ref>
					<displayName>Entry UUID</displayName>
				</attribute>
				<attribute>
					<ref>ri:cn</ref>
					<displayName>Common Name</displayName>
					<outbound>
						<source>
							<path>$user/fullName</path>
						</source>
					</outbound>
					<inbound>
						<target>
							<path>$user/fullName</path>
						</target>
					</inbound>
				</attribute>
				<attribute>
					<ref>ri:sn</ref>
					<displayName>Surname</displayName>
					<outbound>
						<source>
							<path>familyName</path>
						</source>
					</outbound>
					<inbound>
						<target>
							<path>familyName</path>
						</target>
					</inbound>
				</attribute>
				<attribute>
					<ref>ri:givenName</ref>
					<displayName>Given Name</displayName>
					<outbound>
						<source>
							<path>$c:user/c:givenName</path>
						</source>
					</outbound>
					<inbound>
						<target>
							<path>$c:user/c:givenName</path>
						</target>
					</inbound>
				</attribute>
				<attribute>
					<ref>ri:uid</ref>
					<displayName>Login Name</displayName>
					<outbound>
						<source>
							<description>Source may have description</description>
							<path>$user/name</path>
						</source>
					</outbound>
					<inbound>
						<target>
							<description>Targets may have description</description>
							<path>$c:user/c:name</path>
		                   </target>
					</inbound>
				</attribute>
				<attribute>
					<ref>ri:description</ref>
					<outbound>
						<strength>weak</strength>
						<expression>
							<description>Expression that assigns a fixed value</description>
							<value>Created by IDM</value>
						</expression>
					</outbound>
					<inbound>
						<target>
							<path>
								declare namespace my="http://whatever.com/my";
								$c:user/c:extension/my:description
							</path>
		                   </target>
					</inbound>
				</attribute>
				<attribute>
					<ref>ri:l</ref>
					<outbound>
						<expression>
							<variable xmlns:my="http://whatever.com/my">
								<name>my:defaultLocation</name>
								<value xsi:type="xsd:string">middle of nowhere</value>
							</variable>
							<script>
								<description>XPath expression that is using a variable declared above</description>
								<language>http://www.w3.org/TR/xpath/</language>
								<returnType>scalar</returnType>
								<code xmlns:my="http://whatever.com/my">
										$my:defaultLocation
								</code>
							</script>
						</expression>
					</outbound>
				</attribute>
                <credentials>
                   <password>
                       <outbound>
                        <expression>
                            <asIs/>
                           </expression>
                       </outbound>
                       <inbound>
                        <strength>weak</strength>
                           <expression>
                               <generate/>
                           </expression>
                       </inbound>
                   </password>
                </credentials>
                <activation>
                   <administrativeStatus>
                       <outbound/>
                       <inbound>
                        <strength>weak</strength>
                           <expression>
                               <asIs/>
                           </expression>
                       </inbound>
                   </administrativeStatus>
                </activation>
				<iteration>
					<maxIterations>5</maxIterations>
				</iteration>
				<protected>
		               <icfs:name>uid=idm,ou=Administrators,dc=example,dc=com</icfs:name>
		           </protected>
			</objectType>
		</schemaHandling>
        <capabilities xmlns:cap="http://midpoint.evolveum.com/xml/ns/public/resource/capabilities-3">
            <native>
                <cap:delete/>
            </native>
            <configured>
                <cap:activation>
                    <cap:status>
                        <cap:attribute>ri:ds-pwp-account-disabled</cap:attribute>
                        <cap:enableValue/>
                        <cap:disableValue>true</cap:disableValue>
                    </cap:status>
                </cap:activation>
            </configured>
        </capabilities>
        <synchronization>
        <objectSynchronization>
            <!--
                The synchronization for this resource is enabled.
                It means that the synchronization will react to changes detected by
                the system (live sync task, discovery or reconciliation) -->
            <enabled>true</enabled>
            <correlation>
                <q:description>
                    Correlation expression is a search query.
                    Following search queury will look for users that have "name"
                    equal to the "uid" attribute of the account. Simply speaking,
                    it will look for match in usernames in the IDM and the resource.
                    The correlation rule always looks for users, so it will not match
                    any other object type.
                </q:description>
                <q:equal>
                    <q:path>name</q:path>
                    <c:expression>
                        <c:script>
                            <c:code>
                                $c:account/c:attributes/ri:uid
                            </c:code>
                        </c:script>
                    </c:expression>
                </q:equal>
            </correlation>
            <reaction>
                <situation>linked</situation>
                <action ref="http://midpoint.evolveum.com/xml/ns/public/model/action-3#modifyUser"/>
            </reaction>
            <reaction>
                <situation>unmatched</situation>
                <action ref="http://midpoint.evolveum.com/xml/ns/public/model/action-3#addUser">
                    <userTemplateRef oid="c0c010c0-d34d-b33f-f00d-777222222222"/>
                </action>
            </reaction>
</objectSynchronization>
        </synchronization>
        <projection>
            <assignmentPolicyEnforcement>positive</assignmentPolicyEnforcement>
        </projection>
    </c:resource>

    <objectTemplate>
        <name>Default User Template</name>
        <description>User Template Object.
        </description>
        <includeRef oid="1234" type="c:ObjectTemplateType"/>
        <includeRef oid="12345" type="c:ObjectTemplateType"/>
        <mapping>
            <description>Property construction.</description>
            <strength>weak</strength>
            <source>
            	<path>$user/givenName</path>
            </source>
            <source>
            	<path>$user/familyName</path>
            </source>
            <expression>
                <script>
                    <code>giveName + ' ' + familyName</code>
                </script>
            </expression>
            <target>
            	<path>fullName</path>
            </target>
        </mapping>
    </objectTemplate>

    <objectTemplate>
        <name>Default User Template2</name>
        <description>Alternative User Template Object.</description>
        <includeRef oid="12346" type="c:ObjectTemplateType"/>
		<mapping>
            <description>Property construction.</description>
            <strength>weak</strength>
            <source>
            	<path>$user/givenName</path>
            </source>
            <source>
            	<path>$user/familyName</path>
            </source>
            <expression>
                <script>
                    <code>giveName + ' ' + familyName</code>
                </script>
            </expression>
            <target>
            	<path>fullName</path>
            </target>
        </mapping>
    </objectTemplate>

    <genericObject oid="9999">
        <name>My Sample Config Object</name>
        <description>Sample custom configuration object.</description>
        <extension xmlns:p="http://example.com/p">
            <p:stringType>some text in here</p:stringType>
            <p:intType>1234</p:intType>
            <p:doubleType>456.789</p:doubleType>
            <p:longType>567890</p:longType>
            <p:dateType>2002-05-30T09:10:11.000+02:00</p:dateType>
            <p:decimalType>1234</p:decimalType>
            <!-- custom run-time properties are not supported -->
<!--             <p:locations> -->
<!--                 <p:location key="home">Here</p:location> -->
<!--                 <p:location key="work">There</p:location> -->
<!--                 <p:location key="somewhere">There there over the corner</p:location> -->
<!--             </p:locations> -->
            <p:referenceType oid="12345678-1234-1234-1234-123456789012" type="c:UserType" relation="c:ObjectType">
                <description>this is some description or something like that, which should be also stored in DB</description>
            </p:referenceType>
            <p:polyType>
                <t:orig>UserX00002</t:orig>
                <t:norm>userx00002</t:norm>
            </p:polyType>
        </extension>
        <objectType>http://myself.me/schemas/objects#SampleConfigType</objectType>
    </genericObject>

    <task oid="555">
        <name>Synchronization: Embedded Test OpenDJ</name>
        <description>Definition of a live sychnronization task. It will poll changelog and pull in changes</description>
        <taskIdentifier>91919191-76e0-59e2-86d6-3d4f02d3ffff</taskIdentifier>
        <ownerRef oid="00000000-0000-0000-0000-000000000002"/>
        <executionStatus>runnable</executionStatus>
        <handlerUri>http://midpoint.evolveum.com/xml/ns/public/model/synchronization/task/live-sync/handler-3</handlerUri>
        <objectRef oid="ef2bc95b-76e0-48e2-86d6-3d4f02d3e1a2" type="c:ResourceType"/>
        <recurrence>recurring</recurrence>
        <binding>tight</binding>
        <schedule>
            <interval>5</interval>
        </schedule>
    </task>

    <object xsi:type="ShadowType" oid="11223344" xmlns="http://midpoint.evolveum.com/xml/ns/public/common/common-3" xmlns:gen300="http://midpoint.evolveum.com/xml/ns/public/communication/workflow-1.xsd"  xmlns:cap="http://midpoint.evolveum.com/xml/ns/public/resource/capabilities-3" xmlns:ds="http://www.w3.org/2000/09/xmldsig#" xmlns:xsi="http://www.w3.org/2001/XMLSchema-instance" xmlns:enc="http://www.w3.org/2001/04/xmlenc#">
        <name>8daaeeae-f0c7-41c9-b258-2a3351aa8876</name>
        <resourceRef oid="ef2bc95b-76e0-48e2-86d6-3d4f02d3e1a2" type="ResourceType"/>
        <objectClass xmlns:ri="http://midpoint.evolveum.com/xml/ns/public/resource/instance/ef2bc95b-76e0-48e2-86d6-3d4f02d3e1a2">ri:AccountObjectClass</objectClass>
        <kind>account</kind>
        <attributes>
            <icfs:uid xsi:type="xsd:string" xmlns:icfs="http://midpoint.evolveum.com/xml/ns/public/connector/icf-1/resource-schema-3" xmlns:c="http://midpoint.evolveum.com/xml/ns/public/common/common-3" xmlns:xsd="http://www.w3.org/2001/XMLSchema" xmlns:gen664="http://midpoint.evolveum.com/xml/ns/public/communication/workflow-1.xsd">8daaeeae-f0c7-41c9-b258-2a3351aa8876</icfs:uid>
        </attributes>
        <intent>aaa</intent>
        <activation>
            <administrativeStatus>archived</administrativeStatus>
            <effectiveStatus>disabled</effectiveStatus>
        </activation>
        <result xmlns="http://midpoint.evolveum.com/xml/ns/public/common/common-3"

                     xmlns:cap="http://midpoint.evolveum.com/xml/ns/public/resource/capabilities-3"
                     xmlns:gen160="http://midpoint.evolveum.com/xml/ns/public/communication/workflow-1.xsd"
                     xmlns:ds="http://www.w3.org/2000/09/xmldsig#"
                     xmlns:enc="http://www.w3.org/2001/04/xmlenc#">
            <operation>com.evolveum.midpoint.xml.ns._public.model.model_1_wsdl.ModelPortType.importFromResource
            </operation>
            <status>in_progress</status>
            <token>1000000000000000610</token>
            <message>Task running in background</message>
            <partialResults>
                <operation>com.evolveum.midpoint.model.api.ModelService.importAccountsFromResource</operation>
                <status>in_progress</status>
                <params>
                    <entry key="task">
                        <unknownJavaObject>
                            <class>com.evolveum.midpoint.task.impl.TaskImpl</class>
                            <toString>Task(id:1327683120569-0-1, name:Import from resource Embedded Test OpenDJ,
                                oid:193371b3-a260-41f5-890b-6c2021907ee9)
                            </toString>
                        </unknownJavaObject>
                    </entry>
<!--                     <entry key="resourceOid"> -->
<!--                         <paramValue xmlns:c="http://midpoint.evolveum.com/xml/ns/public/common/common-3" -->
<!--                                  xmlns:xsd="http://www.w3.org/2001/XMLSchema" -->
<!--                                  xmlns:xsi="http://www.w3.org/2001/XMLSchema-instance" -->
<!--                                  xsi:type="xsd:string">ef2bc95b-76e0-59e2-86d6-3d4f02d3ffff -->
<!--                         </paramValue> -->
<!--                     </entry> -->
<!--                     <entry key="objectClass"> -->
<!--                         <paramValue xmlns:c="http://midpoint.evolveum.com/xml/ns/public/common/common-3" -->
<!--                                  xmlns:qn644="http://midpoint.evolveum.com/xml/ns/public/resource/instance/ef2bc95b-76e0-59e2-86d6-3d4f02d3ffff" -->
<!--                                  xmlns:xsd="http://www.w3.org/2001/XMLSchema" -->
<!--                                  xmlns:xsi="http://www.w3.org/2001/XMLSchema-instance" -->
<!--                                  xsi:type="xsd:QName">qn644:AccountObjectClass -->
<!--                         </paramValue> -->
<!--                     </entry> -->
                </params>
                <token>1000000000000000611</token>
                <message>Task running in background</message>
                <partialResults>
                    <operation>com.evolveum.midpoint.model.api.ModelService.getObject</operation>
                    <status>success</status>
                    <params>
<!--                         <entry key="resolve"> -->
<!--                             <paramValue xmlns:xsi="http://www.w3.org/2001/XMLSchema-instance" -->
<!--                                    xsi:type="PropertyReferenceListType"/> -->
<!--                         </entry> -->
<!--                         <entry key="oid"> -->
<!--                             <paramValue xmlns:c="http://midpoint.evolveum.com/xml/ns/public/common/common-3" -->
<!--                                      xmlns:xsd="http://www.w3.org/2001/XMLSchema" -->
<!--                                      xmlns:xsi="http://www.w3.org/2001/XMLSchema-instance" -->
<!--                                      xsi:type="xsd:string">ef2bc95b-76e0-59e2-86d6-3d4f02d3ffff -->
<!--                             </paramValue> -->
<!--                         </entry> -->
                        <entry key="class">
                            <unknownJavaObject>
                                <class>java.lang.Class</class>
                                <toString>class com.evolveum.midpoint.xml.ns._public.common.common_1.ResourceType
                                </toString>
                            </unknownJavaObject>
                        </entry>
                    </params>
                    <token>1000000000000000612</token>
                </partialResults>
            </partialResults>
        </result>
        <fullSynchronizationTimestamp>2002-05-30T09:10:11.000+02:00</fullSynchronizationTimestamp>
        <synchronizationSituation>linked</synchronizationSituation>
        <synchronizationSituationDescription>
            <situation>linked</situation>
            <channel>syncChannel</channel>
            <full>true</full>
        </synchronizationSituationDescription>
        <synchronizationSituationDescription>
            <situation>unlinked</situation>
            <channel>someChannel</channel>
            <full>false</full>
        </synchronizationSituationDescription>
    </object>

    <object xsi:type="ShadowType" oid="11223355" xmlns="http://midpoint.evolveum.com/xml/ns/public/common/common-3" xmlns:gen300="http://midpoint.evolveum.com/xml/ns/public/communication/workflow-1.xsd"  xmlns:cap="http://midpoint.evolveum.com/xml/ns/public/resource/capabilities-3" xmlns:ds="http://www.w3.org/2000/09/xmldsig#" xmlns:xsi="http://www.w3.org/2001/XMLSchema-instance" xmlns:enc="http://www.w3.org/2001/04/xmlenc#">
        <name>8daaeeae-f0c7-41c9-b258-2a3351aa8876</name>
        <resourceRef oid="ef2bc95b-76e0-48e2-86d6-3d4f02d3e1a2" type="ResourceType"/>
        <objectClass xmlns:ri="http://midpoint.evolveum.com/xml/ns/public/resource/instance/ef2bc95b-76e0-48e2-86d6-3d4f02d3e1a2">ri:AccountObjectClass</objectClass>
        <kind>account</kind>
        <attributes>
            <icfs:uid xsi:type="xsd:string" xmlns:icfs="http://midpoint.evolveum.com/xml/ns/public/connector/icf-1/resource-schema-3" xmlns:c="http://midpoint.evolveum.com/xml/ns/public/common/common-3" xmlns:xsd="http://www.w3.org/2001/XMLSchema" xmlns:gen664="http://midpoint.evolveum.com/xml/ns/public/communication/workflow-1.xsd">8daaeeae-f0c7-41c9-b258-2a3351aa8876</icfs:uid>
        </attributes>
        <intent>aaa</intent>
        <activation>
            <administrativeStatus>archived</administrativeStatus>
            <effectiveStatus>disabled</effectiveStatus>
        </activation>
    </object>

    <object xsi:type="ConnectorType" oid="1234" xmlns="http://midpoint.evolveum.com/xml/ns/public/common/common-3" xmlns:gen300="http://midpoint.evolveum.com/xml/ns/public/communication/workflow-1.xsd"  xmlns:cap="http://midpoint.evolveum.com/xml/ns/public/resource/capabilities-3" xmlns:ds="http://www.w3.org/2000/09/xmldsig#" xmlns:xsi="http://www.w3.org/2001/XMLSchema-instance" xmlns:enc="http://www.w3.org/2001/04/xmlenc#">
        <name>ICF com.evolveum.polygon.csvfile.CSVFileConnector</name>
        <framework>http://midpoint.evolveum.com/xml/ns/public/connector/icf-1</framework>
        <connectorType>com.evolveum.polygon.csvfile.CSVFileConnector</connectorType>
        <connectorVersion>1.1.0.0-e2</connectorVersion>
        <connectorBundle>openicf-csvfile-connector</connectorBundle>
        <namespace>http://midpoint.evolveum.com/xml/ns/public/connector/icf-1/bundle/openicf-csvfile-connector/com.evolveum.polygon.csvfile.CSVFileConnector</namespace>
        <schema>
        <definition>
            <xsd:schema elementFormDefault="qualified" targetNamespace="http://midpoint.evolveum.com/xml/ns/public/connector/icf-1/bundle/openicf-csvfile-connector/com.evolveum.polygon.csvfile.CSVFileConnector"
            xmlns:icfc="http://midpoint.evolveum.com/xml/ns/public/connector/icf-1/connector-schema-3"
            xmlns:c="http://midpoint.evolveum.com/xml/ns/public/common/common-3"
            xmlns:a="http://prism.evolveum.com/xml/ns/public/annotation-3"
            xmlns:ra="http://midpoint.evolveum.com/xml/ns/public/resource/annotation-3"
            xmlns:xsd="http://www.w3.org/2001/XMLSchema" xmlns:gen366="http://midpoint.evolveum.com/xml/ns/public/communication/workflow-1.xsd" xmlns:gen538="http://midpoint.evolveum.com/xml/ns/public/connector/icf-1/bundle/openicf-csvfile-connector/com.evolveum.polygon.csvfile.CSVFileConnector">
                <xsd:import namespace="http://midpoint.evolveum.com/xml/ns/public/connector/icf-1/connector-schema-3"/>

                <xsd:import namespace="http://prism.evolveum.com/xml/ns/public/annotation-3"/>
                <xsd:complexType name="ConfigurationType">
                    <xsd:annotation>
                        <xsd:appinfo>
                            <a:propertyContainer/>
                        </xsd:appinfo>
                    </xsd:annotation>
                    <xsd:sequence>
                        <xsd:element minOccurs="0" ref="icfc:producerBufferSize"/>
                        <xsd:element minOccurs="0" ref="icfc:connectorPoolConfiguration"/>
                        <xsd:element minOccurs="0" ref="icfc:timeouts"/>
                        <xsd:element name="configurationProperties" type="gen538:ConfigurationPropertiesType"/>
                    </xsd:sequence>
                </xsd:complexType>
                <xsd:element name="configuration" type="gen538:ConfigurationType"/>
                <xsd:complexType name="ConfigurationPropertiesType">
                    <xsd:annotation>
                        <xsd:appinfo>
                            <a:propertyContainer/>
                        </xsd:appinfo>
                    </xsd:annotation>
                    <xsd:sequence>
                        <xsd:element name="uniqueAttribute" type="xsd:string">
                            <xsd:annotation>
                                <xsd:appinfo>
                                    <a:displayName>Unique attribute name</a:displayName>
                                    <a:help>Name of unique attribute in current CSV file.</a:help>
                                </xsd:appinfo>
                            </xsd:annotation>
                        </xsd:element>
                        <xsd:element minOccurs="0" name="usingMultivalue" type="xsd:boolean">
                            <xsd:annotation>
                                <xsd:appinfo>
                                    <a:displayName>Parse multivalue attributes</a:displayName>
                                    <a:help>Flag if connector does have to parse multivalue attributes with char defined in Multivalue delimiter</a:help>
                                </xsd:appinfo>
                            </xsd:annotation>
                        </xsd:element>
                        <xsd:element name="nameAttribute" type="xsd:string">
                            <xsd:annotation>
                                <xsd:appinfo>
                                    <a:displayName>UI_FLAT_NAME_ATTRIBUTE</a:displayName>
                                    <a:help>UI_FLAT_NAME_ATTRIBUTE_HELP</a:help>
                                </xsd:appinfo>
                            </xsd:annotation>
                        </xsd:element>
                        <xsd:element minOccurs="0" name="encoding" type="xsd:string">
                            <xsd:annotation>
                                <xsd:appinfo>
                                    <a:displayName>Encoding</a:displayName>
                                    <a:help>CSV file encoding.</a:help>
                                </xsd:appinfo>
                            </xsd:annotation>
                        </xsd:element>
                        <xsd:element minOccurs="0" name="multivalueDelimiter" type="xsd:string">
                            <xsd:annotation>
                                <xsd:appinfo>
                                    <a:displayName>Multivalue delimiter</a:displayName>
                                    <a:help>Delimiter for multivalue attributes in CSV record (escaped as regexp, if needed).</a:help>
                                </xsd:appinfo>
                            </xsd:annotation>
                        </xsd:element>
                        <xsd:element minOccurs="0" name="passwordAttribute" type="xsd:string">
                            <xsd:annotation>
                                <xsd:appinfo>
                                    <a:displayName>User password attribute name</a:displayName>
                                    <a:help>User password attribute name is not required. Its used only in authenticate operation.</a:help>
                                </xsd:appinfo>
                            </xsd:annotation>
                        </xsd:element>
                        <xsd:element minOccurs="0" name="valueQualifier" type="xsd:string">
                            <xsd:annotation>
                                <xsd:appinfo>
                                    <a:displayName>Value qualifier</a:displayName>
                                    <a:help>Attribute value qualifier in CSV record (escaped as regexp, if needed).</a:help>
                                </xsd:appinfo>
                            </xsd:annotation>
                        </xsd:element>
                        <xsd:element name="filePath" type="xsd:string">
                            <xsd:annotation>
                                <xsd:appinfo>
                                    <a:displayName>File path</a:displayName>
                                    <a:help>Path to CSV file with records.</a:help>
                                </xsd:appinfo>
                            </xsd:annotation>
                        </xsd:element>
                        <xsd:element minOccurs="0" name="fieldDelimiter" type="xsd:string">
                            <xsd:annotation>
                                <xsd:appinfo>
                                    <a:displayName>Field delimiter</a:displayName>
                                    <a:help>Delimiter character between fields in one CSV record (escaped as regexp, if needed).</a:help>
                                </xsd:appinfo>
                            </xsd:annotation>
                        </xsd:element>
                    </xsd:sequence>
                </xsd:complexType>
                <xsd:element name="configurationProperties" type="gen538:ConfigurationPropertiesType"/>
            </xsd:schema>
        </definition>
        </schema>
    </object>

     <object xsi:type="SystemConfigurationType"
             xmlns="http://midpoint.evolveum.com/xml/ns/public/common/common-3"
             xmlns:c="http://midpoint.evolveum.com/xml/ns/public/common/common-3"
             xmlns:gen300="http://midpoint.evolveum.com/xml/ns/public/communication/workflow-1.xsd"
             xmlns:cap="http://midpoint.evolveum.com/xml/ns/public/resource/capabilities-3"
             xmlns:ds="http://www.w3.org/2000/09/xmldsig#"
             xmlns:xsi="http://www.w3.org/2001/XMLSchema-instance"
             xmlns:enc="http://www.w3.org/2001/04/xmlenc#">
         <name>SystemConfiguration123</name>
         <logging>
             <subSystemLogger>
                 <level>INFO</level>
                 <component>MODEL</component>
             </subSystemLogger>
             <subSystemLogger>
                 <level>INFO</level>
                 <component>PROVISIONING</component>
             </subSystemLogger>
             <subSystemLogger>
                 <level>INFO</level>
                 <component>REPOSITORY</component>
             </subSystemLogger>
             <subSystemLogger>
                 <level>INFO</level>
                 <component>WEB</component>
             </subSystemLogger>
             <subSystemLogger>
                 <level>INFO</level>
                 <component>TASKMANAGER</component>
             </subSystemLogger>
             <subSystemLogger>
                 <level>INFO</level>
                 <component>RESOURCEOBJECTCHANGELISTENER</component>
             </subSystemLogger>
             <subSystemLogger>
                 <level>INFO</level>
                 <component>ALL</component>
             </subSystemLogger>
             <classLogger>
                 <level>OFF</level>
                 <package>PROFILING</package>
             </classLogger>
             <appender xsi:type="FileAppenderConfigurationType" name="IDM_LOG">
                 <pattern>%date [%X{subsystem}] [%thread] %level \(%logger\): %msg%n</pattern>
                 <fileName>${catalina.base}/logs/idm.log</fileName>
                 <filePattern>${catalina.base}/logs/idm-%d{yyyy-MM-dd}.%i.log</filePattern>
                 <maxHistory>10</maxHistory>
                 <maxFileSize>100MB</maxFileSize>
                 <append>true</append>
             </appender>
             <rootLoggerAppender>IDM_LOG</rootLoggerAppender>
             <rootLoggerLevel>INFO</rootLoggerLevel>
             <auditing>
                 <enabled>false</enabled>
                 <details>false</details>
             </auditing>
         </logging>
         <objectTemplate>
             <type>c:UserType</type>
             <objectTemplateRef oid="1234" type="c:ObjectTemplateType"/>
         </objectTemplate>
         <objectTemplate>
             <type>c:ResourceType</type>
             <objectTemplateRef oid="5678" type="c:ObjectTemplateType"/>
         </objectTemplate>
         <cleanupPolicy>
             <auditRecords>
                 <maxAge>P5Y2M10D</maxAge>
             </auditRecords>
             <closedTasks>
                 <maxAge>P4Y1M9D</maxAge>
             </closedTasks>
         </cleanupPolicy>
         <profilingConfiguration>
             <enabled>true</enabled>
         </profilingConfiguration>
     </object>

    <object xsi:type="ConnectorHostType" xmlns="http://midpoint.evolveum.com/xml/ns/public/common/common-3"  xmlns:cap="http://midpoint.evolveum.com/xml/ns/public/resource/capabilities-3" xmlns:ds="http://www.w3.org/2000/09/xmldsig#" xmlns:xsi="http://www.w3.org/2001/XMLSchema-instance" xmlns:enc="http://www.w3.org/2001/04/xmlenc#">
        <name>ICF Connector server on admachine:8759</name>
        <hostname>admachine.example.com</hostname>
        <port>8759</port>
<!--         <sharedSecret>secret</sharedSecret> -->
    </object>

    <role xmlns="http://midpoint.evolveum.com/xml/ns/public/common/common-3"
          xmlns:c="http://midpoint.evolveum.com/xml/ns/public/common/common-3"
          xmlns:q="http://prism.evolveum.com/xml/ns/public/query-3">
        <name>Judge</name>
        <linkRef oid="11223355"/>
        <assignment id="1">
            <construction>
                <resourceRef oid="10000000-0000-0000-0000-000000000004" type="c:ResourceType"/>
            </construction>
        </assignment>
        <inducement id="5">
            <construction>
                <resourceRef oid="10000000-0000-0000-0000-000000000005" type="c:ResourceType"/>
                <kind>account</kind>
                <intent>admin</intent>
            </construction>
        </inducement>
        <authorization id="3">
            <description>some authorization description</description>
            <decision>allow</decision>
            <action>http://example.com/uri1</action>
            <action>http://example.com/uri2</action>
            <object>
            	<description>object description</description>
            	<type>c:UserType</type>
            	<filter>
            		<q:substring>
						<q:matching>normIgnoreCase</q:matching>
						<q:path>c:name</q:path>
						<q:value>user</q:value>
					</q:substring>
				</filter>
				<special>self</special>
            </object>
            <item>c:name</item>
            <target>
            	<description>target description</description>
            	<type>c:UserType</type>
            	<filter>
            		<q:substring>
						<q:matching>normIgnoreCase</q:matching>
						<q:path>c:name</q:path>
						<q:value>user</q:value>
					</q:substring>
				</filter>
				<special>self</special>
            </target> 
        </authorization>
        <authorization id="4">
            <description>some authorization description 2</description>
            <decision>allow</decision>
            <action>http://example.com/uri3</action>
            <action>http://example.com/uri4</action>
        </authorization>
        <exclusion id="2">
            <description>A judge cannot be a pirate at the same time. At least not openly.</description>
            <targetRef oid="12345678-d34d-b33f-f00d-555555556666" type="c:RoleType"/>
            <policy>enforce</policy>
        </exclusion>
        <approverExpression>
            <script>
                <code>giveName + ' ' + familyName</code>
            </script>
        </approverExpression>
        <approverExpression>
            <script>
                <code>giveName + '-' + familyName</code>
            </script>
        </approverExpression>
        <automaticallyApproved>
            <script>
                <code>giveName + ' ' + familyName</code>
            </script>
        </automaticallyApproved>
    </role>

	<org oid="00000000-8888-6666-0000-100000000085">
		<name>F0085</name>
		<description>The office of the most respectful Governor.</description>
		<displayName>Governor Office</displayName>
		<identifier>0001</identifier>
		<orgType>functional</orgType>
		<costCenter>CC0</costCenter>
		<locality>The Governor's Mansion</locality>
		<tenant>true</tenant>
	</org>

	<user oid="U1122334455" 
			xmlns="http://midpoint.evolveum.com/xml/ns/public/common/common-3"
            xmlns:c="http://midpoint.evolveum.com/xml/ns/public/common/common-3"
            xmlns:org='http://midpoint.evolveum.com/xml/ns/public/common/org-3'
            xmlns:xsi="http://www.w3.org/2001/XMLSchema-instance">
		<name>elaine123</name>
		<parentOrgRef oid="00000000-8888-6666-0000-100000000085" type="c:OrgType"/> <!-- No "relation" in the ref means "member" -->
		<parentOrgRef oid="00000000-8888-6666-0000-100000000085" type="c:OrgType" relation="org:manager"/>
		<tenantRef oid="00000000-8888-6666-0000-100000000085"/>
		<fullName>Elaine Marley</fullName>
		<givenName>Elaine</givenName>
		<familyName>Marley</familyName>
		<title>Governor</title>
	</user>
	
	<object xsi:type="ReportOutputType" oid="1122334455"  xmlns="http://midpoint.evolveum.com/xml/ns/public/common/common-3"
            xmlns:xsi="http://www.w3.org/2001/XMLSchema-instance">
		<name>report1.pdf</name>
        <filePath>${midpointhome}/reports/report1.pdf</filePath>
        <reportRef oid="111223355"/>
     </object>

    <report xmlns="http://midpoint.evolveum.com/xml/ns/public/common/common-3"
            xmlns:c="http://midpoint.evolveum.com/xml/ns/public/common/common-3"
            xmlns:t="http://prism.evolveum.com/xml/ns/public/types-3"
            xmlns:xsd="http://www.w3.org/2001/XMLSchema"
            oid="AUDITLOG-3333-3333-TEST-10000000000"
            version="0">
        <name>Audit logs report</name>
        <description>Report made from audit records.</description>
        <template>
            <![CDATA[<jasperReport
                    xmlns="http://jasperreports.sourceforge.net/jasperreports"
                    name="testreport"
                    uuid="67e465c5-46ea-40d2-bea0-469c6cf38937">
                <property name="net.sf.jasperreports.awt.ignore.missing.font" value="true"/>
                <property name="net.sf.jasperreports.export.pdf.force.linebreak.policy" value="true"/>
                <import value="com.evolveum.midpoint.report.ReportUtils"/>
                <template><![CDATA[$P{BaseTemplateStyles}\]\]></template>
                <parameter name="BaseTemplateStyles" class="java.lang.String"/>
                <parameter name="LOGO_PATH" class="java.lang.String"/>
                <queryString language="hql">
                    <![CDATA[select aer.timestamp as timestamp,
							aer.initiatorName as initiator,
							aer.eventType as eventType,
							aer.eventStage as eventStage,
							aer.targetName as targetName,
							aer.targetType as targetType,
							aer.targetOwnerName as targetOwnerName,
							aer.outcome as outcome,
							aer.message as message,
							odo.delta as delta
							from RObjectDeltaOperation as odo
							join odo.record as aer
							where aer.timestamp >= '2000-01-01' and aer.timestamp <= '2020-12-31'
							order by aer.timestamp\]\]></queryString>
            </jasperReport>]]>
        </template>
        <templateStyle>
        <![CDATA[
         	<jasperTemplate xmlns="http://jasperreports.sourceforge.net/dtds/jaspertemplate.dtd"> 
 				<style fontSize="10" hAlign="Left" isDefault="true" isPdfEmbedded="false" name="Base" 
					   pdfEncoding="Cp1252" pdfFontName="Helvetica" vAlign="Middle"/> 
 				<style backcolor="#267994" fontSize="26" forecolor="#FFFFFF" isDefault="false" 
                 	   mode="Opaque" name="Title" style="Base"/>	 
 			</jasperTemplate>]]> 
        </templateStyle>
        <orientation>landscape</orientation>
        <export>pdf</export>
        <useHibernateSession>true</useHibernateSession>
        <field>
			<nameReport>timestamp</nameReport>
			<nameHeader>Timestamp</nameHeader>
			<itemPath>c:timestamp</itemPath>
			<sortOrderNumber>1</sortOrderNumber>
			<sortOrder>ascending</sortOrder>
			<width>12</width>
			<classType>xsd:dateTime</classType>
		</field>
        <dataSource>
            <providerClass>com.evolveum.midpoint.report.SomeCustomSuperProvider</providerClass>
            <springBean>true</springBean>
        </dataSource>
        <parent>true</parent>
        <subreport>
            <name>userList</name>
            <reportRef oid="12345678-1234-1234-1234-123456789012" type="c:ReportType"/>
        </subreport>
        <subreport>
            <name>someParameter</name>
            <reportRef oid="87654321-1234-1234-1234-123456789012" type="c:ReportType"/>
        </subreport>
        <configurationSchema>
            <definition>
                <xsd:schema xmlns:xsd="http://www.w3.org/2001/XMLSchema"
                            xmlns:xsi="http://www.w3.org/2001/XMLSchema-instance"
                            xmlns:q="http://prism.evolveum.com/xml/ns/public/query-3"
                            xmlns:r="http://midpoint.evolveum.com/xml/ns/public/report"
                            elementFormDefault="qualified"
                            targetNamespace="http://midpoint.evolveum.com/xml/ns/public/report">

                    <xsd:import namespace="http://midpoint.evolveum.com/xml/ns/public/common/common-3"/>
                    <xsd:import namespace="http://prism.evolveum.com/xml/ns/public/query-3"/>

                    <xsd:element name="hqlQuery" type="xsd:string"/>
                    <xsd:element name="type" type="xsd:QName"/>
                    <xsd:element name="filter" type="q:FilterType"/>
                    <xsd:element name="LOGO_PATH" type="xsd:string"/>
                    <xsd:element name="BaseTemplateStyles" type="xsd:string"/>
                    <xsd:element name="from" type="xsd:dateTime"/>
                    <xsd:element name="to" type="xsd:dateTime"/>
                    <xsd:element name="eventType" type="r:EventType"/>
                    <xsd:simpleType name="EventType">
                        <xsd:restriction base="xsd:string">
                            <xsd:enumeration value="createSession"/>
                            <xsd:enumeration value="getObject"/>
                        </xsd:restriction>
                    </xsd:simpleType>
                </xsd:schema>
            </definition>
        </configurationSchema>
        <configuration xmlns:r="http://midpoint.evolveum.com/xml/ns/public/report">
            <r:LOGO_PATH>src/test/resources/reports/logo.jpg</r:LOGO_PATH>
            <r:BaseTemplateStyles>src/test/resources/styles/midpoint_base_styles.jrtx</r:BaseTemplateStyles>
            <r:type>c:UserType</r:type>
        </configuration>
    </report>
    
	<valuePolicy oid="SECURITY-0000-0000-0000-000000000003"
        		xmlns="http://midpoint.evolveum.com/xml/ns/public/common/common-3"
        		xmlns:t="http://prism.evolveum.com/xml/ns/public/types-3"
        		version="0">
    	<name>Default Password Policy</name>
    	<description>Default password policy</description>
    	<lifetime>
        	<expiration>999</expiration>
	        <warnBeforeExpiration>9</warnBeforeExpiration>
    	    <lockAfterExpiration>0</lockAfterExpiration>
        	<minPasswordAge>0</minPasswordAge>
        	<passwordHistoryLength>0</passwordHistoryLength>
    	</lifetime>
    	<stringPolicy>
        	<description>Testing string policy</description>
        	<limitations>
            	<minLength>5</minLength>
	            <maxLength>8</maxLength> 
    	        <minUniqueChars>3</minUniqueChars>
        	    <checkAgainstDictionary>true</checkAgainstDictionary>
            	<checkPattern />
            	<limit>
            		<description>Alphas</description>
	            	<minOccurs>1</minOccurs>
    	        	<maxOccurs>5</maxOccurs>
        	    	<mustBeFirst>false</mustBeFirst> 
            		<characterClass> 
          				<value>abcdefghijklmnopqrstuvwxyzABCDEFGHIJKLMNOPQRSTUVWXYZ</value>
	            	</characterClass> 
    	        </limit>
        	    <limit>
            		<description>Numbers</description>
            		<minOccurs>1</minOccurs>
	            	<maxOccurs>5</maxOccurs>
    	        	<mustBeFirst>false</mustBeFirst>
        	    	<characterClass>
            			<value>1234567890</value>
            		</characterClass>
            	</limit>
        	</limitations>
    	</stringPolicy>
	</valuePolicy>
    <securityPolicy xmlns="http://midpoint.evolveum.com/xml/ns/public/common/common-3">
        <name>Security policy</name>
        <description>Security policy example</description>
<!--         <authentication> -->
<!--         </authentication> -->
        <credentials>
        	<password>
        		<passwordPolicyRef oid="SECURITY-0000-0000-0000-000000000003" type="c:ValuePolicyType"/>
        	</password>
        	<securityQuestions>
        		<question>
        			<identifier>http://example.com/uri3</identifier>
        			<enabled>false</enabled>
        		</question>
        	</securityQuestions>
        </credentials>
   </securityPolicy>

<<<<<<< HEAD
    <lookupTable xmlns="http://midpoint.evolveum.com/xml/ns/public/common/common-3"
                 xmlns:t="http://prism.evolveum.com/xml/ns/public/types-3">
        <name>first lookup</name>
        <description>description of lookuptable</description>
        <table>
            <!--<row>-->
                <!--<key>first key</key>-->
                <!--<label>-->
                    <!--<t:orig>first label</t:orig>-->
                    <!--<t:norm>first label</t:norm>-->
                <!--</label>-->
                <!--<lastChangeTimestamp>2013-05-07T10:38:21.350+02:00</lastChangeTimestamp>-->
                <!--<value>first value</value>-->
            <!--</row>-->
            <!--<row>-->
                <!--<key>2 key</key>-->
                <!--<label>-->
                    <!--<t:orig>2 label</t:orig>-->
                    <!--<t:norm>2 label</t:norm>-->
                <!--</label>-->
                <!--<lastChangeTimestamp>2013-05-07T10:38:21.350+02:00</lastChangeTimestamp>-->
                <!--<value>2 value</value>-->
            <!--</row>-->
            <!--<row>-->
                <!--<key>3 key</key>-->
                <!--<label>-->
                    <!--<t:orig>3 label</t:orig>-->
                    <!--<t:norm>3 label</t:norm>-->
                <!--</label>-->
                <!--<lastChangeTimestamp>2013-05-07T10:38:21.350+02:00</lastChangeTimestamp>-->
                <!--<value>3 value</value>-->
            <!--</row>-->
        </table>
    </lookupTable>
=======
    <objectTemplate oid="10000000-0000-0000-0000-000000000223"
                    xmlns:xsi='http://www.w3.org/2001/XMLSchema-instance'
                    xmlns='http://midpoint.evolveum.com/xml/ns/public/common/common-3'
                    xmlns:c='http://midpoint.evolveum.com/xml/ns/public/common/common-3'
                    xmlns:t='http://prism.evolveum.com/xml/ns/public/types-3'>
        <name>Complex User Template Include</name>
        <mapping>
            <!-- This mapping is NOT initial so if will in fact FORCE fullname consistency -->
            <source>
                <path>$user/givenName</path>
            </source>
            <source>
                <path>$user/familyName</path>
            </source>
            <expression>
                <script>
                    <code>
                        givenName + ' ' + familyName
                    </code>
                </script>
            </expression>
            <target>
                <path>$user/fullName</path>
            </target>
            <condition>
                <script>
                    <code>givenName != null &amp;&amp; familyName != null</code>
                </script>
            </condition>
        </mapping>

        <!-- Unconditional automatic assignment of Blue Dummy resource -->
        <mapping>
            <expression>
                <value>
                    <construction>
                        <resourceRef oid="10000000-0000-0000-0000-000000000204" type="c:ResourceType"/>
                        <kind>account</kind>
                    </construction>
                </value>
            </expression>
            <target>
                <path>assignment</path>
            </target>
        </mapping>

    </objectTemplate>
>>>>>>> 019a6e42
</objects><|MERGE_RESOLUTION|>--- conflicted
+++ resolved
@@ -1242,8 +1242,59 @@
         	</securityQuestions>
         </credentials>
    </securityPolicy>
-
-<<<<<<< HEAD
+    
+    
+
+    <objectTemplate oid="10000000-0000-0000-0000-000000000223"
+                    xmlns:xsi='http://www.w3.org/2001/XMLSchema-instance'
+                    xmlns='http://midpoint.evolveum.com/xml/ns/public/common/common-3'
+                    xmlns:c='http://midpoint.evolveum.com/xml/ns/public/common/common-3'
+                    xmlns:t='http://prism.evolveum.com/xml/ns/public/types-3'>
+        <name>Complex User Template Include</name>
+        <mapping>
+            <!-- This mapping is NOT initial so if will in fact FORCE fullname consistency -->
+            <source>
+                <path>$user/givenName</path>
+            </source>
+            <source>
+                <path>$user/familyName</path>
+            </source>
+            <expression>
+                <script>
+                    <code>
+                        givenName + ' ' + familyName
+                    </code>
+                </script>
+            </expression>
+            <target>
+                <path>$user/fullName</path>
+            </target>
+            <condition>
+                <script>
+                    <code>givenName != null &amp;&amp; familyName != null</code>
+                </script>
+            </condition>
+        </mapping>
+
+        <!-- Unconditional automatic assignment of Blue Dummy resource -->
+        <mapping>
+            <expression>
+                <value>
+                    <construction>
+                        <resourceRef oid="10000000-0000-0000-0000-000000000204" type="c:ResourceType"/>
+                        <kind>account</kind>
+                    </construction>
+                </value>
+            </expression>
+            <target>
+                <path>assignment</path>
+            </target>
+        </mapping>
+
+    </objectTemplate>
+    
+    
+
     <lookupTable xmlns="http://midpoint.evolveum.com/xml/ns/public/common/common-3"
                  xmlns:t="http://prism.evolveum.com/xml/ns/public/types-3">
         <name>first lookup</name>
@@ -1278,53 +1329,4 @@
             <!--</row>-->
         </table>
     </lookupTable>
-=======
-    <objectTemplate oid="10000000-0000-0000-0000-000000000223"
-                    xmlns:xsi='http://www.w3.org/2001/XMLSchema-instance'
-                    xmlns='http://midpoint.evolveum.com/xml/ns/public/common/common-3'
-                    xmlns:c='http://midpoint.evolveum.com/xml/ns/public/common/common-3'
-                    xmlns:t='http://prism.evolveum.com/xml/ns/public/types-3'>
-        <name>Complex User Template Include</name>
-        <mapping>
-            <!-- This mapping is NOT initial so if will in fact FORCE fullname consistency -->
-            <source>
-                <path>$user/givenName</path>
-            </source>
-            <source>
-                <path>$user/familyName</path>
-            </source>
-            <expression>
-                <script>
-                    <code>
-                        givenName + ' ' + familyName
-                    </code>
-                </script>
-            </expression>
-            <target>
-                <path>$user/fullName</path>
-            </target>
-            <condition>
-                <script>
-                    <code>givenName != null &amp;&amp; familyName != null</code>
-                </script>
-            </condition>
-        </mapping>
-
-        <!-- Unconditional automatic assignment of Blue Dummy resource -->
-        <mapping>
-            <expression>
-                <value>
-                    <construction>
-                        <resourceRef oid="10000000-0000-0000-0000-000000000204" type="c:ResourceType"/>
-                        <kind>account</kind>
-                    </construction>
-                </value>
-            </expression>
-            <target>
-                <path>assignment</path>
-            </target>
-        </mapping>
-
-    </objectTemplate>
->>>>>>> 019a6e42
 </objects>