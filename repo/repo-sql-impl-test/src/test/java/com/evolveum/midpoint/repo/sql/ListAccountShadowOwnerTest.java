--- conflicted
+++ resolved
@@ -101,17 +101,7 @@
         assertNull("listAccountShadowOwner returned non-null value after unlink", accountOwnerOid);
     }
 
-<<<<<<< HEAD
-    /**
-     * @param string
-     * @param userOid
-     * @param accountOwnerOid
-     */
     private void assertEquals(String string, String userOid, PrismObject<UserType> accountOwner) {
         AssertJUnit.assertEquals(string, userOid, accountOwner != null ? accountOwner.getOid() : null);
-=======
-    private void assertEquals(String string, String userOid, PrismObject<UserType> accountOwnerOid) {
->>>>>>> 6d670deb
-        // TODO Auto-generated method stub
     }
 }