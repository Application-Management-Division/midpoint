--- conflicted
+++ resolved
@@ -695,14 +695,9 @@
 
     @Test
     public void test510SearchByMessageOrTimestamp() throws SchemaException {
-<<<<<<< HEAD
         when("searching audit filtered by timestamp OR message condition");
-        ObjectQuery query = prismContext.queryFor(AuditEventRecordType.class)
-=======
-        when("searching audit filtered by timestamp AND message condition");
-        SearchResultList<AuditEventRecordType> result = searchObjects(prismContext
-                .queryFor(AuditEventRecordType.class)
->>>>>>> 6572883b
+        SearchResultList<AuditEventRecordType> result = searchObjects(prismContext
+                .queryFor(AuditEventRecordType.class)
                 .item(AuditEventRecordType.F_TIMESTAMP)
                 .lt(MiscUtil.asXMLGregorianCalendar(TIMESTAMP_2)) // matches only record 1
                 .or()
