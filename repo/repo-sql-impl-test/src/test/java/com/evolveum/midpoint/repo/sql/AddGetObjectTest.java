--- conflicted
+++ resolved
@@ -26,10 +26,7 @@
 import com.evolveum.midpoint.prism.dom.PrismDomProcessor;
 import com.evolveum.midpoint.prism.query.LessFilter;
 import com.evolveum.midpoint.prism.query.ObjectQuery;
-<<<<<<< HEAD
 import com.evolveum.midpoint.prism.util.JaxbTestUtil;
-=======
->>>>>>> ab991d90
 import com.evolveum.midpoint.prism.util.PrismTestUtil;
 import com.evolveum.midpoint.repo.sql.type.XMLGregorianCalendarType;
 import com.evolveum.midpoint.repo.sql.util.RUtil;
@@ -45,12 +42,8 @@
 import com.evolveum.midpoint.xml.ns._public.common.common_2a.*;
 import com.evolveum.prism.xml.ns._public.types_2.ObjectDeltaType;
 import com.evolveum.prism.xml.ns._public.types_2.PolyStringType;
-<<<<<<< HEAD
-
-=======
 import org.hibernate.Query;
 import org.hibernate.Session;
->>>>>>> ab991d90
 import org.hibernate.stat.Statistics;
 import org.springframework.test.annotation.DirtiesContext;
 import org.springframework.test.context.ContextConfiguration;
@@ -487,20 +480,11 @@
     private void addGetFullAccountShadow() throws Exception {
         LOGGER.info("===[ simpleAddAccountShadowTest ]===");
         OperationResult result = new OperationResult("testAddAccountShadow");
-<<<<<<< HEAD
-        File file = new File(FOLDER_BASIC, "account-accountTypeShadow.xml"); 
-        try 
-        {
-        	PrismObject<AccountShadowType> account = prismContext.parseObject(file);
-        	
-        	 // apply appropriate schema
-=======
         File file = new File(FOLDER_BASIC, "account-accountTypeShadow.xml");
         try {
-            PrismObject<AccountShadowType> account = prismContext.getPrismDomProcessor().parseObject(file);
+            PrismObject<AccountShadowType> account = prismContext.parseObject(file);
 
             // apply appropriate schema
->>>>>>> ab991d90
             PrismObject<ResourceType> resource = prismContext.parseObject(new File(FOLDER_BASIC, "resource-opendj.xml"));
             ResourceSchema resourceSchema = RefinedResourceSchema.getResourceSchema(resource, prismContext);
             ShadowUtil.applyResourceSchema(account, resourceSchema);
@@ -517,16 +501,6 @@
     }
 
     @Test
-<<<<<<< HEAD
-    public void domVsJaxbProcessor() throws Exception {
-//        PrismDomProcessor domProcessor =prismContext.getPrismDomProcessor();
-        List<PrismObject<? extends Objectable>> elements = prismContext.parseObjects(new File(FOLDER_BASIC, "objects.xml"));
-
-        PrismObject obj = elements.get(0);
-        System.out.println(prismContext.serializeObjectToString(obj, PrismContext.LANG_XML));
-
-        System.out.println(getJaxbUtil().marshalToString(obj.asObjectable()));
-=======
     public void test100AddUserWithoutAssignmentIds() throws Exception {
         OperationResult result = new OperationResult("test100AddUserWithoutAssignmentIds");
         PrismObject<UserType> user = PrismTestUtil.parseObject(new File(FOLDER_BASIC, "user-big.xml"));
@@ -564,6 +538,5 @@
         } finally {
             close(session);
         }
->>>>>>> ab991d90
     }
 }
