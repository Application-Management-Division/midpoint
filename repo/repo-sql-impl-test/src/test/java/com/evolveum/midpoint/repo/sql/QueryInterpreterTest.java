/*
 * Copyright (c) 2010-2013 Evolveum
 *
 * Licensed under the Apache License, Version 2.0 (the "License");
 * you may not use this file except in compliance with the License.
 * You may obtain a copy of the License at
 *
 *     http://www.apache.org/licenses/LICENSE-2.0
 *
 * Unless required by applicable law or agreed to in writing, software
 * distributed under the License is distributed on an "AS IS" BASIS,
 * WITHOUT WARRANTIES OR CONDITIONS OF ANY KIND, either express or implied.
 * See the License for the specific language governing permissions and
 * limitations under the License.
 */

package com.evolveum.midpoint.repo.sql;

import java.io.File;
import java.io.IOException;
import java.sql.Timestamp;
import java.util.Arrays;
import java.util.Date;
import java.util.List;

import javax.xml.XMLConstants;
import javax.xml.datatype.XMLGregorianCalendar;
import javax.xml.namespace.QName;

import com.evolveum.midpoint.prism.Objectable;
import com.evolveum.midpoint.prism.PrismObject;
import com.evolveum.midpoint.repo.sql.data.common.type.RObjectExtensionType;
import com.evolveum.midpoint.repo.sql.query.RQueryImpl;
import com.evolveum.midpoint.repo.sql.type.XMLGregorianCalendarType;
import com.evolveum.midpoint.repo.sql.util.ClassMapper;
import com.evolveum.midpoint.xml.ns._public.common.common_2a.FocusType;
import org.hibernate.Criteria;
import org.hibernate.FetchMode;
import org.hibernate.Query;
import org.hibernate.Session;
import org.hibernate.criterion.Conjunction;
import org.hibernate.criterion.Criterion;
import org.hibernate.criterion.Disjunction;
import org.hibernate.criterion.Order;
import org.hibernate.criterion.ProjectionList;
import org.hibernate.criterion.Projections;
import org.hibernate.criterion.Restrictions;
import org.hibernate.sql.JoinType;
import org.springframework.test.annotation.DirtiesContext;
import org.springframework.test.context.ContextConfiguration;
import org.testng.AssertJUnit;
import org.testng.annotations.BeforeSuite;
import org.testng.annotations.Test;
import org.xml.sax.SAXException;

import com.evolveum.midpoint.prism.PrismObjectDefinition;
import com.evolveum.midpoint.prism.match.PolyStringNormMatchingRule;
import com.evolveum.midpoint.prism.match.PolyStringOrigMatchingRule;
import com.evolveum.midpoint.prism.path.ItemPath;
import com.evolveum.midpoint.prism.polystring.PolyString;
import com.evolveum.midpoint.prism.query.AndFilter;
import com.evolveum.midpoint.prism.query.EqualsFilter;
import com.evolveum.midpoint.prism.query.GreaterFilter;
import com.evolveum.midpoint.prism.query.InOidFilter;
import com.evolveum.midpoint.prism.query.LessFilter;
import com.evolveum.midpoint.prism.query.ObjectFilter;
import com.evolveum.midpoint.prism.query.ObjectPaging;
import com.evolveum.midpoint.prism.query.ObjectQuery;
import com.evolveum.midpoint.prism.query.OrFilter;
import com.evolveum.midpoint.prism.query.OrderDirection;
import com.evolveum.midpoint.prism.query.OrgFilter;
import com.evolveum.midpoint.prism.query.RefFilter;
import com.evolveum.midpoint.prism.schema.SchemaRegistry;
import com.evolveum.midpoint.prism.util.PrismTestUtil;
import com.evolveum.midpoint.prism.xml.XmlTypeConverter;
import com.evolveum.midpoint.repo.sql.data.common.RConnector;
import com.evolveum.midpoint.repo.sql.data.common.RGenericObject;
import com.evolveum.midpoint.repo.sql.data.common.RObject;
import com.evolveum.midpoint.repo.sql.data.common.ROrg;
import com.evolveum.midpoint.repo.sql.data.common.RRole;
import com.evolveum.midpoint.repo.sql.data.common.RShadow;
import com.evolveum.midpoint.repo.sql.data.common.RTask;
import com.evolveum.midpoint.repo.sql.data.common.RUser;
import com.evolveum.midpoint.repo.sql.data.common.enums.RActivationStatus;
import com.evolveum.midpoint.repo.sql.data.common.enums.RTaskExecutionStatus;
import com.evolveum.midpoint.repo.sql.data.common.other.RAssignmentOwner;
import com.evolveum.midpoint.repo.sql.data.common.other.RObjectType;
import com.evolveum.midpoint.repo.sql.data.common.type.RAssignmentExtensionType;
import com.evolveum.midpoint.repo.sql.query.QueryException;
import com.evolveum.midpoint.repo.sql.util.HibernateToSqlTranslator;
import com.evolveum.midpoint.schema.MidPointPrismContextFactory;
import com.evolveum.midpoint.schema.constants.MidPointConstants;
import com.evolveum.midpoint.schema.result.OperationResult;
import com.evolveum.midpoint.util.DOMUtil;
import com.evolveum.midpoint.util.PrettyPrinter;
import com.evolveum.midpoint.util.QNameUtil;
import com.evolveum.midpoint.util.exception.SchemaException;
import com.evolveum.midpoint.util.logging.Trace;
import com.evolveum.midpoint.util.logging.TraceManager;
import com.evolveum.midpoint.xml.ns._public.common.common_2a.ActivationStatusType;
import com.evolveum.midpoint.xml.ns._public.common.common_2a.ActivationType;
import com.evolveum.midpoint.xml.ns._public.common.common_2a.AssignmentType;
import com.evolveum.midpoint.xml.ns._public.common.common_2a.ConnectorType;
import com.evolveum.midpoint.xml.ns._public.common.common_2a.GenericObjectType;
import com.evolveum.midpoint.xml.ns._public.common.common_2a.ObjectType;
import com.evolveum.midpoint.xml.ns._public.common.common_2a.OrgType;
import com.evolveum.midpoint.xml.ns._public.common.common_2a.ResourceType;
import com.evolveum.midpoint.xml.ns._public.common.common_2a.RoleType;
import com.evolveum.midpoint.xml.ns._public.common.common_2a.ShadowType;
import com.evolveum.midpoint.xml.ns._public.common.common_2a.TaskExecutionStatusType;
import com.evolveum.midpoint.xml.ns._public.common.common_2a.TaskType;
import com.evolveum.midpoint.xml.ns._public.common.common_2a.TriggerType;
import com.evolveum.midpoint.xml.ns._public.common.common_2a.UserType;

/**
 * @author lazyman
 */
@ContextConfiguration(locations = {"../../../../../ctx-test.xml"})
@DirtiesContext(classMode = DirtiesContext.ClassMode.AFTER_CLASS)
public class QueryInterpreterTest extends BaseSQLRepoTest {

    private static final Trace LOGGER = TraceManager.getTrace(QueryInterpreterTest.class);
    private static final File TEST_DIR = new File("./src/test/resources/query");

    @BeforeSuite
    public void setup() throws SchemaException, SAXException, IOException {
        PrettyPrinter.setDefaultNamespacePrefix(MidPointConstants.NS_MIDPOINT_PUBLIC_PREFIX);
        PrismTestUtil.resetPrismContext(MidPointPrismContextFactory.FACTORY);
    }

    @Test
    public void queryOrganizationNorm() throws Exception {
        Session session = open();

        try {
            ObjectFilter filter = EqualsFilter.createEqual(UserType.F_ORGANIZATION, UserType.class, prismContext,
                    PolyStringNormMatchingRule.NAME, new PolyString("asdf", "asdf"));
            ObjectQuery query = ObjectQuery.createObjectQuery(filter);

            Criteria main = session.createCriteria(RUser.class, "u");
            ProjectionList projections = Projections.projectionList();
            addFullObjectProjectionList("u", projections, false);
            main.setProjection(projections);


            Criteria o = main.createCriteria("organization", "o", JoinType.LEFT_OUTER_JOIN);

            o.add(Restrictions.eq("o.norm", "asdf"));

            String expected = HibernateToSqlTranslator.toSql(main);
            String real = getInterpretedQuery(session, UserType.class, query);

            LOGGER.info("exp. query>\n{}\nreal query>\n{}", new Object[]{expected, real});
            AssertJUnit.assertEquals(expected, real);
        } finally {
            close(session);
        }
    }

    @Test
    public void queryOrganizationOrig() throws Exception {
        Session session = open();
        try {
            ObjectFilter filter = EqualsFilter.createEqual(UserType.F_ORGANIZATION, UserType.class, prismContext,
                    PolyStringOrigMatchingRule.NAME, new PolyString("asdf", "asdf"));
            ObjectQuery query = ObjectQuery.createObjectQuery(filter);

            Criteria main = session.createCriteria(RUser.class, "u");
            ProjectionList projections = Projections.projectionList();
            addFullObjectProjectionList("u", projections, false);
            main.setProjection(projections);

            Criteria o = main.createCriteria("organization", "o", JoinType.LEFT_OUTER_JOIN);

            o.add(Restrictions.eq("o.orig", "asdf"));

            String expected = HibernateToSqlTranslator.toSql(main);
            String real = getInterpretedQuery(session, UserType.class, query);

            LOGGER.info("exp. query>\n{}\nreal query>\n{}", new Object[]{expected, real});
            AssertJUnit.assertEquals(expected, real);
        } finally {
            close(session);
        }
    }

    @Test
    public void queryOrganizationStrict() throws Exception {
        Session session = open();
        try {
            ObjectFilter filter = EqualsFilter.createEqual(UserType.F_ORGANIZATION, UserType.class, prismContext,
                    null, new PolyString("asdf", "asdf"));
            ObjectQuery query = ObjectQuery.createObjectQuery(filter);

            Criteria main = session.createCriteria(RUser.class, "u");
            ProjectionList projections = Projections.projectionList();
            addFullObjectProjectionList("u", projections, false);
            main.setProjection(projections);

            Criteria o = main.createCriteria("organization", "o", JoinType.LEFT_OUTER_JOIN);

            o.add(Restrictions.conjunction()
                    .add(Restrictions.eq("o.orig", "asdf"))
                    .add(Restrictions.eq("o.norm", "asdf")));

            String expected = HibernateToSqlTranslator.toSql(main);
            String real = getInterpretedQuery(session, UserType.class, query);

            LOGGER.info("exp. query>\n{}\nreal query>\n{}", new Object[]{expected, real});
            AssertJUnit.assertEquals(expected, real);
        } finally {
            close(session);
        }
    }

    @Test
    public void queryDependent() throws Exception {
        Session session = open();

        try {
            Criteria main = session.createCriteria(RTask.class, "t");
            Criteria d = main.createCriteria("dependent", "d", JoinType.LEFT_OUTER_JOIN);
            d.add(Restrictions.eq("d.elements", "123456"));
            ProjectionList projections = Projections.projectionList();
            addFullObjectProjectionList("t", projections, false);
            main.setProjection(projections);

            String expected = HibernateToSqlTranslator.toSql(main);

            ObjectFilter filter = EqualsFilter.createEqual(TaskType.F_DEPENDENT, TaskType.class, prismContext, null, "123456");
            ObjectQuery query = ObjectQuery.createObjectQuery(filter);
            String real = getInterpretedQuery(session, TaskType.class, query);

            LOGGER.info("exp. query>\n{}\nreal query>\n{}", new Object[]{expected, real});
            AssertJUnit.assertEquals(expected, real);
        } finally {
            close(session);
        }
    }

    @Test(expectedExceptions = QueryException.class)
    public void queryClob() throws Exception {
        Session session = open();

        try {
            ObjectFilter filter = EqualsFilter.createEqual(UserType.F_DESCRIPTION, UserType.class, prismContext,
                    null, "aaa");
            ObjectQuery query = ObjectQuery.createObjectQuery(filter);

            //should throw exception, because description is lob and can't be queried
            getInterpretedQuery(session, UserType.class, query);
        } finally {
            close(session);
        }
    }

    @Test
    public void queryEnum() throws Exception {
        Session session = open();
        try {
            Criteria main = session.createCriteria(RTask.class, "t");
            main.add(Restrictions.eq("executionStatus", RTaskExecutionStatus.WAITING));
            ProjectionList projections = Projections.projectionList();
            addFullObjectProjectionList("t", projections, false);
            main.setProjection(projections);

            String expected = HibernateToSqlTranslator.toSql(main);

            ObjectFilter filter = EqualsFilter.createEqual(TaskType.F_EXECUTION_STATUS, TaskType.class, prismContext,
                    null, TaskExecutionStatusType.WAITING);
            ObjectQuery query = ObjectQuery.createObjectQuery(filter);
            String real = getInterpretedQuery(session, TaskType.class, query);

            LOGGER.info("exp. query>\n{}\nreal query>\n{}", new Object[]{expected, real});
            AssertJUnit.assertEquals(expected, real);
        } finally {
            close(session);
        }
    }

    @Test
    public void queryEnabled() throws Exception {
        Session session = open();
        try {
            Criteria main = session.createCriteria(RUser.class, "u");
            main.add(Restrictions.eq("activation.administrativeStatus", RActivationStatus.ENABLED));
            ProjectionList projections = Projections.projectionList();
            addFullObjectProjectionList("u", projections, false);
            main.setProjection(projections);

            String expected = HibernateToSqlTranslator.toSql(main);
            String real = getInterpretedQuery(session, UserType.class,
                    new File(TEST_DIR, "query-user-by-enabled.xml"));

            LOGGER.info("exp. query>\n{}\nreal query>\n{}", new Object[]{expected, real});
            AssertJUnit.assertEquals(expected, real);
        } finally {
            close(session);
        }
    }


    @Test
    public void queryGenericLong() throws Exception {
        Session session = open();
        try {
            Criteria main = session.createCriteria(RGenericObject.class, "g");

            Criteria stringExt = main.createCriteria("longs", "l", JoinType.LEFT_OUTER_JOIN);

            //and
            Criterion c1 = Restrictions.eq("name.norm", "generic object");
            //and
            Conjunction c2 = Restrictions.conjunction();
            c2.add(Restrictions.eq("l.ownerType", RObjectExtensionType.EXTENSION));
            c2.add(Restrictions.eq("l.name", new QName("http://example.com/p", "intType")));
            c2.add(Restrictions.eq("l.value", 123L));

            Conjunction conjunction = Restrictions.conjunction();
            conjunction.add(c1);
            conjunction.add(c2);
            main.add(conjunction);
            ProjectionList projections = Projections.projectionList();
            addFullObjectProjectionList("g", projections, false);
            main.setProjection(projections);

            String expected = HibernateToSqlTranslator.toSql(main);
            String real = getInterpretedQuery(session, GenericObjectType.class,
                    new File(TEST_DIR, "query-and-generic.xml"));

            LOGGER.info("exp. query>\n{}\nreal query>\n{}", new Object[]{expected, real});
            AssertJUnit.assertEquals(expected, real);
        } finally {
            close(session);
        }
    }

    @Test
    public void queryOrComposite() throws Exception {
        Session session = open();
        try {
            Criteria main = session.createCriteria(RShadow.class, "r");
            ProjectionList projections = Projections.projectionList();
            addFullObjectProjectionList("r", projections, false);
            main.setProjection(projections);

            Criteria stringExt = main.createCriteria("strings", "s1", JoinType.LEFT_OUTER_JOIN);

            //or
            Criterion c1 = Restrictions.eq("intent", "some account type");
            //or
            Conjunction c2 = Restrictions.conjunction();
            c2.add(Restrictions.eq("s1.ownerType", RObjectExtensionType.ATTRIBUTES));
            c2.add(Restrictions.eq("s1.name", new QName("http://midpoint.evolveum.com/blabla", "foo")));
            c2.add(Restrictions.eq("s1.value", "foo value"));
            //or
            Conjunction c3 = Restrictions.conjunction();
            c3.add(Restrictions.eq("s1.ownerType", RObjectExtensionType.EXTENSION));
            c3.add(Restrictions.eq("s1.name", new QName("http://example.com/p", "stringType")));
            c3.add(Restrictions.eq("s1.value", "uid=test,dc=example,dc=com"));
            //or
            Conjunction c4 = Restrictions.conjunction();
            c4.add(Restrictions.eq("r.resourceRef.targetOid", "d0db5be9-cb93-401f-b6c1-86ffffe4cd5e"));
            c4.add(Restrictions.eq("r.resourceRef.type", QNameUtil.qNameToUri(ResourceType.COMPLEX_TYPE)));

            Disjunction disjunction = Restrictions.disjunction();
            disjunction.add(c1);
            disjunction.add(c2);
            disjunction.add(c3);
            disjunction.add(c4);
            main.add(disjunction);

            String expected = HibernateToSqlTranslator.toSql(main);
            String real = getInterpretedQuery(session, ShadowType.class,
                    new File(TEST_DIR, "query-or-composite.xml"));

            LOGGER.info("exp. query>\n{}\nreal query>\n{}", new Object[]{expected, real});
            AssertJUnit.assertEquals(expected, real);
        } finally {
            close(session);
        }
    }

    @Test
    public void queryObjectByName() throws Exception {
        Session session = open();

        try {
            Criteria main = session.createCriteria(RObject.class, "o");
            main.add(Restrictions.and(
                    Restrictions.eq("name.orig", "cpt. Jack Sparrow"),
                    Restrictions.eq("name.norm", "cpt jack sparrow")));
            main.addOrder(Order.asc("name.orig"));
            ProjectionList projections = Projections.projectionList();
            addFullObjectProjectionList("o", projections, false);
            main.setProjection(projections);
            String expected = HibernateToSqlTranslator.toSql(main);

            EqualsFilter filter = EqualsFilter.createEqual(ObjectType.F_NAME, ObjectType.class, prismContext,
                    null, new PolyString("cpt. Jack Sparrow", "cpt jack sparrow"));

            ObjectQuery query = ObjectQuery.createObjectQuery(filter);
            query.setPaging(ObjectPaging.createPaging(null, null, ObjectType.F_NAME, OrderDirection.ASCENDING));

            String real = getInterpretedQuery(session, ObjectType.class, query);

            LOGGER.info("exp. query>\n{}\nreal query>\n{}", new Object[]{expected, real});
            AssertJUnit.assertEquals(expected, real);
        } finally {
            close(session);
        }
    }

    @Test
    public void queryUserByFullName() throws Exception {
        Session session = open();

        try {
            Criteria main = session.createCriteria(RUser.class, "u");
            ProjectionList projections = Projections.projectionList();
            addFullObjectProjectionList("u", projections, false);
            main.setProjection(projections);

            main.add(Restrictions.eq("fullName.norm", "cpt jack sparrow"));
            String expected = HibernateToSqlTranslator.toSql(main);

            String real = getInterpretedQuery(session, UserType.class,
                    new File(TEST_DIR, "query-user-by-fullName.xml"));

            LOGGER.info("exp. query>\n{}\nreal query>\n{}", new Object[]{expected, real});
            AssertJUnit.assertEquals(expected, real);
        } finally {
            close(session);
        }
    }

    @Test
    public void queryUserSubstringFullName() throws Exception {
        LOGGER.info("===[{}]===", new Object[]{"queryUserSubstringFullName"});
        Session session = open();

        try {
            Criteria main = session.createCriteria(RUser.class, "u");
            ProjectionList projections = Projections.projectionList();
            addFullObjectProjectionList("u", projections, false);
            main.setProjection(projections);

            main.add(Restrictions.like("fullName.norm", "%cpt jack sparrow%").ignoreCase());
            String expected = HibernateToSqlTranslator.toSql(main);

            String real = getInterpretedQuery(session, UserType.class,
                    new File(TEST_DIR, "query-user-substring-fullName.xml"));

            LOGGER.info("exp. query>\n{}\nreal query>\n{}", new Object[]{expected, real});
            AssertJUnit.assertEquals(expected, real);
        } finally {
            close(session);
        }
    }

    @Test
    public void queryUserByName() throws Exception {
        LOGGER.info("===[{}]===", new Object[]{"queryUserByName"});
        Session session = open();

        try {
            Criteria main = session.createCriteria(RUser.class, "u");
            ProjectionList projections = Projections.projectionList();
            main.setProjection(projections);
            addFullObjectProjectionList("u", projections, false);

            main.add(Restrictions.eq("name.norm", "some name identificator"));
            String expected = HibernateToSqlTranslator.toSql(main);

            String real = getInterpretedQuery(session, UserType.class,
                    new File(TEST_DIR, "query-user-by-name.xml"));

            LOGGER.info("exp. query>\n{}\nreal query>\n{}", new Object[]{expected, real});
            AssertJUnit.assertEquals(expected, real);
        } finally {
            close(session);
        }
    }

    @Test
    public void queryConnectorByType() throws Exception {
        Session session = open();

        try {
            Criteria main = session.createCriteria(RConnector.class, "c");
            Criterion connectorType = Restrictions.conjunction().add(
                    Restrictions.eq("connectorType", "org.identityconnectors.ldap.LdapConnector"));
            main.add(connectorType);
            ProjectionList projections = Projections.projectionList();
            addFullObjectProjectionList("c", projections, false);
            main.setProjection(projections);

            String expected = HibernateToSqlTranslator.toSql(main);

            String real = getInterpretedQuery(session, ConnectorType.class,
                    new File(TEST_DIR, "query-connector-by-type.xml"));

            LOGGER.info("exp. query>\n{}\nreal query>\n{}", new Object[]{expected, real});
            AssertJUnit.assertEquals(expected, real);
        } finally {
            close(session);
        }
    }

    @Test
    public void queryAccountByAttributesAndResourceRef() throws Exception {
        Session session = open();
        try {
            Criteria main = session.createCriteria(RShadow.class, "r");

            Criteria stringAttr = main.createCriteria("strings", "s1x", JoinType.LEFT_OUTER_JOIN);

            //and
            Conjunction c1 = Restrictions.conjunction();
            c1.add(Restrictions.eq("r.resourceRef.targetOid", "aae7be60-df56-11df-8608-0002a5d5c51b"));
            c1.add(Restrictions.eq("r.resourceRef.type", QNameUtil.qNameToUri(ResourceType.COMPLEX_TYPE)));
            //and
            Conjunction c2 = Restrictions.conjunction();
            c2.add(Restrictions.eq("s1x.ownerType", RObjectExtensionType.ATTRIBUTES));
            c2.add(Restrictions.eq("s1x.name", new QName("http://midpoint.evolveum.com/blabla", "foo")));
            c2.add(Restrictions.eq("s1x.value", "uid=jbond,ou=People,dc=example,dc=com"));

            Conjunction conjunction = Restrictions.conjunction();
            conjunction.add(c1);
            conjunction.add(c2);
            main.add(conjunction);
            ProjectionList projections = Projections.projectionList();
            addFullObjectProjectionList("r", projections, false);
            main.setProjection(projections);

            String expected = HibernateToSqlTranslator.toSql(main);
            String real = getInterpretedQuery(session, ShadowType.class,
                    new File(TEST_DIR, "query-account-by-attributes-and-resource-ref.xml"));

            LOGGER.info("exp. query>\n{}\nreal query>\n{}", new Object[]{expected, real});
            AssertJUnit.assertEquals(expected, real);
        } finally {
            close(session);
        }
    }

    @Test
    public void queryUserAccountRef() throws Exception {
        LOGGER.info("===[{}]===", new Object[]{"queryUserAccountRef"});
        Session session = open();
        try {
            Criteria main = session.createCriteria(RUser.class, "u");
            ProjectionList projections = Projections.projectionList();
            addFullObjectProjectionList("u", projections, false);
            main.setProjection(projections);

            Criteria refs = main.createCriteria("linkRef", "l", JoinType.LEFT_OUTER_JOIN);
            refs.add(Restrictions.conjunction().add(Restrictions.eq("l.targetOid", "123")));

            String expected = HibernateToSqlTranslator.toSql(main);

            RefFilter filter = RefFilter.createReferenceEqual(UserType.F_LINK_REF, UserType.class, prismContext, "123");
            String real = getInterpretedQuery(session, UserType.class, ObjectQuery.createObjectQuery(filter));

            LOGGER.info("exp. query>\n{}\nreal query>\n{}", new Object[]{expected, real});
            AssertJUnit.assertEquals(expected, real);
        } finally {
            close(session);
        }
    }

    @Test
    public void queryTrigger() throws Exception {
        final Date NOW = new Date();

        Session session = open();
        try {
            Criteria main = session.createCriteria(RObject.class, "o");
            ProjectionList projections = Projections.projectionList();
            addFullObjectProjectionList("o", projections, false);
            main.setProjection(projections);

            Criteria d = main.createCriteria("trigger", "t", JoinType.LEFT_OUTER_JOIN);
            d.add(Restrictions.le("t.timestamp", new Timestamp(NOW.getTime())));

            String expected = HibernateToSqlTranslator.toSql(main);

            XMLGregorianCalendar thisScanTimestamp = XmlTypeConverter.createXMLGregorianCalendar(NOW.getTime());

            SchemaRegistry registry = prismContext.getSchemaRegistry();
            PrismObjectDefinition objectDef = registry.findObjectDefinitionByCompileTimeClass(ObjectType.class);
            ItemPath triggerPath = new ItemPath(ObjectType.F_TRIGGER, TriggerType.F_TIMESTAMP);
            //        PrismContainerDefinition triggerContainerDef = objectDef.findContainerDefinition(triggerPath);
            ObjectFilter filter = LessFilter.createLess(triggerPath, objectDef, thisScanTimestamp, true);
            ObjectQuery query = ObjectQuery.createObjectQuery(filter);
            String real = getInterpretedQuery(session, ObjectType.class, query);

            LOGGER.info("exp. query>\n{}\nreal query>\n{}", new Object[]{expected, real});
            AssertJUnit.assertEquals(expected, real);
        } finally {
            close(session);
        }
    }

    @Test
    public void queryAssignmentActivationAdministrativeStatus() throws Exception {
        Session session = open();
        try {
            Criteria main = session.createCriteria(RUser.class, "u");
            Criteria a = main.createCriteria("assignments", "a", JoinType.LEFT_OUTER_JOIN);
            a.add(Restrictions.and(
                    Restrictions.eq("a.assignmentOwner", RAssignmentOwner.FOCUS),
                    Restrictions.eq("a.activation.administrativeStatus", RActivationStatus.ENABLED)
            ));
            ProjectionList projections = Projections.projectionList();
            addFullObjectProjectionList("u", projections, false);
            main.setProjection(projections);

            String expected = HibernateToSqlTranslator.toSql(main);

            SchemaRegistry registry = prismContext.getSchemaRegistry();
            PrismObjectDefinition objectDef = registry.findObjectDefinitionByCompileTimeClass(UserType.class);
            ItemPath activationPath = new ItemPath(UserType.F_ASSIGNMENT, AssignmentType.F_ACTIVATION, ActivationType.F_ADMINISTRATIVE_STATUS);

            //        PrismContainerDefinition activationDef = objectDef.findContainerDefinition(activationPath);

            ObjectFilter filter = EqualsFilter.createEqual(activationPath, objectDef, ActivationStatusType.ENABLED);
            ObjectQuery query = ObjectQuery.createObjectQuery(filter);
            String real = getInterpretedQuery(session, UserType.class, query);

            LOGGER.info("exp. query>\n{}\nreal query>\n{}", new Object[]{expected, real});
            AssertJUnit.assertEquals(expected, real);
        } finally {
            close(session);
        }
    }

    @Test
    public void queryInducementActivationAdministrativeStatus() throws Exception {
        Session session = open();
        try {
            Criteria main = session.createCriteria(RRole.class, "r");
            Criteria a = main.createCriteria("assignments", "a", JoinType.LEFT_OUTER_JOIN);
            a.add(Restrictions.and(
                    Restrictions.eq("a.assignmentOwner", RAssignmentOwner.ABSTRACT_ROLE),
                    Restrictions.eq("a.activation.administrativeStatus", RActivationStatus.ENABLED)
            ));
            ProjectionList projections = Projections.projectionList();
            addFullObjectProjectionList("r", projections, false);
            main.setProjection(projections);

            String expected = HibernateToSqlTranslator.toSql(main);

            SchemaRegistry registry = prismContext.getSchemaRegistry();
            PrismObjectDefinition objectDef = registry.findObjectDefinitionByCompileTimeClass(RoleType.class);
            ItemPath activationPath = new ItemPath(RoleType.F_INDUCEMENT, AssignmentType.F_ACTIVATION, ActivationType.F_ADMINISTRATIVE_STATUS);

            //        PrismContainerDefinition activationDef = objectDef.findContainerDefinition(activationPath);

            ObjectFilter filter = EqualsFilter.createEqual(activationPath, objectDef, ActivationStatusType.ENABLED);
            ObjectQuery query = ObjectQuery.createObjectQuery(filter);
            String real = getInterpretedQuery(session, RoleType.class, query);

            LOGGER.info("exp. query>\n{}\nreal query>\n{}", new Object[]{expected, real});
            AssertJUnit.assertEquals(expected, real);
        } finally {
            close(session);
        }
    }

    @Test
    public void queryInducementAndAssignmentActivationAdministrativeStatus() throws Exception {
        Session session = open();
        try {
            Criteria main = session.createCriteria(RRole.class, "r");
            Criteria a = main.createCriteria("assignments", "a", JoinType.LEFT_OUTER_JOIN);
            ProjectionList projections = Projections.projectionList();
            addFullObjectProjectionList("r", projections, false);
            main.setProjection(projections);

            Criterion and1 = Restrictions.and(
                    Restrictions.eq("a.assignmentOwner", RAssignmentOwner.FOCUS),
                    Restrictions.eq("a.activation.administrativeStatus", RActivationStatus.ENABLED)
            );

            Criterion and2 = Restrictions.and(
                    Restrictions.eq("a.assignmentOwner", RAssignmentOwner.ABSTRACT_ROLE),
                    Restrictions.eq("a.activation.administrativeStatus", RActivationStatus.ENABLED)
            );

            a.add(Restrictions.or(and1, and2));

            String expected = HibernateToSqlTranslator.toSql(main);

            SchemaRegistry registry = prismContext.getSchemaRegistry();
            PrismObjectDefinition objectDef = registry.findObjectDefinitionByCompileTimeClass(RoleType.class);

            //filter1
            ItemPath activationPath1 = new ItemPath(UserType.F_ASSIGNMENT, AssignmentType.F_ACTIVATION, ActivationType.F_ADMINISTRATIVE_STATUS);
            //        PrismContainerDefinition activationDef1 = objectDef.findContainerDefinition(activationPath1);
            ObjectFilter filter1 = EqualsFilter.createEqual(activationPath1, objectDef, ActivationStatusType.ENABLED);

            //filter2
            ItemPath activationPath2 = new ItemPath(RoleType.F_INDUCEMENT, AssignmentType.F_ACTIVATION, ActivationType.F_ADMINISTRATIVE_STATUS);
            //        PrismContainerDefinition activationDef2 = objectDef.findContainerDefinition(activationPath2);
            ObjectFilter filter2 = EqualsFilter.createEqual(activationPath2, objectDef, ActivationStatusType.ENABLED);

            ObjectQuery query = ObjectQuery.createObjectQuery(OrFilter.createOr(filter1, filter2));
            String real = getInterpretedQuery(session, RoleType.class, query);

            LOGGER.info("exp. query>\n{}\nreal query>\n{}", new Object[]{expected, real});
            AssertJUnit.assertEquals(expected, real);
        } finally {
            close(session);
        }
    }

    @Test
    public void queryUserByActivationDouble() throws Exception {
        Date NOW = new Date();

        Session session = open();
        try {
            Criteria main = session.createCriteria(RUser.class, "u");
            ProjectionList projections = Projections.projectionList();
            addFullObjectProjectionList("u", projections, false);
            main.setProjection(projections);

            main.add(Restrictions.and(
                    Restrictions.eq("u.activation.administrativeStatus", RActivationStatus.ENABLED),
                    Restrictions.eq("u.activation.validFrom", XmlTypeConverter.createXMLGregorianCalendar(NOW.getTime()))));

            String expected = HibernateToSqlTranslator.toSql(main);

            SchemaRegistry registry = prismContext.getSchemaRegistry();
            PrismObjectDefinition objectDef = registry.findObjectDefinitionByCompileTimeClass(UserType.class);
            //        ItemPath triggerPath = new ItemPath(AssignmentType.F_ACTIVATION);

            //        PrismContainerDefinition triggerContainerDef = objectDef.findContainerDefinition(triggerPath);

            ObjectFilter filter1 = EqualsFilter.createEqual(new ItemPath(AssignmentType.F_ACTIVATION, ActivationType.F_ADMINISTRATIVE_STATUS), objectDef,
                    ActivationStatusType.ENABLED);

            ObjectFilter filter2 = EqualsFilter.createEqual(new ItemPath(AssignmentType.F_ACTIVATION, ActivationType.F_VALID_FROM), objectDef,
                    XmlTypeConverter.createXMLGregorianCalendar(NOW.getTime()));

            ObjectQuery query = ObjectQuery.createObjectQuery(AndFilter.createAnd(filter1, filter2));
            String real = getInterpretedQuery(session, UserType.class, query);

            LOGGER.info("exp. query>\n{}\nreal query>\n{}", new Object[]{expected, real});
            AssertJUnit.assertEquals(expected, real);
        } finally {
            close(session);
        }
    }

    @Test
    public void queryTriggerTimestampDouble() throws Exception {
        final Date NOW = new Date();

        Session session = open();
        try {
            Criteria main = session.createCriteria(RObject.class, "o");
            ProjectionList projections = Projections.projectionList();
            addFullObjectProjectionList("o", projections, false);
            main.setProjection(projections);

            Criteria d = main.createCriteria("trigger", "t", JoinType.LEFT_OUTER_JOIN);
            d.add(Restrictions.and(
                    Restrictions.gt("t.timestamp", new Timestamp(NOW.getTime())),
                    Restrictions.lt("t.timestamp", new Timestamp(NOW.getTime()))
            ));

            String expected = HibernateToSqlTranslator.toSql(main);

            XMLGregorianCalendar thisScanTimestamp = XmlTypeConverter.createXMLGregorianCalendar(NOW.getTime());

            SchemaRegistry registry = prismContext.getSchemaRegistry();
            PrismObjectDefinition objectDef = registry.findObjectDefinitionByCompileTimeClass(ObjectType.class);
            ItemPath triggerPath = new ItemPath(ObjectType.F_TRIGGER, TriggerType.F_TIMESTAMP);
            //        PrismContainerDefinition triggerContainerDef = objectDef.findContainerDefinition(triggerPath);
            ObjectFilter greater = GreaterFilter.createGreater(triggerPath, objectDef, thisScanTimestamp, false);
            ObjectFilter lesser = LessFilter.createLess(triggerPath, objectDef, thisScanTimestamp, false);
            AndFilter and = AndFilter.createAnd(greater, lesser);
            LOGGER.info(and.debugDump());

            ObjectQuery query = ObjectQuery.createObjectQuery(and);
            String real = getInterpretedQuery(session, ObjectType.class, query);

            LOGGER.info("exp. query>\n{}\nreal query>\n{}", new Object[]{expected, real});
            AssertJUnit.assertEquals(expected, real);
        } finally {
            close(session);
        }
    }

    private void addFullObjectProjectionList(String prefix, ProjectionList list, boolean group) {
        if (prefix == null) {
            prefix = "";
        } else {
            prefix = prefix + ".";
        }

        if (group) {
            if (repositoryService.getConfiguration().isUsingSQLServer()) {
                list.add(Projections.groupProperty(prefix + "fullObject"));
                list.add(Projections.groupProperty(prefix + "stringsCount"));
                list.add(Projections.groupProperty(prefix + "longsCount"));
                list.add(Projections.groupProperty(prefix + "datesCount"));
                list.add(Projections.groupProperty(prefix + "referencesCount"));
                list.add(Projections.groupProperty(prefix + "polysCount"));
            }
        } else {
            list.add(Projections.property(prefix + "fullObject"));
            list.add(Projections.property(prefix + "stringsCount"));
            list.add(Projections.property(prefix + "longsCount"));
            list.add(Projections.property(prefix + "datesCount"));
            list.add(Projections.property(prefix + "referencesCount"));
            list.add(Projections.property(prefix + "polysCount"));
        }
    }

    @Test(enabled = false)    //TODO ENABLE [lazyman]
    public void queryOrgStructure() throws Exception {
        Session session = open();

        try {
            ProjectionList list = Projections.projectionList();
            addFullObjectProjectionList("o", list, false);
            addFullObjectProjectionList("o", list, true);
            list.add(Projections.groupProperty("o.name.orig"));
            list.add(Projections.groupProperty("closure.descendant"));


            Criteria main = session.createCriteria(RObject.class, "o");
            main.createCriteria("descendants", "closure").setFetchMode("closure.ancestor", FetchMode.DEFAULT)
                    .createAlias("closure.ancestor", "anc").setProjection(list);
            main.addOrder(Order.asc("o.name.orig"));

            Conjunction conjunction = Restrictions.conjunction();
            conjunction.add(Restrictions.eq("anc.oid", "some oid"));
            main.add(conjunction);

            String expected = HibernateToSqlTranslator.toSql(main);

            OrgFilter orgFilter = OrgFilter.createOrg("some oid", OrgFilter.Scope.ONE_LEVEL);
            ObjectQuery query = ObjectQuery.createObjectQuery(orgFilter);
            query.setPaging(ObjectPaging.createPaging(null, null, ObjectType.F_NAME, OrderDirection.ASCENDING));

            String real = getInterpretedQuery(session, ObjectType.class, query);

            LOGGER.info("exp. query>\n{}\nreal query>\n{}", new Object[]{expected, real});

            OperationResult result = new OperationResult("query org structure");
            repositoryService.searchObjects(ObjectType.class, query, null, result);

            AssertJUnit.assertEquals(expected, real);
        } finally {
            close(session);
        }
    }

    @Test
    public void countObjectOrderByName() throws Exception {
        Session session = open();

        try {
            Criteria main = session.createCriteria(RUser.class, "u");
            main.add(Restrictions.and(
                    Restrictions.eq("u.name.orig", "cpt. Jack Sparrow"),
                    Restrictions.eq("u.name.norm", "cpt jack sparrow")));
            main.setProjection(Projections.rowCount());
            String expected = HibernateToSqlTranslator.toSql(main);

            EqualsFilter filter = EqualsFilter.createEqual(UserType.F_NAME, UserType.class, prismContext,
                    null, new PolyString("cpt. Jack Sparrow", "cpt jack sparrow"));

            ObjectQuery query = ObjectQuery.createObjectQuery(filter);
            query.setPaging(ObjectPaging.createPaging(null, null, ObjectType.F_NAME, OrderDirection.ASCENDING));

            String real = getInterpretedQuery(session, UserType.class, query, true);

            LOGGER.info("exp. query>\n{}\nreal query>\n{}", new Object[]{expected, real});
            AssertJUnit.assertEquals(expected, real);
        } finally {
            close(session);
        }
    }

    @Test
    public void countObjectOrderByNameWithoutFilter() throws Exception {
        Session session = open();

        try {
            Criteria main = session.createCriteria(RObject.class, "o");
            main.setProjection(Projections.rowCount());
            String expected = HibernateToSqlTranslator.toSql(main);

            ObjectPaging paging = ObjectPaging.createPaging(null, null, ObjectType.F_NAME, OrderDirection.ASCENDING);
            ObjectQuery query = ObjectQuery.createObjectQuery(null, paging);

            String real = getInterpretedQuery(session, ObjectType.class, query, true);

            LOGGER.info("exp. query>\n{}\nreal query>\n{}", new Object[]{expected, real});
            AssertJUnit.assertEquals(expected, real);
        } finally {
            close(session);
        }
    }

    /**
     * Q{AND: (EQUALS: parent, PPV(null)),PAGING: O: 0,M: 5,BY: name, D:ASCENDING,
     *
     * @throws Exception
     */
    @Test
    public void countTaskOrderByName() throws Exception {
        Session session = open();

        try {
            Criteria main = session.createCriteria(RTask.class, "t");
            main.add(Restrictions.isNull("t.parent"));

            main.setProjection(Projections.rowCount());
            String expected = HibernateToSqlTranslator.toSql(main);

            EqualsFilter filter = EqualsFilter.createEqual(TaskType.F_PARENT, TaskType.class, prismContext, null);

            ObjectQuery query = ObjectQuery.createObjectQuery(filter);
            query.setPaging(ObjectPaging.createPaging(null, null, TaskType.F_NAME, OrderDirection.ASCENDING));

            String real = getInterpretedQuery(session, TaskType.class, query, true);

            LOGGER.info("exp. query>\n{}\nreal query>\n{}", new Object[]{expected, real});
            AssertJUnit.assertEquals(expected, real);
        } finally {
            close(session);
        }
    }

    @Test
    public void inOidTest() throws Exception {
        Session session = open();
        try {
            Criteria main = session.createCriteria(RObject.class, "o");
            main.add(Restrictions.in("oid", Arrays.asList("1", "2")));
            ProjectionList projections = Projections.projectionList();
            addFullObjectProjectionList("o", projections, false);
            main.setProjection(projections);

            String expected = HibernateToSqlTranslator.toSql(main);

            InOidFilter filter = InOidFilter.createInOid(Arrays.asList("1", "2"));

            ObjectQuery query = ObjectQuery.createObjectQuery(filter);
            String real = getInterpretedQuery(session, ObjectType.class, query, false);

            LOGGER.info("exp. query>\n{}\nreal query>\n{}", new Object[]{expected, real});
            AssertJUnit.assertEquals(expected, real);
        } finally {
            close(session);
        }
    }

    @Test
    public void queryOrgTreeFindOrgs() throws Exception {
        Session session = open();

        try {
<<<<<<< HEAD
            Query query;
            if (repositoryService.getConfiguration().isUsingOracle()) {
                query = session.createQuery(
                        "select o.fullObject,o.stringsCount,o.longsCount,o.datesCount,o.referencesCount,o.polysCount " +
                                "from ROrg as o where o.oid in (select distinct d.descendantOid from ROrgClosure " +
                                "as d where d.ancestorOid = :aOid)"
                );
            } else {
                query = session.createQuery(
                        "select o.fullObject,o.stringsCount,o.longsCount,o.datesCount,o.referencesCount,o.polysCount "
                                + "from ROrg as o left join o.descendants as d "
                                + "where d.ancestorOid=:aOid "
                                + "group by o.fullObject,o.stringsCount,o.longsCount,o.datesCount,o.referencesCount,o.polysCount, o.name.orig "
                                + "order by o.name.orig asc"
                );
            }
            query.setString("aOid", "1234");
=======
            Query query = session.createQuery(
                    "select o.fullObject,o.stringsCount,o.longsCount,o.datesCount,o.referencesCount,o.polysCount from " +
                    "ROrg as o where o.oid in (select distinct p.ownerOid from RParentOrgRef p where p.targetOid=:oid)"
                );
            query.setString("oid", "1234");
>>>>>>> e9a5796d

            String expected = HibernateToSqlTranslator.toSql(factory, query.getQueryString());

            OrgFilter orgFilter = OrgFilter.createOrg("some oid", OrgFilter.Scope.ONE_LEVEL);
            ObjectQuery objectQuery = ObjectQuery.createObjectQuery(orgFilter);
            objectQuery.setPaging(ObjectPaging.createPaging(null, null, ObjectType.F_NAME, OrderDirection.ASCENDING));

            String real = getInterpretedQuery(session, OrgType.class, objectQuery);

            LOGGER.info("exp. query>\n{}\nreal query>\n{}", new Object[]{expected, real});

            OperationResult result = new OperationResult("query org structure");
            repositoryService.searchObjects(OrgType.class, objectQuery, null, result);

            AssertJUnit.assertEquals(expected, real);
        } finally {
            close(session);
        }
    }

    @Test
    public void asdf() throws Exception {
        Session session = open();
        try {
            Criteria main = session.createCriteria(RUser.class, "u");
            Criteria a = main.createCriteria("assignments", "a");
            a.add(Restrictions.eq("a.assignmentOwner", RAssignmentOwner.FOCUS));
            Criteria e = a.createCriteria("a.extension");

            Criteria s = e.createCriteria("strings", "s");

            Conjunction c2 = Restrictions.conjunction();
            c2.add(Restrictions.eq("s.extensionType", RAssignmentExtensionType.EXTENSION));
            c2.add(Restrictions.eq("s.name", new QName("http://midpoint.evolveum.com/blabla", "foo")));
            c2.add(Restrictions.eq("s.value", "uid=jbond,ou=People,dc=example,dc=com"));

            Conjunction c1 = Restrictions.conjunction();
            c1.add(Restrictions.eq("a.targetRef.targetOid", "1234"));
            c1.add(Restrictions.eq("a.targetRef.type", RObjectType.ORG));

            main.add(Restrictions.and(c1, c2));

            main.setProjection(Projections.property("u.fullObject"));

            String expected = HibernateToSqlTranslator.toSql(main);
            LOGGER.info(">>> >>> {}", expected);
        } finally {
            close(session);
        }
    }


    @Test
    public void test100ActivationQuery() throws Exception {
        PrismObjectDefinition<UserType> focusObjectDef = prismContext.getSchemaRegistry()
                .findObjectDefinitionByCompileTimeClass(UserType.class);

        XMLGregorianCalendar thisScanTimestamp = XMLGregorianCalendarType.asXMLGregorianCalendar(new Date());

        OrFilter filter = OrFilter.createOr(
                LessFilter.createLess(new ItemPath(FocusType.F_ACTIVATION, ActivationType.F_VALID_FROM), focusObjectDef,
                        thisScanTimestamp, true),
                LessFilter.createLess(new ItemPath(FocusType.F_ACTIVATION, ActivationType.F_VALID_TO), focusObjectDef,
                        thisScanTimestamp, true),
                LessFilter.createLess(new ItemPath(FocusType.F_ASSIGNMENT, FocusType.F_ACTIVATION, ActivationType.F_VALID_FROM),
                        focusObjectDef, thisScanTimestamp, true),
                LessFilter.createLess(new ItemPath(FocusType.F_ASSIGNMENT, FocusType.F_ACTIVATION, ActivationType.F_VALID_TO),
                        focusObjectDef, thisScanTimestamp, true)
        );

        Session session = open();
        try {
            ObjectQuery query = ObjectQuery.createObjectQuery(filter);
            String real = getInterpretedQuery(session, UserType.class, query, false);

            String expected = null;
            LOGGER.info("exp. query>\n{}\nreal query>\n{}", new Object[]{expected, real});
        } finally {
            close(session);
        }
    }

    @Test
    public void test200ActivationQuery() throws Exception {
        PrismObjectDefinition<UserType> focusObjectDef = prismContext.getSchemaRegistry()
                .findObjectDefinitionByCompileTimeClass(UserType.class);

        XMLGregorianCalendar lastScanTimestamp = XMLGregorianCalendarType.asXMLGregorianCalendar(new Date());
        XMLGregorianCalendar thisScanTimestamp = XMLGregorianCalendarType.asXMLGregorianCalendar(new Date());

        OrFilter filter = OrFilter.createOr(
                AndFilter.createAnd(
                        GreaterFilter.createGreater(new ItemPath(FocusType.F_ACTIVATION, ActivationType.F_VALID_FROM), focusObjectDef,
                                lastScanTimestamp, false),
                        LessFilter.createLess(new ItemPath(FocusType.F_ACTIVATION, ActivationType.F_VALID_FROM), focusObjectDef,
                                thisScanTimestamp, true)
                ),
                AndFilter.createAnd(
                        GreaterFilter.createGreater(new ItemPath(FocusType.F_ACTIVATION, ActivationType.F_VALID_TO), focusObjectDef,
                                lastScanTimestamp, false),
                        LessFilter.createLess(new ItemPath(FocusType.F_ACTIVATION, ActivationType.F_VALID_TO), focusObjectDef,
                                thisScanTimestamp, true)
                ),
                AndFilter.createAnd(
                        GreaterFilter.createGreater(new ItemPath(FocusType.F_ASSIGNMENT, FocusType.F_ACTIVATION, ActivationType.F_VALID_FROM),
                                focusObjectDef, lastScanTimestamp, false),
                        LessFilter.createLess(new ItemPath(FocusType.F_ASSIGNMENT, FocusType.F_ACTIVATION, ActivationType.F_VALID_FROM),
                                focusObjectDef, thisScanTimestamp, true)
                ),
                AndFilter.createAnd(
                        GreaterFilter.createGreater(new ItemPath(FocusType.F_ASSIGNMENT, FocusType.F_ACTIVATION, ActivationType.F_VALID_TO),
                                focusObjectDef, lastScanTimestamp, false),
                        LessFilter.createLess(new ItemPath(FocusType.F_ASSIGNMENT, FocusType.F_ACTIVATION, ActivationType.F_VALID_TO),
                                focusObjectDef, thisScanTimestamp, true)
                )
        );

        Session session = open();
        try {
            ObjectQuery query = ObjectQuery.createObjectQuery(filter);
            String real = getInterpretedQuery(session, UserType.class, query, false);

            String expected = null;
            LOGGER.info("exp. query>\n{}\nreal query>\n{}", new Object[]{expected, real});
        } finally {
            close(session);
        }
    }

    @Test
    public void test300OrgQuery() throws Exception {
        File objects = new File("src/test/resources/orgstruct/org-monkey-island.xml");
        OperationResult opResult = new OperationResult("test300OrgQuery");
        List<PrismObject<? extends Objectable>> orgStruct = prismContext.parseObjects(objects);

        for (PrismObject<? extends Objectable> o : orgStruct) {
            repositoryService.addObject((PrismObject<ObjectType>) o, null, opResult);
        }
        opResult.computeStatusIfUnknown();
        AssertJUnit.assertTrue(opResult.isSuccess());

        checkQueryResult(ObjectType.class, "00000000-8888-6666-0000-100000000001", OrgFilter.Scope.ONE_LEVEL, 4);
        checkQueryResult(UserType.class, "00000000-8888-6666-0000-100000000001", OrgFilter.Scope.ONE_LEVEL, 1);
        checkQueryResult(OrgType.class, "00000000-8888-6666-0000-100000000001", OrgFilter.Scope.ONE_LEVEL, 3);
        checkQueryResult(OrgType.class, "00000000-8888-6666-0000-100000000001", OrgFilter.Scope.SUBTREE, 5);
        checkQueryResult(UserType.class, "00000000-8888-6666-0000-100000000001", OrgFilter.Scope.SUBTREE, 6);
        checkQueryResult(ObjectType.class, "00000000-8888-6666-0000-100000000001", OrgFilter.Scope.SUBTREE, 11);
        checkQueryResult(ObjectType.class, "00000000-8888-6666-0000-100000000006", OrgFilter.Scope.ONE_LEVEL, 4);
        checkQueryResult(UserType.class, "00000000-8888-6666-0000-100000000006", OrgFilter.Scope.ONE_LEVEL, 4);
        checkQueryResult(UserType.class, "00000000-8888-6666-0000-100000000006", OrgFilter.Scope.SUBTREE, 4);
        checkQueryResult(OrgType.class, "00000000-8888-6666-0000-100000000006", OrgFilter.Scope.ONE_LEVEL, 0);
        checkQueryResult(OrgType.class, "00000000-8888-6666-0000-100000000006", OrgFilter.Scope.SUBTREE, 0);
        checkQueryResult(UserType.class, "00000000-8888-6666-0000-200000000002", OrgFilter.Scope.ONE_LEVEL, 2);
        checkQueryResult(UserType.class, "00000000-8888-6666-0000-200000000002", OrgFilter.Scope.SUBTREE, 2);
        checkQueryResult(UserType.class, "00000000-8888-6666-0000-200000000001", OrgFilter.Scope.ONE_LEVEL, 1);
        checkQueryResult(UserType.class, "00000000-8888-6666-0000-200000000001", OrgFilter.Scope.SUBTREE, 1);
    }

    private <T extends ObjectType> void checkQueryResult(Class<T> type, String oid, OrgFilter.Scope scope, int count)
            throws Exception {
        LOGGER.info("checkQueryResult");

        OrgFilter orgFilter = OrgFilter.createOrg(oid, scope);
        ObjectQuery query = ObjectQuery.createObjectQuery(orgFilter);
        query.setPaging(ObjectPaging.createPaging(null, null, ObjectType.F_NAME, OrderDirection.ASCENDING));

        OperationResult result = new OperationResult("checkQueryResult");
        List<PrismObject<T>> objects = repositoryService.searchObjects(type, query, null, result);
        for (PrismObject object : objects) {
            LOGGER.info("{}", object.getOid());
        }
        int realCount = objects.size();
        AssertJUnit.assertEquals("Expected count doesn't match for searchObjects " + orgFilter, count, realCount);

        result.computeStatusIfUnknown();
        AssertJUnit.assertTrue(result.isSuccess());

        realCount = repositoryService.countObjects(type, query, result);
        AssertJUnit.assertEquals("Expected count doesn't match for countObjects " + orgFilter, count, realCount);

        result.computeStatusIfUnknown();
        AssertJUnit.assertTrue(result.isSuccess());
    }

    @Test
    public void test310QueryNameAndOrg() throws Exception {
        Session session = open();

        try {
            Criteria main = session.createCriteria(RUser.class, "u");
            Criteria ancestors = main.createCriteria("descendants", "closure");

            Conjunction c = Restrictions.conjunction();
            c.add(Restrictions.and(
                            Restrictions.eq("u.name.orig", "cpt. Jack Sparrow"),
                            Restrictions.eq("u.name.norm", "cpt jack sparrow")));
            c.add(Restrictions.eq("closure.ancestorOid", "12341234-1234-1234-1234-123412341234"));
            main.add(c);

            main.addOrder(Order.asc("u.name.orig"));

            ProjectionList projections = Projections.projectionList();
            addFullObjectProjectionList("u", projections, false);
            main.setProjection(projections);

            String expected = HibernateToSqlTranslator.toSql(main);

            EqualsFilter eqFilter = EqualsFilter.createEqual(ObjectType.F_NAME, ObjectType.class, prismContext,
                    null, new PolyString("cpt. Jack Sparrow", "cpt jack sparrow"));

            OrgFilter orgFilter = OrgFilter.createOrg("12341234-1234-1234-1234-123412341234");

            ObjectQuery query = ObjectQuery.createObjectQuery(AndFilter.createAnd(eqFilter, orgFilter));
            query.setPaging(ObjectPaging.createPaging(null, null, ObjectType.F_NAME, OrderDirection.ASCENDING));

            String real = getInterpretedQuery(session, UserType.class, query);

            LOGGER.info("exp. query>\n{}\nreal query>\n{}", new Object[]{expected, real});
            AssertJUnit.assertEquals(expected, real);
        } finally {
            close(session);
        }
    }
}<|MERGE_RESOLUTION|>--- conflicted
+++ resolved
@@ -839,6 +839,8 @@
 
             Conjunction conjunction = Restrictions.conjunction();
             conjunction.add(Restrictions.eq("anc.oid", "some oid"));
+            conjunction.add(Restrictions.le("closure.depth", 1));
+            conjunction.add(Restrictions.gt("closure.depth", 0));
             main.add(conjunction);
 
             String expected = HibernateToSqlTranslator.toSql(main);
@@ -967,31 +969,11 @@
         Session session = open();
 
         try {
-<<<<<<< HEAD
-            Query query;
-            if (repositoryService.getConfiguration().isUsingOracle()) {
-                query = session.createQuery(
-                        "select o.fullObject,o.stringsCount,o.longsCount,o.datesCount,o.referencesCount,o.polysCount " +
-                                "from ROrg as o where o.oid in (select distinct d.descendantOid from ROrgClosure " +
-                                "as d where d.ancestorOid = :aOid)"
-                );
-            } else {
-                query = session.createQuery(
-                        "select o.fullObject,o.stringsCount,o.longsCount,o.datesCount,o.referencesCount,o.polysCount "
-                                + "from ROrg as o left join o.descendants as d "
-                                + "where d.ancestorOid=:aOid "
-                                + "group by o.fullObject,o.stringsCount,o.longsCount,o.datesCount,o.referencesCount,o.polysCount, o.name.orig "
-                                + "order by o.name.orig asc"
-                );
-            }
-            query.setString("aOid", "1234");
-=======
             Query query = session.createQuery(
                     "select o.fullObject,o.stringsCount,o.longsCount,o.datesCount,o.referencesCount,o.polysCount from " +
                     "ROrg as o where o.oid in (select distinct p.ownerOid from RParentOrgRef p where p.targetOid=:oid)"
                 );
             query.setString("oid", "1234");
->>>>>>> e9a5796d
 
             String expected = HibernateToSqlTranslator.toSql(factory, query.getQueryString());
 
