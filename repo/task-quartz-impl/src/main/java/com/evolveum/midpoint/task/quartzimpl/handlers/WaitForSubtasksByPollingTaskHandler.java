/*
 * Copyright (c) 2010-2013 Evolveum
 *
 * Licensed under the Apache License, Version 2.0 (the "License");
 * you may not use this file except in compliance with the License.
 * You may obtain a copy of the License at
 *
 *     http://www.apache.org/licenses/LICENSE-2.0
 *
 * Unless required by applicable law or agreed to in writing, software
 * distributed under the License is distributed on an "AS IS" BASIS,
 * WITHOUT WARRANTIES OR CONDITIONS OF ANY KIND, either express or implied.
 * See the License for the specific language governing permissions and
 * limitations under the License.
 */

package com.evolveum.midpoint.task.quartzimpl.handlers;

import java.util.List;

import com.evolveum.midpoint.prism.PrismObject;
import com.evolveum.midpoint.schema.result.OperationResult;
import com.evolveum.midpoint.task.api.RunningTask;
import com.evolveum.midpoint.task.api.Task;
import com.evolveum.midpoint.task.api.TaskHandler;
import com.evolveum.midpoint.task.api.TaskRunResult;
import com.evolveum.midpoint.task.api.TaskRunResult.TaskRunResultStatus;
import com.evolveum.midpoint.task.quartzimpl.InternalTaskInterface;
import com.evolveum.midpoint.task.quartzimpl.TaskManagerQuartzImpl;
import com.evolveum.midpoint.task.quartzimpl.TaskQuartzImpl;
import com.evolveum.midpoint.util.exception.SchemaException;
import com.evolveum.midpoint.util.exception.SystemException;
import com.evolveum.midpoint.util.logging.Trace;
import com.evolveum.midpoint.util.logging.TraceManager;
import com.evolveum.midpoint.xml.ns._public.common.common_3.TaskExecutionStatusType;
import com.evolveum.midpoint.xml.ns._public.common.common_3.TaskPartitionDefinitionType;
import com.evolveum.midpoint.xml.ns._public.common.common_3.TaskType;

/**
 * @author Pavol Mederly
 *
 */
@Deprecated
public class WaitForSubtasksByPollingTaskHandler implements TaskHandler {

	private static final transient Trace LOGGER = TraceManager.getTrace(WaitForSubtasksByPollingTaskHandler.class);
	public static final String HANDLER_URI = "http://midpoint.evolveum.com/xml/ns/public/task/wait-for-subtasks-polling/handler-3";

	private static WaitForSubtasksByPollingTaskHandler instance = null;
	private TaskManagerQuartzImpl taskManagerImpl;

	private WaitForSubtasksByPollingTaskHandler() {}
	
	public static void instantiateAndRegister(TaskManagerQuartzImpl taskManager) {
		if (instance == null)
			instance = new WaitForSubtasksByPollingTaskHandler();
		taskManager.registerHandler(HANDLER_URI, instance);
		instance.taskManagerImpl = taskManager;
	}

	@Override
<<<<<<< HEAD
	public TaskRunResult run(Task task, TaskPartitionDefinitionType partition) {
=======
	public TaskRunResult run(RunningTask task) {
>>>>>>> 7fbc3312

		OperationResult opResult = new OperationResult(WaitForSubtasksByPollingTaskHandler.class.getName()+".run");
		TaskRunResult runResult = new TaskRunResult();

        LOGGER.info("WaitForSubtasksByPollingTaskHandler run starting; in task " + task.getName());

        List<PrismObject<TaskType>> subtasks;
        try {
            subtasks = ((InternalTaskInterface) task).listPersistentSubtasksRaw(opResult);
        } catch (SchemaException e) {
            throw new SystemException("Couldn't list subtasks of " + task + " due to schema exception", e);
        }

        LOGGER.info("Number of subtasks found: " + subtasks.size() + "; task = {}", task);
        boolean allClosed = true;
        for (PrismObject<TaskType> t : subtasks) {
            if (t.asObjectable().getExecutionStatus() != TaskExecutionStatusType.CLOSED) {
                LOGGER.info("Subtask " + t.getOid() + "/" + t.asObjectable().getName() + " is not closed, it is " + t.asObjectable().getExecutionStatus() + ", for task {}", task);
                allClosed = false;
                break;
            }
        }

        TaskRunResultStatus status;
        if (allClosed) {
            LOGGER.info("All subtasks are closed, finishing waiting for them; task = {}", task);
            status = TaskRunResultStatus.FINISHED_HANDLER;
        } else {
            status = TaskRunResultStatus.FINISHED;
        }

        runResult.setRunResultStatus(status);
		LOGGER.info("WaitForSubtasksByPollingTaskHandler run finishing; in task " + task.getName());
		return runResult;
	}

	@Override
	public Long heartbeat(Task task) {
		return null;		// not to overwrite progress information!
	}

	@Override
	public void refreshStatus(Task task) {
	}

    @Override
    public String getCategoryName(Task task) {
        return null;        // hopefully we will never need to derive category from this handler! (category is filled-in when persisting tasks)
    }
}
<|MERGE_RESOLUTION|>--- conflicted
+++ resolved
@@ -1,116 +1,112 @@
-/*
- * Copyright (c) 2010-2013 Evolveum
- *
- * Licensed under the Apache License, Version 2.0 (the "License");
- * you may not use this file except in compliance with the License.
- * You may obtain a copy of the License at
- *
- *     http://www.apache.org/licenses/LICENSE-2.0
- *
- * Unless required by applicable law or agreed to in writing, software
- * distributed under the License is distributed on an "AS IS" BASIS,
- * WITHOUT WARRANTIES OR CONDITIONS OF ANY KIND, either express or implied.
- * See the License for the specific language governing permissions and
- * limitations under the License.
- */
-
-package com.evolveum.midpoint.task.quartzimpl.handlers;
-
-import java.util.List;
-
-import com.evolveum.midpoint.prism.PrismObject;
-import com.evolveum.midpoint.schema.result.OperationResult;
-import com.evolveum.midpoint.task.api.RunningTask;
-import com.evolveum.midpoint.task.api.Task;
-import com.evolveum.midpoint.task.api.TaskHandler;
-import com.evolveum.midpoint.task.api.TaskRunResult;
-import com.evolveum.midpoint.task.api.TaskRunResult.TaskRunResultStatus;
-import com.evolveum.midpoint.task.quartzimpl.InternalTaskInterface;
-import com.evolveum.midpoint.task.quartzimpl.TaskManagerQuartzImpl;
-import com.evolveum.midpoint.task.quartzimpl.TaskQuartzImpl;
-import com.evolveum.midpoint.util.exception.SchemaException;
-import com.evolveum.midpoint.util.exception.SystemException;
-import com.evolveum.midpoint.util.logging.Trace;
-import com.evolveum.midpoint.util.logging.TraceManager;
-import com.evolveum.midpoint.xml.ns._public.common.common_3.TaskExecutionStatusType;
-import com.evolveum.midpoint.xml.ns._public.common.common_3.TaskPartitionDefinitionType;
-import com.evolveum.midpoint.xml.ns._public.common.common_3.TaskType;
-
-/**
- * @author Pavol Mederly
- *
- */
-@Deprecated
-public class WaitForSubtasksByPollingTaskHandler implements TaskHandler {
-
-	private static final transient Trace LOGGER = TraceManager.getTrace(WaitForSubtasksByPollingTaskHandler.class);
-	public static final String HANDLER_URI = "http://midpoint.evolveum.com/xml/ns/public/task/wait-for-subtasks-polling/handler-3";
-
-	private static WaitForSubtasksByPollingTaskHandler instance = null;
-	private TaskManagerQuartzImpl taskManagerImpl;
-
-	private WaitForSubtasksByPollingTaskHandler() {}
-	
-	public static void instantiateAndRegister(TaskManagerQuartzImpl taskManager) {
-		if (instance == null)
-			instance = new WaitForSubtasksByPollingTaskHandler();
-		taskManager.registerHandler(HANDLER_URI, instance);
-		instance.taskManagerImpl = taskManager;
-	}
-
-	@Override
-<<<<<<< HEAD
-	public TaskRunResult run(Task task, TaskPartitionDefinitionType partition) {
-=======
-	public TaskRunResult run(RunningTask task) {
->>>>>>> 7fbc3312
-
-		OperationResult opResult = new OperationResult(WaitForSubtasksByPollingTaskHandler.class.getName()+".run");
-		TaskRunResult runResult = new TaskRunResult();
-
-        LOGGER.info("WaitForSubtasksByPollingTaskHandler run starting; in task " + task.getName());
-
-        List<PrismObject<TaskType>> subtasks;
-        try {
-            subtasks = ((InternalTaskInterface) task).listPersistentSubtasksRaw(opResult);
-        } catch (SchemaException e) {
-            throw new SystemException("Couldn't list subtasks of " + task + " due to schema exception", e);
-        }
-
-        LOGGER.info("Number of subtasks found: " + subtasks.size() + "; task = {}", task);
-        boolean allClosed = true;
-        for (PrismObject<TaskType> t : subtasks) {
-            if (t.asObjectable().getExecutionStatus() != TaskExecutionStatusType.CLOSED) {
-                LOGGER.info("Subtask " + t.getOid() + "/" + t.asObjectable().getName() + " is not closed, it is " + t.asObjectable().getExecutionStatus() + ", for task {}", task);
-                allClosed = false;
-                break;
-            }
-        }
-
-        TaskRunResultStatus status;
-        if (allClosed) {
-            LOGGER.info("All subtasks are closed, finishing waiting for them; task = {}", task);
-            status = TaskRunResultStatus.FINISHED_HANDLER;
-        } else {
-            status = TaskRunResultStatus.FINISHED;
-        }
-
-        runResult.setRunResultStatus(status);
-		LOGGER.info("WaitForSubtasksByPollingTaskHandler run finishing; in task " + task.getName());
-		return runResult;
-	}
-
-	@Override
-	public Long heartbeat(Task task) {
-		return null;		// not to overwrite progress information!
-	}
-
-	@Override
-	public void refreshStatus(Task task) {
-	}
-
-    @Override
-    public String getCategoryName(Task task) {
-        return null;        // hopefully we will never need to derive category from this handler! (category is filled-in when persisting tasks)
-    }
-}
+/*
+ * Copyright (c) 2010-2013 Evolveum
+ *
+ * Licensed under the Apache License, Version 2.0 (the "License");
+ * you may not use this file except in compliance with the License.
+ * You may obtain a copy of the License at
+ *
+ *     http://www.apache.org/licenses/LICENSE-2.0
+ *
+ * Unless required by applicable law or agreed to in writing, software
+ * distributed under the License is distributed on an "AS IS" BASIS,
+ * WITHOUT WARRANTIES OR CONDITIONS OF ANY KIND, either express or implied.
+ * See the License for the specific language governing permissions and
+ * limitations under the License.
+ */
+
+package com.evolveum.midpoint.task.quartzimpl.handlers;
+
+import java.util.List;
+
+import com.evolveum.midpoint.prism.PrismObject;
+import com.evolveum.midpoint.schema.result.OperationResult;
+import com.evolveum.midpoint.task.api.RunningTask;
+import com.evolveum.midpoint.task.api.Task;
+import com.evolveum.midpoint.task.api.TaskHandler;
+import com.evolveum.midpoint.task.api.TaskRunResult;
+import com.evolveum.midpoint.task.api.TaskRunResult.TaskRunResultStatus;
+import com.evolveum.midpoint.task.quartzimpl.InternalTaskInterface;
+import com.evolveum.midpoint.task.quartzimpl.TaskManagerQuartzImpl;
+import com.evolveum.midpoint.task.quartzimpl.TaskQuartzImpl;
+import com.evolveum.midpoint.util.exception.SchemaException;
+import com.evolveum.midpoint.util.exception.SystemException;
+import com.evolveum.midpoint.util.logging.Trace;
+import com.evolveum.midpoint.util.logging.TraceManager;
+import com.evolveum.midpoint.xml.ns._public.common.common_3.TaskExecutionStatusType;
+import com.evolveum.midpoint.xml.ns._public.common.common_3.TaskPartitionDefinitionType;
+import com.evolveum.midpoint.xml.ns._public.common.common_3.TaskType;
+
+/**
+ * @author Pavol Mederly
+ *
+ */
+@Deprecated
+public class WaitForSubtasksByPollingTaskHandler implements TaskHandler {
+
+	private static final transient Trace LOGGER = TraceManager.getTrace(WaitForSubtasksByPollingTaskHandler.class);
+	public static final String HANDLER_URI = "http://midpoint.evolveum.com/xml/ns/public/task/wait-for-subtasks-polling/handler-3";
+
+	private static WaitForSubtasksByPollingTaskHandler instance = null;
+	private TaskManagerQuartzImpl taskManagerImpl;
+
+	private WaitForSubtasksByPollingTaskHandler() {}
+	
+	public static void instantiateAndRegister(TaskManagerQuartzImpl taskManager) {
+		if (instance == null)
+			instance = new WaitForSubtasksByPollingTaskHandler();
+		taskManager.registerHandler(HANDLER_URI, instance);
+		instance.taskManagerImpl = taskManager;
+	}
+
+	@Override
+	public TaskRunResult run(RunningTask task, TaskPartitionDefinitionType partition) {
+
+		OperationResult opResult = new OperationResult(WaitForSubtasksByPollingTaskHandler.class.getName()+".run");
+		TaskRunResult runResult = new TaskRunResult();
+
+        LOGGER.info("WaitForSubtasksByPollingTaskHandler run starting; in task " + task.getName());
+
+        List<PrismObject<TaskType>> subtasks;
+        try {
+            subtasks = ((InternalTaskInterface) task).listPersistentSubtasksRaw(opResult);
+        } catch (SchemaException e) {
+            throw new SystemException("Couldn't list subtasks of " + task + " due to schema exception", e);
+        }
+
+        LOGGER.info("Number of subtasks found: " + subtasks.size() + "; task = {}", task);
+        boolean allClosed = true;
+        for (PrismObject<TaskType> t : subtasks) {
+            if (t.asObjectable().getExecutionStatus() != TaskExecutionStatusType.CLOSED) {
+                LOGGER.info("Subtask " + t.getOid() + "/" + t.asObjectable().getName() + " is not closed, it is " + t.asObjectable().getExecutionStatus() + ", for task {}", task);
+                allClosed = false;
+                break;
+            }
+        }
+
+        TaskRunResultStatus status;
+        if (allClosed) {
+            LOGGER.info("All subtasks are closed, finishing waiting for them; task = {}", task);
+            status = TaskRunResultStatus.FINISHED_HANDLER;
+        } else {
+            status = TaskRunResultStatus.FINISHED;
+        }
+
+        runResult.setRunResultStatus(status);
+		LOGGER.info("WaitForSubtasksByPollingTaskHandler run finishing; in task " + task.getName());
+		return runResult;
+	}
+
+	@Override
+	public Long heartbeat(Task task) {
+		return null;		// not to overwrite progress information!
+	}
+
+	@Override
+	public void refreshStatus(Task task) {
+	}
+
+    @Override
+    public String getCategoryName(Task task) {
+        return null;        // hopefully we will never need to derive category from this handler! (category is filled-in when persisting tasks)
+    }
+}