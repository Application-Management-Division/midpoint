/*
 * Copyright (c) 2010-2018 Evolveum
 *
 * Licensed under the Apache License, Version 2.0 (the "License");
 * you may not use this file except in compliance with the License.
 * You may obtain a copy of the License at
 *
 *     http://www.apache.org/licenses/LICENSE-2.0
 *
 * Unless required by applicable law or agreed to in writing, software
 * distributed under the License is distributed on an "AS IS" BASIS,
 * WITHOUT WARRANTIES OR CONDITIONS OF ANY KIND, either express or implied.
 * See the License for the specific language governing permissions and
 * limitations under the License.
 */

package com.evolveum.midpoint.task.quartzimpl.handlers;

import com.evolveum.midpoint.prism.PrismContext;
import com.evolveum.midpoint.prism.delta.ItemDelta;
import com.evolveum.midpoint.repo.api.RepositoryService;
import com.evolveum.midpoint.schema.result.OperationResult;
import com.evolveum.midpoint.task.api.*;
import com.evolveum.midpoint.task.api.TaskRunResult.TaskRunResultStatus;
import com.evolveum.midpoint.util.exception.ObjectAlreadyExistsException;
import com.evolveum.midpoint.util.exception.ObjectNotFoundException;
import com.evolveum.midpoint.util.exception.SchemaException;
import com.evolveum.midpoint.util.logging.LoggingUtils;
import com.evolveum.midpoint.util.logging.Trace;
import com.evolveum.midpoint.util.logging.TraceManager;
import com.evolveum.midpoint.xml.ns._public.common.common_3.*;
import org.springframework.beans.factory.annotation.Autowired;
import org.springframework.stereotype.Component;

import javax.annotation.PostConstruct;
import java.util.List;
import java.util.stream.Collectors;

/**
 * @author mederly
 *
 */
@Component
public class WorkersCreationTaskHandler implements TaskHandler {

	private static final transient Trace LOGGER = TraceManager.getTrace(WorkersCreationTaskHandler.class);
	public static final String HANDLER_URI = TaskConstants.WORKERS_CREATION_TASK_HANDLER_URI;

	@Autowired private TaskManager taskManager;
	@Autowired private PrismContext prismContext;
	@Autowired private RepositoryService repositoryService;

	@PostConstruct
	private void initialize() {
		taskManager.registerHandler(HANDLER_URI, this);
	}

	@Override
<<<<<<< HEAD
	public TaskRunResult run(Task task, TaskPartitionDefinitionType partition) {
=======
	public TaskRunResult run(RunningTask task) {
>>>>>>> 7fbc3312
		
		OperationResult opResult = new OperationResult(WorkersCreationTaskHandler.class.getName()+".run");
		TaskRunResult runResult = new TaskRunResult();
		runResult.setProgress(task.getProgress());
		runResult.setOperationResult(opResult);

		try {
			setOrCheckTaskKind(task, opResult);
			List<Task> workers = task.listSubtasks(true, opResult);
			boolean clean = task.getWorkState() == null || Boolean.TRUE.equals(task.getWorkState().isAllWorkComplete());
			// todo consider checking that the subtask is really a worker (workStateConfiguration.taskKind)
			if (clean) {
				List<Task> notClosedNorSuspended = workers.stream()
						.filter(w -> w.getExecutionStatus() != TaskExecutionStatus.CLOSED && w.getExecutionStatus() != TaskExecutionStatus.SUSPENDED)
						.collect(Collectors.toList());
				if (!notClosedNorSuspended.isEmpty()) {
					LOGGER.warn("Couldn't (re)create worker tasks because the work is done but the following ones are not closed nor suspended: {}", notClosedNorSuspended);
					opResult.recordFatalError("Couldn't (re)create worker tasks because the work is done but the following ones are not closed nor suspended: " + notClosedNorSuspended);
					runResult.setRunResultStatus(TaskRunResultStatus.TEMPORARY_ERROR);
					return runResult;
				}
			} else {
				List<Task> notClosed = workers.stream()
						.filter(w -> w.getExecutionStatus() == TaskExecutionStatus.CLOSED)
						.collect(Collectors.toList());
				if (!notClosed.isEmpty()) {
					LOGGER.warn("Couldn't (re)create worker tasks because the work is not done and the following ones are not closed yet: {}", notClosed);
					opResult.recordFatalError("Couldn't (re)create worker tasks because the work is not done and the following ones are not closed yet: " + notClosed);
					runResult.setRunResultStatus(TaskRunResultStatus.TEMPORARY_ERROR);
					return runResult;
				}
			}
			if (deleteWorkersAndWorkState(workers, task, opResult, runResult)) {
				return runResult;
			}
			WorkersReconciliationOptions options = new WorkersReconciliationOptions();
			options.setDontCloseWorkersWhenWorkDone(true);
			taskManager.reconcileWorkers(task.getOid(), options, opResult);
			task.makeWaiting(TaskWaitingReason.OTHER_TASKS, TaskUnpauseActionType.RESCHEDULE);  // i.e. close for single-run tasks
			task.flushPendingModifications(opResult);
			taskManager.resumeTasks(TaskUtil.tasksToOids(task.listSubtasks(true, opResult)), opResult);
			LOGGER.info("Worker tasks were successfully created for coordinator {}", task);
		} catch (SchemaException | ObjectNotFoundException | ObjectAlreadyExistsException e) {
			LoggingUtils.logUnexpectedException(LOGGER, "Couldn't (re)create workers for {}", e, task);
			opResult.recordFatalError("Couldn't (re)create workers", e);
			runResult.setRunResultStatus(TaskRunResultStatus.PERMANENT_ERROR);
			return runResult;
		}
		runResult.setProgress(runResult.getProgress() + 1);
		opResult.computeStatusIfUnknown();
		runResult.setRunResultStatus(TaskRunResultStatus.IS_WAITING);
		return runResult;
	}

	private void setOrCheckTaskKind(Task task, OperationResult opResult)
			throws SchemaException, ObjectAlreadyExistsException, ObjectNotFoundException {
		TaskKindType taskKind = task.getWorkManagement() != null ? task.getWorkManagement().getTaskKind() : null;
		if (taskKind == null) {
			ItemDelta<?, ?> itemDelta = prismContext.deltaFor(TaskType.class)
					.item(TaskType.F_WORK_MANAGEMENT, TaskWorkManagementType.F_TASK_KIND)
					.replace(TaskKindType.COORDINATOR)
					.asItemDelta();
			task.modifyAndFlush(itemDelta, opResult);
		} else if (taskKind != TaskKindType.COORDINATOR) {
			throw new IllegalStateException("Task has incompatible task kind; expected " + TaskKindType.COORDINATOR +
					" but having: " + task.getWorkManagement() + " in " + task);
		}
	}

	// returns true in case of problem
	private boolean deleteWorkersAndWorkState(List<Task> workers, Task task, OperationResult opResult, TaskRunResult runResult)
			throws SchemaException, ObjectNotFoundException, ObjectAlreadyExistsException {
		deleteWorkState(task, opResult);
		for (Task worker : workers) {
			try {
				List<Task> workerSubtasks = worker.listSubtasks(true, opResult);
				if (!workerSubtasks.isEmpty()) {
					LOGGER.warn("Couldn't recreate worker task {} because it has its own subtasks: {}", worker, workerSubtasks);
					opResult.recordFatalError("Couldn't recreate worker task " + worker + " because it has its own subtasks: " + workerSubtasks);
					runResult.setRunResultStatus(TaskRunResultStatus.TEMPORARY_ERROR);
					return true;
				}
				taskManager.deleteTask(worker.getOid(), opResult);
			} catch (ObjectNotFoundException | SchemaException e) {
				LoggingUtils.logUnexpectedException(LOGGER, "Couldn't delete worker task {} (coordinator {})", e, worker, task);
			}
		}
		return false;
	}

	private void deleteWorkState(Task task, OperationResult opResult) throws SchemaException, ObjectNotFoundException, ObjectAlreadyExistsException {
		List<ItemDelta<?, ?>> itemDeltas = prismContext.deltaFor(TaskType.class)
				.item(TaskType.F_WORK_STATE).replace()
				.asItemDeltas();
		repositoryService.modifyObject(TaskType.class, task.getOid(), itemDeltas, opResult);
	}

    @Override
    public String getCategoryName(Task task) {
        return TaskCategory.UTIL;
    }
}<|MERGE_RESOLUTION|>--- conflicted
+++ resolved
@@ -56,12 +56,7 @@
 	}
 
 	@Override
-<<<<<<< HEAD
-	public TaskRunResult run(Task task, TaskPartitionDefinitionType partition) {
-=======
-	public TaskRunResult run(RunningTask task) {
->>>>>>> 7fbc3312
-		
+	public TaskRunResult run(RunningTask task, TaskPartitionDefinitionType partition) {		
 		OperationResult opResult = new OperationResult(WorkersCreationTaskHandler.class.getName()+".run");
 		TaskRunResult runResult = new TaskRunResult();
 		runResult.setProgress(task.getProgress());
