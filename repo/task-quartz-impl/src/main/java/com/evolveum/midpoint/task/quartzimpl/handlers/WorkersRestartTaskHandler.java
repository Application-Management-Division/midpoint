--- conflicted
+++ resolved
@@ -60,11 +60,7 @@
 	}
 
 	@Override
-<<<<<<< HEAD
-	public TaskRunResult run(Task task, TaskPartitionDefinitionType partition) {
-=======
-	public TaskRunResult run(RunningTask task) {
->>>>>>> 7fbc3312
+	public TaskRunResult run(RunningTask task, TaskPartitionDefinitionType partition) {
 		
 		OperationResult opResult = new OperationResult(WorkersRestartTaskHandler.class.getName()+".run");
 		TaskRunResult runResult = new TaskRunResult();
