<?xml version="1.0" encoding="UTF-8"?>
<!--
  ~ Copyright (C) 2010-2023 Evolveum and contributors
  ~
  ~ This work is dual-licensed under the Apache License 2.0
  ~ and European Union Public License. See LICENSE file for details.
  -->

<project xmlns="http://maven.apache.org/POM/4.0.0" xmlns:xsi="http://www.w3.org/2001/XMLSchema-instance"
        xsi:schemaLocation="http://maven.apache.org/POM/4.0.0 https://maven.apache.org/xsd/maven-4.0.0.xsd">
    <modelVersion>4.0.0</modelVersion>

    <!--
    Notes:
    - See https://maven.apache.org/developers/conventions/code.html for recommended element order.
    - Most information is inherited from this parent, no need to repeat license, organization, etc.
    - Some JAR modules are pure-test, no main sources - deploy/install is skipped for these, otherwise it fails with:
    "The packaging for this project did not assign a file to the build artifact"
    - Some modules have explicit maven.test.skip=true to disable test plugins coming from parents.
    Use this only for modules without any test sources!
    If you need to skip test execution for some profile, use skipTests property instead.
    - Maven's failsafe plugin is declared in build/plugin only in modules that need it.
    This by default uses testng-integration.xml suite file, but see property integrationTestSuite
    for other possibilities (mostly to make build faster by running only most important int-tests).
    - Test JARs of some modules are created, installed/deployed and used downstream (search for test-jar).

    VARIOUS MVN COMMANDS (with rough times on average notebook)

    Quick developer's run without any tests, skipping distribution and documentation build (~5m):
    mvn clean install -P -dist -DskipTests
    After this, it's possible to run midPoint JAR with: java -jar gui/midpoint-jar/target/midpoint.jar

    Quick build of distribution without running tests, skipping documentation (~6m):
    mvn clean install -P -docs -DskipTests
    Generated distribution archives (ZIP and tar.gz) are under dist/target.

    Quick build of everything without tests, not often useful, javadoc + apidocs add quite a lot of time (~9m):
    mvn clean install -DskipTests

    "Quick" build with unit tests only and checkstyle (~30m):
    mvn clean install -P -dist -DskipITs

    "Quick" build with smaller/faster set of integration test (~1h20m):
    mvn clean install -P -dist -DintegrationTestSuite=fast

    Default build - creates distribution package, runs all tests except "extra" tests ():
    mvn clean install

    Extra test use custom JVM args (mostly more memory) which are set in the "extratest" profile,
    runs just under 900 tests, skips distribution and any common unit/IT tests (~1h50m):
    mvn clean install -P extratest,-dist
    (Skipping of default tests is also managed by "extratest" profile.)
    To use with Native repository, just add this to the command line:
    -Dtest.config.file=test-config-new-repo.xml

    Extra test run for a single module, -D property matches the module in -pl:
    mvn clean install -DskipConnTests=false -pl testing/conntest

    Running a single IT test class in one module from the "extra" set with output to stdout:
    mvn integration-test -DskipConnTests=false -DredirectTestOutputToFile=false -pl testing/conntest -Dit.test=TestAdLdapChimera
    Note usage of "it.test" property (for failsafe), not just "test" (for surefire).

    Full build with extra tests for a single module, "-DskipTests" suppresses other default tests:
    mvn clean install -P -dist -DskipTests -DskipStoryTests=false
    See "extratest" profile in testing/pom.xml for all individual properties enabling extra tests.

    Running a single IT test class from story tests with remote debugger:
    mvn integration-test -DskipStoryTests=false -DredirectTestOutputToFile=false \
      -Dmaven.failsafe.debug="-agentlib:jdwp=transport=dt_socket,server=y,suspend=n,address=*:5005" \
      -pl testing/story -Dit.test=TestSystemPerformance
    Note the "maven.failsafe.debug", it is possible to use "maven.surefire.debug" (with -Dtest) too.
    Change to "suspend=y" for the test to wait for the debugger (e.g. debugging the startup).
    See: https://maven.apache.org/surefire/maven-surefire-plugin/examples/debugging.html
    and https://maven.apache.org/surefire/maven-failsafe-plugin/examples/debugging.html

    Running unit+IT tests of a selected module (-pl) with output to stdout:
    mvn clean install -DredirectTestOutputToFile=false -pl model/model-intest

    DB SPECIFIC/TESTING:
    - Use profile "dbtest" to run additional tests intended for other than H2 databases.
    These tests are integration tests named in additional suite XML called "testng-db-specific.xml".
    Tests from main "testng-integration.xml" are run too.
    - Use profile "sqale" to switch from old Generic repo tests (disables test execution for repo-sql-impl-test)
    to the new Native repository tests (enables tests in repo-sqale module).
    Combine it with "dbtest" profile if additional tests (often taking longer) are desirable.
    Also see the warning about overriding failsafe/surefire.args above.
    - Note, that both "sqale" and "extratest" profiles specify failsafe/surefire.args, so it's better to use
    just "extratest" (memory settings, etc.) and specifying the Native test config like so:
    mvn clean install -P extratest,-dist -Dtest.config.file=test-config-new-repo.xml
    - To run tests against new Native repository in the IDE, just use this VM option
    in the run configuration: -Dtest.config.file=test-config-new-repo.xml
    - Tests using old repository support option -Dconfig=db-specific.properties to override default
    repository test setup (config.xml).
    This is not supported by new repository, but standard config.xml override mechanism can be used,
    e.g. -Dmidpoint.repository.jdbcUrl=... and other properties.
    -->

    <parent>
        <groupId>org.springframework.boot</groupId>
        <artifactId>spring-boot-dependencies</artifactId>
        <version>3.0.10</version>
        <!-- This parent also declares dependencies listed here:
        https://docs.spring.io/spring-boot/docs/2.7.3/reference/html/dependency-versions.html#dependency-versions
        Or for current version of Spring Boot:
        https://docs.spring.io/spring-boot/docs/current/reference/html/appendix-dependency-versions.html
        -->
    </parent>

    <groupId>com.evolveum.midpoint</groupId>
    <artifactId>midpoint</artifactId>
    <version>4.9-SNAPSHOT</version>
    <packaging>pom</packaging>

    <name>midPoint Project</name>
    <description>Main parent Maven module for all midPoint sub-modules.</description>
    <organization>
        <name>evolveum</name>
        <url>https://www.evolveum.com</url>
    </organization>
    <licenses>
        <license>
            <name>Apache License v2.0</name>
            <url>https://www.apache.org/licenses/LICENSE-2.0.txt</url>
            <distribution>repo</distribution>
        </license>
        <license>
            <name>European Union Public License</name>
            <url>https://joinup.ec.europa.eu/collection/eupl/eupl-text-11-12</url>
            <distribution>repo</distribution>
        </license>
    </licenses>

    <modules>
        <module>tools</module>
        <module>infra</module>
        <module>repo</module>
        <module>provisioning</module>
        <module>model</module>
        <module>custom</module>
        <module>gui</module>
        <module>icf-connectors</module>
        <module>testing</module>
    </modules>

    <scm>
        <connection>https://github.com/Evolveum/midpoint.git</connection>
        <developerConnection>git@github.com:Evolveum/midpoint.git</developerConnection>
        <url>https://github.com/Evolveum/midpoint.git</url>
    </scm>
    <issueManagement>
        <system>Atlassian JIRA</system>
        <url>https://jira.evolveum.com/browse/MID</url>
    </issueManagement>

    <distributionManagement>
        <repository>
            <id>evolveum-nexus</id>
            <name>Internal Releases</name>
            <url>https://nexus.evolveum.com/nexus/content/repositories/releases/</url>
        </repository>
        <snapshotRepository>
            <id>evolveum-nexus</id>
            <name>Internal Snapshots</name>
            <url>https://nexus.evolveum.com/nexus/content/repositories/snapshots/</url>
        </snapshotRepository>
    </distributionManagement>

    <properties>
        <!-- Build system options -->
        <!-- Encoding for both sources and resources -->
        <project.build.sourceEncoding>UTF-8</project.build.sourceEncoding>
        <!-- JDK level also affects midPoint Studio, which depends on JDK used by minimum supported IDEA version. -->
        <project.source.version>17</project.source.version>
        <project.build.locale>en_US</project.build.locale>
        <ansi.color>true</ansi.color>
        <verbose.jaxb2>false</verbose.jaxb2>
        <verbose.jaxws>false</verbose.jaxws>

        <!--suppress UnresolvedMavenProperty (for IDE development) -->
        <git.describe>${describe}</git.describe>
        <timestamp>${maven.build.timestamp}</timestamp>
        <maven.build.timestamp.format>EEE, d MMM yyyy HH:mm:ss Z</maven.build.timestamp.format>

        <!--
        JVM args for testing plugins, can be used to add profiling, etc.
        Option add-exports is added because OpenDJ on JDK 17 uses some recently hidden API.
        -->
        <surefire.args>-Xms1024m -Xmx4096m --add-exports java.management/sun.management=ALL-UNNAMED</surefire.args>
        <failsafe.args>-Xms1024m -Xmx4096m -Duser.language=en --add-exports java.management/sun.management=ALL-UNNAMED</failsafe.args>
        <!--
        Some modules support "full" or "fast" suite for integration tests.
        This can be used as command line switch for mvn: -DintegrationTestSuite=fast
        See model/model-intest for example, how to do it.
        -->
        <integrationTestSuite>full</integrationTestSuite>
        <!-- Controls both surefire and failsafe config/redirectTestOutputToFile setting. -->
        <redirectTestOutputToFile>true</redirectTestOutputToFile>

        <!-- For now, both versions are aligned, but this may change in the future. -->
        <prism.version>${project.version}</prism.version>

        <!-- Dependencies global versions -->
        <httpclient.version>4.5.14</httpclient.version>

        <commons.io.version>2.13.0</commons.io.version>
        <commons.cli>1.5.0</commons.cli>
        <cxf.version>4.0.1</cxf.version>
        <cxf-xjc.version>3.3.1</cxf-xjc.version>
        <wss4j.version>2.3.3</wss4j.version>
        <opendj.version>2.6.2</opendj.version>
        <quartz.version>2.3.2.e3</quartz.version>
        <opensaml.version>4.1.1</opensaml.version>
        <cache2k.version>2.0.0.Final</cache2k.version>
        <testng.version>7.8.0</testng.version>
        <xml.resolver.version>1.2</xml.resolver.version>
        <xmlunit.version>2.9.1</xmlunit.version>
        <!-- hibernate.version>5.5.3.Final</hibernate.version -->
        <!--
        Default Spring Boot 2.7.3 uses H2 2.1.x, which is a big step from our current.
        Every upgrade after v193 up to 1.4.200 had issues for use, some are probably fixed like this NPE bug
        https://github.com/h2database/h2database/issues/1808, but we don't know how many changes to expect.
        Sometimes occurs on heavy concurrent test, e.g. on TestDummyParallelism, but also during app run.
        This bug was introduced in 1.4.198, which was major version that also changed queries in OrgClosureManager.
        Between 1.4.197 and 198 changes of OrgClosureManager and around MVCC must be made (see commit history).
        With 1.4.200 TestObjectLifecycleApprovalGlobal fails consistently.
        197 is the last version that does not require code changes, but self-corrupts DB sometimes (MID-6510).
        193 was used for 4 years with few problems, so it's still here to stay.
        -->
        <h2.version>1.4.193</h2.version>
        <!-- Spring Boot parent declares most fresh versions for JDBC drivers for all our servers. -->

        <!-- START of Spring Boot dependencies overrides (temporary/security fixes, revise regularly!) -->
        <!-- END of Spring Boot dependencies overrides -->

        <wicket.version>10.0.0-M1</wicket.version>
        <wicketstuff.version>9.12.0</wicketstuff.version>
        <wicket.chartjs.version>0.3</wicket.chartjs.version>
        <!-- Groovy 4.0.11 is also default for Spring Boot 3.0.6 -->
        <groovy.version>4.0.11</groovy.version>
        <xmlsec.version>2.2.4</xmlsec.version>
        <!-- NOTE: also update the version number in TestConnectorManager -->
        <connid.version>1.5.1.10</connid.version>
        <derby.version>10.16.1.1</derby.version>
        <poi.version>5.2.3</poi.version>
        <!-- Version for classgraph must the one declared in Prism -->
        <classgraph.version>4.8.162</classgraph.version>
        <guava.version>32.1.2-jre</guava.version>
        <jcommander.version>1.82</jcommander.version>
        <qpid-broker.version>8.0.4</qpid-broker.version>
        <artemis.version>2.30.0</artemis.version> <!-- name matches property from Boot parent -->
        <asm.version>9.5</asm.version>
        <geronimo-ws-metadata_2.0_spec.version>1.1.3</geronimo-ws-metadata_2.0_spec.version>
        <checkstyle.version>3.1.2</checkstyle.version>
        <xerces.version>2.12.2</xerces.version>
        <commons.csv.version>1.10.0</commons.csv.version>
        <j2html.version>1.4.0</j2html.version>
        <bouncycastle.version>1.70</bouncycastle.version>
        <javax.persistence.version>2.2</javax.persistence.version>
        <keycloak.version>22.0.3</keycloak.version>

        <maven.api.version>3.8.5</maven.api.version>
        <!-- With M6 we get [WARNING] Corrupted channel by directly writing to native stream in forked JVM 1,
        but M5 doesn't work for us anymore either (failing test initialization). -->
        <surefire.version>3.1.2</surefire.version>
        <failsafe.version>3.1.2</failsafe.version>

        <asciidoclet.version>1.5.6</asciidoclet.version>
    </properties>

    <dependencyManagement>
        <dependencies>

            <!-- Prism libraries with versions pre-declared (no need to use versions in other POMs) -->
            <dependency>
                <groupId>com.evolveum.commons</groupId>
                <artifactId>util</artifactId>
                <version>${prism.version}</version>
                <exclusions>
                    <exclusion>
                        <groupId>javax.xml.bind</groupId>
                        <artifactId>jaxb-api</artifactId>
                    </exclusion>
                </exclusions>
            </dependency>
            <dependency>
                <groupId>com.evolveum.commons</groupId>
                <artifactId>concepts</artifactId>
                <version>${prism.version}</version>
            </dependency>
            <dependency>
                <groupId>com.evolveum.prism</groupId>
                <artifactId>prism-api</artifactId>
                <version>${prism.version}</version>
                <exclusions>
                    <!-- superset jakarta.activation:jakarta.activation comes from other deps -->
                    <exclusion>
                        <groupId>jakarta.activation</groupId>
                        <artifactId>jakarta.activation-api</artifactId>
                    </exclusion>
                    <exclusion>
                        <groupId>javax.xml.bind</groupId>
                        <artifactId>jaxb-api</artifactId>
                    </exclusion>
                </exclusions>
            </dependency>
            <dependency>
                <groupId>com.evolveum.prism</groupId>
                <artifactId>prism-impl</artifactId>
                <version>${prism.version}</version>
                <exclusions>
                    <exclusion>
                        <groupId>javax.xml.bind</groupId>
                        <artifactId>jaxb-api</artifactId>
                    </exclusion>
                </exclusions>
            </dependency>
            <dependency>
                <groupId>com.evolveum.axiom</groupId>
                <artifactId>axiom</artifactId>
                <version>${prism.version}</version>
            </dependency>

            <!-- TODO: Upgrade to Java 11 -->
            <dependency>
                <groupId>org.apache.geronimo.specs</groupId>
                <artifactId>geronimo-ws-metadata_2.0_spec</artifactId>
                <version>${geronimo-ws-metadata_2.0_spec.version}</version>
            </dependency>

            <dependency>
                <groupId>org.apache.wicket</groupId>
                <artifactId>wicket-core</artifactId>
                <version>${wicket.version}</version>
            </dependency>
            <dependency>
                <groupId>org.apache.wicket</groupId>
                <artifactId>wicket-request</artifactId>
                <version>${wicket.version}</version>
            </dependency>
            <dependency>
                <groupId>org.apache.wicket</groupId>
                <artifactId>wicket-ioc</artifactId>
                <version>${wicket.version}</version>
                <exclusions>
                    <exclusion> <!-- Conflicting version with CXF -->
                        <groupId>org.ow2.asm</groupId>
                        <artifactId>asm</artifactId>
                    </exclusion>
                    <exclusion>
                        <groupId>org.apache.ant</groupId>
                        <artifactId>ant</artifactId>
                    </exclusion>
                </exclusions>
            </dependency>
            <dependency>
                <groupId>org.apache.wicket</groupId>
                <artifactId>wicket-util</artifactId>
                <version>${wicket.version}</version>
            </dependency>
            <dependency>
                <groupId>org.apache.wicket</groupId>
                <artifactId>wicket-devutils</artifactId>
                <version>${wicket.version}</version>
            </dependency>
            <dependency>
                <groupId>org.apache.wicket</groupId>
                <artifactId>wicket-auth-roles</artifactId>
                <version>${wicket.version}</version>
            </dependency>
            <dependency>
                <groupId>org.apache.wicket</groupId>
                <artifactId>wicket-spring</artifactId>
                <version>${wicket.version}</version>
                <exclusions>
                    <exclusion>
                        <groupId>org.springframework</groupId>
                        <artifactId>*</artifactId>
                    </exclusion>
                </exclusions>
            </dependency>
            <dependency>
                <groupId>org.apache.wicket</groupId>
                <artifactId>wicket-extensions</artifactId>
                <version>${wicket.version}</version>
            </dependency>
            <dependency>
                <groupId>org.wicketstuff</groupId>
                <artifactId>wicketstuff-select2</artifactId>
                <version>${wicketstuff.version}</version>
            </dependency>
            <dependency>
                <groupId>org.apache.wicket</groupId>
                <artifactId>wicket-datetime</artifactId>
                <version>8.0.0-M7</version>
            </dependency>
            <dependency>
                <groupId>com.evolveum.chartjs</groupId>
                <artifactId>wicket-chartjs-core</artifactId>
                <version>${wicket.chartjs.version}</version>
            </dependency>
            <dependency>
                <groupId>org.ow2.asm</groupId>
                <artifactId>asm</artifactId>
                <version>${asm.version}</version>
            </dependency>
            <dependency>
                <groupId>org.apache.groovy</groupId>
                <artifactId>groovy-all</artifactId>
                <version>${groovy.version}</version>
                <type>pom</type>
                <exclusions>
                    <exclusion>
                        <groupId>org.apache.groovy</groupId>
                        <artifactId>groovy-ant</artifactId>
                    </exclusion>
                    <exclusion>
                        <groupId>org.apache.groovy</groupId>
                        <artifactId>groovy-test-junit5</artifactId>
                    </exclusion>
                    <exclusion>
                        <groupId>org.apache.groovy</groupId>
                        <artifactId>groovy-test</artifactId>
                    </exclusion>
                    <exclusion>
                        <groupId>org.apache.groovy</groupId>
                        <artifactId>groovy-testng</artifactId>
                    </exclusion>
                </exclusions>
            </dependency>
            <dependency>
                <groupId>org.apache.groovy</groupId>
                <artifactId>groovy</artifactId>
                <version>${groovy.version}</version>
            </dependency>
            <dependency>
                <groupId>org.hibernate</groupId>
                <artifactId>hibernate-core</artifactId>
                <!-- Version defined in Spring Boot parent/BOM. -->
                <version>${hibernate.version}</version>
                <exclusions>
                    <exclusion>
                        <groupId>javax.annotation</groupId>
                        <artifactId>jsr250-api</artifactId>
                    </exclusion>
                    <exclusion>
                        <groupId>javax.activation</groupId>
                        <artifactId>javax.activation-api</artifactId>
                    </exclusion>
                    <exclusion>
                        <groupId>javax.annotation</groupId>
                        <artifactId>javax.annotation-api</artifactId>
                    </exclusion>
                    <exclusion>
                        <groupId>javax.xml.bind</groupId>
                        <artifactId>jaxb-api</artifactId>
                    </exclusion>
                </exclusions>
            </dependency>
            <dependency>
                <groupId>javax.persistence</groupId>
                <artifactId>javax.persistence-api</artifactId>
                <version>${javax.persistence.version}</version>
            </dependency>
            <dependency>
                <groupId>org.javassist</groupId>
                <artifactId>javassist</artifactId>
                <!-- Version compatible with JDK 11+. Transitive dependency from hibernate. Hibernate has older version. -->
                <version>3.28.0-GA</version>
            </dependency>
            <dependency>
                <groupId>com.zaxxer</groupId>
                <artifactId>HikariCP</artifactId>
                <version>4.0.3</version>
            </dependency>
            <dependency>
                <groupId>org.slf4j</groupId>
                <artifactId>jul-to-slf4j</artifactId>
                <version>${slf4j.version}</version>
            </dependency>
            <dependency>
                <groupId>ch.qos.logback</groupId>
                <artifactId>logback-classic</artifactId>
                <version>${logback.version}</version>
            </dependency>
            <dependency>
                <groupId>ch.qos.logback</groupId>
                <artifactId>logback-core</artifactId>
                <version>${logback.version}</version>
            </dependency>
            <dependency>
                <groupId>org.codehaus.janino</groupId>
                <artifactId>janino</artifactId>
                <version>3.1.4</version>
            </dependency>
            <!-- Needed for OpenDJ in tests -->
            <dependency>
                <groupId>com.sleepycat</groupId>
                <artifactId>je</artifactId>
                <version>5.0.103</version>
                <!-- upgrade to 18.x is not possible with currently used OpenDJ -->
                <!--<version>18.3.12</version>-->
            </dependency>

            <!--
            TODO: Originally in jdk-11 profile, consolidate, now, when JDK 8 is not needed anymore.
            In JDK 11 we want to get rid of xml-apis, that are covered by Java 9+.
            Comes with xerces/xalan, overrides many classes from other APIs (StAX, SAX) or JDK.
            But it contains DOM classes like org.w3c.dom.ElementTraversal that are available
            from JDK 9+, so we still need it with JDK 8, among others in schemadist-prism.
            BTW: 1.4 (from 2009) is NEWER version than 2.0.2 (2002)... what can you say...
            -->
            <dependency>
                <groupId>xerces</groupId>
                <artifactId>xercesImpl</artifactId>
                <version>${xerces.version}</version>
                <exclusions>
                    <exclusion>
                        <groupId>xml-apis</groupId>
                        <artifactId>xml-apis</artifactId>
                    </exclusion>
                </exclusions>
            </dependency>
            <dependency>
                <groupId>org.codehaus.staxmate</groupId>
                <artifactId>staxmate</artifactId>
                <version>2.0.1</version>
                <exclusions>
                    <exclusion>
                        <groupId>stax</groupId>
                        <artifactId>stax-api</artifactId>
                    </exclusion>
                </exclusions>
            </dependency>
            <dependency>
                <groupId>net.sourceforge.ccxjc</groupId>
                <artifactId>cc-xjc-plugin</artifactId>
                <version>2.0.1</version>
            </dependency>
            <dependency>
                <groupId>commons-validator</groupId>
                <artifactId>commons-validator</artifactId>
                <version>1.7</version>
                <exclusions>
                    <!-- replaced by org.slf4j:jcl-over-slf4j -->
                    <exclusion>
                        <groupId>commons-logging</groupId>
                        <artifactId>commons-logging</artifactId>
                    </exclusion>
                    <!-- Use org.apache.commons:commons-collections4 instead, not required by our usages of validator. -->
                    <exclusion>
                        <groupId>commons-collections</groupId>
                        <artifactId>commons-collections</artifactId>
                    </exclusion>
                    <exclusion>
                        <groupId>commons-digester</groupId>
                        <artifactId>commons-digester</artifactId>
                    </exclusion>
                </exclusions>
            </dependency>
            <dependency>
                <groupId>commons-beanutils</groupId>
                <artifactId>commons-beanutils</artifactId>
                <version>1.9.4</version>
                <exclusions>
                    <!-- replaced by org.slf4j:jcl-over-slf4j -->
                    <exclusion>
                        <groupId>commons-logging</groupId>
                        <artifactId>commons-logging</artifactId>
                    </exclusion>
                </exclusions>
            </dependency>
            <!-- TODO: We want to get rid of this, which requires removal of beanutils as well. -->
            <dependency>
                <groupId>commons-collections</groupId>
                <artifactId>commons-collections</artifactId>
                <version>3.2.2</version>
                <scope>runtime</scope>
            </dependency>
            <dependency>
                <groupId>commons-codec</groupId>
                <artifactId>commons-codec</artifactId>
                <version>1.15</version>
            </dependency>
            <dependency>
                <groupId>org.apache.commons</groupId>
                <artifactId>commons-configuration2</artifactId>
                <version>2.8.0</version>
                <exclusions>
                    <!-- replaced by org.slf4j:jcl-over-slf4j -->
                    <exclusion>
                        <groupId>commons-logging</groupId>
                        <artifactId>commons-logging</artifactId>
                    </exclusion>
                    <!-- just to avoid dep-convergence failure for lib we don't even use -->
                    <exclusion>
                        <groupId>javax.servlet</groupId>
                        <artifactId>servlet-api</artifactId>
                    </exclusion>
                </exclusions>
            </dependency>
            <dependency>
                <groupId>org.apache.commons</groupId>
                <artifactId>commons-text</artifactId>
                <version>1.10.0</version>
            </dependency>
            <!-- experimental -->
            <dependency>
                <groupId>com.google.code.findbugs</groupId>
                <artifactId>jsr305</artifactId>
                <version>3.0.2</version>
            </dependency>
            <dependency>
                <groupId>commons-io</groupId>
                <artifactId>commons-io</artifactId>
                <version>${commons.io.version}</version>
            </dependency>
            <dependency>
                <groupId>commons-pool</groupId>
                <artifactId>commons-pool</artifactId>
                <version>1.6</version>
            </dependency>
            <dependency>
                <groupId>commons-javaflow</groupId>
                <artifactId>commons-javaflow</artifactId>
                <version>20060411</version>
            </dependency>
            <dependency>
                <groupId>org.jetbrains</groupId>
                <artifactId>annotations</artifactId>
                <version>21.0.1</version>
            </dependency>
            <dependency>
                <groupId>javax.annotation</groupId>
                <artifactId>jsr250-api</artifactId>
                <version>1.0</version>
            </dependency>
            <dependency>
                <groupId>javax.jws</groupId>
                <artifactId>jsr181-api</artifactId>
                <version>1.0-MR1</version>
            </dependency>
            <dependency>
                <groupId>javax.inject</groupId>
                <artifactId>javax.inject</artifactId>
                <version>1</version>
            </dependency>
            <dependency>
                <groupId>javax.persistence</groupId>
                <artifactId>persistence-api</artifactId>
                <version>1.0.2</version>
                <optional>true</optional>
            </dependency>
            <dependency>
                <groupId>jakarta.servlet</groupId>
                <artifactId>jakarta.servlet-api</artifactId>
                <version>${jakarta-servlet.version}</version>
                <scope>provided</scope>
            </dependency>
            <dependency>
                <groupId>javax.ws.rs</groupId>
                <artifactId>javax.ws.rs-api</artifactId>
                <version>2.1.1</version>
            </dependency>
            <dependency>
                <groupId>org.apache.httpcomponents</groupId>
                <artifactId>httpclient</artifactId>
                <version>${httpclient.version}</version>
                <exclusions>
                    <!-- replaced by org.slf4j:jcl-over-slf4j -->
                    <exclusion>
                        <groupId>commons-logging</groupId>
                        <artifactId>commons-logging</artifactId>
                    </exclusion>
                </exclusions>
            </dependency>
            <dependency>
                <groupId>org.apache.httpcomponents</groupId>
                <artifactId>httpcore</artifactId>
                <version>4.4.14</version>
            </dependency>
            <dependency>
                <groupId>org.apache.cxf</groupId>
                <artifactId>cxf-rt-core</artifactId>
                <version>${cxf.version}</version>
                <!-- as per http://www.jroller.com/melix/entry/apache_cxf_maven_javamail_awful,
                https://jira.springsource.org/browse/SPR-7914 -->
                <exclusions>
                    <exclusion>
                        <groupId>org.apache.geronimo.specs</groupId>
                        <artifactId>geronimo-javamail_1.4_spec</artifactId>
                    </exclusion>
                    <exclusion>
                        <groupId>org.apache.geronimo.specs</groupId>
                        <artifactId>geronimo-activation_1.1_spec</artifactId>
                    </exclusion>
                    <exclusion>
                        <groupId>javax.activation</groupId>
                        <artifactId>activation</artifactId>
                    </exclusion>
                </exclusions>
            </dependency>
            <dependency>
                <groupId>org.apache.cxf</groupId>
                <artifactId>cxf-core</artifactId>
                <version>${cxf.version}</version>
                <exclusions>
                    <exclusion>
                        <groupId>org.jvnet.staxex</groupId>
                        <artifactId>stax-ex</artifactId>
                    </exclusion>
                    <exclusion>
                        <groupId>javax.xml.soap</groupId>
                        <artifactId>javax.xml.soap-api</artifactId>
                    </exclusion>
                    <!-- This should be safe to exclude, if we don't generate from WSDL. -->
                    <exclusion>
                        <groupId>org.glassfish.jaxb</groupId>
                        <artifactId>jaxb-xjc</artifactId>
                    </exclusion>
                    <!-- in favor of Jakarta version -->
                    <exclusion>
                        <groupId>javax.annotation</groupId>
                        <artifactId>javax.annotation-api</artifactId>
                    </exclusion>
                    <exclusion>
                        <groupId>com.sun.activation</groupId>
                        <artifactId>javax.activation</artifactId>
                    </exclusion>
                    <!-- in favor of wss4j version -->
                    <exclusion>
                        <groupId>com.fasterxml.woodstox</groupId>
                        <artifactId>woodstox-core</artifactId>
                    </exclusion>
                </exclusions>
            </dependency>
            <dependency>
                <groupId>org.apache.cxf</groupId>
                <artifactId>cxf-rt-wsdl</artifactId>
                <version>${cxf.version}</version>
                <exclusions>
                    <exclusion>
                        <groupId>javax.activation</groupId>
                        <artifactId>activation</artifactId>
                    </exclusion>
                </exclusions>
            </dependency>
            <dependency>
                <groupId>org.apache.cxf</groupId>
                <artifactId>cxf-tools-common</artifactId>
                <version>${cxf.version}</version>
                <exclusions>
                    <exclusion>
                        <groupId>org.jvnet.staxex</groupId>
                        <artifactId>stax-ex</artifactId>
                    </exclusion>
                    <exclusion>
                        <groupId>javax.xml.soap</groupId>
                        <artifactId>javax.xml.soap-api</artifactId>
                    </exclusion>
                </exclusions>
            </dependency>
            <dependency>
                <groupId>org.apache.cxf</groupId>
                <artifactId>cxf-rt-transports-local</artifactId>
                <version>${cxf.version}</version>
                <exclusions>
                    <!-- in favor of Jakarta version -->
                    <exclusion>
                        <groupId>com.sun.activation</groupId>
                        <artifactId>javax.activation</artifactId>
                    </exclusion>
                </exclusions>
            </dependency>
            <dependency>
                <groupId>org.apache.cxf</groupId>
                <artifactId>cxf-rt-transports-http</artifactId>
                <version>${cxf.version}</version>
                <exclusions>
                    <exclusion>
                        <!-- use custom version -->
                        <groupId>org.apache.httpcomponents</groupId>
                        <artifactId>httpclient</artifactId>
                    </exclusion>
                    <exclusion>
                        <!-- use custom version -->
                        <groupId>org.apache.httpcomponents</groupId>
                        <artifactId>httpcore</artifactId>
                    </exclusion>
                    <!-- in favor of Jakarta version -->
                    <exclusion>
                        <groupId>javax.annotation</groupId>
                        <artifactId>javax.annotation-api</artifactId>
                    </exclusion>
                    <exclusion>
                        <groupId>com.sun.activation</groupId>
                        <artifactId>javax.activation</artifactId>
                    </exclusion>
                </exclusions>
            </dependency>
            <dependency>
                <groupId>org.apache.cxf</groupId>
                <artifactId>cxf-rt-transports-http-jetty</artifactId>
                <version>${cxf.version}</version>
                <exclusions>
                    <!-- in favor of Jakarta version -->
                    <exclusion>
                        <groupId>com.sun.activation</groupId>
                        <artifactId>javax.activation</artifactId>
                    </exclusion>
                </exclusions>
            </dependency>
            <dependency>
                <groupId>org.apache.cxf</groupId>
                <artifactId>cxf-rt-transports-jms</artifactId>
                <version>${cxf.version}</version>
            </dependency>
            <dependency>
                <groupId>org.apache.cxf</groupId>
                <artifactId>cxf-rt-management</artifactId>
                <version>${cxf.version}</version>
            </dependency>
            <dependency>
                <groupId>org.apache.cxf</groupId>
                <artifactId>cxf-rt-ws-security</artifactId>
                <version>${cxf.version}</version>
                <exclusions>
                    <exclusion> <!-- Version in dependency of org.apache.neethi:neethi conflicts with cxf-core -->
                        <groupId>org.codehaus.woodstox</groupId>
                        <artifactId>woodstox-core-asl</artifactId>
                    </exclusion>
                </exclusions>
            </dependency>
            <dependency>
                <groupId>org.apache.cxf</groupId>
                <artifactId>cxf-rt-frontend-jaxrs</artifactId>
                <version>${cxf.version}</version>
                <exclusions>
                    <exclusion>
                        <groupId>jakarta.ws.rs</groupId>
                        <artifactId>jakarta.ws.rs-api</artifactId>
                    </exclusion>
                    <!-- in favor of Jakarta version -->
                    <exclusion>
                        <groupId>javax.annotation</groupId>
                        <artifactId>javax.annotation-api</artifactId>
                    </exclusion>
                    <exclusion>
                        <groupId>com.sun.activation</groupId>
                        <artifactId>javax.activation</artifactId>
                    </exclusion>
                </exclusions>
            </dependency>
            <dependency>
                <groupId>org.apache.cxf</groupId>
                <artifactId>cxf-rt-rs-client</artifactId>
                <version>${cxf.version}</version>
                <exclusions>
                    <exclusion>
                        <groupId>org.jvnet.staxex</groupId>
                        <artifactId>stax-ex</artifactId>
                    </exclusion>
                    <exclusion>
                        <groupId>javax.xml.soap</groupId>
                        <artifactId>javax.xml.soap-api</artifactId>
                    </exclusion>
                    <!-- in favor of Jakarta version -->
                    <exclusion>
                        <groupId>javax.annotation</groupId>
                        <artifactId>javax.annotation-api</artifactId>
                    </exclusion>
                    <exclusion>
                        <groupId>com.sun.activation</groupId>
                        <artifactId>javax.activation</artifactId>
                    </exclusion>
                </exclusions>
            </dependency>
            <dependency>
                <groupId>org.apache.cxf</groupId>
                <artifactId>cxf-rt-rs-extension-providers</artifactId>
                <version>${cxf.version}</version>
                <exclusions>
                    <!-- in favor of Jakarta version -->
                    <exclusion>
                        <groupId>javax.annotation</groupId>
                        <artifactId>javax.annotation-api</artifactId>
                    </exclusion>
                    <exclusion>
                        <groupId>com.sun.activation</groupId>
                        <artifactId>javax.activation</artifactId>
                    </exclusion>
                </exclusions>
            </dependency>
            <dependency>
                <groupId>org.apache.cxf.xjc-utils</groupId>
                <artifactId>cxf-xjc-runtime</artifactId>
                <version>${cxf-xjc.version}</version>
                <exclusions>
                    <exclusion>
                        <groupId>javax.activation</groupId>
                        <artifactId>activation</artifactId>
                    </exclusion>
                </exclusions>
            </dependency>
            <dependency>
                <groupId>org.apache.wss4j</groupId>
                <artifactId>wss4j-ws-security-common</artifactId>
                <version>${wss4j.version}</version>
                <exclusions>
                    <exclusion> <!-- conflict with javax.mail:mail -->
                        <groupId>org.apache.geronimo.javamail</groupId>
                        <artifactId>geronimo-javamail_1.4_mail</artifactId>
                    </exclusion>
                    <exclusion>
                        <groupId>net.shibboleth.utilities</groupId>
                        <artifactId>java-support</artifactId>
                    </exclusion>
                </exclusions>
            </dependency>
            <dependency>
                <groupId>com.google.guava</groupId>
                <artifactId>guava</artifactId>
                <version>${guava.version}</version>
            </dependency>
            <dependency>
                <groupId>org.apache.wss4j</groupId>
                <artifactId>wss4j-ws-security-dom</artifactId>
                <version>${wss4j.version}</version>
                <exclusions>
                    <exclusion>
                        <groupId>net.shibboleth.utilities</groupId>
                        <artifactId>java-support</artifactId>
                    </exclusion>
                </exclusions>
            </dependency>
            <dependency>
                <!-- make this dependency explicit to detect conflicts with older versions -->
                <groupId>org.codehaus.woodstox</groupId>
                <artifactId>stax2-api</artifactId>
                <version>4.2.1</version>
            </dependency>
            <dependency>
                <groupId>org.forgerock.opendj</groupId>
                <artifactId>opendj</artifactId>
                <version>${opendj.version}</version>
            </dependency>
            <!-- Identity connectors -->
            <dependency>
                <groupId>net.tirasa.connid</groupId>
                <artifactId>connector-framework</artifactId>
                <version>${connid.version}</version>
            </dependency>
            <dependency>
                <groupId>net.tirasa.connid</groupId>
                <artifactId>connector-framework-internal</artifactId>
                <version>${connid.version}</version>
            </dependency>
            <dependency>
                <groupId>com.evolveum.polygon</groupId>
                <artifactId>connector-databasetable</artifactId>
                <version>1.5.1.0</version>
                <exclusions>
                    <!-- Connectors may have dependencies on various versions of connector-common,
                         as they can be built against various versions of polygon.
                         However, this will make dependency convergence enforcement really unhappy.
                         Therefore, we will exclude the dependency from all connectors, except for LDAP connector.
                         The LDAP connector is usually the newest one, bringing the newest version of connector-common.
                         Excluding in Maven reactor should not do much anyway.
                         MidPoint/ConnId are loading the connectors in their own way, anyway. -->
                    <exclusion>
                        <groupId>com.evolveum.polygon</groupId>
                        <artifactId>connector-common</artifactId>
                    </exclusion>
                </exclusions>
            </dependency>
            <dependency>
                <groupId>com.evolveum.polygon</groupId>
                <artifactId>connector-csv</artifactId>
                <version>2.7</version>
                <exclusions>
                    <!-- Connectors may have dependencies on various versions of connector-common,
                         as they can be built against various versions of polygon.
                         However, this will make dependency convergence enforcement really unhappy.
                         Therefore, we will exclude the dependency from all connectors, except for LDAP connector.
                         The LDAP connector is usually the newest one, bringing the newest version of connector-common.
                         Excluding in Maven reactor should not do much anyway.
                         MidPoint/ConnId are loading the connectors in their own way, anyway. -->
                    <exclusion>
                        <groupId>com.evolveum.polygon</groupId>
                        <artifactId>connector-common</artifactId>
                    </exclusion>
                </exclusions>
            </dependency>
            <dependency>
                <groupId>com.evolveum.polygon</groupId>
                <artifactId>connector-ldap</artifactId>
                <!-- Do not forget to update provisioning/ucf-impl-connid/src/test/resources/connector-ldap.xml when changing connector version. -->
<<<<<<< HEAD
                <version>3.7-M1</version>
=======
                <version>3.7</version>
>>>>>>> e0642a29
                <exclusions>
                    <!-- Needed otherwise the JDK14 SLF4J binding can override the midpoint's logback binding -->
                    <exclusion>
                        <groupId>org.slf4j</groupId>
                        <artifactId>slf4j-jdk14</artifactId>
                    </exclusion>
                </exclusions>
            </dependency>
            <dependency>
                <groupId>com.evolveum.polygon</groupId>
                <artifactId>connector-ssh</artifactId>
                <version>1.0</version>
                <exclusions>
                    <!-- Connectors may have dependencies on various versions of connector-common,
                         as they can be built against various versions of polygon.
                         However, this will make dependency convergence enforcement really unhappy.
                         Therefore, we will exclude the dependency from all connectors, except for LDAP connector.
                         The LDAP connector is usually the newest one, bringing the newest version of connector-common.
                         Excluding in Maven reactor should not do much anyway.
                         MidPoint/ConnId are loading the connectors in their own way, anyway. -->
                    <exclusion>
                        <groupId>com.evolveum.polygon</groupId>
                        <artifactId>connector-common</artifactId>
                    </exclusion>
                </exclusions>
            </dependency>
            <!-- End connectors -->

            <dependency>
                <!-- this replaces commons-logging and spring-jcl (or other JARs with org.apache.commons.logging.Log) -->
                <groupId>org.slf4j</groupId>
                <artifactId>jcl-over-slf4j</artifactId>
                <version>${slf4j.version}</version>
            </dependency>
            <dependency>
                <groupId>org.slf4j</groupId>
                <artifactId>log4j-over-slf4j</artifactId>
                <version>${slf4j.version}</version>
            </dependency>
            <dependency>
                <groupId>org.slf4j</groupId>
                <artifactId>slf4j-api</artifactId>
                <version>${slf4j.version}</version>
            </dependency>
            <dependency>
                <groupId>org.quartz-scheduler</groupId>
                <artifactId>quartz</artifactId>
                <version>${quartz.version}</version>
                <exclusions>
                    <exclusion>
                        <groupId>com.mchange</groupId>
                        <artifactId>c3p0</artifactId>
                    </exclusion>
                    <exclusion>
                        <groupId>com.mchange</groupId>
                        <artifactId>mchange-commons-java</artifactId>
                    </exclusion>
                    <exclusion>
                        <groupId>com.zaxxer</groupId>
                        <artifactId>*</artifactId>
                    </exclusion>
                </exclusions>
            </dependency>
            <dependency>
                <!-- Need to explicitly specify this, because there seems to be three different xmlsec
                     dependencies in CXF (three versions). Once the CXF is gone, xmlsec can go as well. MID-5714 -->
                <groupId>org.apache.santuario</groupId>
                <artifactId>xmlsec</artifactId>
                <version>${xmlsec.version}</version>
                <exclusions>
                    <exclusion>
                        <groupId>javax.xml.stream</groupId> <!-- Other packages use stax:stax-api -->
                        <artifactId>stax-api</artifactId>
                    </exclusion>
                    <exclusion> <!-- Duplicate with woodstox-core -->
                        <groupId>org.codehaus.woodstox</groupId>
                        <artifactId>woodstox-core-asl</artifactId>
                    </exclusion>
                </exclusions>
            </dependency>
            <dependency>
                <groupId>org.springframework</groupId>
                <artifactId>spring-core</artifactId>
                <version>${spring-framework.version}</version>
                <exclusions>
                    <!-- replaced with jcl-over-slf4j -->
                    <exclusion>
                        <groupId>org.springframework</groupId>
                        <artifactId>spring-jcl</artifactId>
                    </exclusion>
                </exclusions>
            </dependency>
            <dependency>
                <groupId>org.opensaml</groupId>
                <artifactId>opensaml-core</artifactId>
                <version>${opensaml.version}</version>
            </dependency>
            <dependency>
                <groupId>org.opensaml</groupId>
                <artifactId>opensaml-saml-impl</artifactId>
                <version>${opensaml.version}</version>
            </dependency>
            <dependency>
                <groupId>org.opensaml</groupId>
                <artifactId>opensaml-saml-api</artifactId>
                <version>${opensaml.version}</version>
            </dependency>
            <dependency>
                <groupId>org.opensaml</groupId>
                <artifactId>opensaml-security-api</artifactId>
                <version>${opensaml.version}</version>
            </dependency>
            <dependency>
                <groupId>org.opensaml</groupId>
                <artifactId>opensaml-xmlsec-api</artifactId>
                <version>${opensaml.version}</version>
            </dependency>
            <dependency>
                <groupId>net.shibboleth.utilities</groupId>
                <artifactId>java-support</artifactId>
                <version>8.0.0</version>
            </dependency>
            <dependency>
                <groupId>org.cache2k</groupId>
                <artifactId>cache2k-api</artifactId>
                <version>${cache2k.version}</version>
            </dependency>
            <dependency>
                <groupId>org.cache2k</groupId>
                <artifactId>cache2k-core</artifactId>
                <version>${cache2k.version}</version>
            </dependency>
            <dependency>
                <groupId>com.nimbusds</groupId>
                <artifactId>nimbus-jose-jwt</artifactId>
                <version>9.15.2</version>
            </dependency>

            <dependency>
                <groupId>org.xmlunit</groupId>
                <artifactId>xmlunit-core</artifactId>
                <version>${xmlunit.version}</version>
            </dependency>
            <dependency>
                <groupId>org.xmlunit</groupId>
                <artifactId>xmlunit-legacy</artifactId>
                <version>${xmlunit.version}</version>
            </dependency>
            <dependency>
                <groupId>xml-resolver</groupId>
                <artifactId>xml-resolver</artifactId>
                <version>${xml.resolver.version}</version>
            </dependency>
            <dependency>
                <groupId>commons-cli</groupId>
                <artifactId>commons-cli</artifactId>
                <version>${commons.cli}</version>
            </dependency>
            <dependency>
                <groupId>org.forgerock.opendj</groupId>
                <artifactId>opendj-ldap-sdk</artifactId>
                <version>${opendj.version}</version>
            </dependency>
            <dependency>
                <groupId>org.apache.velocity</groupId>
                <artifactId>velocity-engine-core</artifactId>
                <version>2.3</version>
            </dependency>
            <dependency>
                <groupId>org.apache.derby</groupId>
                <artifactId>derby</artifactId>
                <version>${derby.version}</version>
            </dependency>
            <dependency>
                <groupId>org.apache.derby</groupId>
                <artifactId>derbynet</artifactId>
                <version>${derby.version}</version>
            </dependency>
            <dependency>
                <groupId>org.apache.derby</groupId>
                <artifactId>derbyclient</artifactId>
                <version>${derby.version}</version>
            </dependency>
            <dependency>
                <groupId>org.apache.derby</groupId>
                <artifactId>derbytools</artifactId>
                <version>${derby.version}</version>
            </dependency>
            <dependency>
                <groupId>com.github.inamik.text.tables</groupId>
                <artifactId>inamik-text-tables</artifactId>
                <version>0.8</version>
            </dependency>

            <!-- report dependency (needed for Microsoft Office formats) -->
            <dependency>
                <groupId>org.apache.poi</groupId>
                <artifactId>poi</artifactId>
                <version>${poi.version}</version>
            </dependency>

            <!-- Used by cxf-core, can go away with CXF -->
            <dependency>
                <groupId>org.apache.ws.xmlschema</groupId>
                <artifactId>xmlschema-core</artifactId>
                <version>2.2.5</version>
            </dependency>
            <dependency>
                <groupId>org.jvnet.jaxb2_commons</groupId>
                <artifactId>jaxb2-basics-runtime</artifactId>
                <version>1.11.1</version>
            </dependency>
            <dependency>
                <groupId>org.apache.commons</groupId>
                <artifactId>commons-csv</artifactId>
                <version>${commons.csv.version}</version>
            </dependency>
            <dependency>
                <groupId>com.j2html</groupId>
                <artifactId>j2html</artifactId>
                <version>${j2html.version}</version>
            </dependency>

            <!-- Version convergence setup; RECONSIDER after major upgrades of Boot, Maven... -->
            <dependency>
                <groupId>org.osgi</groupId>
                <artifactId>org.osgi.core</artifactId>
                <version>6.0.0</version>
            </dependency>
            <dependency>
                <groupId>com.google.errorprone</groupId>
                <artifactId>error_prone_annotations</artifactId>
                <version>2.10.0</version>
            </dependency>
            <dependency>
                <groupId>com.google.errorprone</groupId>
                <artifactId>error_prone_core</artifactId>
                <version>2.10.0</version>
            </dependency>
            <dependency>
                <groupId>org.checkerframework</groupId>
                <artifactId>checker-qual</artifactId>
                <version>3.19.0</version>
            </dependency>
            <dependency>
                <groupId>javax.el</groupId>
                <artifactId>javax.el-api</artifactId>
                <version>3.0.1-b06</version>
            </dependency>

            <!-- Maven plugins -->
            <dependency>
                <groupId>org.apache.maven</groupId>
                <artifactId>maven-plugin-api</artifactId>
                <version>${maven.api.version}</version>
                <exclusions>
                    <exclusion>
                        <groupId>org.codehaus.plexus</groupId>
                        <artifactId>plexus-component-annotations</artifactId>
                    </exclusion>
                    <exclusion>
                        <groupId>org.codehaus.plexus</groupId>
                        <artifactId>plexus-classworlds</artifactId>
                    </exclusion>
                </exclusions>
            </dependency>
            <dependency>
                <groupId>org.apache.maven</groupId>
                <artifactId>maven-model</artifactId>
                <version>${maven.api.version}</version>
            </dependency>
            <dependency>
                <groupId>org.apache.maven</groupId>
                <artifactId>maven-artifact</artifactId>
                <version>${maven.api.version}</version>
            </dependency>
            <dependency>
                <groupId>org.apache.maven</groupId>
                <artifactId>maven-core</artifactId>
                <version>${maven.api.version}</version>
            </dependency>
            <dependency>
                <groupId>org.apache.maven</groupId>
                <artifactId>maven-archiver</artifactId>
                <version>3.5.1</version>
                <exclusions>
                    <exclusion>
                        <groupId>org.codehaus.plexus</groupId>
                        <artifactId>plexus-container-default</artifactId>
                    </exclusion>
                    <exclusion>
                        <groupId>org.codehaus.plexus</groupId>
                        <artifactId>plexus-component-annotations</artifactId>
                    </exclusion>
                    <exclusion>
                        <groupId>org.slf4j</groupId> <!-- We do not want multiple SLF4J implementations -->
                        <artifactId>slf4j-jdk14</artifactId>
                    </exclusion>
                    <exclusion>
                        <groupId>org.apache.maven.shared</groupId>
                        <artifactId>maven-shared-utils</artifactId>
                    </exclusion>
                    <exclusion>
                        <groupId>org.codehaus.plexus</groupId>
                        <artifactId>plexus-interpolation</artifactId>
                    </exclusion>
                </exclusions>
            </dependency>
            <dependency>
                <groupId>org.codehaus.plexus</groupId>
                <artifactId>plexus-archiver</artifactId>
                <version>4.8.0</version>
                <exclusions>
                    <exclusion>
                        <groupId>org.slf4j</groupId> <!-- We do not want multiple SLF4J implementations -->
                        <artifactId>slf4j-jdk14</artifactId>
                    </exclusion>
                </exclusions>
            </dependency>
            <!-- Used by maven-plugin-api in schema-dist-maven-plugin -->
            <dependency>
                <groupId>org.codehaus.plexus</groupId>
                <artifactId>plexus-utils</artifactId>
                <version>3.3.0</version>
            </dependency>
            <dependency>
                <groupId>org.codehaus.plexus</groupId>
                <artifactId>plexus-io</artifactId>
                <version>3.2.0</version>
            </dependency>
            <dependency>
                <groupId>org.codehaus.plexus</groupId>
                <artifactId>plexus-interactivity-api</artifactId>
                <version>1.0</version>
                <exclusions>
                    <exclusion>
                        <groupId>org.codehaus.plexus</groupId>
                        <artifactId>plexus-classworlds</artifactId>
                    </exclusion>
                </exclusions>
            </dependency>

            <!-- This is also used by WRO, but we want to use current version. -->
            <dependency>
                <groupId>io.github.classgraph</groupId>
                <artifactId>classgraph</artifactId>
                <version>${classgraph.version}</version>
            </dependency>
            <!-- TODO: Seriously should go away! Let's get rid of this. -->
            <dependency>
                <groupId>joda-time</groupId>
                <artifactId>joda-time</artifactId>
                <version>2.10.14</version>
            </dependency>
            <dependency>
                <groupId>org.apache.commons</groupId>
                <artifactId>commons-collections4</artifactId>
                <version>4.4</version>
            </dependency>
            <dependency>
                <groupId>org.apache.directory.api</groupId>
                <artifactId>api-all</artifactId>
                <version>2.0.2</version>
                <exclusions>
                    <exclusion>
                        <artifactId>slf4j-api</artifactId>
                        <groupId>org.slf4j</groupId>
                    </exclusion>
                </exclusions>
            </dependency>
            <!-- TODO this should go away with WSDLs -->
            <dependency>
                <groupId>javax.xml.ws</groupId>
                <artifactId>jaxws-api</artifactId>
                <version>${javax-jaxws.version}</version>
                <exclusions>
                    <!-- in favor of Jakarta version -->
                    <exclusion>
                        <groupId>javax.annotation</groupId>
                        <artifactId>javax.annotation-api</artifactId>
                    </exclusion>
                    <exclusion>
                        <groupId>javax.xml.bind</groupId>
                        <artifactId>jaxb-api</artifactId>
                    </exclusion>
                </exclusions>
            </dependency>
            <dependency>
                <groupId>javax.mail</groupId>
                <artifactId>mail-api</artifactId>
                <version>1.6.2</version>
            </dependency>
            <dependency>
                <groupId>com.github.openjson</groupId>
                <artifactId>openjson</artifactId>
                <version>1.0.12</version>
            </dependency>
            <dependency>
                <groupId>org.opensaml</groupId>
                <artifactId>opensaml-security-impl</artifactId>
                <version>${opensaml.version}</version>
                <exclusions>
                    <exclusion>
                        <groupId>org.bouncycastle</groupId>
                        <artifactId>bcprov-jdk15on</artifactId>
                    </exclusion>
                </exclusions>
            </dependency>
            <dependency>
                <groupId>org.bouncycastle</groupId>
                <artifactId>bcpkix-jdk15on</artifactId>
                <version>${bouncycastle.version}</version>
            </dependency>
            <dependency>
                <groupId>org.bouncycastle</groupId>
                <artifactId>bcprov-jdk15on</artifactId>
                <version>${bouncycastle.version}</version>
            </dependency>

            <!-- webjars -->
            <dependency>
                <groupId>org.webjars</groupId>
                <artifactId>jquery</artifactId>
                <version>3.6.0</version>
            </dependency>

            <dependency>
                <groupId>com.beust</groupId>
                <artifactId>jcommander</artifactId>
                <version>${jcommander.version}</version>
            </dependency>

            <dependency>
                <groupId>org.eclipse.jetty</groupId>
                <artifactId>jetty-server</artifactId>
                <version>${jetty.version}</version>
            </dependency>
            <dependency>
                <groupId>org.eclipse.jetty</groupId>
                <artifactId>jetty-http</artifactId>
                <version>${jetty.version}</version>
            </dependency>
            <dependency>
                <groupId>org.eclipse.jetty</groupId>
                <artifactId>jetty-io</artifactId>
                <version>${jetty.version}</version>
            </dependency>
            <dependency>
                <groupId>org.eclipse.jetty</groupId>
                <artifactId>jetty-util</artifactId>
                <version>${jetty.version}</version>
            </dependency>
            <dependency>
                <groupId>org.apache.qpid</groupId>
                <artifactId>qpid-broker-core</artifactId>
                <version>${qpid-broker.version}</version>
            </dependency>
            <dependency>
                <groupId>org.apache.qpid</groupId>
                <artifactId>qpid-broker-plugins-amqp-0-8-protocol</artifactId>
                <version>${qpid-broker.version}</version>
            </dependency>
            <dependency>
                <groupId>org.apache.qpid</groupId>
                <artifactId>qpid-broker-plugins-memory-store</artifactId>
                <version>${qpid-broker.version}</version>
            </dependency>
            <dependency>
                <groupId>org.apache.activemq</groupId>
                <artifactId>artemis-server</artifactId>
                <version>${artemis.version}</version>
                <exclusions>
                    <exclusion>
                        <groupId>org.jboss.logmanager</groupId>
                        <artifactId>jboss-logmanager</artifactId>
                    </exclusion>
                </exclusions>
            </dependency>
            <dependency>
                <groupId>org.apache.activemq</groupId>
                <artifactId>artemis-jms-client</artifactId>
                <version>${artemis.version}</version>
            </dependency>
            <dependency>
                <groupId>org.apache.activemq</groupId>
                <artifactId>artemis-core-client</artifactId>
                <version>${artemis.version}</version>
            </dependency>
            <dependency>
                <groupId>org.apache.activemq</groupId>
                <artifactId>artemis-commons</artifactId>
                <version>${artemis.version}</version>
            </dependency>

            <dependency>
                <groupId>io.netty</groupId>
                <artifactId>netty-all</artifactId>
                <version>4.1.65.Final</version>
                <exclusions>
                    <exclusion>
                        <groupId>ch.qos.logback</groupId>
                        <artifactId>*</artifactId>
                    </exclusion>
                </exclusions>
            </dependency>
            <dependency>
                <groupId>dnsjava</groupId>
                <artifactId>dnsjava</artifactId>
                <version>3.4.0</version>
            </dependency>

            <!-- Test support dependencies -->
            <dependency>
                <groupId>org.testng</groupId>
                <artifactId>testng</artifactId>
                <version>${testng.version}</version>
            </dependency>

            <dependency>
                <groupId>com.evolveum.commons</groupId>
                <artifactId>test-ng</artifactId>
                <version>${prism.version}</version>
            </dependency>

            <dependency>
                <groupId>com.evolveum.midpoint.infra</groupId>
                <artifactId>test-util</artifactId>
                <version>${project.version}</version>
            </dependency>
            <dependency>
                <groupId>org.antlr</groupId>
                <artifactId>antlr4-runtime</artifactId>
                <version>4.10.1</version>
            </dependency>
            <dependency>
                <groupId>net.ttddyy</groupId>
                <artifactId>datasource-proxy</artifactId>
                <version>1.7</version>
            </dependency>
            <dependency>
                <groupId>org.javabits.jgrapht</groupId>
                <artifactId>jgrapht-core</artifactId>
                <version>0.9.3</version>
                <scope>test</scope>
            </dependency>
            <dependency>
                <groupId>colt</groupId>
                <artifactId>colt</artifactId>
                <version>1.2.0</version>
                <scope>test</scope>
            </dependency>

            <dependency>
               <groupId>net.bytebuddy</groupId>
               <artifactId>byte-buddy</artifactId>
               <version>1.14.9</version>
            </dependency>
            <dependency>
                <groupId>jakarta.xml.ws</groupId>
                <artifactId>jakarta.xml.ws-api</artifactId>
                <version>3.0.1</version>
                <scope>runtime</scope>
            </dependency>
            <dependency>
                <groupId>jakarta.jws</groupId>
                <artifactId>jakarta.jws-api</artifactId>
                <version>3.0.0</version>
                <scope>runtime</scope>
            </dependency>

            <!-- Version from Spring Boot, but with checker-qual exclusion. -->
            <dependency>
                <groupId>org.postgresql</groupId>
                <artifactId>postgresql</artifactId>
                <version>${postgresql.version}</version>
                <exclusions>
                    <!-- in favor of com.google.guava:guava -->
                    <exclusion>
                        <groupId>org.checkerframework</groupId>
                        <artifactId>checker-qual</artifactId>
                    </exclusion>
                </exclusions>
            </dependency>

            <dependency>
                <groupId>org.keycloak</groupId>
                <artifactId>keycloak-authz-client</artifactId>
                <version>${keycloak.version}</version>
                <scope>test</scope>
            </dependency>
            <dependency>
                <groupId>org.keycloak</groupId>
                <artifactId>keycloak-core</artifactId>
                <version>${keycloak.version}</version>
                <scope>test</scope>
            </dependency>
        </dependencies>
    </dependencyManagement>

    <!-- We don't want any dependencies in parent POM. -->

    <repositories>
        <repository>
            <id>evolveum</id>
            <name>Evolveum Public Releases</name>
            <url>https://nexus.evolveum.com/nexus/content/groups/public/</url>
            <snapshots>
                <enabled>false</enabled>
            </snapshots>
        </repository>
        <repository>
            <id>evolveum-snapshots</id>
            <name>Evolveum Snapshots</name>
            <url>https://nexus.evolveum.com/nexus/content/repositories/snapshots/</url>
            <releases>
                <enabled>false</enabled>
            </releases>
        </repository>

        <!--
        We need this for Opensaml, version 4.1.0+ is not in Maven central repository.
        So we need Shibboleth's repo too.
        -->
        <repository>
            <id>shibboleth</id>
            <name>Shibboleth Repository</name>
            <url>https://build.shibboleth.net/nexus/content/repositories/releases/</url>
            <snapshots>
                <enabled>false</enabled>
            </snapshots>
        </repository>

        <!--
        We need this for Sleepycat JE, version 5.0.73 is released OK, but newer versions
        (like 5.0.103) is in Maven central plugin repository, which is obviously wrong.
        So we need Oracle's repo too.
        -->
        <repository>
            <id>oracle</id>
            <name>Oracle</name>
            <url>https://download.oracle.com/maven/</url>
            <snapshots>
                <enabled>false</enabled>
            </snapshots>
        </repository>
    </repositories>
    <pluginRepositories>
        <pluginRepository>
            <id>evolveum-nexus</id>
            <name>Plugin Snapshots</name>
            <url>https://nexus.evolveum.com/nexus/content/repositories/snapshots/</url>
        </pluginRepository>
        <pluginRepository>
            <id>evolveum</id>
            <name>Evolveum</name>
            <url>https://nexus.evolveum.com/nexus/content/groups/public/</url>
        </pluginRepository>
    </pluginRepositories>

    <build>
        <plugins>
            <plugin>
                <groupId>org.apache.maven.plugins</groupId>
                <artifactId>maven-source-plugin</artifactId>
                <version>3.1.0</version>
                <executions>
                    <execution>
                        <id>attach-sources</id>
                        <phase>package</phase>
                        <goals>
                            <goal>jar</goal>
                        </goals>
                    </execution>
                </executions>
            </plugin>
            <plugin>
                <groupId>com.lukegb.mojo</groupId>
                <artifactId>gitdescribe-maven-plugin</artifactId>
                <version>3.0</version>
                <executions>
                    <execution>
                        <goals>
                            <goal>gitdescribe</goal>
                        </goals>
                        <id>git-describe</id>
                        <phase>initialize</phase>
                        <configuration>
                            <outputPrefix></outputPrefix>
                        </configuration>
                    </execution>
                </executions>
            </plugin>
            <plugin>
                <groupId>org.apache.maven.plugins</groupId>
                <artifactId>maven-jar-plugin</artifactId>
                <configuration>
                    <skipIfEmpty>true</skipIfEmpty>
                    <archive>
                        <manifestEntries>
                            <Version-Number>${project.version}</Version-Number>
                            <SCM-Revision>${git.describe}</SCM-Revision>
                            <Organization>Evolveum</Organization>
                            <Organization-URL>https://www.evolveum.com</Organization-URL>
                            <Bugtracking-System>https://jira.evolveum.com</Bugtracking-System>
                            <License>dual-licensed under the Apache License 2.0 and European Union Public License</License>
                            <License-URL>https://www.apache.org/licenses/LICENSE-2.0.txt and https://joinup.ec.europa.eu/collection/eupl/eupl-text-11-12</License-URL>
                        </manifestEntries>
                    </archive>
                </configuration>
            </plugin>

            <plugin>
                <groupId>org.apache.maven.plugins</groupId>
                <artifactId>maven-shade-plugin</artifactId>
                <version>2.3</version>
            </plugin>
            <plugin>
                <groupId>org.apache.maven.plugins</groupId>
                <artifactId>maven-enforcer-plugin</artifactId>
                <executions>
                    <execution>
                        <id>enforce</id>
                        <configuration>
                            <rules>
                                <requireMavenVersion>
                                    <version>3.6</version>
                                </requireMavenVersion>
                                <dependencyConvergence/>
                                <bannedDependencies>
                                    <excludes>
                                        <!-- both replaced by org.slf4j:jcl-over-slf4j -->
                                        <exclude>commons-logging:commons-logging</exclude>
                                        <exclude>org.springframework:spring-jcl</exclude>
                                        <!--
                                        jaxb-core replaced by Glassfish jaxb-runtime + txw2
                                        jaxb-xjc replaced by Glassfish jaxb-xjc + xsom + codemodel
                                        -->
                                        <exclude>com.sun.xml.bind:*</exclude>
                                        <!-- in favor of jakarta.xml.bind:jakarta.xml.bind-api -->
                                        <exclude>javax.xml.bind:jaxb-api</exclude>
                                        <!-- in favor of jakarta.activation:jakarta.activation-api -->
                                        <exclude>javax.activation:javax.activation-api</exclude>
                                        <!-- in favor of com.sun.activation:jakarta.activation -->
                                        <exclude>com.sun.activation:javax.activation</exclude>
                                        <exclude>javax.activation:activation</exclude>
                                        <!-- in favor of jakarta.annotation:jakarta.annotation-api -->
                                        <exclude>javax.annotation:javax.annotation-api</exclude>
                                        <!-- package with multiple XML APIs, conflicts assured
                                        (WE CAN'T YET see todo at the xalan/xerces dep declarations above) -->
                                        <!--<exclude>xml-apis:xml-apis</exclude>-->
                                    </excludes>
                                </bannedDependencies>
                            </rules>
                        </configuration>
                        <goals>
                            <goal>enforce</goal>
                        </goals>
                    </execution>
                </executions>
            </plugin>
            <plugin>
                <groupId>org.apache.maven.plugins</groupId>
                <artifactId>maven-dependency-plugin</artifactId>
                <version>3.3.0</version>
                <dependencies>
                    <dependency>
                        <groupId>org.ow2.asm</groupId>
                        <artifactId>asm</artifactId>
                        <version>9.1</version>
                    </dependency>
                </dependencies>
                <executions>
                    <execution>
                        <id>analyze</id>
                        <goals>
                            <goal>analyze-only</goal>
                        </goals>
                        <configuration>
                            <failOnWarning>true</failOnWarning>
                            <ignoreNonCompile>true</ignoreNonCompile>
                            <ignoredUnusedDeclaredDependencies>
                                <!--
                                We don't want anything here, except for test support...
                                In case of false report, check that the dependency is not used only in unused imports.
                                -->
                                <ignoredUnusedDeclaredDependency>org.assertj:assertj-core</ignoredUnusedDeclaredDependency>

                                <!--dependency contains bug when dependency is used only in annotation, we use it in authentication-impl -->
                                <ignoredUnusedDeclaredDependency>org.springframework.boot:spring-boot-autoconfigure</ignoredUnusedDeclaredDependency>

                                <!--  Since generated code depends on prism-impl, it needs sometime to be runtime/compile
                                      but report can not detect this uses (and if you change scope, it can not compile target project -->
                                <ignoredUsedUndeclaredDependency>com.evolveum.prism:prism-impl</ignoredUsedUndeclaredDependency>
                            </ignoredUnusedDeclaredDependencies>
                            <ignoredUsedUndeclaredDependencies>
                                <!--
                                Anything from midPoint is in one version, no conflict should occur and there is no real
                                need to declare transitive dependencies (e.g. *-impl implying *-api, etc.).
                                -->
                                <ignoredUsedUndeclaredDependency>com.evolveum.midpoint.*:*</ignoredUsedUndeclaredDependency>

                                <!-- Testing dependencies are not troubling us from. -->
                                <ignoredUsedUndeclaredDependency>org.testng:testng</ignoredUsedUndeclaredDependency>
                                <ignoredUsedUndeclaredDependency>org.assertj:assertj-core</ignoredUsedUndeclaredDependency>
                                <ignoredUsedUndeclaredDependency>org.javasimon:javasimon-core</ignoredUsedUndeclaredDependency>

                                <!-- Unreliable detection -->
                                <ignoredUsedUndeclaredDependency>javax.xml.bind:jaxb-api</ignoredUsedUndeclaredDependency>

                                <!-- the latter is superset of API and this totally confuses dep analyzer-->
                                <ignoredUsedUndeclaredDependency>jakarta.activation:jakarta.activation-api</ignoredUsedUndeclaredDependency>
                                <ignoredUsedUndeclaredDependency>com.sun.activation:jakarta.activation</ignoredUsedUndeclaredDependency>

                                <!-- needs too many exclusions, used by apache-cxf (xjc plugin, prism-impl, schema, ..) -->
                                <ignoredUsedUndeclaredDependency>jakarta.xml.bind:jakarta.xml.bind-api</ignoredUsedUndeclaredDependency>
                                <ignoredUsedUndeclaredDependency>org.glassfish.jaxb:xsom</ignoredUsedUndeclaredDependency>
                                <ignoredUsedUndeclaredDependency>org.glassfish.jaxb:jaxb-runtime</ignoredUsedUndeclaredDependency>

                                <!-- Falsely reported, not used explicitly, only transient dependency. -->
                                <ignoredUsedUndeclaredDependency>org.slf4j:jcl-over-slf4j</ignoredUsedUndeclaredDependency>
                                <ignoredUsedUndeclaredDependency>org.slf4j:slf4j-api</ignoredUsedUndeclaredDependency>
                                <ignoredUsedUndeclaredDependency>org.danekja:jdk-serializable-functional</ignoredUsedUndeclaredDependency>
                                <ignoredUsedUndeclaredDependency>org.apache.tomcat.embed:tomcat-embed-core</ignoredUsedUndeclaredDependency>
                            </ignoredUsedUndeclaredDependencies>
                            <ignoredNonTestScopedDependencies>
                                <ignoredNonTestScopedDependency>com.evolveum.midpoint.*:*</ignoredNonTestScopedDependency>
                                <ignoredNonTestScopedDependency>org.slf4j:slf4j-api</ignoredNonTestScopedDependency>
                                <!--  Since generated code depends on prism-impl, it needs sometime to be runtime/compile
                                      but report can not detect this uses (and if you change scope, it can not compile target project -->
                                <ignoredNonTestScopedDependency>com.evolveum.prism:prism-impl</ignoredNonTestScopedDependency>
                                <ignoredNonTestScopedDependency>com.evolveum.commons:concepts</ignoredNonTestScopedDependency>
                                <ignoredNonTestScopedDependency>org.springframework:spring-beans</ignoredNonTestScopedDependency>

                                <!-- Testing dependencies are not troubling us from. -->
                                <ignoredUsedUndeclaredDependency>org.testng:testng</ignoredUsedUndeclaredDependency>
                                <ignoredUsedUndeclaredDependency>org.assertj:assertj-core</ignoredUsedUndeclaredDependency>
                                <ignoredUsedUndeclaredDependency>org.javasimon:javasimon-core</ignoredUsedUndeclaredDependency>
                                <ignoredUsedUndeclaredDependency>jakarta.xml.bind:jakarta.xml.bind-api</ignoredUsedUndeclaredDependency>
                                <ignoredUsedUndeclaredDependency>jakarta.annotation:jakarta.annotation-api</ignoredUsedUndeclaredDependency>

                            </ignoredNonTestScopedDependencies>
                        </configuration>
                    </execution>
                </executions>
            </plugin>
            <plugin>
                <groupId>org.apache.maven.plugins</groupId>
                <artifactId>maven-checkstyle-plugin</artifactId>
                <version>${checkstyle.version}</version>
                <dependencies>
                    <dependency>
                        <groupId>com.puppycrawl.tools</groupId>
                        <artifactId>checkstyle</artifactId>
                        <version>8.43</version>
                    </dependency>
                </dependencies>
                <configuration>
                    <!--suppress MavenModelInspection: provided by mvn(w)/IDE/Jenkins -->
                    <configLocation>${maven.multiModuleProjectDirectory}/config/checkstyle/checkstyle.xml</configLocation>
                    <!--suppress MavenModelInspection: provided by mvn(w)/IDE/Jenkins -->
                    <suppressionsLocation>${maven.multiModuleProjectDirectory}/config/checkstyle/checkstyle-suppressions.xml</suppressionsLocation>
                    <encoding>UTF-8</encoding>
                    <consoleOutput>true</consoleOutput>
                    <failsOnError>true</failsOnError>
                    <linkXRef>false</linkXRef>
                    <includes>**/*.java</includes>
                    <!-- Also need to add suffixes to checkstyle.xml -->
                    <resourceIncludes>**/*.properties,**/*.xml,**/*.xsd,**/*.wsdl,**/*.json,**/*.yaml,**/*.yml</resourceIncludes>
                </configuration>
                <executions>
                    <execution>
                        <id>validate</id>
                        <phase>validate</phase>
                        <goals>
                            <goal>check</goal>
                        </goals>
                    </execution>
                </executions>
            </plugin>
        </plugins>

        <pluginManagement>
            <plugins>
                <plugin>
                    <groupId>org.apache.maven.plugins</groupId>
                    <artifactId>maven-compiler-plugin</artifactId>
                    <version>3.11.0</version>
                    <configuration>
                        <source>${project.source.version}</source>
                        <target>${project.source.version}</target>
                    </configuration>
                </plugin>
                <plugin>
                    <groupId>org.apache.maven.plugins</groupId>
                    <artifactId>maven-resources-plugin</artifactId>
                    <version>3.1.0</version>
                </plugin>
                <plugin>
                    <groupId>com.rimerosolutions.maven.plugins</groupId>
                    <artifactId>wrapper-maven-plugin</artifactId>
                    <version>0.0.4</version>
                </plugin>
                <plugin>
                    <groupId>org.apache.maven.plugins</groupId>
                    <artifactId>maven-plugin-plugin</artifactId>
                    <version>3.6.1</version>
                </plugin>
                <plugin>
                    <groupId>org.apache.maven.plugins</groupId>
                    <artifactId>maven-deploy-plugin</artifactId>
                    <version>2.8.2</version>
                    <!--
                    With 3.0.0-M1 javadoc module fails with:
                    The packaging plugin for this project did not assign a main file to the project but it has attachments. Change packaging to 'pom'.
                    -->
                    <!--<version>3.0.0-M1</version>-->
                    <configuration>
                        <deployAtEnd>true</deployAtEnd>
                    </configuration>
                </plugin>
                <plugin>
                    <groupId>org.apache.maven.plugins</groupId>
                    <artifactId>maven-surefire-plugin</artifactId>
                    <version>${surefire.version}</version>
                    <executions>
                        <execution>
                            <id>default-test</id> <!-- unit tests -->
                            <phase>test</phase>
                            <goals>
                                <goal>test</goal>
                            </goals>
                        </execution>
                    </executions>
                    <configuration>
                        <!--<parallel>false</parallel>-->
                        <forkCount>1</forkCount>
                        <reuseForks>true</reuseForks>
                        <redirectTestOutputToFile>${redirectTestOutputToFile}</redirectTestOutputToFile>
                        <trimStackTrace>false</trimStackTrace>
                        <!-- See https://issues.apache.org/jira/browse/SUREFIRE-1588 -->
                        <useSystemClassLoader>false</useSystemClassLoader>
                        <systemPropertyVariables>
                            <javax.net.ssl.trustStore>src/test/resources/truststore.jks</javax.net.ssl.trustStore>
                            <midpoint.home>target/midpoint-home</midpoint.home>
                            <java.util.logging.config.file>${project.build.directory}/test-classes/logging.properties</java.util.logging.config.file>
                        </systemPropertyVariables>
                        <argLine>${surefire.args}</argLine>
                        <suiteXmlFiles>
                            <suiteXmlFile>testng-unit.xml</suiteXmlFile>
                        </suiteXmlFiles>
                        <properties>
                            <property>
                                <name>suitename</name>
                                <value>Unit</value>
                            </property>
                            <property>
                                <name>listener</name>
                                <value>
                                    com.evolveum.midpoint.tools.testng.TestListener,com.evolveum.midpoint.tools.testng.RetryListener
                                </value>
                            </property>
                        </properties>
                    </configuration>
                    <dependencies>
                        <dependency>
                            <groupId>org.apache.maven.surefire</groupId>
                            <artifactId>surefire-testng</artifactId>
                            <version>${surefire.version}</version>
                        </dependency>
                    </dependencies>
                </plugin>
                <plugin>
                    <groupId>org.apache.maven.plugins</groupId>
                    <artifactId>maven-failsafe-plugin</artifactId>
                    <version>${failsafe.version}</version>
                    <executions>
                        <execution>
                            <id>integration-test</id>
                            <phase>integration-test</phase>
                            <goals>
                                <goal>integration-test</goal>
                                <goal>verify</goal>
                            </goals>
                        </execution>
                    </executions>
                    <configuration>
                        <redirectTestOutputToFile>${redirectTestOutputToFile}</redirectTestOutputToFile>
                        <systemPropertyVariables>
                            <javax.net.ssl.trustStore>src/test/resources/truststore.jks</javax.net.ssl.trustStore>
                            <midpoint.home>target/midpoint-home</midpoint.home>
                            <java.util.logging.config.file>${project.build.directory}/test-classes/logging.properties</java.util.logging.config.file>
                        </systemPropertyVariables>
                        <argLine>${failsafe.args}</argLine>
                        <suiteXmlFiles>
                            <suiteXmlFile>testng-integration.xml</suiteXmlFile>
                        </suiteXmlFiles>
                        <properties>
                            <property>
                                <name>suitename</name>
                                <value>Integration</value>
                            </property>
                            <property>
                                <name>listener</name>
                                <value>com.evolveum.midpoint.tools.testng.TestListener,com.evolveum.midpoint.tools.testng.RetryListener</value>
                            </property>
                        </properties>
                    </configuration>
                </plugin>

                <plugin>
                    <groupId>org.codehaus.mojo</groupId>
                    <artifactId>findbugs-maven-plugin</artifactId>
                    <version>3.0.5</version>
                    <configuration>
                        <effort>Max</effort>
                        <threshold>Low</threshold>
                        <xmlOutput>true</xmlOutput>
                        <onlyAnalyze>com.evolveum.midpoint.*</onlyAnalyze>
                    </configuration>
                </plugin>
                <plugin>
                    <artifactId>maven-assembly-plugin</artifactId>
                    <version>3.6.0</version>
                </plugin>
                <plugin>
                    <groupId>pl.project13.maven</groupId>
                    <artifactId>git-commit-id-plugin</artifactId>
                    <version>4.9.10</version>
                </plugin>
                <plugin>
                    <groupId>org.owasp</groupId>
                    <artifactId>dependency-check-maven</artifactId>
                    <version>8.2.1</version>
                    <configuration>
                      <suppressionFile>config/false-positives.xml</suppressionFile>
                      <formats>HTML,JENKINS,XML,JSON</formats>
                      <assemblyAnalyzerEnabled>false</assemblyAnalyzerEnabled>
                    </configuration>
                </plugin>
            </plugins>
        </pluginManagement>
    </build>

    <reporting>
        <plugins>
            <plugin>
                <groupId>org.codehaus.mojo</groupId>
                <artifactId>findbugs-maven-plugin</artifactId>
            </plugin>
            <plugin>
                <groupId>org.apache.maven.plugins</groupId>
                <artifactId>maven-checkstyle-plugin</artifactId>
                <!-- TODO: unify with other checkstyle setup in pluginManagement? -->
                <version>${checkstyle.version}</version>
                <configuration>
                    <!--suppress MavenModelInspection: provided by mvn(w)/IDE/Jenkins -->
                    <configLocation>${maven.multiModuleProjectDirectory}/build-system/checkstyle-configs/checkstyle.xml</configLocation>
                    <!-- TODO: what about suppressions? without them and with failsOnError true it must fail, or not? -->
                    <encoding>UTF-8</encoding>
                    <consoleOutput>true</consoleOutput>
                    <failsOnError>true</failsOnError>
                    <linkXRef>false</linkXRef>
                </configuration>
                <reportSets>
                    <reportSet>
                        <reports>
                            <report>checkstyle</report>
                        </reports>
                    </reportSet>
                </reportSets>
            </plugin>
        </plugins>
    </reporting>

    <profiles>
        <profile>
            <id>dist</id>
            <activation>
                <activeByDefault>true</activeByDefault>
            </activation>
            <modules>
                <module>dist</module>
            </modules>
        </profile>

        <!--
        Activating extra tests (tests under testing module), skipping other tests.
        Often we want to combine with disabling dist: -P extratest,-dist
        See testing/pom.xml for more on "extra" tests, but we need to skip tests here to disable
        the default unit/integration tests covered by default "mvn clean install" build.
        -->
        <profile>
            <id>extratest</id>
            <properties>
                <skipTests>true</skipTests>
                <!-- Long/Story tests require more memory: -->
                <surefire.args>-Xmx8g --add-exports java.management/sun.management=ALL-UNNAMED</surefire.args>
                <failsafe.args>-Xmx8g --add-exports java.management/sun.management=ALL-UNNAMED -Duser.language=en</failsafe.args>
            </properties>
        </profile>

        <!--
        See Maven modules using this profile, e.g. schema or repo-impl-sql-test.
        The profile is NOT active by default and typically configures this:
        - Declares the right plugin (surefire or failsafe) depending on the one normally used in the module.
          Technically, even both can be used, but go with the one used in that POM.
        - Test testing plugin says skipTests=false (that is to run the tests).
        - It defines system property mp.perf.report.prefix=target/PERF (without it CSV goes to stdout).
        - It defines suiteXmlFile=testng-perf.xml - suite file is different from normally used ones.
          Typically, perf test classes are ONLY in perf suite as they would slow down default builds.
        -->
        <profile>
            <id>perftest</id>
            <properties>
                <skipTests>true</skipTests>
            </properties>
        </profile>

        <profile>
            <id>sqale</id>
            <properties>
                <!-- Switches test config.xml to the one declaring "sqale" repository. -->
                <surefire.args>-Xmx4g --add-exports java.management/sun.management=ALL-UNNAMED -Dtest.config.file=test-config-new-repo.xml</surefire.args>
                <failsafe.args>-Xmx4g --add-exports java.management/sun.management=ALL-UNNAMED -Duser.language=en -Dtest.config.file=test-config-new-repo.xml</failsafe.args>
            </properties>
        </profile>
    </profiles>
</project><|MERGE_RESOLUTION|>--- conflicted
+++ resolved
@@ -994,11 +994,7 @@
                 <groupId>com.evolveum.polygon</groupId>
                 <artifactId>connector-ldap</artifactId>
                 <!-- Do not forget to update provisioning/ucf-impl-connid/src/test/resources/connector-ldap.xml when changing connector version. -->
-<<<<<<< HEAD
-                <version>3.7-M1</version>
-=======
                 <version>3.7</version>
->>>>>>> e0642a29
                 <exclusions>
                     <!-- Needed otherwise the JDK14 SLF4J binding can override the midpoint's logback binding -->
                     <exclusion>
