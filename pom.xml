<?xml version="1.0" encoding="UTF-8"?>
<!--
  ~ Copyright (c) 2010-2020 Evolveum and contributors
  ~
  ~ This work is dual-licensed under the Apache License 2.0
  ~ and European Union Public License. See LICENSE file for details.
  -->

<project xmlns="http://maven.apache.org/POM/4.0.0" xmlns:xsi="http://www.w3.org/2001/XMLSchema-instance"
        xsi:schemaLocation="http://maven.apache.org/POM/4.0.0 http://maven.apache.org/maven-v4_0_0.xsd">
    <modelVersion>4.0.0</modelVersion>

    <!--
    Notes:
    - See https://maven.apache.org/developers/conventions/code.html for recommended element order.
    - Most information is inherited from this parent, no need to repeat license, organization, etc.
    - Some JAR modules are pure-test, no main sources - deploy/install is skipped for these, otherwise it fails with:
    "The packaging for this project did not assign a file to the build artifact"
    - Some modules have explicit maven.test.skip=true to disable test plugins coming from parents.
    - Maven's failsafe plugin is declared in build/plugin only in modules that need it.
    This by default uses testng-integration.xml suite file, but see property integrationTestSuite
    for other possibilities (mostly to make build faster by running only most important int-tests).
    - Test JARs of some modules are created, installed/deployed and used downstream (search for test-jar).

    VARIOUS MVN COMMANDS (with rough times on average notebook)
    Note: Javadoc takes long time but it's only part of the "dist" profile (active by default).
    Hence, " -Dmaven.javadoc.skip" is not necessary with "-P -dist".

    Quick developer's run without any tests, skipping distribution (~6m):
    mvn clean install -P -dist -DskipTests -Dcheckstyle.skip

    "Quick" build with unit tests only and checkstyle (~30m):
    mvn clean install -P -dist -DskipITs

    "Quick" build with smaller/faster set of integration test (~1h20m):
    mvn clean install -P -dist -DintegrationTestSuite=fast

    Default build - creates distribution package, runs all tests except "extra" tests ():
    mvn clean install

    Extra test run with custom JVM args (we have 16g on CI server, but it works without args too),
    runs just under 900 tests, skips distribution and any common unit/IT tests (~1h50m):
    mvn clean install -P extratest,-dist -Dsurefire.args="-Xmx8g" -Dfailsafe.args="-Xmx8g -Duser.language=en"
    (Skipping of default tests is managed by "extratest" profile.)

    Extra test run for a single module, -D property matches the module in -pl:
    mvn clean install -DskipConnTests=false -pl testing/conntest

    Running a single IT test class in one module from the "extra" set with output to stdout:
    mvn integration-test -DskipConnTests=false -DredirectTestOutputToFile=false -pl testing/conntest -Dit.test=TestAdLdapChimera
    Note usage of "it.test" property (for failsafe), not just "test" (for surefire).

    Full build with extra tests for a single module, "-DskipTests" suppresses other default tests:
    mvn clean install -P -dist -DskipTests -DskipStoryTests=false
    See "extratest" profile in testing/pom.xml for all individual properties enabling extra tests.

    Running unit+IT tests of a selected module (-pl) with output to stdout:
    mvn clean install -DredirectTestOutputToFile=false -pl model/model-intest

    Running GUI tests from Schrodinger module only with custom location of ChromeDriver (Chrome must be installed too):
    mvn clean install -P -dist -DskipTests -DskipSchrodingerTests=false -DwebdriverLocation=/c/work/tools/bin/chromedriver.exe
    -->

    <parent>
        <groupId>org.springframework.boot</groupId>
        <artifactId>spring-boot-dependencies</artifactId>
        <version>2.2.7.RELEASE</version>
    </parent>

    <groupId>com.evolveum.midpoint</groupId>
    <artifactId>midpoint</artifactId>
    <version>4.2-SNAPSHOT</version>
    <packaging>pom</packaging>

    <name>midPoint Project</name>
    <description>Utility module to compile all of the maven based midPoint projects.</description>
    <organization>
        <name>evolveum</name>
        <url>https://www.evolveum.com</url>
    </organization>
    <licenses>
        <license>
            <name>Apache License v2.0</name>
            <url>https://www.apache.org/licenses/LICENSE-2.0.txt</url>
            <distribution>repo</distribution>
        </license>
        <license>
            <name>European Union Public License</name>
            <url>https://joinup.ec.europa.eu/collection/eupl/eupl-text-11-12</url>
            <distribution>repo</distribution>
        </license>
    </licenses>

    <modules>
        <module>tools</module>
        <module>infra</module>
        <module>repo</module>
        <module>provisioning</module>
        <module>model</module>
        <module>custom</module>
        <module>gui</module>
        <module>icf-connectors</module>
        <module>testing</module>
    </modules>

    <scm>
        <connection>https://github.com/Evolveum/midpoint.git</connection>
        <developerConnection>git@github.com:Evolveum/midpoint.git</developerConnection>
        <url>https://github.com/Evolveum/midpoint.git</url>
    </scm>
    <issueManagement>
        <system>Atlassian JIRA</system>
        <url>https://jira.evolveum.com/browse/MID</url>
    </issueManagement>
    <distributionManagement>
        <repository>
            <id>evolveum-nexus</id>
            <name>Internal Releases</name>
            <url>https://nexus.evolveum.com/nexus/content/repositories/releases/</url>
        </repository>
        <snapshotRepository>
            <id>evolveum-nexus</id>
            <name>Internal Snapshots</name>
            <url>https://nexus.evolveum.com/nexus/content/repositories/snapshots/</url>
        </snapshotRepository>
    </distributionManagement>

    <properties>
        <!-- Build system options -->
        <!-- Encoding for both sources and resources -->
        <project.build.sourceEncoding>UTF-8</project.build.sourceEncoding>
        <project.source.version>1.8</project.source.version>
        <project.build.locale>en_US</project.build.locale>
        <ansi.color>true</ansi.color>
        <verbose.jaxb2>false</verbose.jaxb2>
        <verbose.jaxws>false</verbose.jaxws>

        <!--suppress UnresolvedMavenProperty (for IDE development) -->
        <git.describe>${describe}</git.describe>
        <timestamp>${maven.build.timestamp}</timestamp>
        <maven.build.timestamp.format>EEE, d MMM yyyy HH:mm:ss Z</maven.build.timestamp.format>

        <!-- JVM args for testing plugins, can be used to add profiling, etc. -->
        <surefire.args>-Xms1024m -Xmx4096m</surefire.args>
        <failsafe.args>-Xms1024m -Xmx4096m -Duser.language=en</failsafe.args>
        <!--
        Some modules support "full" or "fast" suite for integration tests.
        This can be used as command line switch for mvn: -DintegrationTestSuite=fast
        See model/model-intest for example, how to do it.
        -->
        <integrationTestSuite>full</integrationTestSuite>
        <!-- Controls both surefire and failsafe config/redirectTestOutputToFile setting. -->
        <redirectTestOutputToFile>true</redirectTestOutputToFile>

        <!-- Dependencies global versions -->
        <commons.io.version>2.6</commons.io.version>
        <commons.lang.version>2.6</commons.lang.version>
        <commons.cli>1.2</commons.cli>
        <cxf.version>3.3.1</cxf.version>
        <cxf-xjc.version>3.3.0</cxf-xjc.version>
        <wss4j.version>2.2.0</wss4j.version>
        <dbunit.version>2.4.7</dbunit.version>
        <opendj.version>2.6.2</opendj.version>
        <quartz.version>2.3.0.e3</quartz.version>
        <selenium.version>3.141.59</selenium.version>
        <slf4j.version>1.7.25</slf4j.version>
        <logback.version>1.2.3</logback.version>
        <spring.security.saml2.version>2.0.0.M30</spring.security.saml2.version>
        <cache2k.version>1.2.1.Final</cache2k.version>
        <cas.client.version>3.5.0</cas.client.version>
        <testng.version>6.14.3</testng.version>
        <xml.resolver.version>1.2</xml.resolver.version>
        <xmlunit.version>2.1.1</xmlunit.version>
        <cron4j.version>2.2.3</cron4j.version>
        <!-- We can't upgrade to 5.3 unless we get rid of EntityRegionAccessStrategy -->
        <hibernate.version>5.2.12.Final</hibernate.version>
        <h2.version>1.4.193</h2.version>
        <jdbc.postgres>42.2.2</jdbc.postgres>
        <jdbc.sqlserver>6.4.0.jre8</jdbc.sqlserver>
        <jdbc.mariadb>2.3.0</jdbc.mariadb>
        <jdbc.mysql>6.0.6</jdbc.mysql>
        <wicket.version>8.6.0</wicket.version>
        <groovy.version>2.5.8</groovy.version>
        <xmlsec.version>2.1.4</xmlsec.version>
        <connid.version>1.5.0.10</connid.version>
        <jasper.version>6.5.0</jasper.version>
        <derby.version>10.11.1.1</derby.version>
        <wro4j.version>1.8.0</wro4j.version>
        <jackson.version>2.10.0</jackson.version>
        <snakeyaml.version>1.23</snakeyaml.version>
        <surefire.version>3.0.0-M3</surefire.version>
        <reflections.version>0.9.11</reflections.version>
        <guava.version>28.1-jre</guava.version>
        <jcommander.version>1.72</jcommander.version>
        <failsafe.version>3.0.0-M3</failsafe.version>
        <antrun.version>1.8</antrun.version>
        <javax.xml.soap.version>1.4.0</javax.xml.soap.version>
        <qpid-broker.version>7.1.1</qpid-broker.version>
        <asm.version>7.0</asm.version>
        <geronimo-ws-metadata_2.0_spec.version>1.1.3</geronimo-ws-metadata_2.0_spec.version>
        <jetty.version>9.4.20.v20190813</jetty.version>
        <maven.api.version>3.6.2</maven.api.version>
        <checkstyle.version>3.1.0</checkstyle.version>
        <xalan.version>2.7.2</xalan.version>
        <xerces.version>2.12.0</xerces.version>
        <commons.csv.version>1.8</commons.csv.version>
        <j2html.version>1.4.0</j2html.version>

        <!--
        Coming in different versions from org.glassfish.jaxb:xsom and from
        org.glassfish.jaxb:jaxb-xjc/com.sun.xml.bind.external:rngom. Review on upgrades.
        -->
        <relaxng-datatype.version>2.3.3</relaxng-datatype.version>
    </properties>

    <dependencyManagement>
        <dependencies>

            <!-- Upgrade to Java 11 -->
            <dependency>
                <groupId>org.apache.geronimo.specs</groupId>
                <artifactId>geronimo-ws-metadata_2.0_spec</artifactId>
                <version>${geronimo-ws-metadata_2.0_spec.version}</version>
            </dependency>
            <dependency>
                <groupId>com.sun.xml.bind.external</groupId>
                <artifactId>relaxng-datatype</artifactId>
                <version>${relaxng-datatype.version}</version>
            </dependency>
            <dependency>
                <groupId>javax.xml.bind</groupId>
                <artifactId>jaxb-api</artifactId>
                <version>${javax-jaxb.version}</version>
                <exclusions>
                    <!-- in favor of Jakarta version -->
                    <exclusion>
                        <groupId>javax.activation</groupId>
                        <artifactId>javax.activation-api</artifactId>
                    </exclusion>
                </exclusions>
            </dependency>

            <dependency>
                <groupId>org.reflections</groupId>
                <artifactId>reflections</artifactId>
                <version>${reflections.version}</version>
                <exclusions>
                    <exclusion>
                        <groupId>com.google.guava</groupId>
                        <artifactId>guava</artifactId>
                    </exclusion>
                </exclusions>
            </dependency>

            <!-- WICKET -->
            <dependency>
                <groupId>org.apache.wicket</groupId>
                <artifactId>wicket-core</artifactId>
                <version>${wicket.version}</version>
            </dependency>
            <dependency>
                <groupId>org.apache.wicket</groupId>
                <artifactId>wicket-request</artifactId>
                <version>${wicket.version}</version>
            </dependency>
            <dependency>
                <groupId>org.apache.wicket</groupId>
                <artifactId>wicket-ioc</artifactId>
                <version>${wicket.version}</version>
                <exclusions>
                    <exclusion> <!-- Conflicting version with CXF -->
                        <groupId>org.ow2.asm</groupId>
                        <artifactId>asm</artifactId>
                    </exclusion>
                    <exclusion>
                        <groupId>org.apache.ant</groupId>
                        <artifactId>ant</artifactId>
                    </exclusion>
                </exclusions>
            </dependency>
            <dependency>
                <groupId>org.apache.wicket</groupId>
                <artifactId>wicket-util</artifactId>
                <version>${wicket.version}</version>
            </dependency>
            <dependency>
                <groupId>org.apache.wicket</groupId>
                <artifactId>wicket-devutils</artifactId>
                <version>${wicket.version}</version>
            </dependency>
            <dependency>
                <groupId>org.apache.wicket</groupId>
                <artifactId>wicket-auth-roles</artifactId>
                <version>${wicket.version}</version>
            </dependency>
            <dependency>
                <groupId>org.apache.wicket</groupId>
                <artifactId>wicket-spring</artifactId>
                <version>${wicket.version}</version>
                <exclusions>
                    <exclusion>
                        <groupId>org.springframework</groupId>
                        <artifactId>*</artifactId>
                    </exclusion>
                </exclusions>
            </dependency>
            <dependency>
                <groupId>org.apache.wicket</groupId>
                <artifactId>wicket-extensions</artifactId>
                <version>${wicket.version}</version>
            </dependency>
            <dependency>
                <groupId>org.apache.wicket</groupId>
                <artifactId>wicket-datetime</artifactId>
                <version>8.0.0-M7</version>
            </dependency>
            <dependency>
                <groupId>org.ow2.asm</groupId>
                <artifactId>asm</artifactId>
                <version>${asm.version}</version>
            </dependency>
            <dependency>
                <groupId>org.codehaus.groovy</groupId>
                <artifactId>groovy-all</artifactId>
                <version>${groovy.version}</version>
                <type>pom</type>
                <exclusions>
                    <exclusion>
                        <groupId>org.codehaus.groovy</groupId>
                        <artifactId>groovy-ant</artifactId>
                    </exclusion>
                    <exclusion>
                        <groupId>org.codehaus.groovy</groupId>
                        <artifactId>groovy-test-junit5</artifactId>
                    </exclusion>
                    <exclusion>
                        <groupId>org.codehaus.groovy</groupId>
                        <artifactId>groovy-test</artifactId>
                    </exclusion>
                    <exclusion>
                        <groupId>org.codehaus.groovy</groupId>
                        <artifactId>groovy-testng</artifactId>
                    </exclusion>
                </exclusions>
            </dependency>
            <dependency>
                <groupId>org.codehaus.groovy</groupId>
                <artifactId>groovy</artifactId>
                <version>${groovy.version}</version>
            </dependency>
            <dependency>
                <groupId>org.python</groupId>
                <artifactId>jython</artifactId>
                <version>2.5.3</version>
            </dependency>
            <dependency>
                <groupId>com.h2database</groupId>
                <artifactId>h2</artifactId>
                <version>${h2.version}</version>
            </dependency>
            <dependency>
                <groupId>org.hibernate</groupId>
                <artifactId>hibernate-core</artifactId>
                <version>${hibernate.version}</version>
                <exclusions>
                    <exclusion>
                        <groupId>javax.annotation</groupId>
                        <artifactId>jsr250-api</artifactId>
                    </exclusion>
                </exclusions>
            </dependency>
            <dependency>
                <groupId>org.hibernate.javax.persistence</groupId>
                <artifactId>hibernate-jpa-2.1-api</artifactId>
                <version>1.0.0.Final</version>
            </dependency>
            <dependency>
                <groupId>org.javassist</groupId>
                <artifactId>javassist</artifactId>
                <!-- Version compatible with JDK 11. Transitive dependency from hibernate. Hibernate has older version. -->
                <version>3.25.0-GA</version>
            </dependency>
            <dependency>
                <groupId>com.zaxxer</groupId>
                <artifactId>HikariCP</artifactId>
                <version>3.3.1</version>
            </dependency>
            <dependency>
                <groupId>org.slf4j</groupId>
                <artifactId>jul-to-slf4j</artifactId>
                <version>${slf4j.version}</version>
            </dependency>
            <dependency>
                <groupId>ch.qos.logback</groupId>
                <artifactId>logback-classic</artifactId>
                <version>${logback.version}</version>
            </dependency>
            <dependency>
                <groupId>ch.qos.logback</groupId>
                <artifactId>logback-core</artifactId>
                <version>${logback.version}</version>
            </dependency>
            <dependency>
                <groupId>org.codehaus.janino</groupId>
                <artifactId>janino</artifactId>
                <version>3.0.10</version>
            </dependency>
            <!-- Needed for OpenDJ in tests -->
            <dependency>
                <groupId>com.sleepycat</groupId>
                <artifactId>je</artifactId>
                <version>5.0.103</version>
                <!-- upgrade to 18.x is not possible with currently used OpenDJ -->
                <!--<version>18.3.12</version>-->
            </dependency>
            <!--
            TODO: we should get rid of xalan/xerces if possible.
            More (from 2015): http://www.odi.ch/weblog/posting.php?posting=689
            ForgeRock got rid of it: https://bugster.forgerock.org/jira/browse/OPENAM-7320
            -->
            <dependency>
                <groupId>xerces</groupId>
                <artifactId>xercesImpl</artifactId>
                <version>${xerces.version}</version>
            </dependency>
            <dependency>
                <groupId>xalan</groupId>
                <artifactId>xalan</artifactId>
                <version>${xalan.version}</version>
            </dependency>
            <dependency>
                <groupId>org.codehaus.staxmate</groupId>
                <artifactId>staxmate</artifactId>
                <version>2.0.1</version>
                <exclusions>
                    <exclusion>
                        <groupId>stax</groupId>
                        <artifactId>stax-api</artifactId>
                    </exclusion>
                </exclusions>
            </dependency>
            <dependency>
                <groupId>net.sourceforge.ccxjc</groupId>
                <artifactId>cc-xjc-plugin</artifactId>
                <version>2.0</version>
            </dependency>
            <dependency>
                <groupId>commons-validator</groupId>
                <artifactId>commons-validator</artifactId>
                <version>1.5.1</version>
                <exclusions>
                    <!-- replaced by org.slf4j:jcl-over-slf4j -->
                    <exclusion>
                        <groupId>commons-logging</groupId>
                        <artifactId>commons-logging</artifactId>
                    </exclusion>
                    <exclusion>
                        <groupId>commons-digester</groupId>
                        <artifactId>commons-digester</artifactId>
                    </exclusion>
                </exclusions>
            </dependency>
            <dependency>
                <groupId>commons-beanutils</groupId>
                <artifactId>commons-beanutils</artifactId>
                <version>1.9.4</version>
                <exclusions>
                    <!-- replaced by org.slf4j:jcl-over-slf4j -->
                    <exclusion>
                        <groupId>commons-logging</groupId>
                        <artifactId>commons-logging</artifactId>
                    </exclusion>
                </exclusions>
            </dependency>
            <dependency>
                <groupId>commons-codec</groupId>
                <artifactId>commons-codec</artifactId>
                <version>1.10</version>
            </dependency>
            <dependency>
                <groupId>commons-collections</groupId>
                <artifactId>commons-collections</artifactId>
                <version>3.2.2</version>
            </dependency>
            <dependency>
                <groupId>org.apache.commons</groupId>
                <artifactId>commons-configuration2</artifactId>
                <version>2.7</version>
                <exclusions>
                    <!-- replaced by org.slf4j:jcl-over-slf4j -->
                    <exclusion>
                        <groupId>commons-logging</groupId>
                        <artifactId>commons-logging</artifactId>
                    </exclusion>
                </exclusions>
            </dependency>
            <dependency>
                <groupId>org.apache.commons</groupId>
                <artifactId>commons-text</artifactId>
                <version>1.8</version>
            </dependency>
            <!-- experimental -->
            <dependency>
                <groupId>com.google.code.findbugs</groupId>
                <artifactId>jsr305</artifactId>
                <version>3.0.2</version>
            </dependency>
            <dependency>
                <groupId>commons-io</groupId>
                <artifactId>commons-io</artifactId>
                <version>${commons.io.version}</version>
            </dependency>
            <dependency>
                <groupId>commons-lang</groupId>
                <artifactId>commons-lang</artifactId>
                <version>${commons.lang.version}</version>
            </dependency>
            <dependency>
                <groupId>commons-pool</groupId>
                <artifactId>commons-pool</artifactId>
                <version>1.5.6</version>
            </dependency>
            <dependency>
                <groupId>commons-javaflow</groupId>
                <artifactId>commons-javaflow</artifactId>
                <version>20060411</version>
            </dependency>
            <dependency>
                <groupId>org.jetbrains</groupId>
                <artifactId>annotations</artifactId>
                <version>18.0.0</version>
            </dependency>
            <dependency>
                <groupId>javax.annotation</groupId>
                <artifactId>jsr250-api</artifactId>
                <version>1.0</version>
            </dependency>
            <dependency>
                <groupId>javax.jws</groupId>
                <artifactId>jsr181-api</artifactId>
                <version>1.0-MR1</version>
            </dependency>
            <dependency>
                <groupId>javax.inject</groupId>
                <artifactId>javax.inject</artifactId>
                <version>1</version>
            </dependency>
            <dependency>
                <groupId>javax.persistence</groupId>
                <artifactId>persistence-api</artifactId>
                <version>1.0</version>
                <optional>true</optional>
            </dependency>
            <dependency>
                <groupId>javax.servlet</groupId>
                <artifactId>javax.servlet-api</artifactId>
                <version>${servlet-api.version}</version>
                <scope>provided</scope>
            </dependency>
            <dependency>
                <groupId>javax.ws.rs</groupId>
                <artifactId>javax.ws.rs-api</artifactId>
                <version>2.1</version>
            </dependency>
            <dependency>
                <!-- In LDAP/AD connector we use custom build of HTTP client with CredSSP support.
                       As AD/LDAP connector is bundled then this triggers a conflict in dependency convergence.
                     Therefore explicitly use the custom version. -->
                <groupId>org.apache.httpcomponents</groupId>
                <artifactId>httpclient</artifactId>
                <version>4.5.3.e3</version>
                <exclusions>
                    <!-- replaced by org.slf4j:jcl-over-slf4j -->
                    <exclusion>
                        <groupId>commons-logging</groupId>
                        <artifactId>commons-logging</artifactId>
                    </exclusion>
                </exclusions>
            </dependency>
            <dependency>
                <!-- In LDAP/AD connector we use custom build of HTTP client with CredSSP support.
                       As AD/LDAP connector is bundled then this triggers a conflict in dependency convergence.
                     Therefore explicitly use the custom version. -->
                <groupId>org.apache.httpcomponents</groupId>
                <artifactId>httpcore</artifactId>
                <version>4.4.6</version>
            </dependency>
            <dependency>
                <groupId>org.apache.cxf</groupId>
                <artifactId>cxf-rt-core</artifactId>
                <version>${cxf.version}</version>
                <!-- as per http://www.jroller.com/melix/entry/apache_cxf_maven_javamail_awful,
                https://jira.springsource.org/browse/SPR-7914 -->
                <exclusions>
                    <exclusion>
                        <groupId>org.apache.geronimo.specs</groupId>
                        <artifactId>geronimo-javamail_1.4_spec</artifactId>
                    </exclusion>
                    <exclusion>
                        <groupId>org.apache.geronimo.specs</groupId>
                        <artifactId>geronimo-activation_1.1_spec</artifactId>
                    </exclusion>
                    <exclusion>
                        <groupId>javax.activation</groupId>
                        <artifactId>activation</artifactId>
                    </exclusion>
                </exclusions>
            </dependency>
            <dependency>
                <groupId>org.apache.cxf</groupId>
                <artifactId>cxf-core</artifactId>
                <version>${cxf.version}</version>
                <exclusions>
                    <exclusion>
                        <groupId>org.jvnet.staxex</groupId>
                        <artifactId>stax-ex</artifactId>
                    </exclusion>
                    <exclusion>
                        <groupId>javax.xml.soap</groupId>
                        <artifactId>javax.xml.soap-api</artifactId>
                    </exclusion>
                    <!-- This should be safe to exclude, if we don't generate from WSDL. -->
                    <exclusion>
                        <groupId>org.glassfish.jaxb</groupId>
                        <artifactId>jaxb-xjc</artifactId>
                    </exclusion>
                    <!-- in favor of Jakarta version -->
                    <exclusion>
                        <groupId>javax.annotation</groupId>
                        <artifactId>javax.annotation-api</artifactId>
                    </exclusion>
                    <exclusion>
                        <groupId>com.sun.activation</groupId>
                        <artifactId>javax.activation</artifactId>
                    </exclusion>
                </exclusions>
            </dependency>
            <dependency>
                <groupId>org.apache.cxf</groupId>
                <artifactId>cxf-rt-wsdl</artifactId>
                <version>${cxf.version}</version>
                <exclusions>
                    <exclusion>
                        <groupId>javax.activation</groupId>
                        <artifactId>activation</artifactId>
                    </exclusion>
                </exclusions>
            </dependency>
            <dependency>
                <groupId>org.apache.cxf</groupId>
                <artifactId>cxf-tools-common</artifactId>
                <version>${cxf.version}</version>
                <exclusions>
                    <exclusion>
                        <groupId>org.jvnet.staxex</groupId>
                        <artifactId>stax-ex</artifactId>
                    </exclusion>
                    <exclusion>
                        <groupId>javax.xml.soap</groupId>
                        <artifactId>javax.xml.soap-api</artifactId>
                    </exclusion>
                </exclusions>
            </dependency>
            <dependency>
                <groupId>org.apache.cxf</groupId>
                <artifactId>cxf-rt-transports-local</artifactId>
                <version>${cxf.version}</version>
                <exclusions>
                    <!-- in favor of Jakarta version -->
                    <exclusion>
                        <groupId>com.sun.activation</groupId>
                        <artifactId>javax.activation</artifactId>
                    </exclusion>
                </exclusions>
            </dependency>
            <dependency>
                <groupId>org.apache.cxf</groupId>
                <artifactId>cxf-rt-transports-http</artifactId>
                <version>${cxf.version}</version>
                <exclusions>
                    <exclusion>
                        <!-- In LDAP/AD connector we use custom build of HTTP client with CredSSP support.
                             As AD/LDAP connector is bundled then this triggers a conflict in dependency convergence.
                             Therefore explicitly use the custom version. -->
                        <groupId>org.apache.httpcomponents</groupId>
                        <artifactId>httpclient</artifactId>
                    </exclusion>
                    <exclusion>
                        <!-- In LDAP/AD connector we use custom build of HTTP client with CredSSP support.
                             As AD/LDAP connector is bundled then this triggers a conflict in dependency convergence.
                             Therefore explicitly use the custom version. -->
                        <groupId>org.apache.httpcomponents</groupId>
                        <artifactId>httpcore</artifactId>
                    </exclusion>
                    <!-- in favor of Jakarta version -->
                    <exclusion>
                        <groupId>javax.annotation</groupId>
                        <artifactId>javax.annotation-api</artifactId>
                    </exclusion>
                    <exclusion>
                        <groupId>com.sun.activation</groupId>
                        <artifactId>javax.activation</artifactId>
                    </exclusion>
                </exclusions>
            </dependency>
            <dependency>
                <groupId>org.apache.cxf</groupId>
                <artifactId>cxf-rt-transports-http-jetty</artifactId>
                <version>${cxf.version}</version>
                <exclusions>
                    <!-- in favor of Jakarta version -->
                    <exclusion>
                        <groupId>com.sun.activation</groupId>
                        <artifactId>javax.activation</artifactId>
                    </exclusion>
                </exclusions>
            </dependency>
            <dependency>
                <groupId>org.apache.cxf</groupId>
                <artifactId>cxf-rt-transports-jms</artifactId>
                <version>${cxf.version}</version>
            </dependency>
            <dependency>
                <groupId>org.apache.cxf</groupId>
                <artifactId>cxf-rt-management</artifactId>
                <version>${cxf.version}</version>
            </dependency>
            <dependency>
                <groupId>org.apache.cxf</groupId>
                <artifactId>cxf-rt-ws-security</artifactId>
                <version>${cxf.version}</version>
                <exclusions>
                    <exclusion> <!-- Version in dependency of org.apache.neethi:neethi conflicts with cxf-core -->
                        <groupId>org.codehaus.woodstox</groupId>
                        <artifactId>woodstox-core-asl</artifactId>
                    </exclusion>
                </exclusions>
            </dependency>
            <dependency>
                <groupId>org.apache.cxf</groupId>
                <artifactId>cxf-rt-frontend-jaxrs</artifactId>
                <version>${cxf.version}</version>
                <exclusions>
                    <exclusion>
                        <groupId>jakarta.ws.rs</groupId>
                        <artifactId>jakarta.ws.rs-api</artifactId>
                    </exclusion>
                    <!-- in favor of Jakarta version -->
                    <exclusion>
                        <groupId>javax.annotation</groupId>
                        <artifactId>javax.annotation-api</artifactId>
                    </exclusion>
                    <exclusion>
                        <groupId>com.sun.activation</groupId>
                        <artifactId>javax.activation</artifactId>
                    </exclusion>
                </exclusions>
            </dependency>
            <dependency>
                <groupId>org.apache.cxf</groupId>
                <artifactId>cxf-rt-rs-client</artifactId>
                <version>${cxf.version}</version>
                <exclusions>
                    <exclusion>
                        <groupId>org.jvnet.staxex</groupId>
                        <artifactId>stax-ex</artifactId>
                    </exclusion>
                    <exclusion>
                        <groupId>javax.xml.soap</groupId>
                        <artifactId>javax.xml.soap-api</artifactId>
                    </exclusion>
                    <!-- in favor of Jakarta version -->
                    <exclusion>
                        <groupId>javax.annotation</groupId>
                        <artifactId>javax.annotation-api</artifactId>
                    </exclusion>
                    <exclusion>
                        <groupId>com.sun.activation</groupId>
                        <artifactId>javax.activation</artifactId>
                    </exclusion>
                </exclusions>
            </dependency>
            <dependency>
                <groupId>org.apache.cxf</groupId>
                <artifactId>cxf-rt-rs-extension-providers</artifactId>
                <version>${cxf.version}</version>
                <exclusions>
                    <!-- in favor of Jakarta version -->
                    <exclusion>
                        <groupId>javax.annotation</groupId>
                        <artifactId>javax.annotation-api</artifactId>
                    </exclusion>
                    <exclusion>
                        <groupId>com.sun.activation</groupId>
                        <artifactId>javax.activation</artifactId>
                    </exclusion>
                </exclusions>
            </dependency>
            <dependency>
                <groupId>org.apache.cxf.xjc-utils</groupId>
                <artifactId>cxf-xjc-runtime</artifactId>
                <version>${cxf-xjc.version}</version>
                <exclusions>
                    <exclusion>
                        <groupId>javax.activation</groupId>
                        <artifactId>activation</artifactId>
                    </exclusion>
                </exclusions>
            </dependency>
            <dependency>
                <groupId>org.apache.wss4j</groupId>
                <artifactId>wss4j-ws-security-common</artifactId>
                <version>${wss4j.version}</version>
                <exclusions>
                    <exclusion> <!-- conflict with javax.mail:mail -->
                        <groupId>org.apache.geronimo.javamail</groupId>
                        <artifactId>geronimo-javamail_1.4_mail</artifactId>
                    </exclusion>
                    <exclusion> <!-- conflict with jasper -->
                        <groupId>org.bouncycastle</groupId>
                        <artifactId>bcprov-jdk15on</artifactId>
                    </exclusion>
                    <exclusion>
                        <groupId>com.google.guava</groupId>
                        <artifactId>guava</artifactId>
                    </exclusion>
                </exclusions>
            </dependency>
            <dependency>
                <groupId>com.google.guava</groupId>
                <artifactId>guava</artifactId>
                <version>${guava.version}</version>
            </dependency>
            <dependency>
                <groupId>org.apache.wss4j</groupId>
                <artifactId>wss4j-ws-security-dom</artifactId>
                <version>${wss4j.version}</version>
                <exclusions>
                    <exclusion> <!-- conflict with jasper -->
                        <groupId>org.bouncycastle</groupId>
                        <artifactId>bcprov-jdk15on</artifactId>
                    </exclusion>
                </exclusions>
            </dependency>
            <dependency>
                <!-- make this dependency explicit to detect conflicts with older versions -->
                <groupId>org.codehaus.woodstox</groupId>
                <artifactId>stax2-api</artifactId>
                <version>3.1.4</version>
            </dependency>
            <dependency>
                <groupId>org.forgerock.opendj</groupId>
                <artifactId>opendj</artifactId>
                <version>${opendj.version}</version>
            </dependency>
            <!-- Identity connectors -->
            <dependency>
                <groupId>net.tirasa.connid</groupId>
                <artifactId>connector-framework</artifactId>
                <version>${connid.version}</version>
            </dependency>
            <dependency>
                <groupId>net.tirasa.connid</groupId>
                <artifactId>connector-framework-internal</artifactId>
                <version>${connid.version}</version>
            </dependency>
            <dependency>
                <groupId>com.evolveum.polygon</groupId>
                <artifactId>connector-databasetable</artifactId>
                <version>1.4.3.0</version>
            </dependency>
            <dependency>
                <groupId>com.evolveum.polygon</groupId>
                <artifactId>connector-csv</artifactId>
                <version>2.4</version>
            </dependency>
            <dependency>
                <groupId>com.evolveum.polygon</groupId>
                <artifactId>connector-ldap</artifactId>
                <version>3.0</version>
                <exclusions>
                    <!-- Needed otherwise the JDK14 SLF4J binding can override the midpoint's logback binding -->
                    <exclusion>
                        <groupId>org.slf4j</groupId>
                        <artifactId>slf4j-jdk14</artifactId>
                    </exclusion>
                </exclusions>
            </dependency>
            <dependency>
                <groupId>com.evolveum.polygon</groupId>
                <artifactId>connector-powershell</artifactId>
                <version>1.0</version>
            </dependency>
            <!-- End connectors -->

            <dependency>
                <!-- this replaces commons-logging and spring-jcl (or other JARs with org.apache.commons.logging.Log) -->
                <groupId>org.slf4j</groupId>
                <artifactId>jcl-over-slf4j</artifactId>
                <version>${slf4j.version}</version>
            </dependency>
            <dependency>
                <groupId>org.slf4j</groupId>
                <artifactId>log4j-over-slf4j</artifactId>
                <version>${slf4j.version}</version>
            </dependency>
            <dependency>
                <groupId>org.slf4j</groupId>
                <artifactId>slf4j-api</artifactId>
                <version>${slf4j.version}</version>
            </dependency>
            <dependency>
                <groupId>org.quartz-scheduler</groupId>
                <artifactId>quartz</artifactId>
                <version>${quartz.version}</version>
                <exclusions>
                    <exclusion>
                        <groupId>com.mchange</groupId>
                        <artifactId>c3p0</artifactId>
                    </exclusion>
                    <exclusion>
                        <groupId>com.mchange</groupId>
                        <artifactId>mchange-commons-java</artifactId>
                    </exclusion>
                    <exclusion>
                        <groupId>com.zaxxer</groupId>
                        <artifactId>*</artifactId>
                    </exclusion>
                </exclusions>
            </dependency>
            <dependency>
                <!-- Need to explicitly specify this, because there seems to be three different xmlsec
                     dependencies in CXF (three versions). Once the CXF is gone, xmlsec can go as well. MID-5714 -->
                <groupId>org.apache.santuario</groupId>
                <artifactId>xmlsec</artifactId>
                <version>${xmlsec.version}</version>
                <exclusions>
                    <exclusion>
                        <groupId>javax.xml.stream</groupId> <!-- Other packages use stax:stax-api -->
                        <artifactId>stax-api</artifactId>
                    </exclusion>
                    <exclusion> <!-- Duplicate with woodstox-core -->
                        <groupId>org.codehaus.woodstox</groupId>
                        <artifactId>woodstox-core-asl</artifactId>
                    </exclusion>
                </exclusions>
            </dependency>
            <dependency>
                <groupId>org.springframework</groupId>
                <artifactId>spring-core</artifactId>
                <version>${spring-framework.version}</version>
                <exclusions>
                    <!-- replaced with jcl-over-slf4j -->
                    <exclusion>
                        <groupId>org.springframework</groupId>
                        <artifactId>spring-jcl</artifactId>
                    </exclusion>
                </exclusions>
            </dependency>
            <dependency>
                <groupId>org.springframework.security.extensions</groupId>
                <artifactId>spring-security-saml2-core</artifactId>
                <version>${spring.security.saml2.version}</version>
                <exclusions>
                    <exclusion>
                        <groupId>commons-logging</groupId>
                        <artifactId>commons-logging</artifactId>
                    </exclusion>
                    <exclusion>
                        <groupId>org.bouncycastle</groupId>
                        <artifactId>bcpkix-jdk15on</artifactId>
                    </exclusion>
                    <exclusion>
                        <groupId>org.bouncycastle</groupId>
                        <artifactId>bcprov-jdk15on</artifactId>
                    </exclusion>
                    <exclusion>
                        <groupId>com.google.code.findbugs</groupId>
                        <artifactId>jsr305</artifactId>
                    </exclusion>
                </exclusions>
            </dependency>
            <dependency>
                <groupId>org.cache2k</groupId>
                <artifactId>cache2k-api</artifactId>
                <version>${cache2k.version}</version>
            </dependency>
            <dependency>
                <groupId>org.cache2k</groupId>
                <artifactId>cache2k-core</artifactId>
                <version>${cache2k.version}</version>
            </dependency>

            <dependency>
                <groupId>org.xmlunit</groupId>
                <artifactId>xmlunit-core</artifactId>
                <version>${xmlunit.version}</version>
            </dependency>
            <dependency>
                <groupId>org.xmlunit</groupId>
                <artifactId>xmlunit-legacy</artifactId>
                <version>${xmlunit.version}</version>
            </dependency>
            <dependency>
                <groupId>xml-resolver</groupId>
                <artifactId>xml-resolver</artifactId>
                <version>${xml.resolver.version}</version>
            </dependency>
            <dependency>
                <groupId>mysql</groupId>
                <artifactId>mysql-connector-java</artifactId>
                <version>${jdbc.mysql}</version>
            </dependency>
            <dependency>
                <groupId>org.postgresql</groupId>
                <artifactId>postgresql</artifactId>
                <version>${jdbc.postgres}</version>
            </dependency>
            <dependency>
                <groupId>com.microsoft.sqlserver</groupId>
                <artifactId>mssql-jdbc</artifactId>
                <version>${jdbc.sqlserver}</version>
            </dependency>
            <dependency>
                <groupId>org.mariadb.jdbc</groupId>
                <artifactId>mariadb-java-client</artifactId>
                <version>${jdbc.mariadb}</version>
            </dependency>
            <dependency>
                <groupId>commons-cli</groupId>
                <artifactId>commons-cli</artifactId>
                <version>${commons.cli}</version>
            </dependency>
            <dependency>
                <groupId>org.forgerock.opendj</groupId>
                <artifactId>opendj-ldap-sdk</artifactId>
                <version>${opendj.version}</version>
            </dependency>
            <dependency>
                <groupId>org.apache.velocity</groupId>
                <artifactId>velocity</artifactId>
                <version>1.7</version>
            </dependency>
            <dependency>
                <groupId>org.apache.derby</groupId>
                <artifactId>derby</artifactId>
                <version>${derby.version}</version>
            </dependency>
            <dependency>
                <groupId>org.apache.derby</groupId>
                <artifactId>derbynet</artifactId>
                <version>${derby.version}</version>
            </dependency>
            <dependency>
                <groupId>org.apache.derby</groupId>
                <artifactId>derbyclient</artifactId>
                <version>${derby.version}</version>
            </dependency>

            <!-- Jasper reports -->
            <dependency>
                <groupId>net.sf.jasperreports</groupId>
                <artifactId>jasperreports</artifactId>
                <version>${jasper.version}</version>
                <exclusions>
                    <exclusion>
                        <groupId>xml-apis</groupId>
                        <artifactId>xml-apis</artifactId>
                    </exclusion>
                    <exclusion>
                        <groupId>com.fasterxml.jackson.core</groupId>
                        <artifactId>jackson-core</artifactId>
                    </exclusion>
                    <exclusion>
                        <groupId>com.fasterxml.jackson.core</groupId>
                        <artifactId>jackson-databind</artifactId>
                    </exclusion>
                    <exclusion>
                        <groupId>com.fasterxml.jackson.core</groupId>
                        <artifactId>jackson-annotations</artifactId>
                    </exclusion>
                    <!-- replaced by org.slf4j:jcl-over-slf4j -->
                    <exclusion>
                        <groupId>commons-logging</groupId>
                        <artifactId>commons-logging</artifactId>
                    </exclusion>
                    <exclusion> <!-- Causes problems with OpenDJ -->
                        <groupId>bouncycastle</groupId>
                        <artifactId>bcmail-jdk14</artifactId>
                    </exclusion>
                    <exclusion> <!-- Causes problems with OpenDJ -->
                        <groupId>org.bouncycastle</groupId>
                        <artifactId>bcmail-jdk14</artifactId>
                    </exclusion>
                    <exclusion> <!-- Causes problems with OpenDJ -->
                        <groupId>bouncycastle</groupId>
                        <artifactId>bcprov-jdk14</artifactId>
                    </exclusion>
                    <exclusion> <!-- Causes problems with OpenDJ -->
                        <groupId>org.bouncycastle</groupId>
                        <artifactId>bcprov-jdk14</artifactId>
                    </exclusion>
                    <exclusion> <!-- Causes problems with OpenDJ -->
                        <groupId>org.bouncycastle</groupId>
                        <artifactId>bctsp-jdk14</artifactId>
                    </exclusion>
                    <!-- from: mvn dependency:tree -pl gui/admin-gui
                    net.sf.jasperreports:jasperreports:jar:6.5.0:compile
                    +- org.codehaus.castor:castor-xml:jar:1.3.3:compile
                    |  +- org.codehaus.castor:castor-core:jar:1.3.3:compile
                    |  +- stax:stax:jar:1.2.0:compile
                    |  |  \- stax:stax-api:jar:1.0.1:compile
                    |  \- javax.xml.stream:stax-api:jar:1.0-2:compile

                    We want to exclude both stax-api transitive deps, as they contain the same packages (provided by JDK too).
                    -->
                    <exclusion>
                        <groupId>javax.xml.stream</groupId>
                        <artifactId>stax-api</artifactId>
                    </exclusion>
                </exclusions>
            </dependency>
            <!--
            fix for the other stax-api from castor-xml's depenency stax:stax (which is something else than stax-api 1.x)
            TODO: can go away with Jasper
            -->
            <dependency>
                <groupId>stax</groupId>
                <artifactId>stax</artifactId>
                <version>1.2.0</version>
                <exclusions>
                    <exclusion>
                        <groupId>stax</groupId>
                        <artifactId>stax-api</artifactId>
                    </exclusion>
                </exclusions>
            </dependency>

            <!-- report dependency (needed for microsoft office formats) -->
            <dependency>
                <groupId>org.apache.poi</groupId>
                <artifactId>poi</artifactId>
                <version>3.17</version>
            </dependency>
            <dependency>
                <groupId>com.fasterxml.jackson.core</groupId>
                <artifactId>jackson-core</artifactId>
                <version>${jackson.version}</version>
            </dependency>
            <dependency>
                <groupId>com.fasterxml.jackson.core</groupId>
                <artifactId>jackson-annotations</artifactId>
                <version>${jackson.version}</version>
            </dependency>
            <dependency>
                <groupId>com.fasterxml.jackson.jaxrs</groupId>
                <artifactId>jackson-jaxrs-base</artifactId>
                <version>${jackson.version}</version>
            </dependency>
            <dependency>
                <groupId>org.yaml</groupId>
                <artifactId>snakeyaml</artifactId>
                <version>${snakeyaml.version}</version>
            </dependency>
            <dependency>
                <groupId>com.fasterxml.jackson.core</groupId>
                <artifactId>jackson-databind</artifactId>
                <version>${jackson.version}</version>
            </dependency>
            <dependency>
                <groupId>com.fasterxml.jackson.module</groupId>
                <artifactId>jackson-module-jaxb-annotations</artifactId>
                <version>${jackson.version}</version>
                <exclusions>
                    <!-- will be declared as needed to avoid collisions with superset non-API JAR -->
                    <exclusion>
                        <groupId>jakarta.activation</groupId>
                        <artifactId>jakarta.activation-api</artifactId>
                    </exclusion>
                </exclusions>
            </dependency>
            <dependency>
                <groupId>com.fasterxml.jackson.dataformat</groupId>
                <artifactId>jackson-dataformat-yaml</artifactId>
                <version>${jackson.version}</version>
            </dependency>
            <!-- Used by cxf-core, can go away with CXF -->
            <dependency>
                <groupId>org.apache.ws.xmlschema</groupId>
                <artifactId>xmlschema-core</artifactId>
                <version>2.1.0</version>
            </dependency>
            <dependency>
                <groupId>org.jvnet.jaxb2_commons</groupId>
                <artifactId>jaxb2-basics-runtime</artifactId>
                <version>0.6.3</version>
            </dependency>
            <dependency>
                <groupId>org.apache.commons</groupId>
                <artifactId>commons-csv</artifactId>
                <version>${commons.csv.version}</version>
            </dependency>
            <dependency>
                <groupId>com.j2html</groupId>
                <artifactId>j2html</artifactId>
                <version>${j2html.version}</version>
            </dependency>

            <!-- Maven plugins -->
            <dependency>
                <groupId>org.apache.maven</groupId>
                <artifactId>maven-plugin-api</artifactId>
                <version>${maven.api.version}</version>
                <exclusions>
                    <exclusion>
                        <groupId>org.codehaus.plexus</groupId>
                        <artifactId>plexus-component-annotations</artifactId>
                    </exclusion>
                    <exclusion>
                        <groupId>org.codehaus.plexus</groupId>
                        <artifactId>plexus-classworlds</artifactId>
                    </exclusion>
                </exclusions>
            </dependency>
            <dependency>
                <groupId>org.apache.maven</groupId>
                <artifactId>maven-model</artifactId>
                <version>${maven.api.version}</version>
            </dependency>
            <dependency>
                <groupId>org.apache.maven</groupId>
                <artifactId>maven-artifact</artifactId>
                <version>${maven.api.version}</version>
            </dependency>
            <dependency>
                <groupId>org.apache.maven</groupId>
                <artifactId>maven-core</artifactId>
                <version>${maven.api.version}</version>
            </dependency>
            <dependency>
                <groupId>org.apache.maven</groupId>
                <artifactId>maven-archiver</artifactId>
                <version>3.4.0</version>
                <exclusions>
                    <exclusion>
                        <groupId>org.codehaus.plexus</groupId>
                        <artifactId>plexus-container-default</artifactId>
                    </exclusion>
                    <exclusion>
                        <groupId>org.codehaus.plexus</groupId>
                        <artifactId>plexus-component-annotations</artifactId>
                    </exclusion>
                    <exclusion>
                        <groupId>org.slf4j</groupId> <!-- We do not want multiple SLF4J implementations -->
                        <artifactId>slf4j-jdk14</artifactId>
                    </exclusion>
                </exclusions>
            </dependency>
            <dependency>
                <groupId>org.codehaus.plexus</groupId>
                <artifactId>plexus-archiver</artifactId>
                <version>4.1.0</version>
                <exclusions>
                    <exclusion>
                        <groupId>org.slf4j</groupId> <!-- We do not want multiple SLF4J implementations -->
                        <artifactId>slf4j-jdk14</artifactId>
                    </exclusion>
                </exclusions>
            </dependency>
            <!-- Used by maven-plugin-api in schema-dist-maven-plugin -->
            <dependency>
                <groupId>org.codehaus.plexus</groupId>
                <artifactId>plexus-utils</artifactId>
                <version>3.1.0</version>
            </dependency>
            <dependency>
                <groupId>org.codehaus.plexus</groupId>
                <artifactId>plexus-io</artifactId>
                <version>3.1.1</version>
            </dependency>
            <dependency>
                <groupId>org.codehaus.plexus</groupId>
                <artifactId>plexus-interactivity-api</artifactId>
                <version>1.0</version>
                <exclusions>
                    <exclusion>
                        <groupId>org.codehaus.plexus</groupId>
                        <artifactId>plexus-classworlds</artifactId>
                    </exclusion>
                </exclusions>
            </dependency>

            <dependency>
                <groupId>ro.isdc.wro4j</groupId>
                <artifactId>wro4j-core</artifactId>
                <version>${wro4j.version}</version>
                <exclusions>
                    <exclusion>
                        <artifactId>slf4j-api</artifactId>
                        <groupId>org.slf4j</groupId>
                    </exclusion>
                    <exclusion> <!-- Version conflict with direct dependency -->
                        <groupId>org.webjars</groupId>
                        <artifactId>webjars-locator</artifactId>
                    </exclusion>
                </exclusions>
            </dependency>
            <dependency>
                <groupId>ro.isdc.wro4j</groupId>
                <artifactId>wro4j-extensions</artifactId>
                <version>${wro4j.version}</version>
                <exclusions>
                    <exclusion>
                        <groupId>org.slf4j</groupId>
                        <artifactId>slf4j-api</artifactId>
                    </exclusion>
                    <exclusion>
                        <groupId>org.slf4j</groupId>
                        <artifactId>slf4j-log4j12</artifactId>
                    </exclusion>
                </exclusions>
            </dependency>
            <dependency>
                <groupId>joda-time</groupId>
                <artifactId>joda-time</artifactId>
                <version>2.6</version>
            </dependency>
            <dependency>
                <groupId>org.apache.commons</groupId>
                <artifactId>commons-collections4</artifactId>
                <version>4.1</version>
            </dependency>
            <dependency>
                <groupId>org.apache.directory.api</groupId>
                <artifactId>api-all</artifactId>
                <version>1.0.0</version>
                <exclusions>
                    <exclusion>
                        <artifactId>slf4j-api</artifactId>
                        <groupId>org.slf4j</groupId>
                    </exclusion>
                    <exclusion> <!-- Version conflict with xalan -->
                        <groupId>xml-apis</groupId>
                        <artifactId>xml-apis</artifactId>
                    </exclusion>
                </exclusions>
            </dependency>
            <!-- TODO this should go away with WSDLs -->
            <dependency>
<<<<<<< HEAD
                <groupId>javax.xml.ws</groupId>
                <artifactId>jaxws-api</artifactId>
                <version>${javax-jaxws.version}</version>
                <exclusions>
                    <!-- in favor of Jakarta version -->
                    <exclusion>
                        <groupId>javax.annotation</groupId>
                        <artifactId>javax.annotation-api</artifactId>
                    </exclusion>
                </exclusions>
            </dependency>
            <dependency>
                <groupId>org.ocpsoft.prettytime</groupId>
                <artifactId>prettytime</artifactId>
                <version>4.0.0.Final</version>
=======
                <groupId>javax.mail</groupId>
                <artifactId>mail</artifactId>
                <version>1.4.5</version>
>>>>>>> be593d25
            </dependency>
            <dependency>
                <groupId>com.github.openjson</groupId>
                <artifactId>openjson</artifactId>
                <version>1.0.10</version>
            </dependency>
            <dependency>
                <groupId>org.opensaml</groupId>
                <artifactId>opensaml-security-impl</artifactId>
                <version>3.3.0</version>
                <exclusions>
                    <exclusion>
                        <groupId>org.bouncycastle</groupId>
                        <artifactId>bcprov-jdk15on</artifactId>
                    </exclusion>
                </exclusions>
            </dependency>

            <!-- webjars -->
            <dependency>
                <groupId>com.evolveum.webjars</groupId>
                <artifactId>AdminLTE</artifactId>
                <version>2.4.18</version>
            </dependency>
            <dependency>
                <groupId>org.webjars</groupId>
                <artifactId>respond</artifactId>
                <version>1.4.2</version>
            </dependency>
            <dependency>
                <groupId>org.webjars</groupId>
                <artifactId>html5shiv</artifactId>
                <version>3.7.3</version>
            </dependency>
            <dependency>
                <groupId>org.webjars</groupId>
                <artifactId>font-awesome</artifactId>
                <version>4.7.0</version>
            </dependency>
            <dependency>
                <groupId>org.webjars.npm</groupId>
                <artifactId>ionicons</artifactId>
                <version>3.0.0</version>
            </dependency>
            <dependency>
                <groupId>org.webjars</groupId>
                <artifactId>webjars-locator-core</artifactId>
                <version>0.35</version>
            </dependency>
            <dependency>
                <groupId>org.webjars</groupId>
                <artifactId>less</artifactId>
                <version>2.5.3</version>
            </dependency>
            <dependency>
                <groupId>org.webjars</groupId>
                <artifactId>swagger-ui</artifactId>
                <version>2.2.5</version>
            </dependency>

            <dependency>
                <groupId>com.beust</groupId>
                <artifactId>jcommander</artifactId>
                <version>${jcommander.version}</version>
            </dependency>

            <dependency>
                <groupId>org.eclipse.jetty</groupId>
                <artifactId>jetty-server</artifactId>
                <version>${jetty.version}</version>
            </dependency>
            <dependency>
                <groupId>org.eclipse.jetty</groupId>
                <artifactId>jetty-http</artifactId>
                <version>${jetty.version}</version>
            </dependency>
            <dependency>
                <groupId>org.eclipse.jetty</groupId>
                <artifactId>jetty-io</artifactId>
                <version>${jetty.version}</version>
            </dependency>
            <dependency>
                <groupId>org.eclipse.jetty</groupId>
                <artifactId>jetty-util</artifactId>
                <version>${jetty.version}</version>
            </dependency>
            <dependency>
                <groupId>org.apache.qpid</groupId>
                <artifactId>qpid-broker-core</artifactId>
                <version>${qpid-broker.version}</version>
            </dependency>
            <dependency>
                <groupId>org.apache.qpid</groupId>
                <artifactId>qpid-broker-plugins-amqp-0-8-protocol</artifactId>
                <version>${qpid-broker.version}</version>
            </dependency>
            <dependency>
                <groupId>org.apache.qpid</groupId>
                <artifactId>qpid-broker-plugins-memory-store</artifactId>
                <version>${qpid-broker.version}</version>
            </dependency>

            <!-- Schrodinger -->
            <dependency>
                <groupId>com.codeborne</groupId>
                <artifactId>selenide</artifactId>
                <version>5.3.1</version>
                <exclusions>
                    <!-- Excluding to exclude commons-logging lower -->
                    <exclusion>
                        <groupId>io.netty</groupId>
                        <artifactId>netty-all</artifactId>
                    </exclusion>
                    <exclusion>
                        <groupId>com.google.guava</groupId>
                        <artifactId>guava</artifactId>
                    </exclusion>
                </exclusions>
            </dependency>
            <dependency>
                <groupId>org.seleniumhq.selenium</groupId>
                <artifactId>selenium-java</artifactId>
                <version>${selenium.version}</version>
                <exclusions>
                    <!-- replaced by org.slf4j:jcl-over-slf4j -->
                    <exclusion>
                        <groupId>commons-logging</groupId>
                        <artifactId>commons-logging</artifactId>
                    </exclusion>
                </exclusions>
            </dependency>
            <dependency>
                <groupId>org.seleniumhq.selenium</groupId>
                <artifactId>selenium-api</artifactId>
                <version>${selenium.version}</version>
            </dependency>
            <dependency>
                <!-- Resolves dependency conflict in selenium -->
                <groupId>com.squareup.okio</groupId>
                <artifactId>okio</artifactId>
                <version>1.14.1</version>
            </dependency>
            <dependency>
                <groupId>io.netty</groupId>
                <artifactId>netty-all</artifactId>
                <version>4.1.42.Final</version>
                <exclusions>
                    <exclusion>
                        <groupId>ch.qos.logback</groupId>
                        <artifactId>*</artifactId>
                    </exclusion>
                </exclusions>
            </dependency>
            <!-- TODO: Without this we'll get newer jsou 1.11.3, isn't it better? If so, remove this. -->
            <!--<dependency>-->
            <!--    <groupId>org.jsoup</groupId>-->
            <!--    <artifactId>jsoup</artifactId>-->
            <!--    <version>1.10.2</version>-->
            <!--</dependency>-->
            <dependency>
                <groupId>dnsjava</groupId>
                <artifactId>dnsjava</artifactId>
                <version>2.1.8</version>
            </dependency>

            <!-- Test support dependencies -->
            <dependency>
                <groupId>org.testng</groupId>
                <artifactId>testng</artifactId>
                <version>${testng.version}</version>
            </dependency>
            <dependency>
                <groupId>com.evolveum.midpoint.tools</groupId>
                <artifactId>test-ng</artifactId>
                <version>${project.version}</version>
            </dependency>
            <dependency>
                <groupId>com.evolveum.midpoint.infra</groupId>
                <artifactId>test-util</artifactId>
                <version>${project.version}</version>
            </dependency>
        </dependencies>
    </dependencyManagement>

    <!-- We don't want any dependencies in parent POM. -->

    <repositories>
        <repository>
            <id>evolveum</id>
            <name>Evolveum Public Releases</name>
            <url>https://nexus.evolveum.com/nexus/content/groups/public/</url>
        </repository>
        <repository>
            <id>evolveum-snapshots</id>
            <name>Evolveum Snapshots</name>
            <url>https://nexus.evolveum.com/nexus/content/repositories/snapshots/</url>
        </repository>
        <repository>
            <id>spring-milestone</id>
            <name>Spring Milestone Repository</name>
            <url>https://repo.spring.io/milestone</url>
        </repository>

        <!--
        We need this for Sleepycat JE, version 5.0.73 is released OK, but newer versions
        (like 5.0.103) is in Maven central plugin repository, which is obviously wrong.
        So we need Oracle's repo too.
        -->
        <repository>
            <id>oracle</id>
            <name>Oracle</name>
            <url>https://download.oracle.com/maven/</url>
        </repository>
    </repositories>
    <pluginRepositories>
        <pluginRepository>
            <id>evolveum</id>
            <name>Evolveum</name>
            <url>https://nexus.evolveum.com/nexus/content/groups/public</url>
        </pluginRepository>
    </pluginRepositories>

    <build>
        <plugins>
            <plugin>
                <groupId>org.apache.maven.plugins</groupId>
                <artifactId>maven-source-plugin</artifactId>
                <version>3.1.0</version>
                <executions>
                    <execution>
                        <id>attach-sources</id>
                        <phase>package</phase>
                        <goals>
                            <goal>jar</goal>
                        </goals>
                    </execution>
                </executions>
            </plugin>
            <plugin>
                <groupId>com.lukegb.mojo</groupId>
                <artifactId>gitdescribe-maven-plugin</artifactId>
                <version>3.0</version>
                <executions>
                    <execution>
                        <goals>
                            <goal>gitdescribe</goal>
                        </goals>
                        <id>git-describe</id>
                        <phase>initialize</phase>
                        <configuration>
                            <outputPrefix></outputPrefix>
                        </configuration>
                    </execution>
                </executions>
            </plugin>
            <plugin>
                <groupId>org.apache.maven.plugins</groupId>
                <artifactId>maven-jar-plugin</artifactId>
                <version>3.2.0</version>
                <configuration>
                    <skipIfEmpty>true</skipIfEmpty>
                    <archive>
                        <manifestEntries>
                            <Version-Number>${project.version}</Version-Number>
                            <SCM-Revision>${git.describe}</SCM-Revision>
                            <Organization>Evolveum</Organization>
                            <Organization-URL>https://www.evolveum.com</Organization-URL>
                            <Bugtracking-System>https://jira.evolveum.com</Bugtracking-System>
                            <License>dual-licensed under the Apache License 2.0 and European Union Public License</License>
                            <License-URL>https://www.apache.org/licenses/LICENSE-2.0.txt and https://joinup.ec.europa.eu/collection/eupl/eupl-text-11-12</License-URL>
                        </manifestEntries>
                    </archive>
                </configuration>
            </plugin>
            <plugin>
                <groupId>org.apache.maven.plugins</groupId>
                <artifactId>maven-war-plugin</artifactId>
                <version>3.2.3</version>
                <configuration>
                    <archive>
                        <manifestEntries>
                            <Version-Number>${project.version}</Version-Number>
                            <SCM-Revision>${git.describe}</SCM-Revision>
                            <Organization>Evolveum</Organization>
                            <Organization-URL>https://www.evolveum.com</Organization-URL>
                            <Bugtracking-System>https://jira.evolveum.com</Bugtracking-System>
                            <License>dual-licensed under the Apache License 2.0 and European Union Public License</License>
                            <License-URL>https://www.apache.org/licenses/LICENSE-2.0.txt and https://joinup.ec.europa.eu/collection/eupl/eupl-text-11-12</License-URL>
                        </manifestEntries>
                    </archive>
                    <attachClasses>true</attachClasses>
                    <failOnMissingWebXml>false</failOnMissingWebXml>
                </configuration>
            </plugin>
            <plugin>
                <groupId>org.eclipse.jetty</groupId>
                <artifactId>jetty-maven-plugin</artifactId>
                <version>${jetty.version}</version>
                <configuration>
                    <systemProperties>
                        <systemProperty>
                            <name>org.eclipse.jetty.annotations.maxWait</name>
                            <value>240</value>
                        </systemProperty>
                    </systemProperties>
                    <webApp>
                        <contextPath>/midpoint</contextPath>
                    </webApp>
                    <webAppConfig>
                        <allowDuplicateFragmentNames>true</allowDuplicateFragmentNames>
                    </webAppConfig>
                    <jvmArgs>-Xdebug -Xrunjdwp:transport=dt_socket,address=5000,server=y,suspend=n</jvmArgs>
                </configuration>
            </plugin>

            <plugin>
                <groupId>pl.project13.maven</groupId>
                <artifactId>git-commit-id-plugin</artifactId>
                <version>3.0.1</version>
                <!-- Used in system-init module. -->
            </plugin>
            <plugin>
                <groupId>org.apache.maven.plugins</groupId>
                <artifactId>maven-shade-plugin</artifactId>
                <version>2.3</version>
            </plugin>
            <plugin>
                <groupId>org.apache.maven.plugins</groupId>
                <artifactId>maven-enforcer-plugin</artifactId>
                <executions>
                    <execution>
                        <id>enforce</id>
                        <configuration>
                            <rules>
                                <requireMavenVersion>
                                    <version>3.6</version>
                                </requireMavenVersion>
                                <dependencyConvergence/>
                                <bannedDependencies>
                                    <excludes>
                                        <!-- both replaced by org.slf4j:jcl-over-slf4j -->
                                        <exclude>commons-logging:commons-logging</exclude>
                                        <exclude>org.springframework:spring-jcl</exclude>
                                        <!--
                                        jaxb-core replaced by Glassfish jaxb-runtime + txw2
                                        jaxb-xjc replaced by Glassfish jaxb-xjc + xsom + codemodel
                                        -->
                                        <exclude>com.sun.xml.bind:*</exclude>
                                        <!-- in favor of jakarta.activation:jakarta.activation-api -->
                                        <exclude>javax.activation:javax.activation-api</exclude>
                                        <!-- in favor of com.sun.activation:jakarta.activation -->
                                        <exclude>com.sun.activation:javax.activation</exclude>
                                        <exclude>javax.activation:activation</exclude>
                                        <!-- in favor of jakarta.annotation:jakarta.annotation-api -->
                                        <exclude>javax.annotation:javax.annotation-api</exclude>
                                        <!-- package with multiple XML APIs, conflicts assured
                                        (WE CAN'T YET see todo at the xalan/xerces dep declarations above) -->
                                        <!--<exclude>xml-apis:xml-apis</exclude>-->
                                    </excludes>
                                </bannedDependencies>
                            </rules>
                        </configuration>
                        <goals>
                            <goal>enforce</goal>
                        </goals>
                    </execution>
                </executions>
            </plugin>
            <!-- maven-dependency-plugin wait for 3.1.2 version because MDEP-613 Analyze failed: Unsupported class file major version 55 (Java 11) -->
            <plugin>
                <groupId>org.apache.maven.plugins</groupId>
                <artifactId>maven-dependency-plugin</artifactId>
                <version>3.1.1e1</version>
                <executions>
                    <execution>
                        <id>analyze</id>
                        <goals>
                            <goal>analyze-only</goal>
                        </goals>
                        <configuration>
                            <failOnWarning>true</failOnWarning>
                            <ignoreNonCompile>true</ignoreNonCompile>
                            <ignoredUnusedDeclaredDependencies>
                                <!--
                                We don't want anything here, except for test support...
                                In case of false report, check that the dependency is not used only in unused imports.
                                -->
                                <ignoredUnusedDeclaredDependency>org.assertj:assertj-core</ignoredUnusedDeclaredDependency>
                            </ignoredUnusedDeclaredDependencies>
                            <ignoredUsedUndeclaredDependencies>
                                <!--
                                TODO: Experimental proposal for midpoint packages, but if there is no disagreement, just delete this todo in 2021 :-)
                                Anything from midPoint is in one version, no conflict should occur and there is no real
                                need to declare transitive dependencies (e.g. *-impl implying *-api, etc.).
                                -->
                                <ignoredUsedUndeclaredDependency>com.evolveum.midpoint.*:*</ignoredUsedUndeclaredDependency>

                                <!-- Testing dependencies are not troubling us from. -->
                                <ignoredUsedUndeclaredDependency>org.testng:testng</ignoredUsedUndeclaredDependency>
                                <ignoredUsedUndeclaredDependency>org.assertj:assertj-core</ignoredUsedUndeclaredDependency>

                                <!-- Unreliable detection -->
                                <ignoredUsedUndeclaredDependency>javax.xml.bind:jaxb-api</ignoredUsedUndeclaredDependency>

                                <!-- TODO can go away with JDK 8 support, JDK 9+ covers it, ideally whole Xerces/Xalan should go -->
                                <ignoredUsedUndeclaredDependency>xml-apis:xml-apis</ignoredUsedUndeclaredDependency>

                                <!-- the latter is superset of API and this totally confuses dep analyzer-->
                                <ignoredUsedUndeclaredDependency>jakarta.activation:jakarta.activation-api</ignoredUsedUndeclaredDependency>
                                <ignoredUsedUndeclaredDependency>com.sun.activation:jakarta.activation</ignoredUsedUndeclaredDependency>

                                <!-- needs to much exclusions, used by apache-cxf (xjc plugin, prism-impl, schema, ..) -->
                                <ignoredUsedUndeclaredDependency>jakarta.xml.bind:jakarta.xml.bind-api</ignoredUsedUndeclaredDependency>
                                <ignoredUsedUndeclaredDependency>org.glassfish.jaxb:xsom</ignoredUsedUndeclaredDependency>
                                <ignoredUsedUndeclaredDependency>org.glassfish.jaxb:jaxb-runtime</ignoredUsedUndeclaredDependency>

                                <!-- Falsely reported, not used explicitly, only transient dependency. -->
                                <ignoredUsedUndeclaredDependency>org.slf4j:jcl-over-slf4j</ignoredUsedUndeclaredDependency>
                                <ignoredUsedUndeclaredDependency>org.slf4j:slf4j-api</ignoredUsedUndeclaredDependency>
                                <ignoredUsedUndeclaredDependency>org.danekja:jdk-serializable-functional</ignoredUsedUndeclaredDependency>
                                <ignoredUsedUndeclaredDependency>org.apache.tomcat.embed:tomcat-embed-core</ignoredUsedUndeclaredDependency>
                            </ignoredUsedUndeclaredDependencies>
                        </configuration>
                    </execution>
                </executions>
            </plugin>
            <plugin>
                <artifactId>maven-javadoc-plugin</artifactId>
                <version>3.1.1</version>
            </plugin>
            <plugin>
                <groupId>org.apache.maven.plugins</groupId>
                <artifactId>maven-checkstyle-plugin</artifactId>
                <version>${checkstyle.version}</version>
                <configuration>
                    <!--suppress MavenModelInspection: provided by mvn(w)/IDE/Jenkins -->
                    <configLocation>${maven.multiModuleProjectDirectory}/config/checkstyle/checkstyle.xml</configLocation>
                    <!--suppress MavenModelInspection: provided by mvn(w)/IDE/Jenkins -->
                    <suppressionsLocation>${maven.multiModuleProjectDirectory}/config/checkstyle/checkstyle-suppressions.xml</suppressionsLocation>
                    <encoding>UTF-8</encoding>
                    <consoleOutput>true</consoleOutput>
                    <failsOnError>true</failsOnError>
                    <linkXRef>false</linkXRef>
                    <includes>**/*.java</includes>
                    <!-- Also need to add suffixes to checkstyle.xml -->
                    <resourceIncludes>**/*.properties,**/*.xml,**/*.xsd,**/*.wsdl,**/*.json,**/*.yaml,**/*.yml</resourceIncludes>
                </configuration>
                <executions>
                    <execution>
                        <id>validate</id>
                        <phase>validate</phase>
                        <goals>
                            <goal>check</goal>
                        </goals>
                    </execution>
                </executions>
            </plugin>
        </plugins>

        <pluginManagement>
            <plugins>
                <plugin>
                    <groupId>org.apache.maven.plugins</groupId>
                    <artifactId>maven-compiler-plugin</artifactId>
                    <version>3.8.0</version>
                    <configuration>
                        <source>${project.source.version}</source>
                        <target>${project.source.version}</target>
                    </configuration>
                </plugin>
                <plugin>
                    <groupId>org.apache.maven.plugins</groupId>
                    <artifactId>maven-resources-plugin</artifactId>
                    <version>3.1.0</version>
                </plugin>
                <plugin>
                    <groupId>com.rimerosolutions.maven.plugins</groupId>
                    <artifactId>wrapper-maven-plugin</artifactId>
                    <version>0.0.4</version>
                </plugin>
                <plugin>
                    <groupId>org.apache.maven.plugins</groupId>
                    <artifactId>maven-plugin-plugin</artifactId>
                    <!-- 3.2 does not work because of some internal error; 3.4+ probably because of some misconfiguration -->
                    <version>3.6.0</version>
                </plugin>
                <plugin>
                    <groupId>org.apache.maven.plugins</groupId>
                    <artifactId>maven-deploy-plugin</artifactId>
                    <version>2.8.2</version>
                    <!--
                    With 3.0.0-M1 javadoc module fails with:
                    The packaging plugin for this project did not assign a main file to the project but it has attachments. Change packaging to 'pom'.
                    -->
                    <!--<version>3.0.0-M1</version>-->
                    <configuration>
                        <deployAtEnd>true</deployAtEnd>
                    </configuration>
                </plugin>
                <plugin>
                    <groupId>org.eclipse.m2e</groupId>
                    <artifactId>lifecycle-mapping</artifactId>
                    <version>1.0.0</version>
                    <configuration>
                        <lifecycleMappingMetadata>
                            <pluginExecutions>
                                <pluginExecution>
                                    <pluginExecutionFilter>
                                        <groupId>org.apache.maven.plugins</groupId>
                                        <artifactId>maven-dependency-plugin</artifactId>
                                        <versionRange>[3.1.1,)</versionRange>
                                        <goals>
                                            <goal>copy-dependencies</goal>
                                            <goal>unpack</goal>
                                        </goals>
                                    </pluginExecutionFilter>
                                    <action>
                                        <execute/>
                                    </action>
                                </pluginExecution>
                                <pluginExecution>
                                    <pluginExecutionFilter>
                                        <groupId>org.apache.cxf</groupId>
                                        <artifactId>cxf-codegen-plugin</artifactId>
                                        <versionRange>[3.3.1,)</versionRange>
                                        <goals>
                                            <goal>wsdl2java</goal>
                                        </goals>
                                    </pluginExecutionFilter>
                                    <action>
                                        <execute/>
                                    </action>
                                </pluginExecution>
                                <pluginExecution>
                                    <pluginExecutionFilter>
                                        <groupId>com.lukegb.mojo</groupId>
                                        <artifactId>gitdescribe-maven-plugin</artifactId>
                                        <versionRange>[3.0,)</versionRange>
                                        <goals>
                                            <goal>gitdescribe</goal>
                                        </goals>
                                    </pluginExecutionFilter>
                                    <action>
                                        <execute/>
                                    </action>
                                </pluginExecution>
                            </pluginExecutions>
                        </lifecycleMappingMetadata>
                    </configuration>
                </plugin>
                <plugin>
                    <groupId>org.apache.maven.plugins</groupId>
                    <artifactId>maven-surefire-plugin</artifactId>
                    <version>${surefire.version}</version>
                    <executions>
                        <execution>
                            <id>default-test</id> <!-- unit tests -->
                            <phase>test</phase>
                            <goals>
                                <goal>test</goal>
                            </goals>
                        </execution>
                    </executions>
                    <configuration>
                        <parallel>false</parallel>
                        <forkCount>1</forkCount>
                        <reuseForks>true</reuseForks>
                        <redirectTestOutputToFile>${redirectTestOutputToFile}</redirectTestOutputToFile>
                        <trimStackTrace>false</trimStackTrace>
                        <!-- See https://issues.apache.org/jira/browse/SUREFIRE-1588 -->
                        <useSystemClassLoader>false</useSystemClassLoader>
                        <systemPropertyVariables>
                            <javax.net.ssl.trustStore>src/test/resources/truststore.jks</javax.net.ssl.trustStore>
                            <midpoint.home>target/midpoint-home</midpoint.home>
                            <java.util.logging.config.file>${project.build.directory}/test-classes/logging.properties
                            </java.util.logging.config.file>
                        </systemPropertyVariables>
                        <argLine>${surefire.args}</argLine>

                        <!-- it's used for CI build to load JDBC libraries which can not
                            be installed to public maven repository (MS SQL, ORACLE) -->
                        <additionalClasspathElements>
                            <additionalClasspathElement>/opt/jenkins_db_configs/ojdbc7.jar</additionalClasspathElement>
                            <!-- used running tests on windows machines -->
                            <additionalClasspathElement>c:\midpoint\jdbc-drivers\ojdbc7.jar</additionalClasspathElement>
                        </additionalClasspathElements>
                        <suiteXmlFiles>
                            <suiteXmlFile>testng-unit.xml</suiteXmlFile>
                        </suiteXmlFiles>
                        <properties>
                            <property>
                                <name>suitename</name>
                                <value>Unit</value>
                            </property>
                            <property>
                                <name>listener</name>
                                <value>
                                    com.evolveum.midpoint.tools.testng.TestListener,com.evolveum.midpoint.tools.testng.RetryListener
                                </value>
                            </property>
                        </properties>
                    </configuration>
                    <dependencies>
                        <dependency>
                            <groupId>org.apache.maven.surefire</groupId>
                            <artifactId>surefire-testng</artifactId>
                            <version>${surefire.version}</version>
                        </dependency>
                    </dependencies>
                </plugin>
                <plugin>
                    <groupId>org.apache.maven.plugins</groupId>
                    <artifactId>maven-failsafe-plugin</artifactId>
                    <version>${failsafe.version}</version>
                    <executions>
                        <execution>
                            <id>integration-test</id>
                            <phase>integration-test</phase>
                            <goals>
                                <goal>integration-test</goal>
                                <goal>verify</goal>
                            </goals>
                        </execution>
                    </executions>
                    <configuration>
                        <redirectTestOutputToFile>${redirectTestOutputToFile}</redirectTestOutputToFile>
                        <systemPropertyVariables>
                            <javax.net.ssl.trustStore>src/test/resources/truststore.jks</javax.net.ssl.trustStore>
                            <midpoint.home>target/midpoint-home</midpoint.home>
                            <java.util.logging.config.file>${project.build.directory}/test-classes/logging.properties</java.util.logging.config.file>
                        </systemPropertyVariables>
                        <argLine>${failsafe.args}</argLine>
                        <suiteXmlFiles>
                            <suiteXmlFile>testng-integration.xml</suiteXmlFile>
                        </suiteXmlFiles>
                        <properties>
                            <property>
                                <name>suitename</name>
                                <value>Integration</value>
                            </property>
                            <property>
                                <name>listener</name>
                                <value>com.evolveum.midpoint.tools.testng.TestListener,com.evolveum.midpoint.tools.testng.RetryListener</value>
                            </property>
                        </properties>
                        <!--
                        It's used for CI build to load JDBC libraries which can not
                        be installed to public maven repository (MS SQL, ORACLE).
                        -->
                        <additionalClasspathElements>
                            <additionalClasspathElement>/opt/jenkins_db_configs/ojdbc7.jar</additionalClasspathElement>
                            <!-- used running tests on windows machines -->
                            <additionalClasspathElement>c:\midpoint\jdbc-drivers\ojdbc7.jar</additionalClasspathElement>
                        </additionalClasspathElements>
                    </configuration>
                </plugin>

                <plugin>
                    <groupId>org.codehaus.mojo</groupId>
                    <artifactId>findbugs-maven-plugin</artifactId>
                    <version>3.0.5</version>
                    <configuration>
                        <effort>Max</effort>
                        <threshold>Low</threshold>
                        <xmlOutput>true</xmlOutput>
                        <onlyAnalyze>com.evolveum.midpoint.*</onlyAnalyze>
                    </configuration>
                </plugin>
                <plugin>
                    <artifactId>maven-assembly-plugin</artifactId>
                    <version>3.1.1</version>
                </plugin>
            </plugins>
        </pluginManagement>
    </build>

    <reporting>
        <plugins>
            <plugin>
                <groupId>org.codehaus.mojo</groupId>
                <artifactId>findbugs-maven-plugin</artifactId>
            </plugin>
            <plugin>
                <groupId>org.apache.maven.plugins</groupId>
                <artifactId>maven-checkstyle-plugin</artifactId>
                <!-- TODO: unify with other checkstyle setup in pluginManagement? -->
                <version>${checkstyle.version}</version>
                <configuration>
                    <!--suppress MavenModelInspection: provided by mvn(w)/IDE/Jenkins -->
                    <configLocation>${maven.multiModuleProjectDirectory}/build-system/checkstyle-configs/checkstyle.xml</configLocation>
                    <!-- TODO: what about suppressions? without them and with failsOnError true it must fail, or not? -->
                    <encoding>UTF-8</encoding>
                    <consoleOutput>true</consoleOutput>
                    <failsOnError>true</failsOnError>
                    <linkXRef>false</linkXRef>
                </configuration>
                <reportSets>
                    <reportSet>
                        <reports>
                            <report>checkstyle</report>
                        </reports>
                    </reportSet>
                </reportSets>
            </plugin>
        </plugins>
    </reporting>

    <profiles>
        <profile>
            <id>dist</id>
            <activation>
                <property>
                    <name>!skipDist</name>
                </property>
            </activation>
            <modules>
                <module>dist</module>
            </modules>
        </profile>

        <!--
        Activating extra tests (tests under testing module), skipping other tests.
        Often we want to combine with disabling dist: -P extratest,-dist
        See testing/pom.xml for more on "extra" tests, but we need to skip tests here to disable
        the default unit/integration tests covered by default "mvn clean install" build.
        -->
        <profile>
            <id>extratest</id>
            <properties>
                <skipTests>true</skipTests>
            </properties>
        </profile>

        <profile>
            <id>jdk-11</id>
            <properties>
                <project.source.version>11</project.source.version>
            </properties>
            <activation>
                <jdk>11</jdk>
            </activation>
            <dependencyManagement>
                <!--
                In JDK 11 we want to get rid of xml-apis, that are covered by Java 9+.
                Comes with xerces/xalan, overrides many classes from other APIs (StAX, SAX) or JDK.
                But it contains DOM classes like org.w3c.dom.ElementTraversal that are available
                from JDK 9+, so we still need it with JDK 8, among others in schemadist-prism.
                BTW: 1.4 (from 2009) is NEWER version than 2.0.2 (2002)... what can you say...
                -->
                <dependencies>
                    <dependency>
                        <groupId>xerces</groupId>
                        <artifactId>xercesImpl</artifactId>
                        <version>${xerces.version}</version>
                        <exclusions>
                            <exclusion>
                                <groupId>xml-apis</groupId>
                                <artifactId>xml-apis</artifactId>
                            </exclusion>
                        </exclusions>
                    </dependency>
                    <dependency>
                        <groupId>xalan</groupId>
                        <artifactId>serializer</artifactId>
                        <version>${xalan.version}</version>
                        <exclusions>
                            <exclusion>
                                <groupId>xml-apis</groupId>
                                <artifactId>xml-apis</artifactId>
                            </exclusion>
                        </exclusions>
                    </dependency>
                </dependencies>
            </dependencyManagement>
        </profile>

        <profile>
            <id>jdk-8</id>
            <properties>
                <project.source.version>1.8</project.source.version>
            </properties>
            <activation>
                <jdk>1.8</jdk>
            </activation>
        </profile>
    </profiles>
</project><|MERGE_RESOLUTION|>--- conflicted
+++ resolved
@@ -1347,7 +1347,6 @@
             </dependency>
             <!-- TODO this should go away with WSDLs -->
             <dependency>
-<<<<<<< HEAD
                 <groupId>javax.xml.ws</groupId>
                 <artifactId>jaxws-api</artifactId>
                 <version>${javax-jaxws.version}</version>
@@ -1358,16 +1357,6 @@
                         <artifactId>javax.annotation-api</artifactId>
                     </exclusion>
                 </exclusions>
-            </dependency>
-            <dependency>
-                <groupId>org.ocpsoft.prettytime</groupId>
-                <artifactId>prettytime</artifactId>
-                <version>4.0.0.Final</version>
-=======
-                <groupId>javax.mail</groupId>
-                <artifactId>mail</artifactId>
-                <version>1.4.5</version>
->>>>>>> be593d25
             </dependency>
             <dependency>
                 <groupId>com.github.openjson</groupId>
@@ -1521,7 +1510,7 @@
                     </exclusion>
                 </exclusions>
             </dependency>
-            <!-- TODO: Without this we'll get newer jsou 1.11.3, isn't it better? If so, remove this. -->
+            <!-- TODO: Without this we'll get newer jsoup 1.11.3, isn't it better? If so, remove this. -->
             <!--<dependency>-->
             <!--    <groupId>org.jsoup</groupId>-->
             <!--    <artifactId>jsoup</artifactId>-->
