<?xml version="1.0" encoding="UTF-8"?>
<!--
  ~ Copyright (c) 2010-2020 Evolveum and contributors
  ~
  ~ This work is dual-licensed under the Apache License 2.0
  ~ and European Union Public License. See LICENSE file for details.
  -->

<project xmlns="http://maven.apache.org/POM/4.0.0" xmlns:xsi="http://www.w3.org/2001/XMLSchema-instance"
        xsi:schemaLocation="http://maven.apache.org/POM/4.0.0 http://maven.apache.org/maven-v4_0_0.xsd">
    <modelVersion>4.0.0</modelVersion>

    <!--
    Notes:
    - See https://maven.apache.org/developers/conventions/code.html for recommended element order.
    - Most information is inherited from this parent, no need to repeat license, organization, etc.
    - Some JAR modules are pure-test, no main sources - deploy/install is skipped for these, otherwise it fails with:
    "The packaging for this project did not assign a file to the build artifact"
    - Some modules have explicit maven.test.skip=true to disable test plugins coming from parents.
    - Maven's failsafe plugin is declared in build/plugin only in modules that need it.
    This by default uses testng-integration.xml suite file, but see property integrationTestSuite
    for other possibilities (mostly to make build faster by running only most important int-tests).
    - Test JARs of some modules are created, installed/deployed and used downstream (search for test-jar).

    VARIOUS MVN COMMANDS (with rough times on average notebook)
    Note: Javadoc takes long time but it's only part of the "dist" profile (active by default).
    Hence, " -Dmaven.javadoc.skip" is not necessary with "-P -dist".

    Quick developer's run without any tests, skipping distribution (~6m):
    mvn clean install -P -dist -DskipTests -Dcheckstyle.skip

    "Quick" build with unit tests only and checkstyle (~30m):
    mvn clean install -P -dist -DskipITs

    "Quick" build with smaller/faster set of integration test (~1h20m):
    mvn clean install -P -dist -DintegrationTestSuite=fast

    Default build - creates distribution package, runs all tests except "extra" tests ():
    mvn clean install

    Extra test run with custom JVM args (we have 16g on CI server, but it works without args too),
    runs just under 900 tests, skips distribution and any common unit/IT tests (~1h50m):
    mvn clean install -P extratest,-dist -Dsurefire.args="-Xmx8g" -Dfailsafe.args="-Xmx8g -Duser.language=en"
    (Skipping of default tests is managed by "extratest" profile.)

    Extra test run for a single module, -D property matches the module in -pl:
    mvn clean install -DskipConnTests=false -pl testing/conntest

    Running a single IT test class in one module from the "extra" set with output to stdout:
    mvn integration-test -DskipConnTests=false -DredirectTestOutputToFile=false -pl testing/conntest -Dit.test=TestAdLdapChimera
    Note usage of "it.test" property (for failsafe), not just "test" (for surefire).

    Full build with extra tests for a single module, "-DskipTests" suppresses other default tests:
    mvn clean install -P -dist -DskipTests -DskipStoryTests=false
    See "extratest" profile in testing/pom.xml for all individual properties enabling extra tests.

    Running unit+IT tests of a selected module (-pl) with output to stdout:
    mvn clean install -DredirectTestOutputToFile=false -pl model/model-intest
    -->

    <parent>
        <groupId>org.springframework.boot</groupId>
        <artifactId>spring-boot-dependencies</artifactId>
        <version>2.1.13.RELEASE</version>
    </parent>

    <groupId>com.evolveum.midpoint</groupId>
    <artifactId>midpoint</artifactId>
    <version>4.2-SNAPSHOT</version>
    <packaging>pom</packaging>

    <name>midPoint Project</name>
    <description>Utility module to compile all of the maven based midPoint projects.</description>
    <organization>
        <name>evolveum</name>
        <url>https://www.evolveum.com</url>
    </organization>
    <licenses>
        <license>
            <name>Apache License v2.0</name>
            <url>https://www.apache.org/licenses/LICENSE-2.0.txt</url>
            <distribution>repo</distribution>
        </license>
        <license>
            <name>European Union Public License</name>
            <url>https://joinup.ec.europa.eu/collection/eupl/eupl-text-11-12</url>
            <distribution>repo</distribution>
        </license>
    </licenses>

    <modules>
        <module>tools</module>
        <module>infra</module>
        <module>repo</module>
        <module>provisioning</module>
        <module>model</module>
        <module>custom</module>
        <module>gui</module>
        <module>icf-connectors</module>
        <module>testing</module>
    </modules>

    <scm>
        <connection>https://github.com/Evolveum/midpoint.git</connection>
        <developerConnection>git@github.com:Evolveum/midpoint.git</developerConnection>
        <url>https://github.com/Evolveum/midpoint.git</url>
    </scm>
    <issueManagement>
        <system>Atlassian JIRA</system>
        <url>https://jira.evolveum.com/browse/MID</url>
    </issueManagement>
    <distributionManagement>
        <repository>
            <id>evolveum-nexus</id>
            <name>Internal Releases</name>
            <url>https://nexus.evolveum.com/nexus/content/repositories/releases/</url>
        </repository>
        <snapshotRepository>
            <id>evolveum-nexus</id>
            <name>Internal Snapshots</name>
            <url>https://nexus.evolveum.com/nexus/content/repositories/snapshots/</url>
        </snapshotRepository>
    </distributionManagement>

    <properties>
        <!-- Build system options -->
        <!-- Encoding for both sources and resources -->
        <project.build.sourceEncoding>UTF-8</project.build.sourceEncoding>
        <project.source.version>1.8</project.source.version>
        <project.build.locale>en_US</project.build.locale>
        <ansi.color>true</ansi.color>
        <verbose.jaxb2>false</verbose.jaxb2>
        <verbose.jaxws>false</verbose.jaxws>

        <!--suppress UnresolvedMavenProperty (for IDE development) -->
        <git.describe>${describe}</git.describe>
        <timestamp>${maven.build.timestamp}</timestamp>
        <maven.build.timestamp.format>EEE, d MMM yyyy HH:mm:ss Z</maven.build.timestamp.format>

        <!-- JVM args for testing plugins, can be used to add profiling, etc. -->
        <surefire.args>-Xms1024m -Xmx4096m</surefire.args>
        <failsafe.args>-Xms1024m -Xmx4096m -Duser.language=en</failsafe.args>
        <!--
        Some modules support "full" or "fast" suite for integration tests.
        This can be used as command line switch for mvn: -DintegrationTestSuite=fast
        See model/model-intest for example, how to do it.
        -->
        <integrationTestSuite>full</integrationTestSuite>
        <!-- Controls both surefire and failsafe config/redirectTestOutputToFile setting. -->
        <redirectTestOutputToFile>true</redirectTestOutputToFile>

        <!-- Dependencies global versions -->
        <commons.io.version>2.6</commons.io.version>
        <commons.lang.version>2.6</commons.lang.version>
        <commons.cli>1.2</commons.cli>
        <cxf.version>3.3.1</cxf.version>
        <cxf-xjc.version>3.3.0</cxf-xjc.version>
        <wss4j.version>2.2.0</wss4j.version>
        <dbunit.version>2.4.7</dbunit.version>
        <jaxb-api.version>2.3.1</jaxb-api.version>
        <jaxb.version>2.3.0.1</jaxb.version>
        <jaxb-xjc.version>2.3.0.1</jaxb-xjc.version>
        <opendj.version>2.6.2</opendj.version>
        <quartz.version>2.3.0.e3</quartz.version>
        <selenium.version>3.141.59</selenium.version>
        <slf4j.version>1.7.25</slf4j.version>
        <logback.version>1.2.3</logback.version>
        <!-- TODO: Check the names of properties in Spring Boot parent and let's try to use the same names. -->
        <spring.version>5.1.9.RELEASE</spring.version>
        <spring.security.version>5.1.6.RELEASE</spring.security.version>
        <spring.security.saml2.version>2.0.0.M30</spring.security.saml2.version>
        <cache2k.version>1.2.1.Final</cache2k.version>
        <cas.client.version>3.5.0</cas.client.version>
        <testng.version>6.14.3</testng.version>
        <xml.resolver.version>1.2</xml.resolver.version>
        <xmlunit.version>2.1.1</xmlunit.version>
        <cron4j.version>2.2.3</cron4j.version>
        <!-- We can't upgrade to 5.3 unless we get rid of EntityRegionAccessStrategy -->
        <hibernate.version>5.2.12.Final</hibernate.version>
        <h2.version>1.4.193</h2.version>
        <jdbc.postgres>42.2.2</jdbc.postgres>
        <jdbc.sqlserver>6.4.0.jre8</jdbc.sqlserver>
        <jdbc.mariadb>2.3.0</jdbc.mariadb>
        <jdbc.mysql>6.0.6</jdbc.mysql>
        <wicket.version>8.6.0</wicket.version>
        <groovy.version>2.5.8</groovy.version>
        <commons-email.version>1.3</commons-email.version>
        <xmlsec.version>2.1.4</xmlsec.version>
        <connid.version>1.5.0.10</connid.version>
        <jasper.version>6.5.0</jasper.version>
        <derby.version>10.11.1.1</derby.version>
        <wro4j.version>1.8.0</wro4j.version>
        <jackson.version>2.10.0</jackson.version>
        <snakeyaml.version>1.23</snakeyaml.version>
        <surefire.version>3.0.0-M3</surefire.version>
        <reflections.version>0.9.11</reflections.version>
        <guava.version>28.1-jre</guava.version>
        <jcommander.version>1.72</jcommander.version>
        <failsafe.version>3.0.0-M3</failsafe.version>
        <antrun.version>1.8</antrun.version>
        <javax.xml.soap.version>1.4.0</javax.xml.soap.version>
        <qpid-broker.version>7.1.1</qpid-broker.version>
        <jakarta.jaxb.version>2.3.2</jakarta.jaxb.version>
        <asm.version>7.0</asm.version>
        <jaxws-api.version>2.3.1</jaxws-api.version>
        <geronimo-ws-metadata_2.0_spec.version>1.1.3</geronimo-ws-metadata_2.0_spec.version>
        <activation.version>1.2.0</activation.version>
        <jetty.version>9.4.20.v20190813</jetty.version>
        <maven.api.version>3.6.2</maven.api.version>
        <checkstyle.version>3.1.0</checkstyle.version>
        <xalan.version>2.7.2</xalan.version>
        <xerces.version>2.12.0</xerces.version>
    </properties>

    <dependencyManagement>
        <dependencies>

            <!-- Upgrade to Java 11 -->
            <dependency>
                <groupId>javax.xml.soap</groupId>
                <artifactId>javax.xml.soap-api</artifactId>
                <version>${javax.xml.soap.version}</version>
            </dependency>
            <dependency>
                <groupId>javax.xml.ws</groupId>
                <artifactId>jaxws-api</artifactId>
                <version>${jaxws-api.version}</version>
            </dependency>
            <dependency>
                <groupId>org.apache.geronimo.specs</groupId>
                <artifactId>geronimo-ws-metadata_2.0_spec</artifactId>
                <version>${geronimo-ws-metadata_2.0_spec.version}</version>
            </dependency>
            <dependency>
                <groupId>com.sun.activation</groupId>
                <artifactId>javax.activation</artifactId>
                <version>${activation.version}</version>
            </dependency>

            <dependency>
                <groupId>org.reflections</groupId>
                <artifactId>reflections</artifactId>
                <version>${reflections.version}</version>
                <exclusions>
                    <exclusion>
                        <groupId>com.google.guava</groupId>
                        <artifactId>guava</artifactId>
                    </exclusion>
                </exclusions>
            </dependency>

            <!-- WICKET -->
            <dependency>
                <groupId>org.apache.wicket</groupId>
                <artifactId>wicket-core</artifactId>
                <version>${wicket.version}</version>
            </dependency>
            <dependency>
                <groupId>org.apache.wicket</groupId>
                <artifactId>wicket-request</artifactId>
                <version>${wicket.version}</version>
            </dependency>
            <dependency>
                <groupId>org.apache.wicket</groupId>
                <artifactId>wicket-ioc</artifactId>
                <version>${wicket.version}</version>
                <exclusions>
                    <exclusion> <!-- Conflicting version with CXF -->
                        <groupId>org.ow2.asm</groupId>
                        <artifactId>asm</artifactId>
                    </exclusion>
                    <exclusion>
                        <groupId>org.apache.ant</groupId>
                        <artifactId>ant</artifactId>
                    </exclusion>
                </exclusions>
            </dependency>
            <dependency>
                <groupId>org.apache.wicket</groupId>
                <artifactId>wicket-util</artifactId>
                <version>${wicket.version}</version>
            </dependency>
            <dependency>
                <groupId>org.apache.wicket</groupId>
                <artifactId>wicket-devutils</artifactId>
                <version>${wicket.version}</version>
            </dependency>
            <dependency>
                <groupId>org.apache.wicket</groupId>
                <artifactId>wicket-auth-roles</artifactId>
                <version>${wicket.version}</version>
            </dependency>
            <dependency>
                <groupId>org.apache.wicket</groupId>
                <artifactId>wicket-spring</artifactId>
                <version>${wicket.version}</version>
                <exclusions>
                    <exclusion>
                        <groupId>org.springframework</groupId>
                        <artifactId>*</artifactId>
                    </exclusion>
                </exclusions>
            </dependency>
            <dependency>
                <groupId>org.apache.wicket</groupId>
                <artifactId>wicket-extensions</artifactId>
                <version>${wicket.version}</version>
            </dependency>
            <dependency>
                <groupId>org.apache.wicket</groupId>
                <artifactId>wicket-datetime</artifactId>
                <version>8.0.0-M7</version>
            </dependency>
            <dependency>
                <groupId>org.ow2.asm</groupId>
                <artifactId>asm</artifactId>
                <version>${asm.version}</version>
            </dependency>
            <dependency>
                <groupId>org.apache.commons</groupId>
                <artifactId>commons-email</artifactId>
                <version>${commons-email.version}</version>
                <exclusions>
                    <exclusion> <!-- Conflicting version with itself! -->
                        <groupId>javax.activation</groupId>
                        <artifactId>activation</artifactId>
                    </exclusion>
                </exclusions>
            </dependency>
            <dependency>
                <groupId>org.codehaus.groovy</groupId>
                <artifactId>groovy-all</artifactId>
                <version>${groovy.version}</version>
                <type>pom</type>
                <exclusions>
                    <exclusion>
                        <groupId>org.codehaus.groovy</groupId>
                        <artifactId>groovy-ant</artifactId>
                    </exclusion>
                    <exclusion>
                        <groupId>org.codehaus.groovy</groupId>
                        <artifactId>groovy-test-junit5</artifactId>
                    </exclusion>
                    <exclusion>
                        <groupId>org.codehaus.groovy</groupId>
                        <artifactId>groovy-test</artifactId>
                    </exclusion>
                    <exclusion>
                        <groupId>org.codehaus.groovy</groupId>
                        <artifactId>groovy-testng</artifactId>
                    </exclusion>
                </exclusions>
            </dependency>
            <dependency>
                <groupId>org.codehaus.groovy</groupId>
                <artifactId>groovy</artifactId>
                <version>${groovy.version}</version>
            </dependency>
            <dependency>
                <groupId>org.python</groupId>
                <artifactId>jython</artifactId>
                <version>2.5.3</version>
            </dependency>
            <dependency>
                <groupId>com.h2database</groupId>
                <artifactId>h2</artifactId>
                <version>${h2.version}</version>
            </dependency>
            <dependency>
                <groupId>org.hibernate</groupId>
                <artifactId>hibernate-core</artifactId>
                <version>${hibernate.version}</version>
                <exclusions>
                    <exclusion>
                        <groupId>javax.annotation</groupId>
                        <artifactId>jsr250-api</artifactId>
                    </exclusion>
                </exclusions>
            </dependency>
            <dependency>
                <groupId>org.hibernate.javax.persistence</groupId>
                <artifactId>hibernate-jpa-2.1-api</artifactId>
                <version>1.0.0.Final</version>
            </dependency>
            <dependency>
                <groupId>org.javassist</groupId>
                <artifactId>javassist</artifactId>
                <!-- Version compatible with JDK 11. Transitive dependency from hibernate. Hibernate has older version. -->
                <version>3.25.0-GA</version>
            </dependency>
            <dependency>
                <groupId>com.zaxxer</groupId>
                <artifactId>HikariCP</artifactId>
                <version>3.3.1</version>
            </dependency>
            <dependency>
                <groupId>org.slf4j</groupId>
                <artifactId>jul-to-slf4j</artifactId>
                <version>${slf4j.version}</version>
            </dependency>
            <dependency>
                <groupId>ch.qos.logback</groupId>
                <artifactId>logback-classic</artifactId>
                <version>${logback.version}</version>
            </dependency>
            <dependency>
                <groupId>ch.qos.logback</groupId>
                <artifactId>logback-core</artifactId>
                <version>${logback.version}</version>
            </dependency>
            <dependency>
                <groupId>org.codehaus.janino</groupId>
                <artifactId>janino</artifactId>
                <version>3.0.10</version>
            </dependency>
            <dependency>
                <groupId>com.sleepycat</groupId>
                <artifactId>je</artifactId>
                <version>5.0.103</version>
            </dependency>
            <!--
            TODO: we should get rid of xalan/xerces if possible.
            More (from 2015): http://www.odi.ch/weblog/posting.php?posting=689
            ForgeRock got rid of it: https://bugster.forgerock.org/jira/browse/OPENAM-7320
            -->
            <dependency>
                <groupId>xerces</groupId>
                <artifactId>xercesImpl</artifactId>
                <version>${xerces.version}</version>
            </dependency>
            <dependency>
                <groupId>xalan</groupId>
                <artifactId>xalan</artifactId>
                <version>${xalan.version}</version>
            </dependency>
            <dependency>
                <groupId>org.codehaus.staxmate</groupId>
                <artifactId>staxmate</artifactId>
                <version>2.0.1</version>
                <exclusions>
                    <exclusion>
                        <groupId>stax</groupId>
                        <artifactId>stax-api</artifactId>
                    </exclusion>
                </exclusions>
            </dependency>
            <dependency>
                <groupId>javax.xml.bind</groupId>
                <artifactId>jaxb-api</artifactId>
                <version>${jaxb-api.version}</version>
            </dependency>
            <dependency>
                <groupId>com.sun.xml.bind</groupId>
                <artifactId>jaxb-impl</artifactId>
                <version>${jaxb.version}</version>
            </dependency>
            <dependency>
                <groupId>com.sun.xml.bind</groupId>
                <artifactId>jaxb-core</artifactId>
                <version>${jaxb.version}</version>
            </dependency>
            <dependency>
                <groupId>com.sun.xml.bind</groupId>
                <artifactId>jaxb-xjc</artifactId>
                <version>${jaxb-xjc.version}</version>
            </dependency>
            <dependency>
                <groupId>net.sourceforge.ccxjc</groupId>
                <artifactId>cc-xjc-plugin</artifactId>
                <version>2.0</version>
            </dependency>
            <dependency>
                <groupId>com.sun.xsom</groupId>
                <artifactId>xsom</artifactId>
                <version>20140925</version>
            </dependency>
            <dependency>
                <groupId>commons-validator</groupId>
                <artifactId>commons-validator</artifactId>
                <version>1.5.1</version>
                <exclusions>
                    <!-- replaced by org.slf4j:jcl-over-slf4j -->
                    <exclusion>
                        <groupId>commons-logging</groupId>
                        <artifactId>commons-logging</artifactId>
                    </exclusion>
                    <exclusion>
                        <groupId>commons-digester</groupId>
                        <artifactId>commons-digester</artifactId>
                    </exclusion>
                </exclusions>
            </dependency>
            <dependency>
                <groupId>commons-beanutils</groupId>
                <artifactId>commons-beanutils</artifactId>
                <version>1.9.4</version>
                <exclusions>
                    <!-- replaced by org.slf4j:jcl-over-slf4j -->
                    <exclusion>
                        <groupId>commons-logging</groupId>
                        <artifactId>commons-logging</artifactId>
                    </exclusion>
                </exclusions>
            </dependency>
            <dependency>
                <groupId>commons-codec</groupId>
                <artifactId>commons-codec</artifactId>
                <version>1.10</version>
            </dependency>
            <dependency>
                <groupId>commons-collections</groupId>
                <artifactId>commons-collections</artifactId>
                <version>3.2.2</version>
            </dependency>
            <dependency>
                <groupId>org.apache.commons</groupId>
                <artifactId>commons-configuration2</artifactId>
                <version>2.6</version>
                <exclusions>
                    <!-- replaced by org.slf4j:jcl-over-slf4j -->
                    <exclusion>
                        <groupId>commons-logging</groupId>
                        <artifactId>commons-logging</artifactId>
                    </exclusion>
                </exclusions>
            </dependency>
            <dependency>
                <groupId>org.apache.commons</groupId>
                <artifactId>commons-text</artifactId>
                <version>1.8</version>
            </dependency>
            <!-- experimental -->
            <dependency>
                <groupId>com.google.code.findbugs</groupId>
                <artifactId>jsr305</artifactId>
                <version>3.0.2</version>
            </dependency>
            <dependency>
                <groupId>commons-io</groupId>
                <artifactId>commons-io</artifactId>
                <version>${commons.io.version}</version>
            </dependency>
            <dependency>
                <groupId>commons-lang</groupId>
                <artifactId>commons-lang</artifactId>
                <version>${commons.lang.version}</version>
            </dependency>
            <dependency>
                <groupId>commons-pool</groupId>
                <artifactId>commons-pool</artifactId>
                <version>1.5.6</version>
            </dependency>
            <dependency>
                <groupId>commons-javaflow</groupId>
                <artifactId>commons-javaflow</artifactId>
                <version>20060411</version>
            </dependency>
            <dependency>
                <groupId>org.jetbrains</groupId>
                <artifactId>annotations</artifactId>
                <version>18.0.0</version>
            </dependency>
            <dependency>
                <groupId>javax.annotation</groupId>
                <artifactId>jsr250-api</artifactId>
                <version>1.0</version>
            </dependency>
            <dependency>
                <groupId>javax.jws</groupId>
                <artifactId>jsr181-api</artifactId>
                <version>1.0-MR1</version>
            </dependency>
            <dependency>
                <groupId>javax.inject</groupId>
                <artifactId>javax.inject</artifactId>
                <version>1</version>
            </dependency>
            <dependency>
                <groupId>javax.persistence</groupId>
                <artifactId>persistence-api</artifactId>
                <version>1.0</version>
                <optional>true</optional>
            </dependency>
            <dependency>
                <groupId>javax.servlet</groupId>
                <artifactId>javax.servlet-api</artifactId>
                <version>${servlet-api.version}</version>
                <scope>provided</scope>
            </dependency>
            <dependency>
                <groupId>javax.ws.rs</groupId>
                <artifactId>javax.ws.rs-api</artifactId>
                <version>2.1</version>
            </dependency>
            <dependency>
                <!-- In LDAP/AD connector we use custom build of HTTP client with CredSSP support.
                       As AD/LDAP connector is bundled then this triggers a conflict in dependency convergence.
                     Therefore explicitly use the custom version. -->
                <groupId>org.apache.httpcomponents</groupId>
                <artifactId>httpclient</artifactId>
                <version>4.5.3.e3</version>
                <exclusions>
                    <!-- replaced by org.slf4j:jcl-over-slf4j -->
                    <exclusion>
                        <groupId>commons-logging</groupId>
                        <artifactId>commons-logging</artifactId>
                    </exclusion>
                </exclusions>
            </dependency>
            <dependency>
                <!-- In LDAP/AD connector we use custom build of HTTP client with CredSSP support.
                       As AD/LDAP connector is bundled then this triggers a conflict in dependency convergence.
                     Therefore explicitly use the custom version. -->
                <groupId>org.apache.httpcomponents</groupId>
                <artifactId>httpcore</artifactId>
                <version>4.4.6</version>
            </dependency>
            <dependency>
                <groupId>org.apache.cxf</groupId>
                <artifactId>cxf-rt-core</artifactId>
                <version>${cxf.version}</version>
                <!-- as per http://www.jroller.com/melix/entry/apache_cxf_maven_javamail_awful,
                https://jira.springsource.org/browse/SPR-7914 -->
                <exclusions>
                    <exclusion>
                        <groupId>org.apache.geronimo.specs</groupId>
                        <artifactId>geronimo-javamail_1.4_spec</artifactId>
                    </exclusion>
                    <exclusion>
                        <groupId>org.apache.geronimo.specs</groupId>
                        <artifactId>geronimo-activation_1.1_spec</artifactId>
                    </exclusion>
                    <exclusion>
                        <groupId>javax.activation</groupId>
                        <artifactId>activation</artifactId>
                    </exclusion>
                </exclusions>
            </dependency>
            <dependency>
                <groupId>org.apache.cxf</groupId>
                <artifactId>cxf-core</artifactId>
                <version>${cxf.version}</version>
                <exclusions>
                    <exclusion>
                        <groupId>org.jvnet.staxex</groupId>
                        <artifactId>stax-ex</artifactId>
                    </exclusion>
                    <exclusion>
                        <groupId>javax.xml.soap</groupId>
                        <artifactId>javax.xml.soap-api</artifactId>
                    </exclusion>
                    <!-- Conflicting version with sun jaxb-xjc -->
                    <exclusion>
                        <groupId>org.glassfish.jaxb</groupId>
                        <artifactId>jaxb-xjc</artifactId>
                    </exclusion>
                </exclusions>
            </dependency>
            <dependency>
                <groupId>org.apache.cxf</groupId>
                <artifactId>cxf-rt-frontend-simple</artifactId>
                <version>${cxf.version}</version>
            </dependency>
            <dependency>
                <groupId>org.apache.cxf</groupId>
                <artifactId>cxf-rt-wsdl</artifactId>
                <version>${cxf.version}</version>
                <exclusions>
                    <exclusion>
                        <groupId>javax.activation</groupId>
                        <artifactId>activation</artifactId>
                    </exclusion>
                </exclusions>
            </dependency>
            <dependency>
                <groupId>org.apache.cxf</groupId>
                <artifactId>cxf-tools-common</artifactId>
                <version>${cxf.version}</version>
                <exclusions>
                    <exclusion>
                        <groupId>org.jvnet.staxex</groupId>
                        <artifactId>stax-ex</artifactId>
                    </exclusion>
                    <exclusion>
                        <groupId>javax.xml.soap</groupId>
                        <artifactId>javax.xml.soap-api</artifactId>
                    </exclusion>
                </exclusions>
            </dependency>
            <dependency>
                <groupId>org.apache.cxf</groupId>
                <artifactId>cxf-rt-frontend-jaxws</artifactId>
                <version>${cxf.version}</version>
            </dependency>
            <dependency>
                <groupId>org.apache.cxf</groupId>
                <artifactId>cxf-rt-databinding-aegis</artifactId>
                <version>${cxf.version}</version>
            </dependency>
            <dependency>
                <groupId>org.apache.cxf</groupId>
                <artifactId>cxf-rt-transports-local</artifactId>
                <version>${cxf.version}</version>
            </dependency>
            <dependency>
                <groupId>org.apache.cxf</groupId>
                <artifactId>cxf-rt-transports-http</artifactId>
                <version>${cxf.version}</version>
                <exclusions>
                    <exclusion>
                        <!-- In LDAP/AD connector we use custom build of HTTP client with CredSSP support.
                             As AD/LDAP connector is bundled then this triggers a conflict in dependency convergence.
                             Therefore explicitly use the custom version. -->
                        <groupId>org.apache.httpcomponents</groupId>
                        <artifactId>httpclient</artifactId>
                    </exclusion>
                    <exclusion>
                        <!-- In LDAP/AD connector we use custom build of HTTP client with CredSSP support.
                             As AD/LDAP connector is bundled then this triggers a conflict in dependency convergence.
                             Therefore explicitly use the custom version. -->
                        <groupId>org.apache.httpcomponents</groupId>
                        <artifactId>httpcore</artifactId>
                    </exclusion>
                </exclusions>
            </dependency>
            <dependency>
                <groupId>org.apache.cxf</groupId>
                <artifactId>cxf-rt-transports-http-jetty</artifactId>
                <version>${cxf.version}</version>
            </dependency>
            <dependency>
                <groupId>org.apache.cxf</groupId>
                <artifactId>cxf-rt-transports-jms</artifactId>
                <version>${cxf.version}</version>
            </dependency>
            <dependency>
                <groupId>org.apache.cxf</groupId>
                <artifactId>cxf-rt-management</artifactId>
                <version>${cxf.version}</version>
            </dependency>
            <dependency>
                <groupId>org.apache.cxf</groupId>
                <artifactId>cxf-rt-bindings-soap</artifactId>
                <version>${cxf.version}</version>
            </dependency>
            <dependency>
                <groupId>org.apache.cxf</groupId>
                <artifactId>cxf-rt-ws-security</artifactId>
                <version>${cxf.version}</version>
                <exclusions>
                    <exclusion> <!-- Version in dependency of org.apache.neethi:neethi conflicts with cxf-core -->
                        <groupId>org.codehaus.woodstox</groupId>
                        <artifactId>woodstox-core-asl</artifactId>
                    </exclusion>
                </exclusions>
            </dependency>
            <dependency>
                <groupId>org.apache.cxf</groupId>
                <artifactId>cxf-rt-frontend-jaxrs</artifactId>
                <version>${cxf.version}</version>
                <exclusions>
                    <exclusion>
                        <groupId>jakarta.ws.rs</groupId>
                        <artifactId>jakarta.ws.rs-api</artifactId>
                    </exclusion>
                </exclusions>
            </dependency>
            <dependency>
                <groupId>org.apache.cxf</groupId>
                <artifactId>cxf-rt-rs-client</artifactId>
                <version>${cxf.version}</version>
                <exclusions>
                    <exclusion>
                        <groupId>org.jvnet.staxex</groupId>
                        <artifactId>stax-ex</artifactId>
                    </exclusion>
                    <exclusion>
                        <groupId>javax.xml.soap</groupId>
                        <artifactId>javax.xml.soap-api</artifactId>
                    </exclusion>
                </exclusions>
            </dependency>
            <dependency>
                <groupId>org.apache.cxf</groupId>
                <artifactId>cxf-rt-rs-extension-providers</artifactId>
                <version>${cxf.version}</version>
            </dependency>
            <dependency>
                <groupId>org.apache.cxf.xjc-utils</groupId>
                <artifactId>cxf-xjc-runtime</artifactId>
                <version>${cxf-xjc.version}</version>
                <exclusions>
                    <exclusion>
                        <groupId>javax.activation</groupId>
                        <artifactId>activation</artifactId>
                    </exclusion>
                </exclusions>
            </dependency>
            <dependency>
                <groupId>org.apache.wss4j</groupId>
                <artifactId>wss4j-ws-security-common</artifactId>
                <version>${wss4j.version}</version>
                <exclusions>
                    <exclusion> <!-- conflict with javax.mail:mail -->
                        <groupId>org.apache.geronimo.javamail</groupId>
                        <artifactId>geronimo-javamail_1.4_mail</artifactId>
                    </exclusion>
                    <exclusion> <!-- conflict with jasper -->
                        <groupId>org.bouncycastle</groupId>
                        <artifactId>bcprov-jdk15on</artifactId>
                    </exclusion>
                    <exclusion>
                        <groupId>com.google.guava</groupId>
                        <artifactId>guava</artifactId>
                    </exclusion>
                </exclusions>
            </dependency>
            <dependency>
                <groupId>com.google.guava</groupId>
                <artifactId>guava</artifactId>
                <version>${guava.version}</version>
            </dependency>
            <dependency>
                <groupId>org.apache.wss4j</groupId>
                <artifactId>wss4j-ws-security-dom</artifactId>
                <version>${wss4j.version}</version>
                <exclusions>
                    <exclusion> <!-- conflict with jasper -->
                        <groupId>org.bouncycastle</groupId>
                        <artifactId>bcprov-jdk15on</artifactId>
                    </exclusion>
                </exclusions>
            </dependency>
            <dependency>
                <!-- make this dependency explicit to detect conflicts with older versions -->
                <groupId>org.codehaus.woodstox</groupId>
                <artifactId>stax2-api</artifactId>
                <version>3.1.4</version>
            </dependency>
            <dependency>
                <groupId>org.apache.felix</groupId>
                <artifactId>org.osgi.core</artifactId>
                <version>1.4.0</version>
            </dependency>
            <dependency>
                <groupId>org.forgerock.opendj</groupId>
                <artifactId>opendj</artifactId>
                <version>${opendj.version}</version>
            </dependency>
            <!-- Identity connectors -->
            <dependency>
                <groupId>net.tirasa.connid</groupId>
                <artifactId>connector-framework</artifactId>
                <version>${connid.version}</version>
            </dependency>
            <dependency>
                <groupId>net.tirasa.connid</groupId>
                <artifactId>connector-framework-internal</artifactId>
                <version>${connid.version}</version>
            </dependency>
            <dependency>
                <groupId>com.evolveum.polygon</groupId>
                <artifactId>connector-databasetable</artifactId>
                <version>1.4.3.0</version>
            </dependency>
            <dependency>
                <groupId>com.evolveum.polygon</groupId>
                <artifactId>connector-csv</artifactId>
                <version>2.4</version>
            </dependency>
            <dependency>
                <groupId>com.evolveum.polygon</groupId>
                <artifactId>connector-ldap</artifactId>
                <version>3.0</version>
                <exclusions>
                    <!-- Needed otherwise the JDK14 SLF4J binding can override the midpoint's logback binding -->
                    <exclusion>
                        <groupId>org.slf4j</groupId>
                        <artifactId>slf4j-jdk14</artifactId>
                    </exclusion>
                </exclusions>
            </dependency>
            <dependency>
                <groupId>com.evolveum.polygon</groupId>
                <artifactId>connector-powershell</artifactId>
                <version>1.0</version>
            </dependency>
            <!-- End connectors -->
            <dependency>
                <groupId>com.evolveum.icf</groupId>
                <artifactId>dummy</artifactId>
                <version>1.1.0.0-e1</version>
            </dependency>
            <dependency>
                <groupId>org.scannotation</groupId>
                <artifactId>scannotation</artifactId>
                <version>1.0.3</version>
            </dependency>
            <dependency>
                <!-- this replaces commons-logging and spring-jcl (or other JARs with org.apache.commons.logging.Log) -->
                <groupId>org.slf4j</groupId>
                <artifactId>jcl-over-slf4j</artifactId>
                <version>${slf4j.version}</version>
            </dependency>
            <dependency>
                <groupId>org.slf4j</groupId>
                <artifactId>log4j-over-slf4j</artifactId>
                <version>${slf4j.version}</version>
            </dependency>
            <dependency>
                <groupId>org.slf4j</groupId>
                <artifactId>slf4j-api</artifactId>
                <version>${slf4j.version}</version>
            </dependency>
            <dependency>
                <groupId>org.quartz-scheduler</groupId>
                <artifactId>quartz</artifactId>
                <version>${quartz.version}</version>
                <exclusions>
                    <exclusion>
                        <groupId>com.mchange</groupId>
                        <artifactId>c3p0</artifactId>
                    </exclusion>
                    <exclusion>
                        <groupId>com.mchange</groupId>
                        <artifactId>mchange-commons-java</artifactId>
                    </exclusion>
                    <exclusion>
                        <groupId>com.zaxxer</groupId>
                        <artifactId>*</artifactId>
                    </exclusion>
                </exclusions>
            </dependency>
            <dependency>
                <!-- Need to explicitly specify this, because there seems to be three different xmlsec
                     dependencies in CXF (three versions). Once the CXF is gone, xmlsec can go as well. MID-5714 -->
                <groupId>org.apache.santuario</groupId>
                <artifactId>xmlsec</artifactId>
                <version>${xmlsec.version}</version>
                <exclusions>
                    <exclusion>
                        <groupId>javax.xml.stream</groupId> <!-- Other packages use stax:stax-api -->
                        <artifactId>stax-api</artifactId>
                    </exclusion>
                    <exclusion> <!-- Duplicate with woodstox-core -->
                        <groupId>org.codehaus.woodstox</groupId>
                        <artifactId>woodstox-core-asl</artifactId>
                    </exclusion>
                </exclusions>
            </dependency>
            <dependency>
                <groupId>org.springframework</groupId>
                <artifactId>spring-core</artifactId>
                <version>${spring.version}</version>
                <exclusions>
                    <!-- replaced with jcl-over-slf4j -->
                    <exclusion>
                        <groupId>org.springframework</groupId>
                        <artifactId>spring-jcl</artifactId>
                    </exclusion>
                </exclusions>
            </dependency>
            <dependency>
                <groupId>org.springframework.security.extensions</groupId>
                <artifactId>spring-security-saml2-core</artifactId>
                <version>${spring.security.saml2.version}</version>
                <exclusions>
                    <exclusion>
                        <groupId>commons-logging</groupId>
                        <artifactId>commons-logging</artifactId>
                    </exclusion>
                    <exclusion>
                        <groupId>org.bouncycastle</groupId>
                        <artifactId>bcpkix-jdk15on</artifactId>
                    </exclusion>
                    <exclusion>
                        <groupId>org.bouncycastle</groupId>
                        <artifactId>bcprov-jdk15on</artifactId>
                    </exclusion>
                </exclusions>
            </dependency>
            <dependency>
                <groupId>org.cache2k</groupId>
                <artifactId>cache2k-api</artifactId>
                <version>${cache2k.version}</version>
            </dependency>
            <dependency>
                <groupId>org.cache2k</groupId>
                <artifactId>cache2k-core</artifactId>
                <version>${cache2k.version}</version>
            </dependency>
            <dependency> <!-- Needed for MethodInvocation object in security-impl, used by Spring Security -->
                <groupId>aopalliance</groupId>
                <artifactId>aopalliance</artifactId>
                <version>1.0</version>
            </dependency>

            <dependency>
                <groupId>org.xmlunit</groupId>
                <artifactId>xmlunit-core</artifactId>
                <version>${xmlunit.version}</version>
            </dependency>
            <dependency>
                <groupId>org.xmlunit</groupId>
                <artifactId>xmlunit-legacy</artifactId>
                <version>${xmlunit.version}</version>
            </dependency>
            <dependency>
                <groupId>xml-resolver</groupId>
                <artifactId>xml-resolver</artifactId>
                <version>${xml.resolver.version}</version>
            </dependency>
            <dependency>
                <groupId>mysql</groupId>
                <artifactId>mysql-connector-java</artifactId>
                <version>${jdbc.mysql}</version>
            </dependency>
            <dependency>
                <groupId>org.postgresql</groupId>
                <artifactId>postgresql</artifactId>
                <version>${jdbc.postgres}</version>
            </dependency>
            <dependency>
                <groupId>com.microsoft.sqlserver</groupId>
                <artifactId>mssql-jdbc</artifactId>
                <version>${jdbc.sqlserver}</version>
            </dependency>
            <dependency>
                <groupId>org.mariadb.jdbc</groupId>
                <artifactId>mariadb-java-client</artifactId>
                <version>${jdbc.mariadb}</version>
            </dependency>
            <dependency>
                <groupId>commons-cli</groupId>
                <artifactId>commons-cli</artifactId>
                <version>${commons.cli}</version>
            </dependency>
            <dependency>
                <groupId>org.forgerock.opendj</groupId>
                <artifactId>opendj-ldap-sdk</artifactId>
                <version>${opendj.version}</version>
            </dependency>
            <dependency>
                <groupId>org.apache.velocity</groupId>
                <artifactId>velocity</artifactId>
                <version>1.7</version>
            </dependency>
            <dependency>
                <groupId>org.apache.derby</groupId>
                <artifactId>derby</artifactId>
                <version>${derby.version}</version>
            </dependency>
            <dependency>
                <groupId>org.apache.derby</groupId>
                <artifactId>derbynet</artifactId>
                <version>${derby.version}</version>
            </dependency>
            <dependency>
                <groupId>org.apache.derby</groupId>
                <artifactId>derbyclient</artifactId>
                <version>${derby.version}</version>
            </dependency>

            <!-- Jasper reports -->
            <dependency>
                <groupId>net.sf.jasperreports</groupId>
                <artifactId>jasperreports</artifactId>
                <version>${jasper.version}</version>
                <exclusions>
                    <exclusion>
                        <groupId>xml-apis</groupId>
                        <artifactId>xml-apis</artifactId>
                    </exclusion>
                    <exclusion>
                        <groupId>com.fasterxml.jackson.core</groupId>
                        <artifactId>jackson-core</artifactId>
                    </exclusion>
                    <exclusion>
                        <groupId>com.fasterxml.jackson.core</groupId>
                        <artifactId>jackson-databind</artifactId>
                    </exclusion>
                    <exclusion>
                        <groupId>com.fasterxml.jackson.core</groupId>
                        <artifactId>jackson-annotations</artifactId>
                    </exclusion>
                    <!-- replaced by org.slf4j:jcl-over-slf4j -->
                    <exclusion>
                        <groupId>commons-logging</groupId>
                        <artifactId>commons-logging</artifactId>
                    </exclusion>
                    <exclusion> <!-- Causes problems with OpenDJ -->
                        <groupId>bouncycastle</groupId>
                        <artifactId>bcmail-jdk14</artifactId>
                    </exclusion>
                    <exclusion> <!-- Causes problems with OpenDJ -->
                        <groupId>org.bouncycastle</groupId>
                        <artifactId>bcmail-jdk14</artifactId>
                    </exclusion>
                    <exclusion> <!-- Causes problems with OpenDJ -->
                        <groupId>bouncycastle</groupId>
                        <artifactId>bcprov-jdk14</artifactId>
                    </exclusion>
                    <exclusion> <!-- Causes problems with OpenDJ -->
                        <groupId>org.bouncycastle</groupId>
                        <artifactId>bcprov-jdk14</artifactId>
                    </exclusion>
                    <exclusion> <!-- Causes problems with OpenDJ -->
                        <groupId>org.bouncycastle</groupId>
                        <artifactId>bctsp-jdk14</artifactId>
                    </exclusion>
                    <!-- from: mvn dependency:tree -pl gui/admin-gui
                    net.sf.jasperreports:jasperreports:jar:6.5.0:compile
                    +- org.codehaus.castor:castor-xml:jar:1.3.3:compile
                    |  +- org.codehaus.castor:castor-core:jar:1.3.3:compile
                    |  +- stax:stax:jar:1.2.0:compile
                    |  |  \- stax:stax-api:jar:1.0.1:compile
                    |  \- javax.xml.stream:stax-api:jar:1.0-2:compile

                    We want to exclude both stax-api transitive deps, as they contain the same packages (provided by JDK too).
                    -->
                    <exclusion>
                        <groupId>javax.xml.stream</groupId>
                        <artifactId>stax-api</artifactId>
                    </exclusion>
                </exclusions>
            </dependency>
            <!--
            fix for the other stax-api from castor-xml's depenency stax:stax (which is something else than stax-api 1.x)
            TODO: can go away with Jasper
            -->
            <dependency>
                <groupId>stax</groupId>
                <artifactId>stax</artifactId>
                <version>1.2.0</version>
                <exclusions>
                    <exclusion>
                        <groupId>stax</groupId>
                        <artifactId>stax-api</artifactId>
                    </exclusion>
                </exclusions>
            </dependency>

            <!-- report dependency (needed for microsoft office formats) -->
            <dependency>
                <groupId>org.apache.poi</groupId>
                <artifactId>poi</artifactId>
                <version>3.17</version>
            </dependency>
            <dependency>
                <groupId>com.fasterxml.jackson.core</groupId>
                <artifactId>jackson-core</artifactId>
                <version>${jackson.version}</version>
            </dependency>
            <dependency>
                <groupId>com.fasterxml.jackson.core</groupId>
                <artifactId>jackson-annotations</artifactId>
                <version>${jackson.version}</version>
            </dependency>
            <dependency>
                <groupId>com.fasterxml.jackson.jaxrs</groupId>
                <artifactId>jackson-jaxrs-base</artifactId>
                <version>${jackson.version}</version>
            </dependency>
            <dependency>
                <groupId>org.yaml</groupId>
                <artifactId>snakeyaml</artifactId>
                <version>${snakeyaml.version}</version>
            </dependency>
            <dependency>
                <groupId>com.fasterxml.jackson.core</groupId>
                <artifactId>jackson-databind</artifactId>
                <version>${jackson.version}</version>
            </dependency>
            <dependency>
                <groupId>com.fasterxml.jackson.module</groupId>
                <artifactId>jackson-module-jaxb-annotations</artifactId>
                <version>${jackson.version}</version>
            </dependency>
            <dependency>
                <groupId>com.fasterxml.jackson.dataformat</groupId>
                <artifactId>jackson-dataformat-yaml</artifactId>
                <version>${jackson.version}</version>
            </dependency>
            <dependency>
                <groupId>org.apache.ws.xmlschema</groupId>
                <artifactId>xmlschema-core</artifactId>
                <version>2.1.0</version>
            </dependency>
            <dependency>
                <groupId>org.jvnet.jaxb2_commons</groupId>
                <artifactId>jaxb2-basics-runtime</artifactId>
                <version>0.6.3</version>
            </dependency>

            <!-- Maven plugins -->
            <dependency>
                <groupId>org.apache.maven</groupId>
                <artifactId>maven-plugin-api</artifactId>
                <version>${maven.api.version}</version>
                <exclusions>
                    <exclusion>
                        <groupId>org.codehaus.plexus</groupId>
                        <artifactId>plexus-component-annotations</artifactId>
                    </exclusion>
                    <exclusion>
                        <groupId>org.codehaus.plexus</groupId>
                        <artifactId>plexus-classworlds</artifactId>
                    </exclusion>
                </exclusions>
            </dependency>
            <dependency>
                <groupId>org.apache.maven</groupId>
                <artifactId>maven-model</artifactId>
                <version>${maven.api.version}</version>
            </dependency>
            <dependency>
                <groupId>org.apache.maven</groupId>
                <artifactId>maven-artifact</artifactId>
                <version>${maven.api.version}</version>
            </dependency>
            <dependency>
                <groupId>org.apache.maven</groupId>
                <artifactId>maven-core</artifactId>
                <version>${maven.api.version}</version>
            </dependency>
            <dependency>
                <groupId>org.apache.maven</groupId>
                <artifactId>maven-archiver</artifactId>
                <version>3.4.0</version>
                <exclusions>
                    <exclusion>
                        <groupId>org.codehaus.plexus</groupId>
                        <artifactId>plexus-container-default</artifactId>
                    </exclusion>
                    <exclusion>
                        <groupId>org.codehaus.plexus</groupId>
                        <artifactId>plexus-component-annotations</artifactId>
                    </exclusion>
                    <exclusion>
                        <groupId>org.slf4j</groupId> <!-- We do not want multiple SLF4J implementations -->
                        <artifactId>slf4j-jdk14</artifactId>
                    </exclusion>
                </exclusions>
            </dependency>
            <dependency>
                <groupId>org.codehaus.plexus</groupId>
                <artifactId>plexus-archiver</artifactId>
                <version>4.1.0</version>
                <exclusions>
                    <exclusion>
                        <groupId>org.slf4j</groupId> <!-- We do not want multiple SLF4J implementations -->
                        <artifactId>slf4j-jdk14</artifactId>
                    </exclusion>
                </exclusions>
            </dependency>
            <dependency>
                <groupId>org.codehaus.plexus</groupId>
                <artifactId>plexus-utils</artifactId>
                <version>3.1.0</version>
            </dependency>
            <dependency>
                <groupId>org.codehaus.plexus</groupId>
                <artifactId>plexus-io</artifactId>
                <version>3.1.1</version>
            </dependency>
            <dependency>
                <groupId>org.codehaus.plexus</groupId>
                <artifactId>plexus-interactivity-api</artifactId>
                <version>1.0</version>
                <exclusions>
                    <exclusion>
                        <groupId>org.codehaus.plexus</groupId>
                        <artifactId>plexus-classworlds</artifactId>
                    </exclusion>
                </exclusions>
            </dependency>

            <dependency>
                <groupId>ro.isdc.wro4j</groupId>
                <artifactId>wro4j-core</artifactId>
                <version>${wro4j.version}</version>
                <exclusions>
                    <exclusion>
                        <artifactId>slf4j-api</artifactId>
                        <groupId>org.slf4j</groupId>
                    </exclusion>
                    <exclusion> <!-- Version conflict with direct dependency -->
                        <groupId>org.webjars</groupId>
                        <artifactId>webjars-locator</artifactId>
                    </exclusion>
                </exclusions>
            </dependency>
            <dependency>
                <groupId>ro.isdc.wro4j</groupId>
                <artifactId>wro4j-extensions</artifactId>
                <version>${wro4j.version}</version>
                <exclusions>
                    <exclusion>
                        <groupId>org.slf4j</groupId>
                        <artifactId>slf4j-api</artifactId>
                    </exclusion>
                    <exclusion>
                        <groupId>org.slf4j</groupId>
                        <artifactId>slf4j-log4j12</artifactId>
                    </exclusion>
                </exclusions>
            </dependency>
            <dependency>
                <groupId>joda-time</groupId>
                <artifactId>joda-time</artifactId>
                <version>2.6</version>
            </dependency>
            <dependency>
                <groupId>org.apache.commons</groupId>
                <artifactId>commons-collections4</artifactId>
                <version>4.1</version>
            </dependency>
            <dependency>
                <groupId>org.apache.directory.api</groupId>
                <artifactId>api-all</artifactId>
                <version>1.0.0</version>
                <exclusions>
                    <exclusion>
                        <artifactId>slf4j-api</artifactId>
                        <groupId>org.slf4j</groupId>
                    </exclusion>
                    <exclusion> <!-- Version conflict with xalan -->
                        <groupId>xml-apis</groupId>
                        <artifactId>xml-apis</artifactId>
                    </exclusion>
                </exclusions>
            </dependency>
            <dependency>
                <groupId>javax.mail</groupId>
                <artifactId>mail</artifactId>
                <version>1.4.5</version>
            </dependency>
            <dependency>
                <groupId>javax.mail</groupId>
                <artifactId>javax.mail-api</artifactId>
                <version>1.5.4</version>
            </dependency>
            <dependency>
                <groupId>org.ocpsoft.prettytime</groupId>
                <artifactId>prettytime</artifactId>
                <version>4.0.0.Final</version>
            </dependency>
            <dependency>
                <groupId>com.github.openjson</groupId>
                <artifactId>openjson</artifactId>
                <version>1.0.10</version>
            </dependency>
            <dependency>
                <groupId>org.opensaml</groupId>
                <artifactId>opensaml-security-impl</artifactId>
                <version>3.3.0</version>
            </dependency>

            <!-- webjars -->
            <dependency>
                <groupId>org.webjars.bower</groupId>
                <artifactId>adminlte</artifactId>
                <version>2.3.11</version>
            </dependency>
            <dependency>
                <groupId>org.webjars</groupId>
                <artifactId>respond</artifactId>
                <version>1.4.2</version>
            </dependency>
            <dependency>
                <groupId>org.webjars</groupId>
                <artifactId>html5shiv</artifactId>
                <version>3.7.3</version>
            </dependency>
            <dependency>
                <groupId>org.webjars</groupId>
                <artifactId>font-awesome</artifactId>
                <version>4.7.0</version>
            </dependency>
            <dependency>
                <groupId>org.webjars.npm</groupId>
                <artifactId>ionicons</artifactId>
                <version>3.0.0</version>
            </dependency>
            <dependency>
                <groupId>org.webjars</groupId>
                <artifactId>webjars-locator-core</artifactId>
                <version>0.35</version>
            </dependency>
            <dependency>
                <groupId>org.webjars</groupId>
                <artifactId>less</artifactId>
                <version>2.5.3</version>
            </dependency>
            <dependency>
                <groupId>org.webjars</groupId>
                <artifactId>swagger-ui</artifactId>
                <version>2.2.5</version>
            </dependency>

            <dependency>
                <groupId>com.beust</groupId>
                <artifactId>jcommander</artifactId>
                <version>${jcommander.version}</version>
            </dependency>

            <dependency>
                <groupId>org.eclipse.jetty</groupId>
                <artifactId>jetty-server</artifactId>
                <version>${jetty.version}</version>
            </dependency>
            <dependency>
                <groupId>org.eclipse.jetty</groupId>
                <artifactId>jetty-http</artifactId>
                <version>${jetty.version}</version>
            </dependency>
            <dependency>
                <groupId>org.eclipse.jetty</groupId>
                <artifactId>jetty-io</artifactId>
                <version>${jetty.version}</version>
            </dependency>
            <dependency>
                <groupId>org.eclipse.jetty</groupId>
                <artifactId>jetty-util</artifactId>
                <version>${jetty.version}</version>
            </dependency>
            <dependency>
                <groupId>org.apache.qpid</groupId>
                <artifactId>qpid-broker-core</artifactId>
                <version>${qpid-broker.version}</version>
            </dependency>
            <dependency>
                <groupId>org.apache.qpid</groupId>
                <artifactId>qpid-broker-plugins-amqp-0-8-protocol</artifactId>
                <version>${qpid-broker.version}</version>
            </dependency>
            <dependency>
                <groupId>org.apache.qpid</groupId>
                <artifactId>qpid-broker-plugins-memory-store</artifactId>
                <version>${qpid-broker.version}</version>
            </dependency>

            <dependency>
                <groupId>org.jasig.cas.client</groupId>
                <artifactId>cas-client-core</artifactId>
                <version>3.5.1</version>
            </dependency>

            <!-- Schroedinger -->
            <dependency>
                <groupId>com.codeborne</groupId>
                <artifactId>selenide</artifactId>
                <version>5.3.1</version>
                <exclusions>
                    <!-- Excluding to exclude commons-logging lower -->
                    <exclusion>
                        <groupId>io.netty</groupId>
                        <artifactId>netty-all</artifactId>
                    </exclusion>
                    <exclusion>
                        <groupId>com.google.guava</groupId>
                        <artifactId>guava</artifactId>
                    </exclusion>
                </exclusions>
            </dependency>
            <dependency>
                <groupId>org.seleniumhq.selenium</groupId>
                <artifactId>selenium-java</artifactId>
                <version>${selenium.version}</version>
                <exclusions>
                    <!-- replaced by org.slf4j:jcl-over-slf4j -->
                    <exclusion>
                        <groupId>commons-logging</groupId>
                        <artifactId>commons-logging</artifactId>
                    </exclusion>
                </exclusions>
            </dependency>
            <dependency>
                <groupId>org.seleniumhq.selenium</groupId>
                <artifactId>selenium-api</artifactId>
                <version>${selenium.version}</version>
            </dependency>
            <dependency>
                <!-- Resolves dependency conflict in selenium -->
                <groupId>com.squareup.okio</groupId>
                <artifactId>okio</artifactId>
                <version>1.14.1</version>
            </dependency>
            <dependency>
                <groupId>io.netty</groupId>
                <artifactId>netty-all</artifactId>
                <version>4.1.42.Final</version>
                <exclusions>
                    <exclusion>
                        <groupId>ch.qos.logback</groupId>
                        <artifactId>*</artifactId>
                    </exclusion>
                </exclusions>
            </dependency>
            <dependency>
                <groupId>org.jsoup</groupId>
                <artifactId>jsoup</artifactId>
                <version>1.10.2</version>
            </dependency>
            <dependency>
                <groupId>dnsjava</groupId>
                <artifactId>dnsjava</artifactId>
                <version>2.1.8</version>
            </dependency>

            <!-- Test support dependencies -->
            <dependency>
                <groupId>org.testng</groupId>
                <artifactId>testng</artifactId>
                <version>${testng.version}</version>
            </dependency>
            <dependency>
                <groupId>com.evolveum.midpoint.tools</groupId>
                <artifactId>test-ng</artifactId>
                <version>${project.version}</version>
            </dependency>
            <dependency>
                <groupId>com.evolveum.midpoint.infra</groupId>
                <artifactId>test-util</artifactId>
                <version>${project.version}</version>
            </dependency>
        </dependencies>
    </dependencyManagement>

    <!-- We don't want any dependencies in parent POM. -->

    <repositories>
        <repository>
            <id>evolveum</id>
            <name>Evolveum Public Releases</name>
            <url>https://nexus.evolveum.com/nexus/content/groups/public/</url>
        </repository>
        <repository>
            <id>evolveum-snapshots</id>
            <name>Evolveum Snapshots</name>
            <url>https://nexus.evolveum.com/nexus/content/repositories/snapshots/</url>
        </repository>
        <repository>
            <id>spring-milestone</id>
            <name>Spring Milestone Repository</name>
            <url>https://repo.spring.io/milestone</url>
        </repository>
    </repositories>
    <pluginRepositories>
        <pluginRepository>
            <id>evolveum</id>
            <name>Evolveum</name>
            <url>https://nexus.evolveum.com/nexus/content/groups/public</url>
        </pluginRepository>
    </pluginRepositories>

    <build>
        <plugins>
            <!-- TODO: why is this here? -->
            <plugin>
<<<<<<< HEAD
                <groupId>org.springframework.boot</groupId>
                <artifactId>spring-boot-maven-plugin</artifactId>
                <configuration>
                    <skip>true</skip>
                </configuration>
            </plugin>

            <plugin>
=======
>>>>>>> dc26c0cf
                <groupId>org.apache.maven.plugins</groupId>
                <artifactId>maven-source-plugin</artifactId>
                <version>3.1.0</version>
                <executions>
                    <execution>
                        <id>attach-sources</id>
                        <phase>package</phase>
                        <goals>
                            <goal>jar</goal>
                        </goals>
                    </execution>
                </executions>
            </plugin>
            <plugin>
                <groupId>com.lukegb.mojo</groupId>
                <artifactId>gitdescribe-maven-plugin</artifactId>
                <version>3.0</version>
                <executions>
                    <execution>
                        <goals>
                            <goal>gitdescribe</goal>
                        </goals>
                        <id>git-describe</id>
                        <phase>initialize</phase>
                        <configuration>
                            <outputPrefix></outputPrefix>
                        </configuration>
                    </execution>
                </executions>
            </plugin>
            <plugin>
                <groupId>org.apache.maven.plugins</groupId>
                <artifactId>maven-jar-plugin</artifactId>
                <version>3.2.0</version>
                <configuration>
                    <skipIfEmpty>true</skipIfEmpty>
                    <archive>
                        <manifestEntries>
                            <Version-Number>${project.version}</Version-Number>
                            <SCM-Revision>${git.describe}</SCM-Revision>
                            <Organization>Evolveum</Organization>
                            <Organization-URL>https://www.evolveum.com</Organization-URL>
                            <Bugtracking-System>https://jira.evolveum.com</Bugtracking-System>
                            <License>dual-licensed under the Apache License 2.0 and European Union Public License</License>
                            <License-URL>https://www.apache.org/licenses/LICENSE-2.0.txt and https://joinup.ec.europa.eu/collection/eupl/eupl-text-11-12</License-URL>
                        </manifestEntries>
                    </archive>
                </configuration>
            </plugin>
            <plugin>
                <groupId>org.apache.maven.plugins</groupId>
                <artifactId>maven-war-plugin</artifactId>
                <version>3.2.3</version>
                <configuration>
                    <archive>
                        <manifestEntries>
                            <Version-Number>${project.version}</Version-Number>
                            <SCM-Revision>${git.describe}</SCM-Revision>
                            <Organization>Evolveum</Organization>
                            <Organization-URL>https://www.evolveum.com</Organization-URL>
                            <Bugtracking-System>https://jira.evolveum.com</Bugtracking-System>
                            <License>dual-licensed under the Apache License 2.0 and European Union Public License</License>
                            <License-URL>https://www.apache.org/licenses/LICENSE-2.0.txt and https://joinup.ec.europa.eu/collection/eupl/eupl-text-11-12</License-URL>
                        </manifestEntries>
                    </archive>
                    <attachClasses>true</attachClasses>
                    <failOnMissingWebXml>false</failOnMissingWebXml>
                </configuration>
            </plugin>
            <plugin>
                <groupId>org.eclipse.jetty</groupId>
                <artifactId>jetty-maven-plugin</artifactId>
                <version>${jetty.version}</version>
                <configuration>
                    <systemProperties>
                        <systemProperty>
                            <name>org.eclipse.jetty.annotations.maxWait</name>
                            <value>240</value>
                        </systemProperty>
                    </systemProperties>
                    <webApp>
                        <contextPath>/midpoint</contextPath>
                    </webApp>
                    <webAppConfig>
                        <allowDuplicateFragmentNames>true</allowDuplicateFragmentNames>
                    </webAppConfig>
                    <jvmArgs>-Xdebug -Xrunjdwp:transport=dt_socket,address=5000,server=y,suspend=n</jvmArgs>
                </configuration>
            </plugin>

            <plugin>
                <groupId>pl.project13.maven</groupId>
                <artifactId>git-commit-id-plugin</artifactId>
                <version>3.0.1</version>
                <!-- Used in system-init module. -->
            </plugin>
            <plugin>
                <groupId>org.apache.maven.plugins</groupId>
                <artifactId>maven-shade-plugin</artifactId>
                <version>2.3</version>
            </plugin>
            <plugin>
                <groupId>org.apache.maven.plugins</groupId>
                <artifactId>maven-enforcer-plugin</artifactId>
                <executions>
                    <execution>
                        <id>enforce</id>
                        <configuration>
                            <rules>
                                <requireMavenVersion>
                                    <version>3.6</version>
                                </requireMavenVersion>
                                <dependencyConvergence/>
                                <bannedDependencies>
                                    <excludes>
                                        <!-- replaced by org.slf4j:jcl-over-slf4j -->
                                        <exclude>commons-logging:commons-logging</exclude>
                                        <exclude>org.springframework:spring-jcl</exclude>
                                        <!-- package with multiple XML APIs, conflicts assured
                                        (WE CAN'T YET see todo at the xalan/xerces dep declarations above) -->
                                        <!--<exclude>xml-apis:xml-apis</exclude>-->
                                    </excludes>
                                </bannedDependencies>
                            </rules>
                        </configuration>
                        <goals>
                            <goal>enforce</goal>
                        </goals>
                    </execution>
                </executions>
            </plugin>
            <!-- maven-dependency-plugin wait for 3.1.2 version because MDEP-613 Analyze failed: Unsupported class file major version 55 (Java 11) -->
            <plugin>
                <groupId>org.apache.maven.plugins</groupId>
                <artifactId>maven-dependency-plugin</artifactId>
                <version>3.1.1e1</version>
                <executions>
                    <execution>
                        <id>analyze</id>
                        <goals>
                            <goal>analyze-only</goal>
                        </goals>
                        <configuration>
                            <failOnWarning>true</failOnWarning>
                            <ignoreNonCompile>true</ignoreNonCompile>
                            <ignoredUnusedDeclaredDependencies>
                                <!-- We don't want anything here, except for test support... -->
                                <ignoredUnusedDeclaredDependency>org.assertj:assertj-core</ignoredUnusedDeclaredDependency>
                            </ignoredUnusedDeclaredDependencies>
                            <ignoredUsedUndeclaredDependencies>
                                <!--
                                TODO: Experimental proposal for midpoint packages, but if there is no disagreement, just delete this todo in 2021 :-)
                                Anything from midPoint is in one version, no conflict should occur and there is no real
                                need to declare transitive dependencies (e.g. *-impl implying *-api, etc.).
                                -->
                                <ignoredUsedUndeclaredDependency>com.evolveum.midpoint.*:*</ignoredUsedUndeclaredDependency>

                                <!-- Testing dependencies are not troubling us from. -->
                                <ignoredUsedUndeclaredDependency>org.testng:testng</ignoredUsedUndeclaredDependency>
                                <ignoredUsedUndeclaredDependency>org.assertj:assertj-core</ignoredUsedUndeclaredDependency>

                                <!-- Unreliable detection -->
                                <ignoredUsedUndeclaredDependency>javax.xml.bind:jaxb-api</ignoredUsedUndeclaredDependency>
                                <ignoredUsedUndeclaredDependency>com.sun.activation:javax.activation</ignoredUsedUndeclaredDependency>
                                <ignoredUsedUndeclaredDependency>javax.activation:activation</ignoredUsedUndeclaredDependency>

                                <!-- TODO can go away with JDK 8 support, JDK 9+ covers it, ideally whole Xerces/Xalan should go -->
                                <ignoredUsedUndeclaredDependency>xml-apis:xml-apis</ignoredUsedUndeclaredDependency>

                                <!-- needs to much exclusions, used by apache-cxf (xjc plugin, prism-impl, schema, ..) -->
                                <ignoredUsedUndeclaredDependency>jakarta.activation:jakarta.activation-api</ignoredUsedUndeclaredDependency>
                                <ignoredUsedUndeclaredDependency>jakarta.xml.bind:jakarta.xml.bind-api</ignoredUsedUndeclaredDependency>
                                <ignoredUsedUndeclaredDependency>org.glassfish.jaxb:xsom</ignoredUsedUndeclaredDependency>
                                <ignoredUsedUndeclaredDependency>org.glassfish.jaxb:jaxb-runtime</ignoredUsedUndeclaredDependency>

                                <!-- Falsely reported, not used explicitly, only transient dependency. -->
                                <ignoredUsedUndeclaredDependency>org.slf4j:jcl-over-slf4j</ignoredUsedUndeclaredDependency>
                                <ignoredUsedUndeclaredDependency>org.slf4j:slf4j-api</ignoredUsedUndeclaredDependency>
                                <ignoredUsedUndeclaredDependency>org.danekja:jdk-serializable-functional</ignoredUsedUndeclaredDependency>
                            </ignoredUsedUndeclaredDependencies>
                        </configuration>
                    </execution>
                </executions>
            </plugin>
            <plugin>
                <artifactId>maven-javadoc-plugin</artifactId>
                <version>3.1.1</version>
            </plugin>
            <plugin>
                <groupId>org.apache.maven.plugins</groupId>
                <artifactId>maven-checkstyle-plugin</artifactId>
                <version>${checkstyle.version}</version>
                <configuration>
                    <configLocation>${maven.multiModuleProjectDirectory}/config/checkstyle/checkstyle.xml</configLocation>
                    <suppressionsLocation>${maven.multiModuleProjectDirectory}/config/checkstyle/checkstyle-suppressions.xml</suppressionsLocation>
                    <encoding>UTF-8</encoding>
                    <consoleOutput>true</consoleOutput>
                    <failsOnError>true</failsOnError>
                    <linkXRef>false</linkXRef>
                    <includes>**/*.java</includes>
                    <!-- Also need to add suffixes to checkstyle.xml -->
                    <resourceIncludes>**/*.properties,**/*.xml,**/*.xsd,**/*.wsdl,**/*.json,**/*.yaml,**/*.yml</resourceIncludes>
                </configuration>
                <executions>
                    <execution>
                        <id>validate</id>
                        <phase>validate</phase>
                        <goals>
                            <goal>check</goal>
                        </goals>
                    </execution>
                </executions>
            </plugin>
        </plugins>

        <pluginManagement>
            <plugins>
                <plugin>
                    <groupId>org.apache.maven.plugins</groupId>
                    <artifactId>maven-compiler-plugin</artifactId>
                    <version>3.8.0</version>
                    <configuration>
                        <source>${project.source.version}</source>
                        <target>${project.source.version}</target>
                    </configuration>
                </plugin>
                <plugin>
                    <groupId>org.apache.maven.plugins</groupId>
                    <artifactId>maven-resources-plugin</artifactId>
                    <version>3.1.0</version>
                </plugin>
                <plugin>
                    <groupId>com.rimerosolutions.maven.plugins</groupId>
                    <artifactId>wrapper-maven-plugin</artifactId>
                    <version>0.0.4</version>
                </plugin>
                <plugin>
                    <groupId>org.apache.maven.plugins</groupId>
                    <artifactId>maven-plugin-plugin</artifactId>
                    <!-- 3.2 does not work because of some internal error; 3.4+ probably because of some misconfiguration -->
                    <version>3.6.0</version>
                </plugin>
                <plugin>
                    <groupId>org.apache.maven.plugins</groupId>
                    <artifactId>maven-deploy-plugin</artifactId>
                    <version>2.8.2</version>
                </plugin>
                <plugin>
                    <groupId>org.eclipse.m2e</groupId>
                    <artifactId>lifecycle-mapping</artifactId>
                    <version>1.0.0</version>
                    <configuration>
                        <lifecycleMappingMetadata>
                            <pluginExecutions>
                                <pluginExecution>
                                    <pluginExecutionFilter>
                                        <groupId>org.apache.maven.plugins</groupId>
                                        <artifactId>maven-dependency-plugin</artifactId>
                                        <versionRange>[3.1.1,)</versionRange>
                                        <goals>
                                            <goal>copy-dependencies</goal>
                                            <goal>unpack</goal>
                                        </goals>
                                    </pluginExecutionFilter>
                                    <action>
                                        <execute/>
                                    </action>
                                </pluginExecution>
                                <pluginExecution>
                                    <pluginExecutionFilter>
                                        <groupId>org.apache.cxf</groupId>
                                        <artifactId>cxf-codegen-plugin</artifactId>
                                        <versionRange>[3.3.1,)</versionRange>
                                        <goals>
                                            <goal>wsdl2java</goal>
                                        </goals>
                                    </pluginExecutionFilter>
                                    <action>
                                        <execute/>
                                    </action>
                                </pluginExecution>
                                <pluginExecution>
                                    <pluginExecutionFilter>
                                        <groupId>com.lukegb.mojo</groupId>
                                        <artifactId>gitdescribe-maven-plugin</artifactId>
                                        <versionRange>[3.0,)</versionRange>
                                        <goals>
                                            <goal>gitdescribe</goal>
                                        </goals>
                                    </pluginExecutionFilter>
                                    <action>
                                        <execute/>
                                    </action>
                                </pluginExecution>
                            </pluginExecutions>
                        </lifecycleMappingMetadata>
                    </configuration>
                </plugin>
                <plugin>
                    <groupId>org.apache.maven.plugins</groupId>
                    <artifactId>maven-surefire-plugin</artifactId>
                    <version>${surefire.version}</version>
                    <executions>
                        <execution>
                            <id>default-test</id> <!-- unit tests -->
                            <phase>test</phase>
                            <goals>
                                <goal>test</goal>
                            </goals>
                        </execution>
                    </executions>
                    <configuration>
                        <parallel>false</parallel>
                        <forkCount>1</forkCount>
                        <reuseForks>true</reuseForks>
                        <redirectTestOutputToFile>${redirectTestOutputToFile}</redirectTestOutputToFile>
                        <trimStackTrace>false</trimStackTrace>
                        <!-- See https://issues.apache.org/jira/browse/SUREFIRE-1588 -->
                        <useSystemClassLoader>false</useSystemClassLoader>
                        <systemPropertyVariables>
                            <javax.net.ssl.trustStore>src/test/resources/truststore.jks</javax.net.ssl.trustStore>
                            <midpoint.home>target/midpoint-home</midpoint.home>
                            <java.util.logging.config.file>${project.build.directory}/test-classes/logging.properties
                            </java.util.logging.config.file>
                        </systemPropertyVariables>
                        <argLine>${surefire.args}</argLine>

                        <!-- it's used for CI build to load JDBC libraries which can not
                            be installed to public maven repository (MS SQL, ORACLE) -->
                        <additionalClasspathElements>
                            <additionalClasspathElement>/opt/jenkins_db_configs/ojdbc7.jar</additionalClasspathElement>
                            <!-- used running tests on windows machines -->
                            <additionalClasspathElement>c:\midpoint\jdbc-drivers\ojdbc7.jar</additionalClasspathElement>
                        </additionalClasspathElements>
                        <suiteXmlFiles>
                            <suiteXmlFile>testng-unit.xml</suiteXmlFile>
                        </suiteXmlFiles>
                        <properties>
                            <property>
                                <name>suitename</name>
                                <value>Unit</value>
                            </property>
                            <property>
                                <name>listener</name>
                                <value>
                                    com.evolveum.midpoint.tools.testng.TestListener,com.evolveum.midpoint.tools.testng.RetryListener
                                </value>
                            </property>
                        </properties>
                    </configuration>
                    <dependencies>
                        <dependency>
                            <groupId>org.apache.maven.surefire</groupId>
                            <artifactId>surefire-testng</artifactId>
                            <version>${surefire.version}</version>
                        </dependency>
                    </dependencies>
                </plugin>
                <plugin>
                    <groupId>org.apache.maven.plugins</groupId>
                    <artifactId>maven-failsafe-plugin</artifactId>
                    <version>${failsafe.version}</version>
                    <executions>
                        <execution>
                            <id>integration-test</id>
                            <phase>integration-test</phase>
                            <goals>
                                <goal>integration-test</goal>
                                <goal>verify</goal>
                            </goals>
                        </execution>
                    </executions>
                    <configuration>
                        <redirectTestOutputToFile>${redirectTestOutputToFile}</redirectTestOutputToFile>
                        <systemPropertyVariables>
                            <javax.net.ssl.trustStore>src/test/resources/truststore.jks</javax.net.ssl.trustStore>
                            <midpoint.home>target/midpoint-home</midpoint.home>
                            <java.util.logging.config.file>${project.build.directory}/test-classes/logging.properties</java.util.logging.config.file>
                        </systemPropertyVariables>
                        <argLine>${failsafe.args}</argLine>
                        <suiteXmlFiles>
                            <suiteXmlFile>testng-integration.xml</suiteXmlFile>
                        </suiteXmlFiles>
                        <properties>
                            <property>
                                <name>suitename</name>
                                <value>Integration</value>
                            </property>
                            <property>
                                <name>listener</name>
                                <value>com.evolveum.midpoint.tools.testng.TestListener,com.evolveum.midpoint.tools.testng.RetryListener</value>
                            </property>
                        </properties>
                        <!--
                        It's used for CI build to load JDBC libraries which can not
                        be installed to public maven repository (MS SQL, ORACLE).
                        -->
                        <additionalClasspathElements>
                            <additionalClasspathElement>/opt/jenkins_db_configs/ojdbc7.jar</additionalClasspathElement>
                            <!-- used running tests on windows machines -->
                            <additionalClasspathElement>c:\midpoint\jdbc-drivers\ojdbc7.jar</additionalClasspathElement>
                        </additionalClasspathElements>
                    </configuration>
                </plugin>

                <plugin>
                    <groupId>org.codehaus.mojo</groupId>
                    <artifactId>findbugs-maven-plugin</artifactId>
                    <version>3.0.5</version>
                    <configuration>
                        <effort>Max</effort>
                        <threshold>Low</threshold>
                        <xmlOutput>true</xmlOutput>
                        <onlyAnalyze>com.evolveum.midpoint.*</onlyAnalyze>
                    </configuration>
                </plugin>
                <plugin>
                    <artifactId>maven-assembly-plugin</artifactId>
                    <version>3.1.1</version>
                </plugin>
            </plugins>
        </pluginManagement>
    </build>

    <reporting>
        <plugins>
            <plugin>
                <groupId>org.codehaus.mojo</groupId>
                <artifactId>findbugs-maven-plugin</artifactId>
            </plugin>
            <plugin>
                <groupId>org.apache.maven.plugins</groupId>
                <artifactId>maven-checkstyle-plugin</artifactId>
                <!-- TODO: unify with other checkstyle setup in pluginManagement? -->
                <version>${checkstyle.version}</version>
                <configuration>
                    <configLocation>${maven.multiModuleProjectDirectory}/build-system/checkstyle-configs/checkstyle.xml</configLocation>
                    <!-- TODO: what about suppressions? without them and with failsOnError true it must fail, or not? -->
                    <encoding>UTF-8</encoding>
                    <consoleOutput>true</consoleOutput>
                    <failsOnError>true</failsOnError>
                    <linkXRef>false</linkXRef>
                </configuration>
                <reportSets>
                    <reportSet>
                        <reports>
                            <report>checkstyle</report>
                        </reports>
                    </reportSet>
                </reportSets>
            </plugin>
        </plugins>
    </reporting>

    <profiles>
        <profile>
            <id>dist</id>
            <activation>
                <property>
                    <name>!skipDist</name>
                </property>
            </activation>
            <modules>
                <module>dist</module>
            </modules>
        </profile>

        <!--
        Activating extra tests (tests under testing module), skipping other tests.
        Often we want to combine with disabling dist: -P extratest,-dist
        See testing/pom.xml for more on "extra" tests, but we need to skip tests here to disable
        the default unit/integration tests covered by default "mvn clean install" build.
        -->
        <profile>
            <id>extratest</id>
            <properties>
                <skipTests>true</skipTests>
            </properties>
        </profile>

        <profile>
            <id>jdk-11</id>
            <properties>
                <project.source.version>11</project.source.version>
            </properties>
            <activation>
                <jdk>11</jdk>
            </activation>
            <dependencyManagement>
                <!--
                In JDK 11 we want to get rid of xml-apis, that are covered by Java 9+.
                Comes with xerces/xalan, overrides many classes from other APIs (StAX, SAX) or JDK.
                But it contains DOM classes like org.w3c.dom.ElementTraversal that are available
                from JDK 9+, so we still need it with JDK 8, among others in schemadist-prism.
                BTW: 1.4 (from 2009) is NEWER version than 2.0.2 (2002)... what can you say...
                -->
                <dependencies>
                    <dependency>
                        <groupId>xerces</groupId>
                        <artifactId>xercesImpl</artifactId>
                        <version>${xerces.version}</version>
                        <exclusions>
                            <exclusion>
                                <groupId>xml-apis</groupId>
                                <artifactId>xml-apis</artifactId>
                            </exclusion>
                        </exclusions>
                    </dependency>
                    <dependency>
                        <groupId>xalan</groupId>
                        <artifactId>serializer</artifactId>
                        <version>${xalan.version}</version>
                        <exclusions>
                            <exclusion>
                                <groupId>xml-apis</groupId>
                                <artifactId>xml-apis</artifactId>
                            </exclusion>
                        </exclusions>
                    </dependency>
                </dependencies>
            </dependencyManagement>
        </profile>

        <profile>
            <id>jdk-8</id>
            <properties>
                <project.source.version>1.8</project.source.version>
            </properties>
            <activation>
                <jdk>1.8</jdk>
            </activation>
        </profile>
    </profiles>
</project><|MERGE_RESOLUTION|>--- conflicted
+++ resolved
@@ -1556,19 +1556,7 @@
 
     <build>
         <plugins>
-            <!-- TODO: why is this here? -->
             <plugin>
-<<<<<<< HEAD
-                <groupId>org.springframework.boot</groupId>
-                <artifactId>spring-boot-maven-plugin</artifactId>
-                <configuration>
-                    <skip>true</skip>
-                </configuration>
-            </plugin>
-
-            <plugin>
-=======
->>>>>>> dc26c0cf
                 <groupId>org.apache.maven.plugins</groupId>
                 <artifactId>maven-source-plugin</artifactId>
                 <version>3.1.0</version>
