--- conflicted
+++ resolved
@@ -231,11 +231,7 @@
         <groovy.version>3.0.10</groovy.version>
         <xmlsec.version>2.2.3</xmlsec.version>
         <!-- NOTE: also update the version number in TestConnectorManager -->
-<<<<<<< HEAD
         <connid.version>1.5.2.0-SNAPSHOT</connid.version>
-=======
-        <connid.version>1.5.1.0</connid.version>
->>>>>>> 9c168e2b
         <derby.version>10.15.2.0</derby.version>
         <wro4j.version>1.10.1</wro4j.version>
         <!-- Version for classgraph must the one declared in Prism -->
