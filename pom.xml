<?xml version="1.0" encoding="UTF-8"?>
<!--
  ~ Copyright (c) 2010-2020 Evolveum and contributors
  ~
  ~ This work is dual-licensed under the Apache License 2.0
  ~ and European Union Public License. See LICENSE file for details.
  -->

<project xmlns="http://maven.apache.org/POM/4.0.0" xmlns:xsi="http://www.w3.org/2001/XMLSchema-instance"
        xsi:schemaLocation="http://maven.apache.org/POM/4.0.0 http://maven.apache.org/maven-v4_0_0.xsd">
    <modelVersion>4.0.0</modelVersion>

    <!--
    Notes:
    - See https://maven.apache.org/developers/conventions/code.html for recommended element order.
    - Most information is inherited from this parent, no need to repeat license, organization, etc.
    - Some JAR modules are pure-test, no main sources - deploy/install is skipped for these, otherwise it fails with:
    "The packaging for this project did not assign a file to the build artifact"
    - Some modules have explicit maven.test.skip=true to disable test plugins coming from parents.
    - Maven's failsafe plugin is declared in build/plugin only in modules that need it.
    This by default uses testng-integration.xml suite file, but see property integrationTestSuite
    for other possibilities (mostly to make build faster by running only most important int-tests).
    - Test JARs of some modules are created, installed/deployed and used downstream (search for test-jar).

    VARIOUS MVN COMMANDS (with rough times on average notebook)
    Note: Javadoc takes long time but it's only part of the "dist" profile (active by default).
    Hence, " -Dmaven.javadoc.skip" is not necessary with "-P -dist".

    Quick developer's run without any tests, skipping distribution (~6m):
    mvn clean install -P -dist -DskipTests -Dcheckstyle.skip

    "Quick" build with unit tests only and checkstyle (~30m):
    mvn clean install -P -dist -DskipITs

    "Quick" build with smaller/faster set of integration test (~1h20m):
    mvn clean install -P -dist -DintegrationTestSuite=fast

    Default build - creates distribution package, runs all tests except "extra" tests ():
    mvn clean install

    Extra test run with custom JVM args (we have 16g on CI server, but it works without args too),
    runs just under 900 tests, skips distribution and any common unit/IT tests (~1h50m):
    mvn clean install -P extratest,-dist -Dsurefire.args="-Xmx8g" -Dfailsafe.args="-Xmx8g -Duser.language=en"
    (Skipping of default tests is managed by "extratest" profile.)

    Extra test run for a single module, -D property matches the module in -pl:
    mvn clean install -DskipConnTests=false -pl testing/conntest

    Running a single IT test class in one module from the "extra" set with output to stdout:
    mvn integration-test -DskipConnTests=false -DredirectTestOutputToFile=false -pl testing/conntest -Dit.test=TestAdLdapChimera
    Note usage of "it.test" property (for failsafe), not just "test" (for surefire).

    Full build with extra tests for a single module, "-DskipTests" suppresses other default tests:
    mvn clean install -P -dist -DskipTests -DskipStoryTests=false
    See "extratest" profile in testing/pom.xml for all individual properties enabling extra tests.

    Running unit+IT tests of a selected module (-pl) with output to stdout:
    mvn clean install -DredirectTestOutputToFile=false -pl model/model-intest

    Running GUI tests from Schrodinger module only with custom location of ChromeDriver (Chrome must be installed too):
    mvn clean install -P -dist -DskipTests -DskipSchrodingerTests=false -DwebdriverLocation=/c/work/tools/bin/chromedriver.exe
    -->

    <parent>
        <groupId>org.springframework.boot</groupId>
        <artifactId>spring-boot-dependencies</artifactId>
        <version>2.2.7.RELEASE</version>
    </parent>

    <groupId>com.evolveum.midpoint</groupId>
    <artifactId>midpoint</artifactId>
    <version>4.2-SNAPSHOT</version>
    <packaging>pom</packaging>

    <name>midPoint Project</name>
    <description>Utility module to compile all of the maven based midPoint projects.</description>
    <organization>
        <name>evolveum</name>
        <url>https://www.evolveum.com</url>
    </organization>
    <licenses>
        <license>
            <name>Apache License v2.0</name>
            <url>https://www.apache.org/licenses/LICENSE-2.0.txt</url>
            <distribution>repo</distribution>
        </license>
        <license>
            <name>European Union Public License</name>
            <url>https://joinup.ec.europa.eu/collection/eupl/eupl-text-11-12</url>
            <distribution>repo</distribution>
        </license>
    </licenses>

    <modules>
        <module>tools</module>
        <module>infra</module>
        <module>repo</module>
        <module>provisioning</module>
        <module>model</module>
        <module>custom</module>
        <module>gui</module>
        <module>icf-connectors</module>
        <module>testing</module>
    </modules>

    <scm>
        <connection>https://github.com/Evolveum/midpoint.git</connection>
        <developerConnection>git@github.com:Evolveum/midpoint.git</developerConnection>
        <url>https://github.com/Evolveum/midpoint.git</url>
    </scm>
    <issueManagement>
        <system>Atlassian JIRA</system>
        <url>https://jira.evolveum.com/browse/MID</url>
    </issueManagement>
    <distributionManagement>
        <repository>
            <id>evolveum-nexus</id>
            <name>Internal Releases</name>
            <url>https://nexus.evolveum.com/nexus/content/repositories/releases/</url>
        </repository>
        <snapshotRepository>
            <id>evolveum-nexus</id>
            <name>Internal Snapshots</name>
            <url>https://nexus.evolveum.com/nexus/content/repositories/snapshots/</url>
        </snapshotRepository>
    </distributionManagement>

    <properties>
        <!-- Build system options -->
        <!-- Encoding for both sources and resources -->
        <project.build.sourceEncoding>UTF-8</project.build.sourceEncoding>
        <project.source.version>1.8</project.source.version>
        <project.build.locale>en_US</project.build.locale>
        <ansi.color>true</ansi.color>
        <verbose.jaxb2>false</verbose.jaxb2>
        <verbose.jaxws>false</verbose.jaxws>

        <!--suppress UnresolvedMavenProperty (for IDE development) -->
        <git.describe>${describe}</git.describe>
        <timestamp>${maven.build.timestamp}</timestamp>
        <maven.build.timestamp.format>EEE, d MMM yyyy HH:mm:ss Z</maven.build.timestamp.format>

        <!-- JVM args for testing plugins, can be used to add profiling, etc. -->
        <surefire.args>-Xms1024m -Xmx4096m</surefire.args>
        <failsafe.args>-Xms1024m -Xmx4096m -Duser.language=en</failsafe.args>
        <!--
        Some modules support "full" or "fast" suite for integration tests.
        This can be used as command line switch for mvn: -DintegrationTestSuite=fast
        See model/model-intest for example, how to do it.
        -->
        <integrationTestSuite>full</integrationTestSuite>
        <!-- Controls both surefire and failsafe config/redirectTestOutputToFile setting. -->
        <redirectTestOutputToFile>true</redirectTestOutputToFile>

        <!-- Dependencies global versions -->
        <commons.io.version>2.6</commons.io.version>
        <commons.lang.version>2.6</commons.lang.version>
        <commons.cli>1.2</commons.cli>
        <cxf.version>3.3.1</cxf.version>
        <cxf-xjc.version>3.3.0</cxf-xjc.version>
        <wss4j.version>2.2.0</wss4j.version>
        <dbunit.version>2.4.7</dbunit.version>
        <opendj.version>2.6.2</opendj.version>
        <quartz.version>2.3.0.e3</quartz.version>
        <selenium.version>3.141.59</selenium.version>
        <slf4j.version>1.7.25</slf4j.version>
        <logback.version>1.2.3</logback.version>
        <spring.security.saml2.version>2.0.0.M30</spring.security.saml2.version>
        <cache2k.version>1.2.1.Final</cache2k.version>
        <cas.client.version>3.5.0</cas.client.version>
        <testng.version>6.14.3</testng.version>
        <xml.resolver.version>1.2</xml.resolver.version>
        <xmlunit.version>2.1.1</xmlunit.version>
        <cron4j.version>2.2.3</cron4j.version>
        <!-- We can't upgrade to 5.3 unless we get rid of EntityRegionAccessStrategy -->
        <hibernate.version>5.2.12.Final</hibernate.version>
        <h2.version>1.4.193</h2.version>
        <jdbc.postgres>42.2.2</jdbc.postgres>
        <jdbc.sqlserver>6.4.0.jre8</jdbc.sqlserver>
        <jdbc.mariadb>2.3.0</jdbc.mariadb>
        <jdbc.mysql>6.0.6</jdbc.mysql>
        <wicket.version>8.6.0</wicket.version>
        <groovy.version>2.5.8</groovy.version>
        <xmlsec.version>2.1.4</xmlsec.version>
        <connid.version>1.5.0.10</connid.version>
        <jasper.version>6.5.0</jasper.version>
        <derby.version>10.11.1.1</derby.version>
        <wro4j.version>1.8.0</wro4j.version>
        <jackson.version>2.10.0</jackson.version>
        <snakeyaml.version>1.23</snakeyaml.version>
        <surefire.version>3.0.0-M3</surefire.version>
        <reflections.version>0.9.11</reflections.version>
        <guava.version>28.1-jre</guava.version>
        <jcommander.version>1.72</jcommander.version>
        <failsafe.version>3.0.0-M3</failsafe.version>
        <antrun.version>1.8</antrun.version>
        <javax.xml.soap.version>1.4.0</javax.xml.soap.version>
        <qpid-broker.version>7.1.1</qpid-broker.version>
        <asm.version>7.0</asm.version>
        <geronimo-ws-metadata_2.0_spec.version>1.1.3</geronimo-ws-metadata_2.0_spec.version>
        <jetty.version>9.4.20.v20190813</jetty.version>
        <maven.api.version>3.6.2</maven.api.version>
        <checkstyle.version>3.1.0</checkstyle.version>
        <xalan.version>2.7.2</xalan.version>
        <xerces.version>2.12.0</xerces.version>
<<<<<<< HEAD
        <!--
        Coming in different versions from org.glassfish.jaxb:xsom and from
        org.glassfish.jaxb:jaxb-xjc/com.sun.xml.bind.external:rngom. Review on upgrades.
        -->
        <relaxng-datatype.version>2.3.3</relaxng-datatype.version>
=======
        <commons.csv.version>1.8</commons.csv.version>
        <j2html.version>1.4.0</j2html.version>
>>>>>>> 7700f67b
    </properties>

    <dependencyManagement>
        <dependencies>

            <!-- Upgrade to Java 11 -->
            <dependency>
                <groupId>javax.xml.soap</groupId>
                <artifactId>javax.xml.soap-api</artifactId>
                <version>${javax.xml.soap.version}</version>
            </dependency>
            <dependency>
                <groupId>org.apache.geronimo.specs</groupId>
                <artifactId>geronimo-ws-metadata_2.0_spec</artifactId>
                <version>${geronimo-ws-metadata_2.0_spec.version}</version>
            </dependency>
            <dependency>
                <groupId>com.sun.xml.bind.external</groupId>
                <artifactId>relaxng-datatype</artifactId>
                <version>${relaxng-datatype.version}</version>
            </dependency>
            <dependency>
                <groupId>javax.xml.bind</groupId>
                <artifactId>jaxb-api</artifactId>
                <version>${javax-jaxb.version}</version>
                <exclusions>
                    <!-- in favor of Jakarta version -->
                    <exclusion>
                        <groupId>javax.activation</groupId>
                        <artifactId>javax.activation-api</artifactId>
                    </exclusion>
                </exclusions>
            </dependency>

            <dependency>
                <groupId>org.reflections</groupId>
                <artifactId>reflections</artifactId>
                <version>${reflections.version}</version>
                <exclusions>
                    <exclusion>
                        <groupId>com.google.guava</groupId>
                        <artifactId>guava</artifactId>
                    </exclusion>
                </exclusions>
            </dependency>

            <!-- WICKET -->
            <dependency>
                <groupId>org.apache.wicket</groupId>
                <artifactId>wicket-core</artifactId>
                <version>${wicket.version}</version>
            </dependency>
            <dependency>
                <groupId>org.apache.wicket</groupId>
                <artifactId>wicket-request</artifactId>
                <version>${wicket.version}</version>
            </dependency>
            <dependency>
                <groupId>org.apache.wicket</groupId>
                <artifactId>wicket-ioc</artifactId>
                <version>${wicket.version}</version>
                <exclusions>
                    <exclusion> <!-- Conflicting version with CXF -->
                        <groupId>org.ow2.asm</groupId>
                        <artifactId>asm</artifactId>
                    </exclusion>
                    <exclusion>
                        <groupId>org.apache.ant</groupId>
                        <artifactId>ant</artifactId>
                    </exclusion>
                </exclusions>
            </dependency>
            <dependency>
                <groupId>org.apache.wicket</groupId>
                <artifactId>wicket-util</artifactId>
                <version>${wicket.version}</version>
            </dependency>
            <dependency>
                <groupId>org.apache.wicket</groupId>
                <artifactId>wicket-devutils</artifactId>
                <version>${wicket.version}</version>
            </dependency>
            <dependency>
                <groupId>org.apache.wicket</groupId>
                <artifactId>wicket-auth-roles</artifactId>
                <version>${wicket.version}</version>
            </dependency>
            <dependency>
                <groupId>org.apache.wicket</groupId>
                <artifactId>wicket-spring</artifactId>
                <version>${wicket.version}</version>
                <exclusions>
                    <exclusion>
                        <groupId>org.springframework</groupId>
                        <artifactId>*</artifactId>
                    </exclusion>
                </exclusions>
            </dependency>
            <dependency>
                <groupId>org.apache.wicket</groupId>
                <artifactId>wicket-extensions</artifactId>
                <version>${wicket.version}</version>
            </dependency>
            <dependency>
                <groupId>org.apache.wicket</groupId>
                <artifactId>wicket-datetime</artifactId>
                <version>8.0.0-M7</version>
            </dependency>
            <dependency>
                <groupId>org.ow2.asm</groupId>
                <artifactId>asm</artifactId>
                <version>${asm.version}</version>
            </dependency>
            <dependency>
                <groupId>org.codehaus.groovy</groupId>
                <artifactId>groovy-all</artifactId>
                <version>${groovy.version}</version>
                <type>pom</type>
                <exclusions>
                    <exclusion>
                        <groupId>org.codehaus.groovy</groupId>
                        <artifactId>groovy-ant</artifactId>
                    </exclusion>
                    <exclusion>
                        <groupId>org.codehaus.groovy</groupId>
                        <artifactId>groovy-test-junit5</artifactId>
                    </exclusion>
                    <exclusion>
                        <groupId>org.codehaus.groovy</groupId>
                        <artifactId>groovy-test</artifactId>
                    </exclusion>
                    <exclusion>
                        <groupId>org.codehaus.groovy</groupId>
                        <artifactId>groovy-testng</artifactId>
                    </exclusion>
                </exclusions>
            </dependency>
            <dependency>
                <groupId>org.codehaus.groovy</groupId>
                <artifactId>groovy</artifactId>
                <version>${groovy.version}</version>
            </dependency>
            <dependency>
                <groupId>org.python</groupId>
                <artifactId>jython</artifactId>
                <version>2.5.3</version>
            </dependency>
            <dependency>
                <groupId>com.h2database</groupId>
                <artifactId>h2</artifactId>
                <version>${h2.version}</version>
            </dependency>
            <dependency>
                <groupId>org.hibernate</groupId>
                <artifactId>hibernate-core</artifactId>
                <version>${hibernate.version}</version>
                <exclusions>
                    <exclusion>
                        <groupId>javax.annotation</groupId>
                        <artifactId>jsr250-api</artifactId>
                    </exclusion>
                </exclusions>
            </dependency>
            <dependency>
                <groupId>org.hibernate.javax.persistence</groupId>
                <artifactId>hibernate-jpa-2.1-api</artifactId>
                <version>1.0.0.Final</version>
            </dependency>
            <dependency>
                <groupId>org.javassist</groupId>
                <artifactId>javassist</artifactId>
                <!-- Version compatible with JDK 11. Transitive dependency from hibernate. Hibernate has older version. -->
                <version>3.25.0-GA</version>
            </dependency>
            <dependency>
                <groupId>com.zaxxer</groupId>
                <artifactId>HikariCP</artifactId>
                <version>3.3.1</version>
            </dependency>
            <dependency>
                <groupId>org.slf4j</groupId>
                <artifactId>jul-to-slf4j</artifactId>
                <version>${slf4j.version}</version>
            </dependency>
            <dependency>
                <groupId>ch.qos.logback</groupId>
                <artifactId>logback-classic</artifactId>
                <version>${logback.version}</version>
            </dependency>
            <dependency>
                <groupId>ch.qos.logback</groupId>
                <artifactId>logback-core</artifactId>
                <version>${logback.version}</version>
            </dependency>
            <dependency>
                <groupId>org.codehaus.janino</groupId>
                <artifactId>janino</artifactId>
                <version>3.0.10</version>
            </dependency>
            <dependency>
                <groupId>com.sleepycat</groupId>
                <artifactId>je</artifactId>
                <version>5.0.103</version>
            </dependency>
            <!--
            TODO: we should get rid of xalan/xerces if possible.
            More (from 2015): http://www.odi.ch/weblog/posting.php?posting=689
            ForgeRock got rid of it: https://bugster.forgerock.org/jira/browse/OPENAM-7320
            -->
            <dependency>
                <groupId>xerces</groupId>
                <artifactId>xercesImpl</artifactId>
                <version>${xerces.version}</version>
            </dependency>
            <dependency>
                <groupId>xalan</groupId>
                <artifactId>xalan</artifactId>
                <version>${xalan.version}</version>
            </dependency>
            <dependency>
                <groupId>org.codehaus.staxmate</groupId>
                <artifactId>staxmate</artifactId>
                <version>2.0.1</version>
                <exclusions>
                    <exclusion>
                        <groupId>stax</groupId>
                        <artifactId>stax-api</artifactId>
                    </exclusion>
                </exclusions>
            </dependency>
            <dependency>
                <groupId>net.sourceforge.ccxjc</groupId>
                <artifactId>cc-xjc-plugin</artifactId>
                <version>2.0</version>
            </dependency>
            <dependency>
                <groupId>commons-validator</groupId>
                <artifactId>commons-validator</artifactId>
                <version>1.5.1</version>
                <exclusions>
                    <!-- replaced by org.slf4j:jcl-over-slf4j -->
                    <exclusion>
                        <groupId>commons-logging</groupId>
                        <artifactId>commons-logging</artifactId>
                    </exclusion>
                    <exclusion>
                        <groupId>commons-digester</groupId>
                        <artifactId>commons-digester</artifactId>
                    </exclusion>
                </exclusions>
            </dependency>
            <dependency>
                <groupId>commons-beanutils</groupId>
                <artifactId>commons-beanutils</artifactId>
                <version>1.9.4</version>
                <exclusions>
                    <!-- replaced by org.slf4j:jcl-over-slf4j -->
                    <exclusion>
                        <groupId>commons-logging</groupId>
                        <artifactId>commons-logging</artifactId>
                    </exclusion>
                </exclusions>
            </dependency>
            <dependency>
                <groupId>commons-codec</groupId>
                <artifactId>commons-codec</artifactId>
                <version>1.10</version>
            </dependency>
            <dependency>
                <groupId>commons-collections</groupId>
                <artifactId>commons-collections</artifactId>
                <version>3.2.2</version>
            </dependency>
            <dependency>
                <groupId>org.apache.commons</groupId>
                <artifactId>commons-configuration2</artifactId>
                <version>2.7</version>
                <exclusions>
                    <!-- replaced by org.slf4j:jcl-over-slf4j -->
                    <exclusion>
                        <groupId>commons-logging</groupId>
                        <artifactId>commons-logging</artifactId>
                    </exclusion>
                </exclusions>
            </dependency>
            <dependency>
                <groupId>org.apache.commons</groupId>
                <artifactId>commons-text</artifactId>
                <version>1.8</version>
            </dependency>
            <!-- experimental -->
            <dependency>
                <groupId>com.google.code.findbugs</groupId>
                <artifactId>jsr305</artifactId>
                <version>3.0.2</version>
            </dependency>
            <dependency>
                <groupId>commons-io</groupId>
                <artifactId>commons-io</artifactId>
                <version>${commons.io.version}</version>
            </dependency>
            <dependency>
                <groupId>commons-lang</groupId>
                <artifactId>commons-lang</artifactId>
                <version>${commons.lang.version}</version>
            </dependency>
            <dependency>
                <groupId>commons-pool</groupId>
                <artifactId>commons-pool</artifactId>
                <version>1.5.6</version>
            </dependency>
            <dependency>
                <groupId>commons-javaflow</groupId>
                <artifactId>commons-javaflow</artifactId>
                <version>20060411</version>
            </dependency>
            <dependency>
                <groupId>org.jetbrains</groupId>
                <artifactId>annotations</artifactId>
                <version>18.0.0</version>
            </dependency>
            <dependency>
                <groupId>javax.annotation</groupId>
                <artifactId>jsr250-api</artifactId>
                <version>1.0</version>
            </dependency>
            <dependency>
                <groupId>javax.jws</groupId>
                <artifactId>jsr181-api</artifactId>
                <version>1.0-MR1</version>
            </dependency>
            <dependency>
                <groupId>javax.inject</groupId>
                <artifactId>javax.inject</artifactId>
                <version>1</version>
            </dependency>
            <dependency>
                <groupId>javax.persistence</groupId>
                <artifactId>persistence-api</artifactId>
                <version>1.0</version>
                <optional>true</optional>
            </dependency>
            <dependency>
                <groupId>javax.servlet</groupId>
                <artifactId>javax.servlet-api</artifactId>
                <version>${servlet-api.version}</version>
                <scope>provided</scope>
            </dependency>
            <dependency>
                <groupId>javax.ws.rs</groupId>
                <artifactId>javax.ws.rs-api</artifactId>
                <version>2.1</version>
            </dependency>
            <dependency>
                <!-- In LDAP/AD connector we use custom build of HTTP client with CredSSP support.
                       As AD/LDAP connector is bundled then this triggers a conflict in dependency convergence.
                     Therefore explicitly use the custom version. -->
                <groupId>org.apache.httpcomponents</groupId>
                <artifactId>httpclient</artifactId>
                <version>4.5.3.e3</version>
                <exclusions>
                    <!-- replaced by org.slf4j:jcl-over-slf4j -->
                    <exclusion>
                        <groupId>commons-logging</groupId>
                        <artifactId>commons-logging</artifactId>
                    </exclusion>
                </exclusions>
            </dependency>
            <dependency>
                <!-- In LDAP/AD connector we use custom build of HTTP client with CredSSP support.
                       As AD/LDAP connector is bundled then this triggers a conflict in dependency convergence.
                     Therefore explicitly use the custom version. -->
                <groupId>org.apache.httpcomponents</groupId>
                <artifactId>httpcore</artifactId>
                <version>4.4.6</version>
            </dependency>
            <dependency>
                <groupId>org.apache.cxf</groupId>
                <artifactId>cxf-rt-core</artifactId>
                <version>${cxf.version}</version>
                <!-- as per http://www.jroller.com/melix/entry/apache_cxf_maven_javamail_awful,
                https://jira.springsource.org/browse/SPR-7914 -->
                <exclusions>
                    <exclusion>
                        <groupId>org.apache.geronimo.specs</groupId>
                        <artifactId>geronimo-javamail_1.4_spec</artifactId>
                    </exclusion>
                    <exclusion>
                        <groupId>org.apache.geronimo.specs</groupId>
                        <artifactId>geronimo-activation_1.1_spec</artifactId>
                    </exclusion>
                    <exclusion>
                        <groupId>javax.activation</groupId>
                        <artifactId>activation</artifactId>
                    </exclusion>
                </exclusions>
            </dependency>
            <dependency>
                <groupId>org.apache.cxf</groupId>
                <artifactId>cxf-core</artifactId>
                <version>${cxf.version}</version>
                <exclusions>
                    <exclusion>
                        <groupId>org.jvnet.staxex</groupId>
                        <artifactId>stax-ex</artifactId>
                    </exclusion>
                    <exclusion>
                        <groupId>javax.xml.soap</groupId>
                        <artifactId>javax.xml.soap-api</artifactId>
                    </exclusion>
                    <!-- This should be safe to exclude, if we don't generate from WSDL. -->
                    <exclusion>
                        <groupId>org.glassfish.jaxb</groupId>
                        <artifactId>jaxb-xjc</artifactId>
                    </exclusion>
                    <!-- in favor of Jakarta version -->
                    <exclusion>
                        <groupId>javax.annotation</groupId>
                        <artifactId>javax.annotation-api</artifactId>
                    </exclusion>
                    <exclusion>
                        <groupId>com.sun.activation</groupId>
                        <artifactId>javax.activation</artifactId>
                    </exclusion>
                </exclusions>
            </dependency>
            <dependency>
                <groupId>org.apache.cxf</groupId>
                <artifactId>cxf-rt-wsdl</artifactId>
                <version>${cxf.version}</version>
                <exclusions>
                    <exclusion>
                        <groupId>javax.activation</groupId>
                        <artifactId>activation</artifactId>
                    </exclusion>
                </exclusions>
            </dependency>
            <dependency>
                <groupId>org.apache.cxf</groupId>
                <artifactId>cxf-tools-common</artifactId>
                <version>${cxf.version}</version>
                <exclusions>
                    <exclusion>
                        <groupId>org.jvnet.staxex</groupId>
                        <artifactId>stax-ex</artifactId>
                    </exclusion>
                    <exclusion>
                        <groupId>javax.xml.soap</groupId>
                        <artifactId>javax.xml.soap-api</artifactId>
                    </exclusion>
                </exclusions>
            </dependency>
            <dependency>
                <groupId>org.apache.cxf</groupId>
                <artifactId>cxf-rt-transports-local</artifactId>
                <version>${cxf.version}</version>
                <exclusions>
                    <!-- in favor of Jakarta version -->
                    <exclusion>
                        <groupId>com.sun.activation</groupId>
                        <artifactId>javax.activation</artifactId>
                    </exclusion>
                </exclusions>
            </dependency>
            <dependency>
                <groupId>org.apache.cxf</groupId>
                <artifactId>cxf-rt-transports-http</artifactId>
                <version>${cxf.version}</version>
                <exclusions>
                    <exclusion>
                        <!-- In LDAP/AD connector we use custom build of HTTP client with CredSSP support.
                             As AD/LDAP connector is bundled then this triggers a conflict in dependency convergence.
                             Therefore explicitly use the custom version. -->
                        <groupId>org.apache.httpcomponents</groupId>
                        <artifactId>httpclient</artifactId>
                    </exclusion>
                    <exclusion>
                        <!-- In LDAP/AD connector we use custom build of HTTP client with CredSSP support.
                             As AD/LDAP connector is bundled then this triggers a conflict in dependency convergence.
                             Therefore explicitly use the custom version. -->
                        <groupId>org.apache.httpcomponents</groupId>
                        <artifactId>httpcore</artifactId>
                    </exclusion>
                    <!-- in favor of Jakarta version -->
                    <exclusion>
                        <groupId>javax.annotation</groupId>
                        <artifactId>javax.annotation-api</artifactId>
                    </exclusion>
                    <exclusion>
                        <groupId>com.sun.activation</groupId>
                        <artifactId>javax.activation</artifactId>
                    </exclusion>
                </exclusions>
            </dependency>
            <dependency>
                <groupId>org.apache.cxf</groupId>
                <artifactId>cxf-rt-transports-http-jetty</artifactId>
                <version>${cxf.version}</version>
                <exclusions>
                    <!-- in favor of Jakarta version -->
                    <exclusion>
                        <groupId>com.sun.activation</groupId>
                        <artifactId>javax.activation</artifactId>
                    </exclusion>
                </exclusions>
            </dependency>
            <dependency>
                <groupId>org.apache.cxf</groupId>
                <artifactId>cxf-rt-transports-jms</artifactId>
                <version>${cxf.version}</version>
            </dependency>
            <dependency>
                <groupId>org.apache.cxf</groupId>
                <artifactId>cxf-rt-management</artifactId>
                <version>${cxf.version}</version>
            </dependency>
            <dependency>
                <groupId>org.apache.cxf</groupId>
                <artifactId>cxf-rt-ws-security</artifactId>
                <version>${cxf.version}</version>
                <exclusions>
                    <exclusion> <!-- Version in dependency of org.apache.neethi:neethi conflicts with cxf-core -->
                        <groupId>org.codehaus.woodstox</groupId>
                        <artifactId>woodstox-core-asl</artifactId>
                    </exclusion>
                </exclusions>
            </dependency>
            <dependency>
                <groupId>org.apache.cxf</groupId>
                <artifactId>cxf-rt-frontend-jaxrs</artifactId>
                <version>${cxf.version}</version>
                <exclusions>
                    <exclusion>
                        <groupId>jakarta.ws.rs</groupId>
                        <artifactId>jakarta.ws.rs-api</artifactId>
                    </exclusion>
                    <!-- in favor of Jakarta version -->
                    <exclusion>
                        <groupId>javax.annotation</groupId>
                        <artifactId>javax.annotation-api</artifactId>
                    </exclusion>
                    <exclusion>
                        <groupId>com.sun.activation</groupId>
                        <artifactId>javax.activation</artifactId>
                    </exclusion>
                </exclusions>
            </dependency>
            <dependency>
                <groupId>org.apache.cxf</groupId>
                <artifactId>cxf-rt-rs-client</artifactId>
                <version>${cxf.version}</version>
                <exclusions>
                    <exclusion>
                        <groupId>org.jvnet.staxex</groupId>
                        <artifactId>stax-ex</artifactId>
                    </exclusion>
                    <exclusion>
                        <groupId>javax.xml.soap</groupId>
                        <artifactId>javax.xml.soap-api</artifactId>
                    </exclusion>
                    <!-- in favor of Jakarta version -->
                    <exclusion>
                        <groupId>javax.annotation</groupId>
                        <artifactId>javax.annotation-api</artifactId>
                    </exclusion>
                    <exclusion>
                        <groupId>com.sun.activation</groupId>
                        <artifactId>javax.activation</artifactId>
                    </exclusion>
                </exclusions>
            </dependency>
            <dependency>
                <groupId>org.apache.cxf</groupId>
                <artifactId>cxf-rt-rs-extension-providers</artifactId>
                <version>${cxf.version}</version>
                <exclusions>
                    <!-- in favor of Jakarta version -->
                    <exclusion>
                        <groupId>javax.annotation</groupId>
                        <artifactId>javax.annotation-api</artifactId>
                    </exclusion>
                    <exclusion>
                        <groupId>com.sun.activation</groupId>
                        <artifactId>javax.activation</artifactId>
                    </exclusion>
                </exclusions>
            </dependency>
            <dependency>
                <groupId>org.apache.cxf.xjc-utils</groupId>
                <artifactId>cxf-xjc-runtime</artifactId>
                <version>${cxf-xjc.version}</version>
                <exclusions>
                    <exclusion>
                        <groupId>javax.activation</groupId>
                        <artifactId>activation</artifactId>
                    </exclusion>
                </exclusions>
            </dependency>
            <dependency>
                <groupId>org.apache.wss4j</groupId>
                <artifactId>wss4j-ws-security-common</artifactId>
                <version>${wss4j.version}</version>
                <exclusions>
                    <exclusion> <!-- conflict with javax.mail:mail -->
                        <groupId>org.apache.geronimo.javamail</groupId>
                        <artifactId>geronimo-javamail_1.4_mail</artifactId>
                    </exclusion>
                    <exclusion> <!-- conflict with jasper -->
                        <groupId>org.bouncycastle</groupId>
                        <artifactId>bcprov-jdk15on</artifactId>
                    </exclusion>
                    <exclusion>
                        <groupId>com.google.guava</groupId>
                        <artifactId>guava</artifactId>
                    </exclusion>
                </exclusions>
            </dependency>
            <dependency>
                <groupId>com.google.guava</groupId>
                <artifactId>guava</artifactId>
                <version>${guava.version}</version>
            </dependency>
            <dependency>
                <groupId>org.apache.wss4j</groupId>
                <artifactId>wss4j-ws-security-dom</artifactId>
                <version>${wss4j.version}</version>
                <exclusions>
                    <exclusion> <!-- conflict with jasper -->
                        <groupId>org.bouncycastle</groupId>
                        <artifactId>bcprov-jdk15on</artifactId>
                    </exclusion>
                </exclusions>
            </dependency>
            <dependency>
                <!-- make this dependency explicit to detect conflicts with older versions -->
                <groupId>org.codehaus.woodstox</groupId>
                <artifactId>stax2-api</artifactId>
                <version>3.1.4</version>
            </dependency>
            <dependency>
                <groupId>org.apache.felix</groupId>
                <artifactId>org.osgi.core</artifactId>
                <version>1.4.0</version>
            </dependency>
            <dependency>
                <groupId>org.forgerock.opendj</groupId>
                <artifactId>opendj</artifactId>
                <version>${opendj.version}</version>
            </dependency>
            <!-- Identity connectors -->
            <dependency>
                <groupId>net.tirasa.connid</groupId>
                <artifactId>connector-framework</artifactId>
                <version>${connid.version}</version>
            </dependency>
            <dependency>
                <groupId>net.tirasa.connid</groupId>
                <artifactId>connector-framework-internal</artifactId>
                <version>${connid.version}</version>
            </dependency>
            <dependency>
                <groupId>com.evolveum.polygon</groupId>
                <artifactId>connector-databasetable</artifactId>
                <version>1.4.3.0</version>
            </dependency>
            <dependency>
                <groupId>com.evolveum.polygon</groupId>
                <artifactId>connector-csv</artifactId>
                <version>2.4</version>
            </dependency>
            <dependency>
                <groupId>com.evolveum.polygon</groupId>
                <artifactId>connector-ldap</artifactId>
                <version>3.0</version>
                <exclusions>
                    <!-- Needed otherwise the JDK14 SLF4J binding can override the midpoint's logback binding -->
                    <exclusion>
                        <groupId>org.slf4j</groupId>
                        <artifactId>slf4j-jdk14</artifactId>
                    </exclusion>
                </exclusions>
            </dependency>
            <dependency>
                <groupId>com.evolveum.polygon</groupId>
                <artifactId>connector-powershell</artifactId>
                <version>1.0</version>
            </dependency>
            <!-- End connectors -->
            <dependency>
                <groupId>com.evolveum.icf</groupId>
                <artifactId>dummy</artifactId>
                <version>1.1.0.0-e1</version>
            </dependency>
            <dependency>
                <groupId>org.scannotation</groupId>
                <artifactId>scannotation</artifactId>
                <version>1.0.3</version>
            </dependency>
            <dependency>
                <!-- this replaces commons-logging and spring-jcl (or other JARs with org.apache.commons.logging.Log) -->
                <groupId>org.slf4j</groupId>
                <artifactId>jcl-over-slf4j</artifactId>
                <version>${slf4j.version}</version>
            </dependency>
            <dependency>
                <groupId>org.slf4j</groupId>
                <artifactId>log4j-over-slf4j</artifactId>
                <version>${slf4j.version}</version>
            </dependency>
            <dependency>
                <groupId>org.slf4j</groupId>
                <artifactId>slf4j-api</artifactId>
                <version>${slf4j.version}</version>
            </dependency>
            <dependency>
                <groupId>org.quartz-scheduler</groupId>
                <artifactId>quartz</artifactId>
                <version>${quartz.version}</version>
                <exclusions>
                    <exclusion>
                        <groupId>com.mchange</groupId>
                        <artifactId>c3p0</artifactId>
                    </exclusion>
                    <exclusion>
                        <groupId>com.mchange</groupId>
                        <artifactId>mchange-commons-java</artifactId>
                    </exclusion>
                    <exclusion>
                        <groupId>com.zaxxer</groupId>
                        <artifactId>*</artifactId>
                    </exclusion>
                </exclusions>
            </dependency>
            <dependency>
                <!-- Need to explicitly specify this, because there seems to be three different xmlsec
                     dependencies in CXF (three versions). Once the CXF is gone, xmlsec can go as well. MID-5714 -->
                <groupId>org.apache.santuario</groupId>
                <artifactId>xmlsec</artifactId>
                <version>${xmlsec.version}</version>
                <exclusions>
                    <exclusion>
                        <groupId>javax.xml.stream</groupId> <!-- Other packages use stax:stax-api -->
                        <artifactId>stax-api</artifactId>
                    </exclusion>
                    <exclusion> <!-- Duplicate with woodstox-core -->
                        <groupId>org.codehaus.woodstox</groupId>
                        <artifactId>woodstox-core-asl</artifactId>
                    </exclusion>
                </exclusions>
            </dependency>
            <dependency>
                <groupId>org.springframework</groupId>
                <artifactId>spring-core</artifactId>
                <version>${spring-framework.version}</version>
                <exclusions>
                    <!-- replaced with jcl-over-slf4j -->
                    <exclusion>
                        <groupId>org.springframework</groupId>
                        <artifactId>spring-jcl</artifactId>
                    </exclusion>
                </exclusions>
            </dependency>
            <dependency>
                <groupId>org.springframework.security.extensions</groupId>
                <artifactId>spring-security-saml2-core</artifactId>
                <version>${spring.security.saml2.version}</version>
                <exclusions>
                    <exclusion>
                        <groupId>commons-logging</groupId>
                        <artifactId>commons-logging</artifactId>
                    </exclusion>
                    <exclusion>
                        <groupId>org.bouncycastle</groupId>
                        <artifactId>bcpkix-jdk15on</artifactId>
                    </exclusion>
                    <exclusion>
                        <groupId>org.bouncycastle</groupId>
                        <artifactId>bcprov-jdk15on</artifactId>
                    </exclusion>
                    <exclusion>
                        <groupId>com.google.code.findbugs</groupId>
                        <artifactId>jsr305</artifactId>
                    </exclusion>
                </exclusions>
            </dependency>
            <dependency>
                <groupId>org.cache2k</groupId>
                <artifactId>cache2k-api</artifactId>
                <version>${cache2k.version}</version>
            </dependency>
            <dependency>
                <groupId>org.cache2k</groupId>
                <artifactId>cache2k-core</artifactId>
                <version>${cache2k.version}</version>
            </dependency>
            <dependency> <!-- Needed for MethodInvocation object in security-impl, used by Spring Security -->
                <groupId>aopalliance</groupId>
                <artifactId>aopalliance</artifactId>
                <version>1.0</version>
            </dependency>

            <dependency>
                <groupId>org.xmlunit</groupId>
                <artifactId>xmlunit-core</artifactId>
                <version>${xmlunit.version}</version>
            </dependency>
            <dependency>
                <groupId>org.xmlunit</groupId>
                <artifactId>xmlunit-legacy</artifactId>
                <version>${xmlunit.version}</version>
            </dependency>
            <dependency>
                <groupId>xml-resolver</groupId>
                <artifactId>xml-resolver</artifactId>
                <version>${xml.resolver.version}</version>
            </dependency>
            <dependency>
                <groupId>mysql</groupId>
                <artifactId>mysql-connector-java</artifactId>
                <version>${jdbc.mysql}</version>
            </dependency>
            <dependency>
                <groupId>org.postgresql</groupId>
                <artifactId>postgresql</artifactId>
                <version>${jdbc.postgres}</version>
            </dependency>
            <dependency>
                <groupId>com.microsoft.sqlserver</groupId>
                <artifactId>mssql-jdbc</artifactId>
                <version>${jdbc.sqlserver}</version>
            </dependency>
            <dependency>
                <groupId>org.mariadb.jdbc</groupId>
                <artifactId>mariadb-java-client</artifactId>
                <version>${jdbc.mariadb}</version>
            </dependency>
            <dependency>
                <groupId>commons-cli</groupId>
                <artifactId>commons-cli</artifactId>
                <version>${commons.cli}</version>
            </dependency>
            <dependency>
                <groupId>org.forgerock.opendj</groupId>
                <artifactId>opendj-ldap-sdk</artifactId>
                <version>${opendj.version}</version>
            </dependency>
            <dependency>
                <groupId>org.apache.velocity</groupId>
                <artifactId>velocity</artifactId>
                <version>1.7</version>
            </dependency>
            <dependency>
                <groupId>org.apache.derby</groupId>
                <artifactId>derby</artifactId>
                <version>${derby.version}</version>
            </dependency>
            <dependency>
                <groupId>org.apache.derby</groupId>
                <artifactId>derbynet</artifactId>
                <version>${derby.version}</version>
            </dependency>
            <dependency>
                <groupId>org.apache.derby</groupId>
                <artifactId>derbyclient</artifactId>
                <version>${derby.version}</version>
            </dependency>

            <!-- Jasper reports -->
            <dependency>
                <groupId>net.sf.jasperreports</groupId>
                <artifactId>jasperreports</artifactId>
                <version>${jasper.version}</version>
                <exclusions>
                    <exclusion>
                        <groupId>xml-apis</groupId>
                        <artifactId>xml-apis</artifactId>
                    </exclusion>
                    <exclusion>
                        <groupId>com.fasterxml.jackson.core</groupId>
                        <artifactId>jackson-core</artifactId>
                    </exclusion>
                    <exclusion>
                        <groupId>com.fasterxml.jackson.core</groupId>
                        <artifactId>jackson-databind</artifactId>
                    </exclusion>
                    <exclusion>
                        <groupId>com.fasterxml.jackson.core</groupId>
                        <artifactId>jackson-annotations</artifactId>
                    </exclusion>
                    <!-- replaced by org.slf4j:jcl-over-slf4j -->
                    <exclusion>
                        <groupId>commons-logging</groupId>
                        <artifactId>commons-logging</artifactId>
                    </exclusion>
                    <exclusion> <!-- Causes problems with OpenDJ -->
                        <groupId>bouncycastle</groupId>
                        <artifactId>bcmail-jdk14</artifactId>
                    </exclusion>
                    <exclusion> <!-- Causes problems with OpenDJ -->
                        <groupId>org.bouncycastle</groupId>
                        <artifactId>bcmail-jdk14</artifactId>
                    </exclusion>
                    <exclusion> <!-- Causes problems with OpenDJ -->
                        <groupId>bouncycastle</groupId>
                        <artifactId>bcprov-jdk14</artifactId>
                    </exclusion>
                    <exclusion> <!-- Causes problems with OpenDJ -->
                        <groupId>org.bouncycastle</groupId>
                        <artifactId>bcprov-jdk14</artifactId>
                    </exclusion>
                    <exclusion> <!-- Causes problems with OpenDJ -->
                        <groupId>org.bouncycastle</groupId>
                        <artifactId>bctsp-jdk14</artifactId>
                    </exclusion>
                    <!-- from: mvn dependency:tree -pl gui/admin-gui
                    net.sf.jasperreports:jasperreports:jar:6.5.0:compile
                    +- org.codehaus.castor:castor-xml:jar:1.3.3:compile
                    |  +- org.codehaus.castor:castor-core:jar:1.3.3:compile
                    |  +- stax:stax:jar:1.2.0:compile
                    |  |  \- stax:stax-api:jar:1.0.1:compile
                    |  \- javax.xml.stream:stax-api:jar:1.0-2:compile

                    We want to exclude both stax-api transitive deps, as they contain the same packages (provided by JDK too).
                    -->
                    <exclusion>
                        <groupId>javax.xml.stream</groupId>
                        <artifactId>stax-api</artifactId>
                    </exclusion>
                </exclusions>
            </dependency>
            <!--
            fix for the other stax-api from castor-xml's depenency stax:stax (which is something else than stax-api 1.x)
            TODO: can go away with Jasper
            -->
            <dependency>
                <groupId>stax</groupId>
                <artifactId>stax</artifactId>
                <version>1.2.0</version>
                <exclusions>
                    <exclusion>
                        <groupId>stax</groupId>
                        <artifactId>stax-api</artifactId>
                    </exclusion>
                </exclusions>
            </dependency>

            <!-- report dependency (needed for microsoft office formats) -->
            <dependency>
                <groupId>org.apache.poi</groupId>
                <artifactId>poi</artifactId>
                <version>3.17</version>
            </dependency>
            <dependency>
                <groupId>com.fasterxml.jackson.core</groupId>
                <artifactId>jackson-core</artifactId>
                <version>${jackson.version}</version>
            </dependency>
            <dependency>
                <groupId>com.fasterxml.jackson.core</groupId>
                <artifactId>jackson-annotations</artifactId>
                <version>${jackson.version}</version>
            </dependency>
            <dependency>
                <groupId>com.fasterxml.jackson.jaxrs</groupId>
                <artifactId>jackson-jaxrs-base</artifactId>
                <version>${jackson.version}</version>
            </dependency>
            <dependency>
                <groupId>org.yaml</groupId>
                <artifactId>snakeyaml</artifactId>
                <version>${snakeyaml.version}</version>
            </dependency>
            <dependency>
                <groupId>com.fasterxml.jackson.core</groupId>
                <artifactId>jackson-databind</artifactId>
                <version>${jackson.version}</version>
            </dependency>
            <dependency>
                <groupId>com.fasterxml.jackson.module</groupId>
                <artifactId>jackson-module-jaxb-annotations</artifactId>
                <version>${jackson.version}</version>
                <exclusions>
                    <!-- will be declared as needed to avoid collisions with superset non-API JAR -->
                    <exclusion>
                        <groupId>jakarta.activation</groupId>
                        <artifactId>jakarta.activation-api</artifactId>
                    </exclusion>
                </exclusions>
            </dependency>
            <dependency>
                <groupId>com.fasterxml.jackson.dataformat</groupId>
                <artifactId>jackson-dataformat-yaml</artifactId>
                <version>${jackson.version}</version>
            </dependency>
            <dependency>
                <groupId>org.apache.ws.xmlschema</groupId>
                <artifactId>xmlschema-core</artifactId>
                <version>2.1.0</version>
            </dependency>
            <dependency>
                <groupId>org.jvnet.jaxb2_commons</groupId>
                <artifactId>jaxb2-basics-runtime</artifactId>
                <version>0.6.3</version>
            </dependency>
            <dependency>
                <groupId>org.apache.commons</groupId>
                <artifactId>commons-csv</artifactId>
                <version>${commons.csv.version}</version>
            </dependency>
            <dependency>
                <groupId>com.j2html</groupId>
                <artifactId>j2html</artifactId>
                <version>${j2html.version}</version>
            </dependency>

            <!-- Maven plugins -->
            <dependency>
                <groupId>org.apache.maven</groupId>
                <artifactId>maven-plugin-api</artifactId>
                <version>${maven.api.version}</version>
                <exclusions>
                    <exclusion>
                        <groupId>org.codehaus.plexus</groupId>
                        <artifactId>plexus-component-annotations</artifactId>
                    </exclusion>
                    <exclusion>
                        <groupId>org.codehaus.plexus</groupId>
                        <artifactId>plexus-classworlds</artifactId>
                    </exclusion>
                </exclusions>
            </dependency>
            <dependency>
                <groupId>org.apache.maven</groupId>
                <artifactId>maven-model</artifactId>
                <version>${maven.api.version}</version>
            </dependency>
            <dependency>
                <groupId>org.apache.maven</groupId>
                <artifactId>maven-artifact</artifactId>
                <version>${maven.api.version}</version>
            </dependency>
            <dependency>
                <groupId>org.apache.maven</groupId>
                <artifactId>maven-core</artifactId>
                <version>${maven.api.version}</version>
            </dependency>
            <dependency>
                <groupId>org.apache.maven</groupId>
                <artifactId>maven-archiver</artifactId>
                <version>3.4.0</version>
                <exclusions>
                    <exclusion>
                        <groupId>org.codehaus.plexus</groupId>
                        <artifactId>plexus-container-default</artifactId>
                    </exclusion>
                    <exclusion>
                        <groupId>org.codehaus.plexus</groupId>
                        <artifactId>plexus-component-annotations</artifactId>
                    </exclusion>
                    <exclusion>
                        <groupId>org.slf4j</groupId> <!-- We do not want multiple SLF4J implementations -->
                        <artifactId>slf4j-jdk14</artifactId>
                    </exclusion>
                </exclusions>
            </dependency>
            <dependency>
                <groupId>org.codehaus.plexus</groupId>
                <artifactId>plexus-archiver</artifactId>
                <version>4.1.0</version>
                <exclusions>
                    <exclusion>
                        <groupId>org.slf4j</groupId> <!-- We do not want multiple SLF4J implementations -->
                        <artifactId>slf4j-jdk14</artifactId>
                    </exclusion>
                </exclusions>
            </dependency>
            <dependency>
                <groupId>org.codehaus.plexus</groupId>
                <artifactId>plexus-utils</artifactId>
                <version>3.1.0</version>
            </dependency>
            <dependency>
                <groupId>org.codehaus.plexus</groupId>
                <artifactId>plexus-io</artifactId>
                <version>3.1.1</version>
            </dependency>
            <dependency>
                <groupId>org.codehaus.plexus</groupId>
                <artifactId>plexus-interactivity-api</artifactId>
                <version>1.0</version>
                <exclusions>
                    <exclusion>
                        <groupId>org.codehaus.plexus</groupId>
                        <artifactId>plexus-classworlds</artifactId>
                    </exclusion>
                </exclusions>
            </dependency>

            <dependency>
                <groupId>ro.isdc.wro4j</groupId>
                <artifactId>wro4j-core</artifactId>
                <version>${wro4j.version}</version>
                <exclusions>
                    <exclusion>
                        <artifactId>slf4j-api</artifactId>
                        <groupId>org.slf4j</groupId>
                    </exclusion>
                    <exclusion> <!-- Version conflict with direct dependency -->
                        <groupId>org.webjars</groupId>
                        <artifactId>webjars-locator</artifactId>
                    </exclusion>
                </exclusions>
            </dependency>
            <dependency>
                <groupId>ro.isdc.wro4j</groupId>
                <artifactId>wro4j-extensions</artifactId>
                <version>${wro4j.version}</version>
                <exclusions>
                    <exclusion>
                        <groupId>org.slf4j</groupId>
                        <artifactId>slf4j-api</artifactId>
                    </exclusion>
                    <exclusion>
                        <groupId>org.slf4j</groupId>
                        <artifactId>slf4j-log4j12</artifactId>
                    </exclusion>
                </exclusions>
            </dependency>
            <dependency>
                <groupId>joda-time</groupId>
                <artifactId>joda-time</artifactId>
                <version>2.6</version>
            </dependency>
            <dependency>
                <groupId>org.apache.commons</groupId>
                <artifactId>commons-collections4</artifactId>
                <version>4.1</version>
            </dependency>
            <dependency>
                <groupId>org.apache.directory.api</groupId>
                <artifactId>api-all</artifactId>
                <version>1.0.0</version>
                <exclusions>
                    <exclusion>
                        <artifactId>slf4j-api</artifactId>
                        <groupId>org.slf4j</groupId>
                    </exclusion>
                    <exclusion> <!-- Version conflict with xalan -->
                        <groupId>xml-apis</groupId>
                        <artifactId>xml-apis</artifactId>
                    </exclusion>
                </exclusions>
            </dependency>
            <!-- TODO this should go away with WSDLs -->
            <dependency>
                <groupId>javax.xml.ws</groupId>
                <artifactId>jaxws-api</artifactId>
                <version>${javax-jaxws.version}</version>
                <exclusions>
                    <!-- in favor of Jakarta version -->
                    <exclusion>
                        <groupId>javax.annotation</groupId>
                        <artifactId>javax.annotation-api</artifactId>
                    </exclusion>
                </exclusions>
            </dependency>
            <dependency>
                <groupId>org.ocpsoft.prettytime</groupId>
                <artifactId>prettytime</artifactId>
                <version>4.0.0.Final</version>
            </dependency>
            <dependency>
                <groupId>com.github.openjson</groupId>
                <artifactId>openjson</artifactId>
                <version>1.0.10</version>
            </dependency>
            <dependency>
                <groupId>org.opensaml</groupId>
                <artifactId>opensaml-security-impl</artifactId>
                <version>3.3.0</version>
                <exclusions>
                    <exclusion>
                        <groupId>org.bouncycastle</groupId>
                        <artifactId>bcprov-jdk15on</artifactId>
                    </exclusion>
                </exclusions>
            </dependency>

            <!-- webjars -->
            <dependency>
                <groupId>org.webjars.bower</groupId>
                <artifactId>adminlte</artifactId>
                <version>2.3.11</version>
            </dependency>
            <dependency>
                <groupId>org.webjars</groupId>
                <artifactId>respond</artifactId>
                <version>1.4.2</version>
            </dependency>
            <dependency>
                <groupId>org.webjars</groupId>
                <artifactId>html5shiv</artifactId>
                <version>3.7.3</version>
            </dependency>
            <dependency>
                <groupId>org.webjars</groupId>
                <artifactId>font-awesome</artifactId>
                <version>4.7.0</version>
            </dependency>
            <dependency>
                <groupId>org.webjars.npm</groupId>
                <artifactId>ionicons</artifactId>
                <version>3.0.0</version>
            </dependency>
            <dependency>
                <groupId>org.webjars</groupId>
                <artifactId>webjars-locator-core</artifactId>
                <version>0.35</version>
            </dependency>
            <dependency>
                <groupId>org.webjars</groupId>
                <artifactId>less</artifactId>
                <version>2.5.3</version>
            </dependency>
            <dependency>
                <groupId>org.webjars</groupId>
                <artifactId>swagger-ui</artifactId>
                <version>2.2.5</version>
            </dependency>

            <dependency>
                <groupId>com.beust</groupId>
                <artifactId>jcommander</artifactId>
                <version>${jcommander.version}</version>
            </dependency>

            <dependency>
                <groupId>org.eclipse.jetty</groupId>
                <artifactId>jetty-server</artifactId>
                <version>${jetty.version}</version>
            </dependency>
            <dependency>
                <groupId>org.eclipse.jetty</groupId>
                <artifactId>jetty-http</artifactId>
                <version>${jetty.version}</version>
            </dependency>
            <dependency>
                <groupId>org.eclipse.jetty</groupId>
                <artifactId>jetty-io</artifactId>
                <version>${jetty.version}</version>
            </dependency>
            <dependency>
                <groupId>org.eclipse.jetty</groupId>
                <artifactId>jetty-util</artifactId>
                <version>${jetty.version}</version>
            </dependency>
            <dependency>
                <groupId>org.apache.qpid</groupId>
                <artifactId>qpid-broker-core</artifactId>
                <version>${qpid-broker.version}</version>
            </dependency>
            <dependency>
                <groupId>org.apache.qpid</groupId>
                <artifactId>qpid-broker-plugins-amqp-0-8-protocol</artifactId>
                <version>${qpid-broker.version}</version>
            </dependency>
            <dependency>
                <groupId>org.apache.qpid</groupId>
                <artifactId>qpid-broker-plugins-memory-store</artifactId>
                <version>${qpid-broker.version}</version>
            </dependency>

            <dependency>
                <groupId>org.jasig.cas.client</groupId>
                <artifactId>cas-client-core</artifactId>
                <version>3.5.1</version>
            </dependency>

            <!-- Schrodinger -->
            <dependency>
                <groupId>com.codeborne</groupId>
                <artifactId>selenide</artifactId>
                <version>5.3.1</version>
                <exclusions>
                    <!-- Excluding to exclude commons-logging lower -->
                    <exclusion>
                        <groupId>io.netty</groupId>
                        <artifactId>netty-all</artifactId>
                    </exclusion>
                    <exclusion>
                        <groupId>com.google.guava</groupId>
                        <artifactId>guava</artifactId>
                    </exclusion>
                </exclusions>
            </dependency>
            <dependency>
                <groupId>org.seleniumhq.selenium</groupId>
                <artifactId>selenium-java</artifactId>
                <version>${selenium.version}</version>
                <exclusions>
                    <!-- replaced by org.slf4j:jcl-over-slf4j -->
                    <exclusion>
                        <groupId>commons-logging</groupId>
                        <artifactId>commons-logging</artifactId>
                    </exclusion>
                </exclusions>
            </dependency>
            <dependency>
                <groupId>org.seleniumhq.selenium</groupId>
                <artifactId>selenium-api</artifactId>
                <version>${selenium.version}</version>
            </dependency>
            <dependency>
                <!-- Resolves dependency conflict in selenium -->
                <groupId>com.squareup.okio</groupId>
                <artifactId>okio</artifactId>
                <version>1.14.1</version>
            </dependency>
            <dependency>
                <groupId>io.netty</groupId>
                <artifactId>netty-all</artifactId>
                <version>4.1.42.Final</version>
                <exclusions>
                    <exclusion>
                        <groupId>ch.qos.logback</groupId>
                        <artifactId>*</artifactId>
                    </exclusion>
                </exclusions>
            </dependency>
            <dependency>
                <groupId>org.jsoup</groupId>
                <artifactId>jsoup</artifactId>
                <version>1.10.2</version>
            </dependency>
            <dependency>
                <groupId>dnsjava</groupId>
                <artifactId>dnsjava</artifactId>
                <version>2.1.8</version>
            </dependency>

            <!-- Test support dependencies -->
            <dependency>
                <groupId>org.testng</groupId>
                <artifactId>testng</artifactId>
                <version>${testng.version}</version>
            </dependency>
            <dependency>
                <groupId>com.evolveum.midpoint.tools</groupId>
                <artifactId>test-ng</artifactId>
                <version>${project.version}</version>
            </dependency>
            <dependency>
                <groupId>com.evolveum.midpoint.infra</groupId>
                <artifactId>test-util</artifactId>
                <version>${project.version}</version>
            </dependency>
        </dependencies>
    </dependencyManagement>

    <!-- We don't want any dependencies in parent POM. -->

    <repositories>
        <repository>
            <id>evolveum</id>
            <name>Evolveum Public Releases</name>
            <url>https://nexus.evolveum.com/nexus/content/groups/public/</url>
        </repository>
        <repository>
            <id>evolveum-snapshots</id>
            <name>Evolveum Snapshots</name>
            <url>https://nexus.evolveum.com/nexus/content/repositories/snapshots/</url>
        </repository>
        <repository>
            <id>spring-milestone</id>
            <name>Spring Milestone Repository</name>
            <url>https://repo.spring.io/milestone</url>
        </repository>
    </repositories>
    <pluginRepositories>
        <pluginRepository>
            <id>evolveum</id>
            <name>Evolveum</name>
            <url>https://nexus.evolveum.com/nexus/content/groups/public</url>
        </pluginRepository>
    </pluginRepositories>

    <build>
        <plugins>
            <plugin>
                <groupId>org.apache.maven.plugins</groupId>
                <artifactId>maven-source-plugin</artifactId>
                <version>3.1.0</version>
                <executions>
                    <execution>
                        <id>attach-sources</id>
                        <phase>package</phase>
                        <goals>
                            <goal>jar</goal>
                        </goals>
                    </execution>
                </executions>
            </plugin>
            <plugin>
                <groupId>com.lukegb.mojo</groupId>
                <artifactId>gitdescribe-maven-plugin</artifactId>
                <version>3.0</version>
                <executions>
                    <execution>
                        <goals>
                            <goal>gitdescribe</goal>
                        </goals>
                        <id>git-describe</id>
                        <phase>initialize</phase>
                        <configuration>
                            <outputPrefix></outputPrefix>
                        </configuration>
                    </execution>
                </executions>
            </plugin>
            <plugin>
                <groupId>org.apache.maven.plugins</groupId>
                <artifactId>maven-jar-plugin</artifactId>
                <version>3.2.0</version>
                <configuration>
                    <skipIfEmpty>true</skipIfEmpty>
                    <archive>
                        <manifestEntries>
                            <Version-Number>${project.version}</Version-Number>
                            <SCM-Revision>${git.describe}</SCM-Revision>
                            <Organization>Evolveum</Organization>
                            <Organization-URL>https://www.evolveum.com</Organization-URL>
                            <Bugtracking-System>https://jira.evolveum.com</Bugtracking-System>
                            <License>dual-licensed under the Apache License 2.0 and European Union Public License</License>
                            <License-URL>https://www.apache.org/licenses/LICENSE-2.0.txt and https://joinup.ec.europa.eu/collection/eupl/eupl-text-11-12</License-URL>
                        </manifestEntries>
                    </archive>
                </configuration>
            </plugin>
            <plugin>
                <groupId>org.apache.maven.plugins</groupId>
                <artifactId>maven-war-plugin</artifactId>
                <version>3.2.3</version>
                <configuration>
                    <archive>
                        <manifestEntries>
                            <Version-Number>${project.version}</Version-Number>
                            <SCM-Revision>${git.describe}</SCM-Revision>
                            <Organization>Evolveum</Organization>
                            <Organization-URL>https://www.evolveum.com</Organization-URL>
                            <Bugtracking-System>https://jira.evolveum.com</Bugtracking-System>
                            <License>dual-licensed under the Apache License 2.0 and European Union Public License</License>
                            <License-URL>https://www.apache.org/licenses/LICENSE-2.0.txt and https://joinup.ec.europa.eu/collection/eupl/eupl-text-11-12</License-URL>
                        </manifestEntries>
                    </archive>
                    <attachClasses>true</attachClasses>
                    <failOnMissingWebXml>false</failOnMissingWebXml>
                </configuration>
            </plugin>
            <plugin>
                <groupId>org.eclipse.jetty</groupId>
                <artifactId>jetty-maven-plugin</artifactId>
                <version>${jetty.version}</version>
                <configuration>
                    <systemProperties>
                        <systemProperty>
                            <name>org.eclipse.jetty.annotations.maxWait</name>
                            <value>240</value>
                        </systemProperty>
                    </systemProperties>
                    <webApp>
                        <contextPath>/midpoint</contextPath>
                    </webApp>
                    <webAppConfig>
                        <allowDuplicateFragmentNames>true</allowDuplicateFragmentNames>
                    </webAppConfig>
                    <jvmArgs>-Xdebug -Xrunjdwp:transport=dt_socket,address=5000,server=y,suspend=n</jvmArgs>
                </configuration>
            </plugin>

            <plugin>
                <groupId>pl.project13.maven</groupId>
                <artifactId>git-commit-id-plugin</artifactId>
                <version>3.0.1</version>
                <!-- Used in system-init module. -->
            </plugin>
            <plugin>
                <groupId>org.apache.maven.plugins</groupId>
                <artifactId>maven-shade-plugin</artifactId>
                <version>2.3</version>
            </plugin>
            <plugin>
                <groupId>org.apache.maven.plugins</groupId>
                <artifactId>maven-enforcer-plugin</artifactId>
                <executions>
                    <execution>
                        <id>enforce</id>
                        <configuration>
                            <rules>
                                <requireMavenVersion>
                                    <version>3.6</version>
                                </requireMavenVersion>
                                <dependencyConvergence/>
                                <bannedDependencies>
                                    <excludes>
                                        <!-- both replaced by org.slf4j:jcl-over-slf4j -->
                                        <exclude>commons-logging:commons-logging</exclude>
                                        <exclude>org.springframework:spring-jcl</exclude>
                                        <!--
                                        jaxb-core replaced by Glassfish jaxb-runtime + txw2
                                        jaxb-xjc replaced by Glassfish jaxb-xjc + xsom + codemodel
                                        -->
                                        <exclude>com.sun.xml.bind:*</exclude>
                                        <!-- in favor of jakarta.activation:jakarta.activation-api -->
                                        <exclude>javax.activation:javax.activation-api</exclude>
                                        <!-- in favor of com.sun.activation:jakarta.activation -->
                                        <exclude>com.sun.activation:javax.activation</exclude>
                                        <exclude>javax.activation:activation</exclude>
                                        <!-- in favor of jakarta.annotation:jakarta.annotation-api -->
                                        <exclude>javax.annotation:javax.annotation-api</exclude>
                                        <!-- package with multiple XML APIs, conflicts assured
                                        (WE CAN'T YET see todo at the xalan/xerces dep declarations above) -->
                                        <!--<exclude>xml-apis:xml-apis</exclude>-->
                                    </excludes>
                                </bannedDependencies>
                            </rules>
                        </configuration>
                        <goals>
                            <goal>enforce</goal>
                        </goals>
                    </execution>
                </executions>
            </plugin>
            <!-- maven-dependency-plugin wait for 3.1.2 version because MDEP-613 Analyze failed: Unsupported class file major version 55 (Java 11) -->
            <plugin>
                <groupId>org.apache.maven.plugins</groupId>
                <artifactId>maven-dependency-plugin</artifactId>
                <version>3.1.1e1</version>
                <executions>
                    <execution>
                        <id>analyze</id>
                        <goals>
                            <goal>analyze-only</goal>
                        </goals>
                        <configuration>
                            <failOnWarning>true</failOnWarning>
                            <ignoreNonCompile>true</ignoreNonCompile>
                            <ignoredUnusedDeclaredDependencies>
                                <!--
                                We don't want anything here, except for test support...
                                In case of false report, check that the dependency is not used only in unused imports.
                                -->
                                <ignoredUnusedDeclaredDependency>org.assertj:assertj-core</ignoredUnusedDeclaredDependency>
                            </ignoredUnusedDeclaredDependencies>
                            <ignoredUsedUndeclaredDependencies>
                                <!--
                                TODO: Experimental proposal for midpoint packages, but if there is no disagreement, just delete this todo in 2021 :-)
                                Anything from midPoint is in one version, no conflict should occur and there is no real
                                need to declare transitive dependencies (e.g. *-impl implying *-api, etc.).
                                -->
                                <ignoredUsedUndeclaredDependency>com.evolveum.midpoint.*:*</ignoredUsedUndeclaredDependency>

                                <!-- Testing dependencies are not troubling us from. -->
                                <ignoredUsedUndeclaredDependency>org.testng:testng</ignoredUsedUndeclaredDependency>
                                <ignoredUsedUndeclaredDependency>org.assertj:assertj-core</ignoredUsedUndeclaredDependency>

                                <!-- Unreliable detection -->
                                <ignoredUsedUndeclaredDependency>javax.xml.bind:jaxb-api</ignoredUsedUndeclaredDependency>

                                <!-- TODO can go away with JDK 8 support, JDK 9+ covers it, ideally whole Xerces/Xalan should go -->
                                <ignoredUsedUndeclaredDependency>xml-apis:xml-apis</ignoredUsedUndeclaredDependency>

                                <!-- the latter is superset of API and this totally confuses dep analyzer-->
                                <ignoredUsedUndeclaredDependency>jakarta.activation:jakarta.activation-api</ignoredUsedUndeclaredDependency>
                                <ignoredUsedUndeclaredDependency>com.sun.activation:jakarta.activation</ignoredUsedUndeclaredDependency>

                                <!-- needs to much exclusions, used by apache-cxf (xjc plugin, prism-impl, schema, ..) -->
                                <ignoredUsedUndeclaredDependency>jakarta.xml.bind:jakarta.xml.bind-api</ignoredUsedUndeclaredDependency>
                                <ignoredUsedUndeclaredDependency>org.glassfish.jaxb:xsom</ignoredUsedUndeclaredDependency>
                                <ignoredUsedUndeclaredDependency>org.glassfish.jaxb:jaxb-runtime</ignoredUsedUndeclaredDependency>

                                <!-- Falsely reported, not used explicitly, only transient dependency. -->
                                <ignoredUsedUndeclaredDependency>org.slf4j:jcl-over-slf4j</ignoredUsedUndeclaredDependency>
                                <ignoredUsedUndeclaredDependency>org.slf4j:slf4j-api</ignoredUsedUndeclaredDependency>
                                <ignoredUsedUndeclaredDependency>org.danekja:jdk-serializable-functional</ignoredUsedUndeclaredDependency>
                                <ignoredUsedUndeclaredDependency>org.apache.tomcat.embed:tomcat-embed-core</ignoredUsedUndeclaredDependency>
                            </ignoredUsedUndeclaredDependencies>
                        </configuration>
                    </execution>
                </executions>
            </plugin>
            <plugin>
                <artifactId>maven-javadoc-plugin</artifactId>
                <version>3.1.1</version>
            </plugin>
            <plugin>
                <groupId>org.apache.maven.plugins</groupId>
                <artifactId>maven-checkstyle-plugin</artifactId>
                <version>${checkstyle.version}</version>
                <configuration>
                    <!--suppress MavenModelInspection: provided by mvn(w)/IDE/Jenkins -->
                    <configLocation>${maven.multiModuleProjectDirectory}/config/checkstyle/checkstyle.xml</configLocation>
                    <!--suppress MavenModelInspection: provided by mvn(w)/IDE/Jenkins -->
                    <suppressionsLocation>${maven.multiModuleProjectDirectory}/config/checkstyle/checkstyle-suppressions.xml</suppressionsLocation>
                    <encoding>UTF-8</encoding>
                    <consoleOutput>true</consoleOutput>
                    <failsOnError>true</failsOnError>
                    <linkXRef>false</linkXRef>
                    <includes>**/*.java</includes>
                    <!-- Also need to add suffixes to checkstyle.xml -->
                    <resourceIncludes>**/*.properties,**/*.xml,**/*.xsd,**/*.wsdl,**/*.json,**/*.yaml,**/*.yml</resourceIncludes>
                </configuration>
                <executions>
                    <execution>
                        <id>validate</id>
                        <phase>validate</phase>
                        <goals>
                            <goal>check</goal>
                        </goals>
                    </execution>
                </executions>
            </plugin>
        </plugins>

        <pluginManagement>
            <plugins>
                <plugin>
                    <groupId>org.apache.maven.plugins</groupId>
                    <artifactId>maven-compiler-plugin</artifactId>
                    <version>3.8.0</version>
                    <configuration>
                        <source>${project.source.version}</source>
                        <target>${project.source.version}</target>
                    </configuration>
                </plugin>
                <plugin>
                    <groupId>org.apache.maven.plugins</groupId>
                    <artifactId>maven-resources-plugin</artifactId>
                    <version>3.1.0</version>
                </plugin>
                <plugin>
                    <groupId>com.rimerosolutions.maven.plugins</groupId>
                    <artifactId>wrapper-maven-plugin</artifactId>
                    <version>0.0.4</version>
                </plugin>
                <plugin>
                    <groupId>org.apache.maven.plugins</groupId>
                    <artifactId>maven-plugin-plugin</artifactId>
                    <!-- 3.2 does not work because of some internal error; 3.4+ probably because of some misconfiguration -->
                    <version>3.6.0</version>
                </plugin>
                <plugin>
                    <groupId>org.apache.maven.plugins</groupId>
                    <artifactId>maven-deploy-plugin</artifactId>
                    <version>2.8.2</version>
                    <!--
                    With 3.0.0-M1 javadoc module fails with:
                    The packaging plugin for this project did not assign a main file to the project but it has attachments. Change packaging to 'pom'.
                    -->
                    <!--<version>3.0.0-M1</version>-->
                    <configuration>
                        <deployAtEnd>true</deployAtEnd>
                    </configuration>
                </plugin>
                <plugin>
                    <groupId>org.eclipse.m2e</groupId>
                    <artifactId>lifecycle-mapping</artifactId>
                    <version>1.0.0</version>
                    <configuration>
                        <lifecycleMappingMetadata>
                            <pluginExecutions>
                                <pluginExecution>
                                    <pluginExecutionFilter>
                                        <groupId>org.apache.maven.plugins</groupId>
                                        <artifactId>maven-dependency-plugin</artifactId>
                                        <versionRange>[3.1.1,)</versionRange>
                                        <goals>
                                            <goal>copy-dependencies</goal>
                                            <goal>unpack</goal>
                                        </goals>
                                    </pluginExecutionFilter>
                                    <action>
                                        <execute/>
                                    </action>
                                </pluginExecution>
                                <pluginExecution>
                                    <pluginExecutionFilter>
                                        <groupId>org.apache.cxf</groupId>
                                        <artifactId>cxf-codegen-plugin</artifactId>
                                        <versionRange>[3.3.1,)</versionRange>
                                        <goals>
                                            <goal>wsdl2java</goal>
                                        </goals>
                                    </pluginExecutionFilter>
                                    <action>
                                        <execute/>
                                    </action>
                                </pluginExecution>
                                <pluginExecution>
                                    <pluginExecutionFilter>
                                        <groupId>com.lukegb.mojo</groupId>
                                        <artifactId>gitdescribe-maven-plugin</artifactId>
                                        <versionRange>[3.0,)</versionRange>
                                        <goals>
                                            <goal>gitdescribe</goal>
                                        </goals>
                                    </pluginExecutionFilter>
                                    <action>
                                        <execute/>
                                    </action>
                                </pluginExecution>
                            </pluginExecutions>
                        </lifecycleMappingMetadata>
                    </configuration>
                </plugin>
                <plugin>
                    <groupId>org.apache.maven.plugins</groupId>
                    <artifactId>maven-surefire-plugin</artifactId>
                    <version>${surefire.version}</version>
                    <executions>
                        <execution>
                            <id>default-test</id> <!-- unit tests -->
                            <phase>test</phase>
                            <goals>
                                <goal>test</goal>
                            </goals>
                        </execution>
                    </executions>
                    <configuration>
                        <parallel>false</parallel>
                        <forkCount>1</forkCount>
                        <reuseForks>true</reuseForks>
                        <redirectTestOutputToFile>${redirectTestOutputToFile}</redirectTestOutputToFile>
                        <trimStackTrace>false</trimStackTrace>
                        <!-- See https://issues.apache.org/jira/browse/SUREFIRE-1588 -->
                        <useSystemClassLoader>false</useSystemClassLoader>
                        <systemPropertyVariables>
                            <javax.net.ssl.trustStore>src/test/resources/truststore.jks</javax.net.ssl.trustStore>
                            <midpoint.home>target/midpoint-home</midpoint.home>
                            <java.util.logging.config.file>${project.build.directory}/test-classes/logging.properties
                            </java.util.logging.config.file>
                        </systemPropertyVariables>
                        <argLine>${surefire.args}</argLine>

                        <!-- it's used for CI build to load JDBC libraries which can not
                            be installed to public maven repository (MS SQL, ORACLE) -->
                        <additionalClasspathElements>
                            <additionalClasspathElement>/opt/jenkins_db_configs/ojdbc7.jar</additionalClasspathElement>
                            <!-- used running tests on windows machines -->
                            <additionalClasspathElement>c:\midpoint\jdbc-drivers\ojdbc7.jar</additionalClasspathElement>
                        </additionalClasspathElements>
                        <suiteXmlFiles>
                            <suiteXmlFile>testng-unit.xml</suiteXmlFile>
                        </suiteXmlFiles>
                        <properties>
                            <property>
                                <name>suitename</name>
                                <value>Unit</value>
                            </property>
                            <property>
                                <name>listener</name>
                                <value>
                                    com.evolveum.midpoint.tools.testng.TestListener,com.evolveum.midpoint.tools.testng.RetryListener
                                </value>
                            </property>
                        </properties>
                    </configuration>
                    <dependencies>
                        <dependency>
                            <groupId>org.apache.maven.surefire</groupId>
                            <artifactId>surefire-testng</artifactId>
                            <version>${surefire.version}</version>
                        </dependency>
                    </dependencies>
                </plugin>
                <plugin>
                    <groupId>org.apache.maven.plugins</groupId>
                    <artifactId>maven-failsafe-plugin</artifactId>
                    <version>${failsafe.version}</version>
                    <executions>
                        <execution>
                            <id>integration-test</id>
                            <phase>integration-test</phase>
                            <goals>
                                <goal>integration-test</goal>
                                <goal>verify</goal>
                            </goals>
                        </execution>
                    </executions>
                    <configuration>
                        <redirectTestOutputToFile>${redirectTestOutputToFile}</redirectTestOutputToFile>
                        <systemPropertyVariables>
                            <javax.net.ssl.trustStore>src/test/resources/truststore.jks</javax.net.ssl.trustStore>
                            <midpoint.home>target/midpoint-home</midpoint.home>
                            <java.util.logging.config.file>${project.build.directory}/test-classes/logging.properties</java.util.logging.config.file>
                        </systemPropertyVariables>
                        <argLine>${failsafe.args}</argLine>
                        <suiteXmlFiles>
                            <suiteXmlFile>testng-integration.xml</suiteXmlFile>
                        </suiteXmlFiles>
                        <properties>
                            <property>
                                <name>suitename</name>
                                <value>Integration</value>
                            </property>
                            <property>
                                <name>listener</name>
                                <value>com.evolveum.midpoint.tools.testng.TestListener,com.evolveum.midpoint.tools.testng.RetryListener</value>
                            </property>
                        </properties>
                        <!--
                        It's used for CI build to load JDBC libraries which can not
                        be installed to public maven repository (MS SQL, ORACLE).
                        -->
                        <additionalClasspathElements>
                            <additionalClasspathElement>/opt/jenkins_db_configs/ojdbc7.jar</additionalClasspathElement>
                            <!-- used running tests on windows machines -->
                            <additionalClasspathElement>c:\midpoint\jdbc-drivers\ojdbc7.jar</additionalClasspathElement>
                        </additionalClasspathElements>
                    </configuration>
                </plugin>

                <plugin>
                    <groupId>org.codehaus.mojo</groupId>
                    <artifactId>findbugs-maven-plugin</artifactId>
                    <version>3.0.5</version>
                    <configuration>
                        <effort>Max</effort>
                        <threshold>Low</threshold>
                        <xmlOutput>true</xmlOutput>
                        <onlyAnalyze>com.evolveum.midpoint.*</onlyAnalyze>
                    </configuration>
                </plugin>
                <plugin>
                    <artifactId>maven-assembly-plugin</artifactId>
                    <version>3.1.1</version>
                </plugin>
            </plugins>
        </pluginManagement>
    </build>

    <reporting>
        <plugins>
            <plugin>
                <groupId>org.codehaus.mojo</groupId>
                <artifactId>findbugs-maven-plugin</artifactId>
            </plugin>
            <plugin>
                <groupId>org.apache.maven.plugins</groupId>
                <artifactId>maven-checkstyle-plugin</artifactId>
                <!-- TODO: unify with other checkstyle setup in pluginManagement? -->
                <version>${checkstyle.version}</version>
                <configuration>
                    <!--suppress MavenModelInspection: provided by mvn(w)/IDE/Jenkins -->
                    <configLocation>${maven.multiModuleProjectDirectory}/build-system/checkstyle-configs/checkstyle.xml</configLocation>
                    <!-- TODO: what about suppressions? without them and with failsOnError true it must fail, or not? -->
                    <encoding>UTF-8</encoding>
                    <consoleOutput>true</consoleOutput>
                    <failsOnError>true</failsOnError>
                    <linkXRef>false</linkXRef>
                </configuration>
                <reportSets>
                    <reportSet>
                        <reports>
                            <report>checkstyle</report>
                        </reports>
                    </reportSet>
                </reportSets>
            </plugin>
        </plugins>
    </reporting>

    <profiles>
        <profile>
            <id>dist</id>
            <activation>
                <property>
                    <name>!skipDist</name>
                </property>
            </activation>
            <modules>
                <module>dist</module>
            </modules>
        </profile>

        <!--
        Activating extra tests (tests under testing module), skipping other tests.
        Often we want to combine with disabling dist: -P extratest,-dist
        See testing/pom.xml for more on "extra" tests, but we need to skip tests here to disable
        the default unit/integration tests covered by default "mvn clean install" build.
        -->
        <profile>
            <id>extratest</id>
            <properties>
                <skipTests>true</skipTests>
            </properties>
        </profile>

        <profile>
            <id>jdk-11</id>
            <properties>
                <project.source.version>11</project.source.version>
            </properties>
            <activation>
                <jdk>11</jdk>
            </activation>
            <dependencyManagement>
                <!--
                In JDK 11 we want to get rid of xml-apis, that are covered by Java 9+.
                Comes with xerces/xalan, overrides many classes from other APIs (StAX, SAX) or JDK.
                But it contains DOM classes like org.w3c.dom.ElementTraversal that are available
                from JDK 9+, so we still need it with JDK 8, among others in schemadist-prism.
                BTW: 1.4 (from 2009) is NEWER version than 2.0.2 (2002)... what can you say...
                -->
                <dependencies>
                    <dependency>
                        <groupId>xerces</groupId>
                        <artifactId>xercesImpl</artifactId>
                        <version>${xerces.version}</version>
                        <exclusions>
                            <exclusion>
                                <groupId>xml-apis</groupId>
                                <artifactId>xml-apis</artifactId>
                            </exclusion>
                        </exclusions>
                    </dependency>
                    <dependency>
                        <groupId>xalan</groupId>
                        <artifactId>serializer</artifactId>
                        <version>${xalan.version}</version>
                        <exclusions>
                            <exclusion>
                                <groupId>xml-apis</groupId>
                                <artifactId>xml-apis</artifactId>
                            </exclusion>
                        </exclusions>
                    </dependency>
                </dependencies>
            </dependencyManagement>
        </profile>

        <profile>
            <id>jdk-8</id>
            <properties>
                <project.source.version>1.8</project.source.version>
            </properties>
            <activation>
                <jdk>1.8</jdk>
            </activation>
        </profile>
    </profiles>
</project><|MERGE_RESOLUTION|>--- conflicted
+++ resolved
@@ -203,16 +203,14 @@
         <checkstyle.version>3.1.0</checkstyle.version>
         <xalan.version>2.7.2</xalan.version>
         <xerces.version>2.12.0</xerces.version>
-<<<<<<< HEAD
+        <commons.csv.version>1.8</commons.csv.version>
+        <j2html.version>1.4.0</j2html.version>
+
         <!--
         Coming in different versions from org.glassfish.jaxb:xsom and from
         org.glassfish.jaxb:jaxb-xjc/com.sun.xml.bind.external:rngom. Review on upgrades.
         -->
         <relaxng-datatype.version>2.3.3</relaxng-datatype.version>
-=======
-        <commons.csv.version>1.8</commons.csv.version>
-        <j2html.version>1.4.0</j2html.version>
->>>>>>> 7700f67b
     </properties>
 
     <dependencyManagement>
