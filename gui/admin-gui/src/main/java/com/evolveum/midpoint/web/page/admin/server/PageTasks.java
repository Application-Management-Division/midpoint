--- conflicted
+++ resolved
@@ -680,7 +680,7 @@
 
 		IColumn<TaskDto, String> menuColumn = new InlineMenuButtonColumn<TaskDto>(createTasksInlineMenu(false, null),
 				PageTasks.this) {
-			
+
 			@Override
 			protected boolean isInlineMenuVisible(IModel<TaskDto> rowModel, boolean isHeader) {
 				if (rowModel == null) {
@@ -690,18 +690,18 @@
 				if (isHeader) {
 					return false;
 				}
-				
+
 				if (dto == null) {
 					return false;
 				}
-				
+
 				TaskWorkManagementType workManagement = dto.getTaskType().getWorkManagement();
 				if (workManagement == null) {
 					return false;
 				}
-				
+
 				return TaskKindType.COORDINATOR == workManagement.getTaskKind();
-					
+
 			}
 		};
 		columns.add(menuColumn);
@@ -876,7 +876,7 @@
 			}
 		};
 		reconcileWorkers.setCheckVisibility(true);
-		
+
 		items.add(reconcileWorkers);
 
 		InlineMenuItem suspendCoordinatorOnly = new InlineMenuItem(createStringResource("pageTasks.button.suspendCoordinatorOnly")) {
@@ -907,7 +907,7 @@
 		};
 		suspendCoordinatorOnly.setCheckVisibility(true);
 		items.add(suspendCoordinatorOnly);
-		
+
 		InlineMenuItem resumeCoordinatorOnly = new InlineMenuItem(createStringResource("pageTasks.button.resumeCoordinatorOnly")) {
 			private static final long serialVersionUID = 1L;
 
@@ -965,7 +965,7 @@
 		};
 		deleteWorkStateAndWorkers.setCheckVisibility(true);
 		items.add(deleteWorkStateAndWorkers);
-		
+
 		if (isHeader) {
 			items.add(new InlineMenuItem(createStringResource("pageTasks.button.deleteAllClosedTasks")) {
 				private static final long serialVersionUID = 1L;
@@ -1628,15 +1628,9 @@
 										// contains statistics
 				result.recordStatus(OperationResultStatus.SUCCESS, result.getLastSubresult().getMessage());
 			}
-<<<<<<< HEAD
 		} catch (RuntimeException  e) {
-			result.recordFatalError(createStringResource("pageTasks.message.synchronizeTasksPerformed.fatalError").getString(), e);
-=======
-		} catch (RuntimeException | SchemaException | SecurityViolationException | ExpressionEvaluationException
-				| ObjectNotFoundException | CommunicationException | ConfigurationException e) {
 			result.recordFatalError(createStringResource("pageTasks.message.synchronizeTasksPerformed.fatalError").getString(),
 					e);
->>>>>>> f0cacf55
 		}
 		showResult(result);
 
