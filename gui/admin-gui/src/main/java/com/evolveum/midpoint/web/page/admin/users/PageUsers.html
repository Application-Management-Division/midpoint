<?xml version="1.0" encoding="UTF-8"?>
<!--
  ~ Copyright (c) 2010-2013 Evolveum
  ~
  ~ Licensed under the Apache License, Version 2.0 (the "License");
  ~ you may not use this file except in compliance with the License.
  ~ You may obtain a copy of the License at
  ~
  ~     http://www.apache.org/licenses/LICENSE-2.0
  ~
  ~ Unless required by applicable law or agreed to in writing, software
  ~ distributed under the License is distributed on an "AS IS" BASIS,
  ~ WITHOUT WARRANTIES OR CONDITIONS OF ANY KIND, either express or implied.
  ~ See the License for the specific language governing permissions and
  ~ limitations under the License.
  -->

<html xmlns="http://www.w3.org/1999/xhtml" xmlns:wicket="http://wicket.apache.org">
<body>
<wicket:extend>
    <div wicket:id="confirmDeletePopup" />

<<<<<<< HEAD
    <div class="clearfix" wicket:id="search"/>

    <form wicket:id="mainForm" class="clearfix form-horizontal">
        <div wicket:id="table"/>

        <div class="form-group" wicket:id="executeOptions"/>
    </form>

    <!-- Modal -->
    <wicket:remove>
        <!-- todo remove -->
    <div class="modal fade" id="myModal" tabindex="-1" role="dialog" aria-labelledby="myModalLabel">
        <div class="modal-dialog" role="document">
            <div class="modal-content">
                <div class="modal-header">
                    <button type="button" class="close" data-dismiss="modal" aria-label="Close">
                        <span aria-hidden="true">&times;</span></button>
                    <h4 class="modal-title" id="myModalLabel">Table columns</h4>
                </div>
                <div class="modal-body">
                    <p>Please use drag & drop to reorder table columns.</p>
                    <table class="table table-striped table-condensed">
                        <thead>
                        <tr>
                            <th style="width:30px;"></th>
                            <th>Column name</th>
                        </tr>
                        </thead>
                        <tbody>
                        <tr>
                            <td><input type="checkbox"></td>
                            <td>Name</td>
                        </tr>
                        <tr>
                            <td><input type="checkbox"></td>
                            <td>Full name</td>
                        </tr>
                        <tr>
                            <td><input type="checkbox"></td>
                            <td>Given name</td>
                        </tr>
                        <tr>
                            <td><input type="checkbox"></td>
                            <td>Family name</td>
                        </tr>
                        <tr>
                            <td><input type="checkbox"></td>
                            <td>Additional name</td>
                        </tr>
                        </tbody>
                    </table>
                </div>
                <div class="modal-footer">
                    <button type="button" class="btn btn-default" data-dismiss="modal">Close</button>
                    <button type="button" class="btn btn-primary">Save changes</button>
                </div>
            </div>
        </div>
    </div>
    <script>
        $(function() {
            $('#myModal').modal();
        });
    </script>
    </wicket:remove>
=======
    <form wicket:id="mainForm" class="form-inline">
        <div wicket:id="table"/>
    </form>

    <wicket:fragment wicket:id="tableHeader">
        <div class="pull-left" wicket:id="executeOptions"/>

        <form class="form-inline pull-right search-form" wicket:id="searchForm">
            <select multiple="multiple" class="multiselect" wicket:id="searchType"/>
            <div wicket:id="basicSearch"/>
        </form>
    </wicket:fragment>
>>>>>>> 44484132
</wicket:extend>
</body>
</html><|MERGE_RESOLUTION|>--- conflicted
+++ resolved
@@ -20,73 +20,6 @@
 <wicket:extend>
     <div wicket:id="confirmDeletePopup" />
 
-<<<<<<< HEAD
-    <div class="clearfix" wicket:id="search"/>
-
-    <form wicket:id="mainForm" class="clearfix form-horizontal">
-        <div wicket:id="table"/>
-
-        <div class="form-group" wicket:id="executeOptions"/>
-    </form>
-
-    <!-- Modal -->
-    <wicket:remove>
-        <!-- todo remove -->
-    <div class="modal fade" id="myModal" tabindex="-1" role="dialog" aria-labelledby="myModalLabel">
-        <div class="modal-dialog" role="document">
-            <div class="modal-content">
-                <div class="modal-header">
-                    <button type="button" class="close" data-dismiss="modal" aria-label="Close">
-                        <span aria-hidden="true">&times;</span></button>
-                    <h4 class="modal-title" id="myModalLabel">Table columns</h4>
-                </div>
-                <div class="modal-body">
-                    <p>Please use drag & drop to reorder table columns.</p>
-                    <table class="table table-striped table-condensed">
-                        <thead>
-                        <tr>
-                            <th style="width:30px;"></th>
-                            <th>Column name</th>
-                        </tr>
-                        </thead>
-                        <tbody>
-                        <tr>
-                            <td><input type="checkbox"></td>
-                            <td>Name</td>
-                        </tr>
-                        <tr>
-                            <td><input type="checkbox"></td>
-                            <td>Full name</td>
-                        </tr>
-                        <tr>
-                            <td><input type="checkbox"></td>
-                            <td>Given name</td>
-                        </tr>
-                        <tr>
-                            <td><input type="checkbox"></td>
-                            <td>Family name</td>
-                        </tr>
-                        <tr>
-                            <td><input type="checkbox"></td>
-                            <td>Additional name</td>
-                        </tr>
-                        </tbody>
-                    </table>
-                </div>
-                <div class="modal-footer">
-                    <button type="button" class="btn btn-default" data-dismiss="modal">Close</button>
-                    <button type="button" class="btn btn-primary">Save changes</button>
-                </div>
-            </div>
-        </div>
-    </div>
-    <script>
-        $(function() {
-            $('#myModal').modal();
-        });
-    </script>
-    </wicket:remove>
-=======
     <form wicket:id="mainForm" class="form-inline">
         <div wicket:id="table"/>
     </form>
@@ -96,10 +29,9 @@
 
         <form class="form-inline pull-right search-form" wicket:id="searchForm">
             <select multiple="multiple" class="multiselect" wicket:id="searchType"/>
-            <div wicket:id="basicSearch"/>
+            <div wicket:id="search"/>
         </form>
     </wicket:fragment>
->>>>>>> 44484132
 </wicket:extend>
 </body>
 </html>