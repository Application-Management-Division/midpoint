/*
 * Copyright (c) 2010-2017 Evolveum
 *
 * Licensed under the Apache License, Version 2.0 (the "License");
 * you may not use this file except in compliance with the License.
 * You may obtain a copy of the License at
 *
 *     http://www.apache.org/licenses/LICENSE-2.0
 *
 * Unless required by applicable law or agreed to in writing, software
 * distributed under the License is distributed on an "AS IS" BASIS,
 * WITHOUT WARRANTIES OR CONDITIONS OF ANY KIND, either express or implied.
 * See the License for the specific language governing permissions and
 * limitations under the License.
 */
package com.evolveum.midpoint.web.page.admin.resources.content;

import com.evolveum.midpoint.gui.api.component.tabs.PanelTab;
import com.evolveum.midpoint.gui.api.model.LoadableModel;
import com.evolveum.midpoint.gui.api.util.WebComponentUtil;
import com.evolveum.midpoint.gui.api.util.WebModelServiceUtils;
import com.evolveum.midpoint.prism.PrismObject;
import com.evolveum.midpoint.prism.delta.ObjectDelta;
import com.evolveum.midpoint.schema.GetOperationOptions;
import com.evolveum.midpoint.schema.SelectorOptions;
import com.evolveum.midpoint.schema.result.OperationResult;
import com.evolveum.midpoint.security.api.AuthorizationConstants;
import com.evolveum.midpoint.task.api.Task;
import com.evolveum.midpoint.util.exception.SchemaException;
import com.evolveum.midpoint.util.exception.SystemException;
import com.evolveum.midpoint.util.logging.LoggingUtils;
import com.evolveum.midpoint.util.logging.Trace;
import com.evolveum.midpoint.util.logging.TraceManager;
import com.evolveum.midpoint.web.application.AuthorizationAction;
import com.evolveum.midpoint.web.application.PageDescriptor;
import com.evolveum.midpoint.web.component.AjaxButton;
import com.evolveum.midpoint.web.component.AjaxSubmitButton;
import com.evolveum.midpoint.web.component.AjaxTabbedPanel;
import com.evolveum.midpoint.web.component.prism.ContainerStatus;
import com.evolveum.midpoint.web.component.prism.ObjectWrapper;
import com.evolveum.midpoint.web.component.util.ObjectWrapperUtil;
import com.evolveum.midpoint.web.component.util.VisibleEnableBehaviour;
import com.evolveum.midpoint.web.page.admin.resources.PageAdminResources;
import com.evolveum.midpoint.web.page.admin.resources.PageResources;
import com.evolveum.midpoint.web.page.admin.resources.ShadowDetailsTabPanel;
import com.evolveum.midpoint.web.page.admin.resources.ShadowSummaryPanel;
import com.evolveum.midpoint.web.util.OnePageParameterEncoder;
import com.evolveum.midpoint.xml.ns._public.common.common_3.ObjectType;
import com.evolveum.midpoint.xml.ns._public.common.common_3.OperationResultType;
import com.evolveum.midpoint.xml.ns._public.common.common_3.ResourceType;
import com.evolveum.midpoint.xml.ns._public.common.common_3.ShadowType;
import org.apache.wicket.RestartResponseException;
import org.apache.wicket.ajax.AjaxRequestTarget;
import org.apache.wicket.extensions.markup.html.tabs.ITab;
import org.apache.wicket.markup.html.WebMarkupContainer;
import org.apache.wicket.markup.html.form.Form;
import org.apache.wicket.model.IModel;
import org.apache.wicket.model.PropertyModel;
import org.apache.wicket.request.mapper.parameter.PageParameters;
import org.apache.wicket.util.string.StringValue;

import java.util.ArrayList;
import java.util.Collection;
import java.util.List;

/**
 * @author lazyman
 */
@PageDescriptor(url = "/admin/resources/account", encoder = OnePageParameterEncoder.class, action = {
		@AuthorizationAction(actionUri = PageAdminResources.AUTH_RESOURCE_ALL,
				label = PageAdminResources.AUTH_RESOURCE_ALL_LABEL,
				description = PageAdminResources.AUTH_RESOURCE_ALL_DESCRIPTION),
		@AuthorizationAction(actionUri = AuthorizationConstants.AUTZ_UI_RESOURCES_ACCOUNT_URL,
				label = "PageAccount.auth.resourcesAccount.label",
				description = "PageAccount.auth.resourcesAccount.description")})
public class PageAccount extends PageAdminResources {

	private static final Trace LOGGER = TraceManager.getTrace(PageAccount.class);
	private static final String DOT_CLASS = PageAccount.class.getName() + ".";
	private static final String OPERATION_LOAD_ACCOUNT = DOT_CLASS + "loadAccount";
	private static final String OPERATION_SAVE_ACCOUNT = DOT_CLASS + "saveAccount";

	private static final String ID_MAIN_FORM = "mainForm";
	private static final String ID_SUMMARY = "summary";
	private static final String ID_TAB_PANEL = "tabPanel";
	private static final String ID_PROTECTED_MESSAGE = "protectedMessage";
	private static final String ID_SAVE = "save";
	private static final String ID_BACK = "back";

	public static final String PARAMETER_SELECTED_TAB = "tab";

	private LoadableModel<ObjectWrapper<ShadowType>> accountModel;

	public PageAccount(final PageParameters parameters) {
		accountModel = new LoadableModel<ObjectWrapper<ShadowType>>(false) {

			@Override
			protected ObjectWrapper<ShadowType> load() {
				return loadAccount(parameters);
			}
		};
		initLayout();
	}

	private ObjectWrapper<ShadowType> loadAccount(PageParameters parameters) {
		Task task = createSimpleTask(OPERATION_LOAD_ACCOUNT);
		OperationResult result = task.getResult();

<<<<<<< HEAD
		Collection<SelectorOptions<GetOperationOptions>> options = SelectorOptions.createCollection(
				ShadowType.F_RESOURCE, GetOperationOptions.createResolve());

		StringValue oid = parameters != null ? parameters.get(OnePageParameterEncoder.PARAMETER) : null;
		PrismObject<ShadowType> account = WebModelServiceUtils.loadObject(ShadowType.class, oid.toString(), options,
				PageAccount.this, task, result);
=======
        Collection<SelectorOptions<GetOperationOptions>> options = getOperationOptionsBuilder()
                .item(ShadowType.F_RESOURCE).resolve()
                .build();
        StringValue oid = parameters != null ? parameters.get(OnePageParameterEncoder.PARAMETER) : null;
        PrismObject<ShadowType> account = WebModelServiceUtils.loadObject(ShadowType.class, oid.toString(), options,
                PageAccount.this, task, result);
>>>>>>> 3057532f

		if (account == null) {
			getSession().error(getString("pageAccount.message.cantEditAccount"));
			showResult(result);
			throw new RestartResponseException(PageResources.class);
		}

		ObjectWrapper wrapper = ObjectWrapperUtil.createObjectWrapper(null, null, account, ContainerStatus.MODIFYING, task, this);
		OperationResultType fetchResult = account.getPropertyRealValue(ShadowType.F_FETCH_RESULT, OperationResultType.class);
		try {
			wrapper.setFetchResult(OperationResult.createOperationResult(fetchResult));
		} catch (SchemaException e) {
			throw new SystemException(e.getMessage(), e);
		}
		wrapper.setShowEmpty(false);
		return wrapper;
	}

	private void initLayout() {
		add(new ShadowSummaryPanel(ID_SUMMARY, new PropertyModel<>(accountModel, "object"), this));


		WebMarkupContainer protectedMessage = new WebMarkupContainer(ID_PROTECTED_MESSAGE);
		protectedMessage.add(new VisibleEnableBehaviour() {

			@Override
			public boolean isVisible() {
				ObjectWrapper wrapper = accountModel.getObject();
				return wrapper.isProtectedAccount();
			}
		});
		add(protectedMessage);

		com.evolveum.midpoint.web.component.form.Form mainForm = new com.evolveum.midpoint.web.component.form.Form(ID_MAIN_FORM);
		mainForm.setMultiPart(true);
		add(mainForm);

		mainForm.add(createTabsPanel(mainForm));

		initButtons(mainForm);
	}


	private AjaxTabbedPanel<ITab> createTabsPanel(com.evolveum.midpoint.web.component.form.Form<ObjectWrapper<ShadowType>> form) {
		List<ITab> tabs = new ArrayList<>();

		tabs.add(new PanelTab(createStringResource("PageAccount.tab.details")) {
			private static final long serialVersionUID = 1L;

			@Override
			public WebMarkupContainer createPanel(String panelId) {
				return new ShadowDetailsTabPanel(panelId, form, accountModel, PageAccount.this);
			}
		});

		AjaxTabbedPanel<ITab> tabPanel = new AjaxTabbedPanel<ITab>(ID_TAB_PANEL, tabs) {

			private static final long serialVersionUID = 1L;

			@Override
			protected void onTabChange(int index) {
				updateBreadcrumbParameters(PARAMETER_SELECTED_TAB, index);
			}
		};
		tabPanel.setOutputMarkupId(true);
		return tabPanel;
	}


	private void initButtons(Form mainForm) {
		AjaxSubmitButton save = new AjaxSubmitButton(ID_SAVE, createStringResource("pageAccount.button.save")) {

			@Override
			protected void onSubmit(AjaxRequestTarget target) {
				savePerformed(target);
			}

			@Override
			protected void onError(AjaxRequestTarget target) {
				target.add(getFeedbackPanel());
			}
		};
		save.add(new VisibleEnableBehaviour() {

			@Override
			public boolean isVisible() {
				ObjectWrapper wrapper = accountModel.getObject();
				return !wrapper.isProtectedAccount();
			}
		});
		mainForm.add(save);

		AjaxButton back = new AjaxButton(ID_BACK, createStringResource("pageAccount.button.back")) {

			@Override
			public void onClick(AjaxRequestTarget target) {
				cancelPerformed(target);
			}
		};
		mainForm.add(back);
	}

	@Override
	protected IModel<String> createPageTitleModel() {
		return new LoadableModel<String>(false) {

			@Override
			protected String load() {
				PrismObject<ShadowType> account = accountModel.getObject().getObject();
				String accName = WebComponentUtil.getName(account);

				ResourceType resource = account.asObjectable().getResource();
				String name = WebComponentUtil.getName(resource);

				return createStringResourceStatic(PageAccount.this, "PageAccount.title", accName, name).getString();
			}
		};
	}

	private void savePerformed(AjaxRequestTarget target) {
		LOGGER.debug("Saving account changes.");

		OperationResult result = new OperationResult(OPERATION_SAVE_ACCOUNT);
		try {
			WebComponentUtil.revive(accountModel, getPrismContext());
			ObjectWrapper wrapper = accountModel.getObject();
			ObjectDelta<ShadowType> delta = wrapper.getObjectDelta();
			if (delta == null) {
				return;
			}
			if (delta.getPrismContext() == null) {
				getPrismContext().adopt(delta);
			}
			if (LOGGER.isTraceEnabled()) {
				LOGGER.trace("Account delta computed from form:\n{}", new Object[]{delta.debugDump(3)});
			}

			if (delta.isEmpty()) {
				return;
			}
			WebComponentUtil.encryptCredentials(delta, true, getMidpointApplication());

			Task task = createSimpleTask(OPERATION_SAVE_ACCOUNT);
			Collection<ObjectDelta<? extends ObjectType>> deltas = new ArrayList<>();
			deltas.add(delta);

			getModelService().executeChanges(deltas, null, task, result);
			result.recomputeStatus();
		} catch (Exception ex) {
			result.recordFatalError("Couldn't save account.", ex);
			LoggingUtils.logUnexpectedException(LOGGER, "Couldn't save account", ex);
		}

		if (!result.isSuccess()) {
			showResult(result);
			target.add(getFeedbackPanel());
		} else {
			showResult(result);

			redirectBack();
		}
	}

	private void cancelPerformed(AjaxRequestTarget target) {
		redirectBack();
	}
}<|MERGE_RESOLUTION|>--- conflicted
+++ resolved
@@ -106,21 +106,12 @@
 		Task task = createSimpleTask(OPERATION_LOAD_ACCOUNT);
 		OperationResult result = task.getResult();
 
-<<<<<<< HEAD
-		Collection<SelectorOptions<GetOperationOptions>> options = SelectorOptions.createCollection(
-				ShadowType.F_RESOURCE, GetOperationOptions.createResolve());
-
+		Collection<SelectorOptions<GetOperationOptions>> options = getOperationOptionsBuilder()
+				.item(ShadowType.F_RESOURCE).resolve()
+                .build();
 		StringValue oid = parameters != null ? parameters.get(OnePageParameterEncoder.PARAMETER) : null;
 		PrismObject<ShadowType> account = WebModelServiceUtils.loadObject(ShadowType.class, oid.toString(), options,
 				PageAccount.this, task, result);
-=======
-        Collection<SelectorOptions<GetOperationOptions>> options = getOperationOptionsBuilder()
-                .item(ShadowType.F_RESOURCE).resolve()
-                .build();
-        StringValue oid = parameters != null ? parameters.get(OnePageParameterEncoder.PARAMETER) : null;
-        PrismObject<ShadowType> account = WebModelServiceUtils.loadObject(ShadowType.class, oid.toString(), options,
-                PageAccount.this, task, result);
->>>>>>> 3057532f
 
 		if (account == null) {
 			getSession().error(getString("pageAccount.message.cantEditAccount"));
