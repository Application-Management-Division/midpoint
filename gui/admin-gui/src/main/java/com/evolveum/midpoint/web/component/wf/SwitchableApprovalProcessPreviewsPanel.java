/*
 * Copyright (c) 2010-2017 Evolveum and contributors
 *
 * This work is dual-licensed under the Apache License 2.0
 * and European Union Public License. See LICENSE file for details.
 */

package com.evolveum.midpoint.web.component.wf;

import java.util.Collections;
import java.util.Optional;

import org.apache.commons.collections.CollectionUtils;
import org.apache.wicket.ajax.AjaxRequestTarget;
import org.apache.wicket.ajax.markup.html.AjaxFallbackLink;
import org.apache.wicket.markup.html.WebMarkupContainer;
import org.apache.wicket.model.IModel;
import org.jetbrains.annotations.Nullable;

import com.evolveum.midpoint.gui.api.component.BasePanel;
import com.evolveum.midpoint.gui.api.model.LoadableModel;
import com.evolveum.midpoint.gui.api.page.PageBase;
import com.evolveum.midpoint.gui.api.util.WebComponentUtil;
import com.evolveum.midpoint.schema.result.OperationResult;
import com.evolveum.midpoint.task.api.Task;
import com.evolveum.midpoint.util.logging.LoggingUtils;
import com.evolveum.midpoint.util.logging.Trace;
import com.evolveum.midpoint.util.logging.TraceManager;
import com.evolveum.midpoint.web.component.util.VisibleBehaviour;
import com.evolveum.midpoint.web.page.admin.workflow.dto.ApprovalProcessExecutionInformationDto;
import com.evolveum.midpoint.xml.ns._public.common.common_3.ApprovalSchemaExecutionInformationType;

/**
 * @author mederly
 */
public class SwitchableApprovalProcessPreviewsPanel extends BasePanel<String> {

<<<<<<< HEAD
    private static final Trace LOGGER = TraceManager.getTrace(SwitchableApprovalProcessPreviewsPanel.class);

    private static final String ID_NEXT_STAGES_CONTAINER = "nextStagesContainer";
    private static final String ID_NEXT_STAGES = "nextStages";
    private static final String ID_NEXT_STAGES_HELP = "nextStagesHelp";
    private static final String ID_WHOLE_PROCESS_CONTAINER = "wholeProcessContainer";
    private static final String ID_WHOLE_PROCESS = "wholeProcess";
    private static final String ID_WHOLE_PROCESS_HELP = "wholeProcessHelp";
//    private static final String ID_SHOW_NEXT_STAGES_CONTAINER = "showNextStagesContainer";
    private static final String ID_SHOW_NEXT_STAGES = "showNextStages";
    private static final String ID_SHOW_NEXT_STAGES_HELP = "showNextStagesHelp";
//    private static final String ID_SHOW_WHOLE_PROCESS_CONTAINER = "showWholeProcessContainer";
    private static final String ID_SHOW_WHOLE_PROCESS = "showWholeProcess";
    private static final String ID_SHOW_WHOLE_PROCESS_HELP = "showWholeProcessHelp";

    private LoadableModel<ApprovalSchemaExecutionInformationType> approvalExecutionInfoModel;
    private LoadableModel<ApprovalProcessExecutionInformationDto> nextStagesModel;
    private LoadableModel<ApprovalProcessExecutionInformationDto> wholeProcessModel;

    public SwitchableApprovalProcessPreviewsPanel(String id,
            IModel<String> taskOidModel, IModel<Boolean> showNextStagesModel, PageBase parentPage) {
        super(id, taskOidModel);
        initModels(parentPage);
        initLayout(showNextStagesModel);
    }

    private enum ProcessInfoBox {
        NEXT_STAGES, WHOLE_PROCESS
    }
    private ProcessInfoBox displayedProcessInfoBox;

    private void initModels(PageBase parentPage) {
        approvalExecutionInfoModel = new LoadableModel<ApprovalSchemaExecutionInformationType>() {
            @Override
            protected ApprovalSchemaExecutionInformationType load() {
                String taskOid = getModelObject();
                Task opTask = parentPage.createSimpleTask(SwitchableApprovalProcessPreviewsPanel.class.getName() + ".loadApprovalExecutionModel");
                OperationResult result = opTask.getResult();
                ApprovalSchemaExecutionInformationType rv = null;
                try {
                    rv = parentPage.getWorkflowManager().getApprovalSchemaExecutionInformation(taskOid, opTask, result);
                    parentPage.getModelObjectResolver().resolveAllReferences(Collections.singleton(rv.asPrismContainerValue()), opTask, result);
                    result.computeStatus();
                } catch (Throwable t) {
                    LoggingUtils.logUnexpectedException(LOGGER, "Couldn't get approval schema execution information for {}", t, getModelObject());
                    opTask.getResult().recordFatalError(
                            createStringResource("SwitchableApprovalProcessPreviewsPanel.message.approvalSchemaExecution.fatalError",t.getMessage()).getString(), t);
                }
                if (WebComponentUtil.showResultInPage(result)) {
                    parentPage.showResult(result);
                }
                return rv;
            }
        };
        nextStagesModel = new LoadableModel<ApprovalProcessExecutionInformationDto>() {
            @Override
            protected ApprovalProcessExecutionInformationDto load() {
                return createApprovalProcessExecutionInformationDto(parentPage, false);
            }
        };
        wholeProcessModel = new LoadableModel<ApprovalProcessExecutionInformationDto>() {
            @Override
            protected ApprovalProcessExecutionInformationDto load() {
                return createApprovalProcessExecutionInformationDto(parentPage, true);
            }
        };
    }

    @Nullable
    private ApprovalProcessExecutionInformationDto createApprovalProcessExecutionInformationDto(
            PageBase parentPage, boolean wholeProcess) {
        Task opTask = parentPage.createSimpleTask(SwitchableApprovalProcessPreviewsPanel.class.getName() + ".createApprovalProcessExecutionInformationDto");
        OperationResult result = opTask.getResult();
        ApprovalSchemaExecutionInformationType info = approvalExecutionInfoModel.getObject();
        ApprovalProcessExecutionInformationDto rv = null;
        try {
            if (info != null) {
                rv = ApprovalProcessExecutionInformationDto
                        .createFrom(info, parentPage.getModelObjectResolver(), wholeProcess, opTask, result);
            }
            result.computeStatus();
        } catch (Throwable t) {
            LoggingUtils.logUnexpectedException(LOGGER, "Couldn't create approval process execution information for {}", t, getModelObject());
            opTask.getResult().recordFatalError(
                    createStringResource("SwitchableApprovalProcessPreviewsPanel.message.createApprovalProcess.fatalError", t.getMessage()).getString(), t);
        }
        if (WebComponentUtil.showResultInPage(result)) {
            ;
        }
        return rv;
    }

    private void initLayout(IModel<Boolean> showNextStagesModel) {
        setOutputMarkupId(true);

        WebMarkupContainer nextStagesContainer = new WebMarkupContainer(ID_NEXT_STAGES_CONTAINER);
        nextStagesContainer.add(new ApprovalProcessExecutionInformationPanel(ID_NEXT_STAGES, nextStagesModel));
        nextStagesContainer.add(WebComponentUtil.createHelp(ID_NEXT_STAGES_HELP));
        nextStagesContainer.add(new VisibleBehaviour(() -> nextStagesModel.getObject() != null &&
                CollectionUtils.isNotEmpty(nextStagesModel.getObject().getStages())));
        add(nextStagesContainer);

        WebMarkupContainer wholeProcessContainer = new WebMarkupContainer(ID_WHOLE_PROCESS_CONTAINER);
        wholeProcessContainer.add(new ApprovalProcessExecutionInformationPanel(ID_WHOLE_PROCESS, wholeProcessModel));
        wholeProcessContainer.add(WebComponentUtil.createHelp(ID_WHOLE_PROCESS_HELP));
//        wholeProcessContainer.add(new VisibleBehaviour(() -> displayedProcessInfoBox == ProcessInfoBox.WHOLE_PROCESS));
        add(wholeProcessContainer);

//        WebMarkupContainer showNextStagesContainer = new WebMarkupContainer(ID_SHOW_NEXT_STAGES_CONTAINER);
//        showNextStagesContainer.add(new AjaxFallbackLink<Void>(ID_SHOW_NEXT_STAGES) {
//
//            private static final long serialVersionUID = 1L;
//
//            @Override
//            public void onClick(Optional<AjaxRequestTarget> target) {
//                displayedProcessInfoBox = ProcessInfoBox.NEXT_STAGES;
//                ((AjaxRequestTarget) target.get()).add(SwitchableApprovalProcessPreviewsPanel.this);
//            }
//
//        });
//        showNextStagesContainer.add(WebComponentUtil.createHelp(ID_SHOW_NEXT_STAGES_HELP));
////        showNextStagesContainer.add(new VisibleBehaviour(() ->
////                Boolean.TRUE.equals(showNextStagesModel.getObject()) && displayedProcessInfoBox != ProcessInfoBox.NEXT_STAGES));
//        add(showNextStagesContainer);
//
//        WebMarkupContainer showWholeProcessContainer = new WebMarkupContainer(ID_SHOW_WHOLE_PROCESS_CONTAINER);
//        showWholeProcessContainer.add(new AjaxFallbackLink<Void>(ID_SHOW_WHOLE_PROCESS) {
//            private static final long serialVersionUID = 1L;
//
//            @Override
//            public void onClick(Optional<AjaxRequestTarget> target) {
//                displayedProcessInfoBox = ProcessInfoBox.WHOLE_PROCESS;
//                ((AjaxRequestTarget) target.get()).add(SwitchableApprovalProcessPreviewsPanel.this);
//            }
//        });
////        showWholeProcessContainer.add(new VisibleBehaviour(() -> displayedProcessInfoBox != ProcessInfoBox.WHOLE_PROCESS));
//        showWholeProcessContainer.add(WebComponentUtil.createHelp(ID_SHOW_WHOLE_PROCESS_HELP));
//        add(showWholeProcessContainer);

    }
=======
	private static final Trace LOGGER = TraceManager.getTrace(SwitchableApprovalProcessPreviewsPanel.class);

	private static final String ID_NEXT_STAGES_CONTAINER = "nextStagesContainer";
	private static final String ID_NEXT_STAGES = "nextStages";
	private static final String ID_NEXT_STAGES_HELP = "nextStagesHelp";
	private static final String ID_WHOLE_PROCESS_CONTAINER = "wholeProcessContainer";
	private static final String ID_WHOLE_PROCESS = "wholeProcess";
	private static final String ID_WHOLE_PROCESS_HELP = "wholeProcessHelp";
	private static final String ID_SHOW_NEXT_STAGES_CONTAINER = "showNextStagesContainer";
	private static final String ID_SHOW_NEXT_STAGES = "showNextStages";
	private static final String ID_SHOW_NEXT_STAGES_HELP = "showNextStagesHelp";
	private static final String ID_SHOW_WHOLE_PROCESS_CONTAINER = "showWholeProcessContainer";
	private static final String ID_SHOW_WHOLE_PROCESS = "showWholeProcess";
	private static final String ID_SHOW_WHOLE_PROCESS_HELP = "showWholeProcessHelp";

	private LoadableModel<ApprovalSchemaExecutionInformationType> approvalExecutionInfoModel;
	private LoadableModel<ApprovalProcessExecutionInformationDto> nextStagesModel;
	private LoadableModel<ApprovalProcessExecutionInformationDto> wholeProcessModel;

	public SwitchableApprovalProcessPreviewsPanel(String id,
			IModel<String> taskOidModel, IModel<Boolean> showNextStagesModel, PageBase parentPage) {
		super(id, taskOidModel);
		initModels(parentPage);
		initLayout(showNextStagesModel);
	}

	private enum ProcessInfoBox {
		NEXT_STAGES, WHOLE_PROCESS
	}
	private ProcessInfoBox displayedProcessInfoBox = ProcessInfoBox.WHOLE_PROCESS;

	private void initModels(PageBase parentPage) {
		approvalExecutionInfoModel = new LoadableModel<ApprovalSchemaExecutionInformationType>() {
			@Override
			protected ApprovalSchemaExecutionInformationType load() {
				String taskOid = getModelObject();
				Task opTask = parentPage.createSimpleTask(SwitchableApprovalProcessPreviewsPanel.class.getName() + ".loadApprovalExecutionModel");
				OperationResult result = opTask.getResult();
				ApprovalSchemaExecutionInformationType rv = null;
				try {
					rv = parentPage.getWorkflowManager().getApprovalSchemaExecutionInformation(taskOid, opTask, result);
					parentPage.getModelObjectResolver().resolveAllReferences(Collections.singleton(rv.asPrismContainerValue()), opTask, result);
					result.computeStatus();
				} catch (Throwable t) {
					LoggingUtils.logUnexpectedException(LOGGER, "Couldn't get approval schema execution information for {}", t, getModelObject());
					opTask.getResult().recordFatalError(
							createStringResource("SwitchableApprovalProcessPreviewsPanel.message.approvalSchemaExecution.fatalError",t.getMessage()).getString(), t);
				}
				if (WebComponentUtil.showResultInPage(result)) {
					parentPage.showResult(result);
				}
				return rv;
			}
		};
		nextStagesModel = new LoadableModel<ApprovalProcessExecutionInformationDto>() {
			@Override
			protected ApprovalProcessExecutionInformationDto load() {
				return createApprovalProcessExecutionInformationDto(parentPage, false);
			}
		};
		wholeProcessModel = new LoadableModel<ApprovalProcessExecutionInformationDto>() {
			@Override
			protected ApprovalProcessExecutionInformationDto load() {
				return createApprovalProcessExecutionInformationDto(parentPage, true);
			}
		};
	}

	@Nullable
	private ApprovalProcessExecutionInformationDto createApprovalProcessExecutionInformationDto(
			PageBase parentPage, boolean wholeProcess) {
		Task opTask = parentPage.createSimpleTask(SwitchableApprovalProcessPreviewsPanel.class.getName() + ".createApprovalProcessExecutionInformationDto");
		OperationResult result = opTask.getResult();
		ApprovalSchemaExecutionInformationType info = approvalExecutionInfoModel.getObject();
		ApprovalProcessExecutionInformationDto rv = null;
		try {
			if (info != null) {
				rv = ApprovalProcessExecutionInformationDto
						.createFrom(info, parentPage.getModelObjectResolver(), wholeProcess, opTask, result);
			}
			result.computeStatus();
		} catch (Throwable t) {
			LoggingUtils.logUnexpectedException(LOGGER, "Couldn't create approval process execution information for {}", t, getModelObject());
			opTask.getResult().recordFatalError(
					createStringResource("SwitchableApprovalProcessPreviewsPanel.message.createApprovalProcess.fatalError", t.getMessage()).getString(), t);
		}
		if (WebComponentUtil.showResultInPage(result)) {
			;
		}
		return rv;
	}

	private void initLayout(IModel<Boolean> showNextStagesModel) {
		setOutputMarkupId(true);

		WebMarkupContainer nextStagesContainer = new WebMarkupContainer(ID_NEXT_STAGES_CONTAINER);
		nextStagesContainer.add(new ApprovalProcessExecutionInformationPanel(ID_NEXT_STAGES, nextStagesModel));
		nextStagesContainer.add(WebComponentUtil.createHelp(ID_NEXT_STAGES_HELP));
		nextStagesContainer.add(new VisibleBehaviour(() -> nextStagesModel.getObject() != null &&
				CollectionUtils.isNotEmpty(nextStagesModel.getObject().getStages())
				&& displayedProcessInfoBox == ProcessInfoBox.NEXT_STAGES));
		add(nextStagesContainer);

		WebMarkupContainer wholeProcessContainer = new WebMarkupContainer(ID_WHOLE_PROCESS_CONTAINER);
		wholeProcessContainer.add(new ApprovalProcessExecutionInformationPanel(ID_WHOLE_PROCESS, wholeProcessModel));
		wholeProcessContainer.add(WebComponentUtil.createHelp(ID_WHOLE_PROCESS_HELP));
		wholeProcessContainer.add(new VisibleBehaviour(() -> displayedProcessInfoBox == ProcessInfoBox.WHOLE_PROCESS));
		add(wholeProcessContainer);

		WebMarkupContainer showNextStagesContainer = new WebMarkupContainer(ID_SHOW_NEXT_STAGES_CONTAINER);
		showNextStagesContainer.add(new AjaxFallbackLink<Void>(ID_SHOW_NEXT_STAGES) {

			private static final long serialVersionUID = 1L;

			@Override
			public void onClick(Optional<AjaxRequestTarget> target) {
				displayedProcessInfoBox = ProcessInfoBox.NEXT_STAGES;
				((AjaxRequestTarget) target.get()).add(SwitchableApprovalProcessPreviewsPanel.this);
			}

		});
		showNextStagesContainer.add(WebComponentUtil.createHelp(ID_SHOW_NEXT_STAGES_HELP));
		showNextStagesContainer.add(new VisibleBehaviour(() ->
				Boolean.TRUE.equals(showNextStagesModel.getObject()) && displayedProcessInfoBox != ProcessInfoBox.NEXT_STAGES));
		add(showNextStagesContainer);

		WebMarkupContainer showWholeProcessContainer = new WebMarkupContainer(ID_SHOW_WHOLE_PROCESS_CONTAINER);
		showWholeProcessContainer.add(new AjaxFallbackLink<Void>(ID_SHOW_WHOLE_PROCESS) {
			private static final long serialVersionUID = 1L;

			@Override
			public void onClick(Optional<AjaxRequestTarget> target) {
				displayedProcessInfoBox = ProcessInfoBox.WHOLE_PROCESS;
				((AjaxRequestTarget) target.get()).add(SwitchableApprovalProcessPreviewsPanel.this);
			}
		});
		showWholeProcessContainer.add(new VisibleBehaviour(() -> displayedProcessInfoBox != ProcessInfoBox.WHOLE_PROCESS));
		showWholeProcessContainer.add(WebComponentUtil.createHelp(ID_SHOW_WHOLE_PROCESS_HELP));
		add(showWholeProcessContainer);

	}
>>>>>>> eaa763e9

}<|MERGE_RESOLUTION|>--- conflicted
+++ resolved
@@ -35,7 +35,6 @@
  */
 public class SwitchableApprovalProcessPreviewsPanel extends BasePanel<String> {
 
-<<<<<<< HEAD
     private static final Trace LOGGER = TraceManager.getTrace(SwitchableApprovalProcessPreviewsPanel.class);
 
     private static final String ID_NEXT_STAGES_CONTAINER = "nextStagesContainer";
@@ -44,10 +43,10 @@
     private static final String ID_WHOLE_PROCESS_CONTAINER = "wholeProcessContainer";
     private static final String ID_WHOLE_PROCESS = "wholeProcess";
     private static final String ID_WHOLE_PROCESS_HELP = "wholeProcessHelp";
-//    private static final String ID_SHOW_NEXT_STAGES_CONTAINER = "showNextStagesContainer";
+    private static final String ID_SHOW_NEXT_STAGES_CONTAINER = "showNextStagesContainer";
     private static final String ID_SHOW_NEXT_STAGES = "showNextStages";
     private static final String ID_SHOW_NEXT_STAGES_HELP = "showNextStagesHelp";
-//    private static final String ID_SHOW_WHOLE_PROCESS_CONTAINER = "showWholeProcessContainer";
+    private static final String ID_SHOW_WHOLE_PROCESS_CONTAINER = "showWholeProcessContainer";
     private static final String ID_SHOW_WHOLE_PROCESS = "showWholeProcess";
     private static final String ID_SHOW_WHOLE_PROCESS_HELP = "showWholeProcessHelp";
 
@@ -56,7 +55,7 @@
     private LoadableModel<ApprovalProcessExecutionInformationDto> wholeProcessModel;
 
     public SwitchableApprovalProcessPreviewsPanel(String id,
-            IModel<String> taskOidModel, IModel<Boolean> showNextStagesModel, PageBase parentPage) {
+                                                  IModel<String> taskOidModel, IModel<Boolean> showNextStagesModel, PageBase parentPage) {
         super(id, taskOidModel);
         initModels(parentPage);
         initLayout(showNextStagesModel);
@@ -65,7 +64,7 @@
     private enum ProcessInfoBox {
         NEXT_STAGES, WHOLE_PROCESS
     }
-    private ProcessInfoBox displayedProcessInfoBox;
+    private ProcessInfoBox displayedProcessInfoBox = ProcessInfoBox.WHOLE_PROCESS;
 
     private void initModels(PageBase parentPage) {
         approvalExecutionInfoModel = new LoadableModel<ApprovalSchemaExecutionInformationType>() {
@@ -135,189 +134,47 @@
         nextStagesContainer.add(new ApprovalProcessExecutionInformationPanel(ID_NEXT_STAGES, nextStagesModel));
         nextStagesContainer.add(WebComponentUtil.createHelp(ID_NEXT_STAGES_HELP));
         nextStagesContainer.add(new VisibleBehaviour(() -> nextStagesModel.getObject() != null &&
-                CollectionUtils.isNotEmpty(nextStagesModel.getObject().getStages())));
+                CollectionUtils.isNotEmpty(nextStagesModel.getObject().getStages())
+                && displayedProcessInfoBox == ProcessInfoBox.NEXT_STAGES));
         add(nextStagesContainer);
 
         WebMarkupContainer wholeProcessContainer = new WebMarkupContainer(ID_WHOLE_PROCESS_CONTAINER);
         wholeProcessContainer.add(new ApprovalProcessExecutionInformationPanel(ID_WHOLE_PROCESS, wholeProcessModel));
         wholeProcessContainer.add(WebComponentUtil.createHelp(ID_WHOLE_PROCESS_HELP));
-//        wholeProcessContainer.add(new VisibleBehaviour(() -> displayedProcessInfoBox == ProcessInfoBox.WHOLE_PROCESS));
+        wholeProcessContainer.add(new VisibleBehaviour(() -> displayedProcessInfoBox == ProcessInfoBox.WHOLE_PROCESS));
         add(wholeProcessContainer);
 
-//        WebMarkupContainer showNextStagesContainer = new WebMarkupContainer(ID_SHOW_NEXT_STAGES_CONTAINER);
-//        showNextStagesContainer.add(new AjaxFallbackLink<Void>(ID_SHOW_NEXT_STAGES) {
-//
-//            private static final long serialVersionUID = 1L;
-//
-//            @Override
-//            public void onClick(Optional<AjaxRequestTarget> target) {
-//                displayedProcessInfoBox = ProcessInfoBox.NEXT_STAGES;
-//                ((AjaxRequestTarget) target.get()).add(SwitchableApprovalProcessPreviewsPanel.this);
-//            }
-//
-//        });
-//        showNextStagesContainer.add(WebComponentUtil.createHelp(ID_SHOW_NEXT_STAGES_HELP));
-////        showNextStagesContainer.add(new VisibleBehaviour(() ->
-////                Boolean.TRUE.equals(showNextStagesModel.getObject()) && displayedProcessInfoBox != ProcessInfoBox.NEXT_STAGES));
-//        add(showNextStagesContainer);
-//
-//        WebMarkupContainer showWholeProcessContainer = new WebMarkupContainer(ID_SHOW_WHOLE_PROCESS_CONTAINER);
-//        showWholeProcessContainer.add(new AjaxFallbackLink<Void>(ID_SHOW_WHOLE_PROCESS) {
-//            private static final long serialVersionUID = 1L;
-//
-//            @Override
-//            public void onClick(Optional<AjaxRequestTarget> target) {
-//                displayedProcessInfoBox = ProcessInfoBox.WHOLE_PROCESS;
-//                ((AjaxRequestTarget) target.get()).add(SwitchableApprovalProcessPreviewsPanel.this);
-//            }
-//        });
-////        showWholeProcessContainer.add(new VisibleBehaviour(() -> displayedProcessInfoBox != ProcessInfoBox.WHOLE_PROCESS));
-//        showWholeProcessContainer.add(WebComponentUtil.createHelp(ID_SHOW_WHOLE_PROCESS_HELP));
-//        add(showWholeProcessContainer);
+        WebMarkupContainer showNextStagesContainer = new WebMarkupContainer(ID_SHOW_NEXT_STAGES_CONTAINER);
+        showNextStagesContainer.add(new AjaxFallbackLink<Void>(ID_SHOW_NEXT_STAGES) {
+
+            private static final long serialVersionUID = 1L;
+
+            @Override
+            public void onClick(Optional<AjaxRequestTarget> target) {
+                displayedProcessInfoBox = ProcessInfoBox.NEXT_STAGES;
+                ((AjaxRequestTarget) target.get()).add(SwitchableApprovalProcessPreviewsPanel.this);
+            }
+
+        });
+        showNextStagesContainer.add(WebComponentUtil.createHelp(ID_SHOW_NEXT_STAGES_HELP));
+        showNextStagesContainer.add(new VisibleBehaviour(() ->
+                Boolean.TRUE.equals(showNextStagesModel.getObject()) && displayedProcessInfoBox != ProcessInfoBox.NEXT_STAGES));
+        add(showNextStagesContainer);
+
+        WebMarkupContainer showWholeProcessContainer = new WebMarkupContainer(ID_SHOW_WHOLE_PROCESS_CONTAINER);
+        showWholeProcessContainer.add(new AjaxFallbackLink<Void>(ID_SHOW_WHOLE_PROCESS) {
+            private static final long serialVersionUID = 1L;
+
+            @Override
+            public void onClick(Optional<AjaxRequestTarget> target) {
+                displayedProcessInfoBox = ProcessInfoBox.WHOLE_PROCESS;
+                ((AjaxRequestTarget) target.get()).add(SwitchableApprovalProcessPreviewsPanel.this);
+            }
+        });
+        showWholeProcessContainer.add(new VisibleBehaviour(() -> displayedProcessInfoBox != ProcessInfoBox.WHOLE_PROCESS));
+        showWholeProcessContainer.add(WebComponentUtil.createHelp(ID_SHOW_WHOLE_PROCESS_HELP));
+        add(showWholeProcessContainer);
 
     }
-=======
-	private static final Trace LOGGER = TraceManager.getTrace(SwitchableApprovalProcessPreviewsPanel.class);
-
-	private static final String ID_NEXT_STAGES_CONTAINER = "nextStagesContainer";
-	private static final String ID_NEXT_STAGES = "nextStages";
-	private static final String ID_NEXT_STAGES_HELP = "nextStagesHelp";
-	private static final String ID_WHOLE_PROCESS_CONTAINER = "wholeProcessContainer";
-	private static final String ID_WHOLE_PROCESS = "wholeProcess";
-	private static final String ID_WHOLE_PROCESS_HELP = "wholeProcessHelp";
-	private static final String ID_SHOW_NEXT_STAGES_CONTAINER = "showNextStagesContainer";
-	private static final String ID_SHOW_NEXT_STAGES = "showNextStages";
-	private static final String ID_SHOW_NEXT_STAGES_HELP = "showNextStagesHelp";
-	private static final String ID_SHOW_WHOLE_PROCESS_CONTAINER = "showWholeProcessContainer";
-	private static final String ID_SHOW_WHOLE_PROCESS = "showWholeProcess";
-	private static final String ID_SHOW_WHOLE_PROCESS_HELP = "showWholeProcessHelp";
-
-	private LoadableModel<ApprovalSchemaExecutionInformationType> approvalExecutionInfoModel;
-	private LoadableModel<ApprovalProcessExecutionInformationDto> nextStagesModel;
-	private LoadableModel<ApprovalProcessExecutionInformationDto> wholeProcessModel;
-
-	public SwitchableApprovalProcessPreviewsPanel(String id,
-			IModel<String> taskOidModel, IModel<Boolean> showNextStagesModel, PageBase parentPage) {
-		super(id, taskOidModel);
-		initModels(parentPage);
-		initLayout(showNextStagesModel);
-	}
-
-	private enum ProcessInfoBox {
-		NEXT_STAGES, WHOLE_PROCESS
-	}
-	private ProcessInfoBox displayedProcessInfoBox = ProcessInfoBox.WHOLE_PROCESS;
-
-	private void initModels(PageBase parentPage) {
-		approvalExecutionInfoModel = new LoadableModel<ApprovalSchemaExecutionInformationType>() {
-			@Override
-			protected ApprovalSchemaExecutionInformationType load() {
-				String taskOid = getModelObject();
-				Task opTask = parentPage.createSimpleTask(SwitchableApprovalProcessPreviewsPanel.class.getName() + ".loadApprovalExecutionModel");
-				OperationResult result = opTask.getResult();
-				ApprovalSchemaExecutionInformationType rv = null;
-				try {
-					rv = parentPage.getWorkflowManager().getApprovalSchemaExecutionInformation(taskOid, opTask, result);
-					parentPage.getModelObjectResolver().resolveAllReferences(Collections.singleton(rv.asPrismContainerValue()), opTask, result);
-					result.computeStatus();
-				} catch (Throwable t) {
-					LoggingUtils.logUnexpectedException(LOGGER, "Couldn't get approval schema execution information for {}", t, getModelObject());
-					opTask.getResult().recordFatalError(
-							createStringResource("SwitchableApprovalProcessPreviewsPanel.message.approvalSchemaExecution.fatalError",t.getMessage()).getString(), t);
-				}
-				if (WebComponentUtil.showResultInPage(result)) {
-					parentPage.showResult(result);
-				}
-				return rv;
-			}
-		};
-		nextStagesModel = new LoadableModel<ApprovalProcessExecutionInformationDto>() {
-			@Override
-			protected ApprovalProcessExecutionInformationDto load() {
-				return createApprovalProcessExecutionInformationDto(parentPage, false);
-			}
-		};
-		wholeProcessModel = new LoadableModel<ApprovalProcessExecutionInformationDto>() {
-			@Override
-			protected ApprovalProcessExecutionInformationDto load() {
-				return createApprovalProcessExecutionInformationDto(parentPage, true);
-			}
-		};
-	}
-
-	@Nullable
-	private ApprovalProcessExecutionInformationDto createApprovalProcessExecutionInformationDto(
-			PageBase parentPage, boolean wholeProcess) {
-		Task opTask = parentPage.createSimpleTask(SwitchableApprovalProcessPreviewsPanel.class.getName() + ".createApprovalProcessExecutionInformationDto");
-		OperationResult result = opTask.getResult();
-		ApprovalSchemaExecutionInformationType info = approvalExecutionInfoModel.getObject();
-		ApprovalProcessExecutionInformationDto rv = null;
-		try {
-			if (info != null) {
-				rv = ApprovalProcessExecutionInformationDto
-						.createFrom(info, parentPage.getModelObjectResolver(), wholeProcess, opTask, result);
-			}
-			result.computeStatus();
-		} catch (Throwable t) {
-			LoggingUtils.logUnexpectedException(LOGGER, "Couldn't create approval process execution information for {}", t, getModelObject());
-			opTask.getResult().recordFatalError(
-					createStringResource("SwitchableApprovalProcessPreviewsPanel.message.createApprovalProcess.fatalError", t.getMessage()).getString(), t);
-		}
-		if (WebComponentUtil.showResultInPage(result)) {
-			;
-		}
-		return rv;
-	}
-
-	private void initLayout(IModel<Boolean> showNextStagesModel) {
-		setOutputMarkupId(true);
-
-		WebMarkupContainer nextStagesContainer = new WebMarkupContainer(ID_NEXT_STAGES_CONTAINER);
-		nextStagesContainer.add(new ApprovalProcessExecutionInformationPanel(ID_NEXT_STAGES, nextStagesModel));
-		nextStagesContainer.add(WebComponentUtil.createHelp(ID_NEXT_STAGES_HELP));
-		nextStagesContainer.add(new VisibleBehaviour(() -> nextStagesModel.getObject() != null &&
-				CollectionUtils.isNotEmpty(nextStagesModel.getObject().getStages())
-				&& displayedProcessInfoBox == ProcessInfoBox.NEXT_STAGES));
-		add(nextStagesContainer);
-
-		WebMarkupContainer wholeProcessContainer = new WebMarkupContainer(ID_WHOLE_PROCESS_CONTAINER);
-		wholeProcessContainer.add(new ApprovalProcessExecutionInformationPanel(ID_WHOLE_PROCESS, wholeProcessModel));
-		wholeProcessContainer.add(WebComponentUtil.createHelp(ID_WHOLE_PROCESS_HELP));
-		wholeProcessContainer.add(new VisibleBehaviour(() -> displayedProcessInfoBox == ProcessInfoBox.WHOLE_PROCESS));
-		add(wholeProcessContainer);
-
-		WebMarkupContainer showNextStagesContainer = new WebMarkupContainer(ID_SHOW_NEXT_STAGES_CONTAINER);
-		showNextStagesContainer.add(new AjaxFallbackLink<Void>(ID_SHOW_NEXT_STAGES) {
-
-			private static final long serialVersionUID = 1L;
-
-			@Override
-			public void onClick(Optional<AjaxRequestTarget> target) {
-				displayedProcessInfoBox = ProcessInfoBox.NEXT_STAGES;
-				((AjaxRequestTarget) target.get()).add(SwitchableApprovalProcessPreviewsPanel.this);
-			}
-
-		});
-		showNextStagesContainer.add(WebComponentUtil.createHelp(ID_SHOW_NEXT_STAGES_HELP));
-		showNextStagesContainer.add(new VisibleBehaviour(() ->
-				Boolean.TRUE.equals(showNextStagesModel.getObject()) && displayedProcessInfoBox != ProcessInfoBox.NEXT_STAGES));
-		add(showNextStagesContainer);
-
-		WebMarkupContainer showWholeProcessContainer = new WebMarkupContainer(ID_SHOW_WHOLE_PROCESS_CONTAINER);
-		showWholeProcessContainer.add(new AjaxFallbackLink<Void>(ID_SHOW_WHOLE_PROCESS) {
-			private static final long serialVersionUID = 1L;
-
-			@Override
-			public void onClick(Optional<AjaxRequestTarget> target) {
-				displayedProcessInfoBox = ProcessInfoBox.WHOLE_PROCESS;
-				((AjaxRequestTarget) target.get()).add(SwitchableApprovalProcessPreviewsPanel.this);
-			}
-		});
-		showWholeProcessContainer.add(new VisibleBehaviour(() -> displayedProcessInfoBox != ProcessInfoBox.WHOLE_PROCESS));
-		showWholeProcessContainer.add(WebComponentUtil.createHelp(ID_SHOW_WHOLE_PROCESS_HELP));
-		add(showWholeProcessContainer);
-
-	}
->>>>>>> eaa763e9
 
 }