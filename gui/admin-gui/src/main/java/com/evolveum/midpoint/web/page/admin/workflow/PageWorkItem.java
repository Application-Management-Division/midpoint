/*
 * Copyright (c) 2010-2017 Evolveum
 *
 * Licensed under the Apache License, Version 2.0 (the "License");
 * you may not use this file except in compliance with the License.
 * You may obtain a copy of the License at
 *
 *     http://www.apache.org/licenses/LICENSE-2.0
 *
 * Unless required by applicable law or agreed to in writing, software
 * distributed under the License is distributed on an "AS IS" BASIS,
 * WITHOUT WARRANTIES OR CONDITIONS OF ANY KIND, either express or implied.
 * See the License for the specific language governing permissions and
 * limitations under the License.
 */
package com.evolveum.midpoint.web.page.admin.workflow;

import com.evolveum.midpoint.gui.api.component.ObjectBrowserPanel;
import com.evolveum.midpoint.gui.api.model.LoadableModel;
import com.evolveum.midpoint.gui.api.util.WebModelServiceUtils;
import com.evolveum.midpoint.model.api.WorkflowService;
import com.evolveum.midpoint.prism.PrismContainerValue;
import com.evolveum.midpoint.prism.PrismObject;
import com.evolveum.midpoint.prism.delta.ObjectDelta;
import com.evolveum.midpoint.prism.path.ItemPath;
import com.evolveum.midpoint.prism.query.ObjectQuery;
import com.evolveum.midpoint.schema.GetOperationOptions;
import com.evolveum.midpoint.schema.SelectorOptions;
import com.evolveum.midpoint.schema.result.OperationResult;
import com.evolveum.midpoint.schema.util.CaseWorkItemUtil;
import com.evolveum.midpoint.schema.util.ObjectTypeUtil;
import com.evolveum.midpoint.schema.util.WfContextUtil;
import com.evolveum.midpoint.schema.util.WorkItemId;
import com.evolveum.midpoint.security.api.AuthorizationConstants;
import com.evolveum.midpoint.security.api.MidPointPrincipal;
import com.evolveum.midpoint.task.api.Task;
import com.evolveum.midpoint.util.exception.*;
import com.evolveum.midpoint.util.logging.LoggingUtils;
import com.evolveum.midpoint.util.logging.Trace;
import com.evolveum.midpoint.util.logging.TraceManager;
import com.evolveum.midpoint.web.application.AuthorizationAction;
import com.evolveum.midpoint.web.application.PageDescriptor;
import com.evolveum.midpoint.web.component.AjaxButton;
import com.evolveum.midpoint.web.component.AjaxSubmitButton;
import com.evolveum.midpoint.web.component.DefaultAjaxButton;
import com.evolveum.midpoint.web.component.DefaultAjaxSubmitButton;
import com.evolveum.midpoint.web.component.util.VisibleBehaviour;
import com.evolveum.midpoint.web.page.admin.workflow.dto.WorkItemDto;
import com.evolveum.midpoint.web.page.admin.workflow.dto.ProtectedWorkItemId;
import com.evolveum.midpoint.web.util.OnePageParameterEncoder;
import com.evolveum.midpoint.xml.ns._public.common.common_3.*;
import org.apache.wicket.RestartResponseException;
import org.apache.wicket.ajax.AjaxRequestTarget;
import org.apache.wicket.markup.html.form.Form;
import org.apache.wicket.model.PropertyModel;
import org.apache.wicket.request.mapper.parameter.PageParameters;
import org.springframework.security.core.context.SecurityContextHolder;

import java.util.ArrayList;
import java.util.Collection;
import java.util.Collections;
import java.util.List;

import static com.evolveum.midpoint.xml.ns._public.common.common_3.TaskType.F_PARENT;
import static com.evolveum.midpoint.xml.ns._public.common.common_3.CaseWorkItemType.F_ASSIGNEE_REF;
import static com.evolveum.midpoint.xml.ns._public.common.common_3.CaseWorkItemType.F_ORIGINAL_ASSIGNEE_REF;

/**
 * @author mederly
 */
@PageDescriptor(url = "/admin/workItem", encoder = OnePageParameterEncoder.class, action = {
        @AuthorizationAction(actionUri = PageAdminWorkItems.AUTH_APPROVALS_ALL,
                label = PageAdminWorkItems.AUTH_APPROVALS_ALL_LABEL,
                description = PageAdminWorkItems.AUTH_APPROVALS_ALL_DESCRIPTION),
        @AuthorizationAction(actionUri = AuthorizationConstants.AUTZ_UI_WORK_ITEM_URL,
                label = "PageWorkItem.auth.workItem.label",
                description = "PageWorkItem.auth.workItem.description")})
public class PageWorkItem extends PageAdminWorkItems {

	private static final String DOT_CLASS = PageWorkItem.class.getName() + ".";
    private static final String OPERATION_LOAD_WORK_ITEM = DOT_CLASS + "loadWorkItem";
    private static final String OPERATION_SAVE_WORK_ITEM = DOT_CLASS + "saveWorkItem";
    private static final String OPERATION_DELEGATE_WORK_ITEM = DOT_CLASS + "delegateWorkItem";
    private static final String OPERATION_CLAIM_WORK_ITEM = DOT_CLASS + "claimWorkItem";
    private static final String OPERATION_RELEASE_WORK_ITEM = DOT_CLASS + "releaseWorkItem";

    private static final String ID_SUMMARY_PANEL = "summaryPanel";
    private static final String ID_WORK_ITEM_PANEL = "workItemPanel";

    private static final Trace LOGGER = TraceManager.getTrace(PageWorkItem.class);
	private static final String ID_MAIN_FORM = "mainForm";
	private static final String ID_CLAIM = "claim";
	private static final String ID_RELEASE = "release";
	private static final String ID_APPROVE = "approve";
	private static final String ID_REJECT = "reject";
	private static final String ID_DELEGATE = "delegate";
	private static final String ID_CANCEL = "cancel";

	private LoadableModel<WorkItemDto> workItemDtoModel;
	private String externalizedProtectedId;
	private PrismObject<UserType> powerDonor;

    public PageWorkItem(PageParameters parameters) {

		externalizedProtectedId = parameters.get(OnePageParameterEncoder.PARAMETER).toString();
		if (externalizedProtectedId == null) {
			throw new IllegalStateException("Work item ID not specified.");
		}

        workItemDtoModel = new LoadableModel<WorkItemDto>(false) {
            @Override
            protected WorkItemDto load() {
                return loadWorkItemDtoIfNecessary();
            }
        };

        initLayout();
    }

	@Override
	protected void createBreadcrumb() {
		createInstanceBreadcrumb();			// to preserve page state (e.g. approver's comment)
	}

	@SuppressWarnings("unused")
	public PrismObject<UserType> getPowerDonor() {
		return powerDonor;
	}

	public void setPowerDonor(PrismObject<UserType> powerDonor) {
		this.powerDonor = powerDonor;
	}

	private WorkItemDto loadWorkItemDtoIfNecessary() {
        if (workItemDtoModel.isLoaded()) {
            return workItemDtoModel.getObject();
        }
        Task task = createSimpleTask(OPERATION_LOAD_WORK_ITEM);
        OperationResult result = task.getResult();
        WorkItemDto workItemDto = null;
        try {
<<<<<<< HEAD
        	ProtectedWorkItemId protectedWorkItemId = ProtectedWorkItemId.fromExternalForm(externalizedProtectedId);
	        final ObjectQuery query = getPrismContext().queryFor(WorkItemType.class)
					.item(F_EXTERNAL_ID).eq(protectedWorkItemId.id)
					.build();
			final Collection<SelectorOptions<GetOperationOptions>> options = getOperationOptionsBuilder()
					.items(F_ASSIGNEE_REF, F_ORIGINAL_ASSIGNEE_REF).resolve()
					.build();
			List<WorkItemType> workItems = getModelService().searchContainers(WorkItemType.class, query, options, task, result);
			if (workItems.size() > 1) {
				throw new SystemException("More than one work item with ID of " + protectedWorkItemId.id);
			} else if (workItems.size() == 0) {
				throw new ObjectNotFoundException("No work item with ID of " + protectedWorkItemId.id);
			}
			final WorkItemType workItem = workItems.get(0);
	        String taskOid = WfContextUtil.getTaskOid(workItem);
			if (taskOid == null) {
=======
	        final Collection<SelectorOptions<GetOperationOptions>> options = getOperationOptionsBuilder()
			        .items(F_ASSIGNEE_REF, F_ORIGINAL_ASSIGNEE_REF).resolve()
			        .build();
        	WorkItemId workItemId = WorkItemId.create(taskId);
	        PrismObject<CaseType> caseObject = getModelService().getObject(CaseType.class, workItemId.caseOid, options, task, result);
	        //noinspection unchecked
	        PrismContainerValue<CaseWorkItemType> pcv = (PrismContainerValue<CaseWorkItemType>) caseObject.find(ItemPath.create(CaseType.F_WORK_ITEM, workItemId.id));
			if (pcv == null) {
				throw new ObjectNotFoundException("No work item with ID of " + taskId);
			}
			final CaseWorkItemType workItem = pcv.asContainerable();

			final CaseType aCase = CaseWorkItemUtil.getCase(workItem);
			if (aCase == null) {
>>>>>>> a0154a82
				// this is a problem ... most probably we will not be able to do anything reasonable - let's give it up
				result.recordFatalError(getString("PageWorkItem.noRequest"));
				showResult(result, false);
				throw redirectBackViaRestartResponseException();
			} else if (!protectedWorkItemId.isCorrect(workItem)) {
				throw new IllegalArgumentException("Wrong work item hash");
			}
			List<TaskType> relatedTasks = new ArrayList<>();
			final Collection<SelectorOptions<GetOperationOptions>> getTaskOptions = getOperationOptionsBuilder()
//					.item(F_WORKFLOW_CONTEXT, F_REQUESTOR_REF).resolve()    // TODO do this in case
//					.item(F_WORKFLOW_CONTEXT, F_WORK_ITEM).retrieve()       //
					.build();
			// TODO
//			if (taskType != null && taskType.getParent() != null) {
//				final ObjectQuery relatedTasksQuery = getPrismContext().queryFor(TaskType.class)
//						.item(F_PARENT).eq(taskType.getParent())
//						.build();
//				List<PrismObject<TaskType>> relatedTaskObjects = getModelService()
//						.searchObjects(TaskType.class, relatedTasksQuery, null, task, result);
//				for (PrismObject<TaskType> relatedObject : relatedTaskObjects) {
//					relatedTasks.add(relatedObject.asObjectable());
//				}
//			}
			workItemDto = new WorkItemDto(workItem, null /* should be case here! was: taskType*/, relatedTasks, PageWorkItem.this);
			workItemDto.prepareDeltaVisualization("pageWorkItem.delta", getPrismContext(), getModelInteractionService(), task,
					result);
			result.recordSuccessIfUnknown();
		} catch (RestartResponseException e) {
        	throw e;	// already processed
        } catch (ObjectNotFoundException ex) {
			result.recordFatalError(getString("PageWorkItem.couldNotGetWorkItem"), ex);
			LoggingUtils.logUnexpectedException(LOGGER, "Couldn't get work item because it does not exist. (It might have been already completed or deleted.)", ex);
        } catch (CommonException|RuntimeException ex) {
            result.recordFatalError("Couldn't get work item.", ex);
            LoggingUtils.logUnexpectedException(LOGGER, "Couldn't get work item.", ex);
        }
        showResult(result, false);
        if (!result.isSuccess()) {
        	throw redirectBackViaRestartResponseException();
        }
        return workItemDto;
    }

    private void initLayout() {
        WorkItemSummaryPanel summaryPanel = new WorkItemSummaryPanel(ID_SUMMARY_PANEL,
                new PropertyModel<>(workItemDtoModel, WorkItemDto.F_WORK_ITEM), workItemDtoModel, this);
        add(summaryPanel);

        Form mainForm = new com.evolveum.midpoint.web.component.form.Form(ID_MAIN_FORM);
        mainForm.setMultiPart(true);
        add(mainForm);

        mainForm.add(new WorkItemPanel(ID_WORK_ITEM_PANEL, workItemDtoModel, mainForm, this));

        initButtons(mainForm);
    }

    public WorkItemPanel getWorkItemPanel() {
    	return (WorkItemPanel) get(ID_MAIN_FORM).get(ID_WORK_ITEM_PANEL);
	}

    private void initButtons(Form mainForm) {

        VisibleBehaviour isAllowedToSubmit = new VisibleBehaviour(() ->
				{
					try {
						assumePowerOfAttorneyIfRequested(null);
						return getWorkflowManager().isCurrentUserAuthorizedToSubmit(workItemDtoModel.getObject().getWorkItem(), getPageTask(), getPageTask().getResult());
					} catch (ObjectNotFoundException | ExpressionEvaluationException | CommunicationException | ConfigurationException | SecurityViolationException e) {
						LoggingUtils.logUnexpectedException(LOGGER, "Authorization error: " + e.getMessage(), e);
						return false;
					} finally {
						dropPowerOfAttorneyIfRequested(null);
					}
				});

		VisibleBehaviour isAllowedToDelegate = new VisibleBehaviour(() ->
				{
					try {
						assumePowerOfAttorneyIfRequested(null);
						return getWorkflowManager().isCurrentUserAuthorizedToDelegate(workItemDtoModel.getObject().getWorkItem(), getPageTask(), getPageTask().getResult());
					} catch (ObjectNotFoundException | ExpressionEvaluationException | CommunicationException | ConfigurationException | SecurityViolationException e) {
						LoggingUtils.logUnexpectedException(LOGGER, "Authorization error: " + e.getMessage(), e);
						return false;
					} finally {
						dropPowerOfAttorneyIfRequested(null);
					}
				});

		VisibleBehaviour isAllowedToClaim = new VisibleBehaviour(() ->
				workItemDtoModel.getObject().getWorkItem().getAssigneeRef() == null &&
						powerDonor == null &&           // to keep things simple
                        getWorkflowManager().isCurrentUserAuthorizedToClaim(workItemDtoModel.getObject().getWorkItem()));

        VisibleBehaviour isAllowedToRelease = new VisibleBehaviour(() -> {
	        CaseWorkItemType workItem = workItemDtoModel.getObject().getWorkItem();
			MidPointPrincipal principal;
			try {
				principal = (MidPointPrincipal) SecurityContextHolder.getContext().getAuthentication().getPrincipal();
			} catch (ClassCastException e) {
				return false;
			}
			String principalOid = principal.getOid();
			return workItem.getAssigneeRef() != null
					&& powerDonor == null           // to keep things simple
					&& workItem.getAssigneeRef().stream().anyMatch(ref -> ref.getOid().equals(principalOid))
					&& (!workItem.getCandidateRef().isEmpty());
		});

        AjaxSubmitButton claim = new DefaultAjaxSubmitButton(ID_CLAIM, createStringResource("pageWorkItem.button.claim"),
				this, (target, form) -> claimPerformed(target));
        claim.add(isAllowedToClaim);
        mainForm.add(claim);

        AjaxSubmitButton release = new DefaultAjaxSubmitButton(ID_RELEASE, createStringResource("pageWorkItem.button.release"),
				this, (target, form) -> releasePerformed(target));
        release.add(isAllowedToRelease);
        mainForm.add(release);

        AjaxSubmitButton approve = new DefaultAjaxSubmitButton(ID_APPROVE, createStringResource("pageWorkItem.button.approve"),
				this, (target, form) -> savePerformed(target, true));
        approve.add(isAllowedToSubmit);
        mainForm.add(approve);

		AjaxSubmitButton reject = new DefaultAjaxSubmitButton(ID_REJECT, createStringResource("pageWorkItem.button.reject"),
				this, (target, form) -> savePerformed(target, false));
        reject.add(isAllowedToSubmit);
        mainForm.add(reject);

		AjaxSubmitButton delegate = new DefaultAjaxSubmitButton(ID_DELEGATE, createStringResource("pageWorkItem.button.delegate"),
				this, (target, form) -> delegatePerformed(target));
        delegate.add(isAllowedToDelegate);
        mainForm.add(delegate);

        AjaxButton cancel = new DefaultAjaxButton(ID_CANCEL, createStringResource("pageWorkItem.button.cancel"), this::cancelPerformed);
        mainForm.add(cancel);
    }

	@SuppressWarnings("unused")
    private void cancelPerformed(AjaxRequestTarget target) {
        redirectBack();
    }

    private void savePerformed(AjaxRequestTarget target, boolean approved) {
	    Task task = createSimpleTask(OPERATION_SAVE_WORK_ITEM);
        OperationResult result = task.getResult();
        try {
			WorkItemDto dto = workItemDtoModel.getObject();
			if (approved) {
				boolean requiredFieldsPresent = getWorkItemPanel().checkRequiredFields();
				if (!requiredFieldsPresent) {
					target.add(getFeedbackPanel());
					return;
				}
			}
			ObjectDelta delta = getWorkItemPanel().getDeltaFromForm();
			if (delta != null) {
				//noinspection unchecked
				getPrismContext().adopt(delta);
			}
			try {
				assumePowerOfAttorneyIfRequested(result);
				getWorkflowService().completeWorkItem(dto.getWorkItemId(), approved, dto.getApproverComment(), delta, task, result);
			} finally {
				dropPowerOfAttorneyIfRequested(result);
			}
        } catch (Exception ex) {
            result.recordFatalError("Couldn't save work item.", ex);
            LoggingUtils.logUnexpectedException(LOGGER, "Couldn't save work item", ex);
        }
		processResult(target, result, false);
	}

    private void delegatePerformed(AjaxRequestTarget target) {
		ObjectBrowserPanel<UserType> panel = new ObjectBrowserPanel<UserType>(
				getMainPopupBodyId(), UserType.class,
				Collections.singletonList(UserType.COMPLEX_TYPE), false, this, null) {
			private static final long serialVersionUID = 1L;

			@Override
			protected void onSelectPerformed(AjaxRequestTarget target, UserType user) {
				hideMainPopup(target);
				delegateConfirmedPerformed(target, user);
			}

		};
		panel.setOutputMarkupId(true);
		showMainPopup(panel, target);
    }

	private void delegateConfirmedPerformed(AjaxRequestTarget target, UserType delegate) {
    	Task task = createSimpleTask(OPERATION_DELEGATE_WORK_ITEM);
		OperationResult result = task.getResult();
		try {
			WorkItemDto dto = workItemDtoModel.getObject();
			List<ObjectReferenceType> delegates = Collections.singletonList(ObjectTypeUtil.createObjectRef(delegate, getPrismContext()));
			try {
				assumePowerOfAttorneyIfRequested(result);
				getWorkflowService().delegateWorkItem(dto.getWorkItemId(), delegates, WorkItemDelegationMethodType.ADD_ASSIGNEES,
						task, result);
			} finally {
				dropPowerOfAttorneyIfRequested(result);
			}
		} catch (Exception ex) {
			result.recordFatalError("Couldn't delegate work item.", ex);
			LoggingUtils.logUnexpectedException(LOGGER, "Couldn't delegate work item", ex);
		}
		processResult(target, result, false);
	}

	private void claimPerformed(AjaxRequestTarget target) {
    	Task task = createSimpleTask(OPERATION_CLAIM_WORK_ITEM);
        OperationResult result = task.getResult();
        WorkflowService workflowService = getWorkflowService();
        try {
            workflowService.claimWorkItem(workItemDtoModel.getObject().getWorkItemId(), task, result);
        } catch (SecurityViolationException | ObjectNotFoundException | RuntimeException | SchemaException e) {
            result.recordFatalError("Couldn't claim work item due to an unexpected exception.", e);
        }
		processResult(target, result, true);
	}

    private void releasePerformed(AjaxRequestTarget target) {
    	Task task = createSimpleTask(OPERATION_RELEASE_WORK_ITEM);
        OperationResult result = task.getResult();
        WorkflowService workflowService = getWorkflowService();
        try {
            workflowService.releaseWorkItem(WorkItemId.of(workItemDtoModel.getObject().getWorkItem()), task, result);
        } catch (SecurityViolationException | ObjectNotFoundException | RuntimeException | SchemaException e) {
            result.recordFatalError("Couldn't release work item due to an unexpected exception.", e);
        }
        processResult(target, result, true);
    }

	private void assumePowerOfAttorneyIfRequested(OperationResult result) {
		if (powerDonor != null) {
			WebModelServiceUtils.assumePowerOfAttorney(powerDonor, getModelInteractionService(), getTaskManager(), result);
		}
	}

	private void dropPowerOfAttorneyIfRequested(OperationResult result) {
		if (powerDonor != null) {
			WebModelServiceUtils.dropPowerOfAttorney(getModelInteractionService(), getTaskManager(), result);
		}
	}

}<|MERGE_RESOLUTION|>--- conflicted
+++ resolved
@@ -64,6 +64,10 @@
 import static com.evolveum.midpoint.xml.ns._public.common.common_3.TaskType.F_PARENT;
 import static com.evolveum.midpoint.xml.ns._public.common.common_3.CaseWorkItemType.F_ASSIGNEE_REF;
 import static com.evolveum.midpoint.xml.ns._public.common.common_3.CaseWorkItemType.F_ORIGINAL_ASSIGNEE_REF;
+import static com.evolveum.midpoint.xml.ns._public.common.common_3.TaskType.F_WORKFLOW_CONTEXT;
+import static com.evolveum.midpoint.xml.ns._public.common.common_3.WfContextType.F_REQUESTER_REF;
+import static com.evolveum.midpoint.xml.ns._public.common.common_3.WfContextType.F_WORK_ITEM;
+import static com.evolveum.midpoint.xml.ns._public.common.common_3.WorkItemType.F_EXTERNAL_ID;
 
 /**
  * @author mederly
@@ -139,66 +143,54 @@
         OperationResult result = task.getResult();
         WorkItemDto workItemDto = null;
         try {
-<<<<<<< HEAD
-        	ProtectedWorkItemId protectedWorkItemId = ProtectedWorkItemId.fromExternalForm(externalizedProtectedId);
-	        final ObjectQuery query = getPrismContext().queryFor(WorkItemType.class)
-					.item(F_EXTERNAL_ID).eq(protectedWorkItemId.id)
-					.build();
-			final Collection<SelectorOptions<GetOperationOptions>> options = getOperationOptionsBuilder()
-					.items(F_ASSIGNEE_REF, F_ORIGINAL_ASSIGNEE_REF).resolve()
-					.build();
-			List<WorkItemType> workItems = getModelService().searchContainers(WorkItemType.class, query, options, task, result);
-			if (workItems.size() > 1) {
-				throw new SystemException("More than one work item with ID of " + protectedWorkItemId.id);
-			} else if (workItems.size() == 0) {
-				throw new ObjectNotFoundException("No work item with ID of " + protectedWorkItemId.id);
-			}
-			final WorkItemType workItem = workItems.get(0);
-	        String taskOid = WfContextUtil.getTaskOid(workItem);
-			if (taskOid == null) {
-=======
-	        final Collection<SelectorOptions<GetOperationOptions>> options = getOperationOptionsBuilder()
-			        .items(F_ASSIGNEE_REF, F_ORIGINAL_ASSIGNEE_REF).resolve()
-			        .build();
-        	WorkItemId workItemId = WorkItemId.create(taskId);
-	        PrismObject<CaseType> caseObject = getModelService().getObject(CaseType.class, workItemId.caseOid, options, task, result);
-	        //noinspection unchecked
-	        PrismContainerValue<CaseWorkItemType> pcv = (PrismContainerValue<CaseWorkItemType>) caseObject.find(ItemPath.create(CaseType.F_WORK_ITEM, workItemId.id));
-			if (pcv == null) {
-				throw new ObjectNotFoundException("No work item with ID of " + taskId);
-			}
-			final CaseWorkItemType workItem = pcv.asContainerable();
-
-			final CaseType aCase = CaseWorkItemUtil.getCase(workItem);
-			if (aCase == null) {
->>>>>>> a0154a82
-				// this is a problem ... most probably we will not be able to do anything reasonable - let's give it up
-				result.recordFatalError(getString("PageWorkItem.noRequest"));
-				showResult(result, false);
-				throw redirectBackViaRestartResponseException();
-			} else if (!protectedWorkItemId.isCorrect(workItem)) {
-				throw new IllegalArgumentException("Wrong work item hash");
-			}
-			List<TaskType> relatedTasks = new ArrayList<>();
-			final Collection<SelectorOptions<GetOperationOptions>> getTaskOptions = getOperationOptionsBuilder()
-//					.item(F_WORKFLOW_CONTEXT, F_REQUESTOR_REF).resolve()    // TODO do this in case
-//					.item(F_WORKFLOW_CONTEXT, F_WORK_ITEM).retrieve()       //
-					.build();
-			// TODO
-//			if (taskType != null && taskType.getParent() != null) {
-//				final ObjectQuery relatedTasksQuery = getPrismContext().queryFor(TaskType.class)
-//						.item(F_PARENT).eq(taskType.getParent())
-//						.build();
-//				List<PrismObject<TaskType>> relatedTaskObjects = getModelService()
-//						.searchObjects(TaskType.class, relatedTasksQuery, null, task, result);
-//				for (PrismObject<TaskType> relatedObject : relatedTaskObjects) {
-//					relatedTasks.add(relatedObject.asObjectable());
-//				}
-//			}
-			workItemDto = new WorkItemDto(workItem, null /* should be case here! was: taskType*/, relatedTasks, PageWorkItem.this);
-			workItemDto.prepareDeltaVisualization("pageWorkItem.delta", getPrismContext(), getModelInteractionService(), task,
-					result);
-			result.recordSuccessIfUnknown();
+            ProtectedWorkItemId protectedWorkItemId = ProtectedWorkItemId.fromExternalForm(externalizedProtectedId);
+            final ObjectQuery query = getPrismContext().queryFor(WorkItemType.class)
+                    .item(F_EXTERNAL_ID).eq(protectedWorkItemId.id)
+                    .build();
+            final Collection<SelectorOptions<GetOperationOptions>> options = getOperationOptionsBuilder()
+                    .items(F_ASSIGNEE_REF, F_ORIGINAL_ASSIGNEE_REF).resolve()
+                    .build();
+            List<CaseWorkItemType> workItems = getModelService().searchContainers(CaseWorkItemType.class, query, options, task, result);
+            if (workItems.size() > 1) {
+                throw new SystemException("More than one work item with ID of " + protectedWorkItemId.id);
+            } else if (workItems.size() == 0) {
+                throw new ObjectNotFoundException("No work item with ID of " + protectedWorkItemId.id);
+            }
+            final CaseWorkItemType workItem = workItems.get(0);
+            final CaseType aCase = CaseWorkItemUtil.getCase(workItem);
+            if (aCase == null) {
+                // this is a problem ... most probably we will not be able to do anything reasonable - let's give it up
+                result.recordFatalError(getString("PageWorkItem.noRequest"));
+                showResult(result, false);
+                throw redirectBackViaRestartResponseException();
+            } else if (!protectedWorkItemId.isCorrect(workItem)) {
+                throw new IllegalArgumentException("Wrong work item hash");
+            }
+            TaskType taskType = null;
+            List<TaskType> relatedTasks = new ArrayList<>();
+            final Collection<SelectorOptions<GetOperationOptions>> getTaskOptions = getOperationOptionsBuilder()
+                    .item(F_WORKFLOW_CONTEXT, F_REQUESTER_REF).resolve()
+                    .item(F_WORKFLOW_CONTEXT, F_WORK_ITEM).retrieve()
+                    .build();
+            try {
+                taskType = getModelService().getObject(TaskType.class, taskOid, getTaskOptions, task, result).asObjectable();
+            } catch (AuthorizationException e) {
+                LoggingUtils.logExceptionOnDebugLevel(LOGGER, "Access to the task {} was denied", e, taskOid);
+            }
+            if (taskType != null && taskType.getParent() != null) {
+                final ObjectQuery relatedTasksQuery = getPrismContext().queryFor(TaskType.class)
+                        .item(F_PARENT).eq(taskType.getParent())
+                        .build();
+                List<PrismObject<TaskType>> relatedTaskObjects = getModelService()
+                        .searchObjects(TaskType.class, relatedTasksQuery, null, task, result);
+                for (PrismObject<TaskType> relatedObject : relatedTaskObjects) {
+                    relatedTasks.add(relatedObject.asObjectable());
+                }
+            }
+            workItemDto = new WorkItemDto(workItem, null /* should be case here! was: taskType*/, relatedTasks, PageWorkItem.this);
+            workItemDto.prepareDeltaVisualization("pageWorkItem.delta", getPrismContext(), getModelInteractionService(), task,
+                    result);
+            result.recordSuccessIfUnknown();
 		} catch (RestartResponseException e) {
         	throw e;	// already processed
         } catch (ObjectNotFoundException ex) {
