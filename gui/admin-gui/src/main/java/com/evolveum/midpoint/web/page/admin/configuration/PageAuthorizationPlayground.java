--- conflicted
+++ resolved
@@ -124,11 +124,6 @@
             }
         });
 
-<<<<<<< HEAD
-        mainForm.add(new ValueChoosePanel<>(ID_OBJECT_OID, objectModel));
-
-=======
->>>>>>> 2fed5fbb
         var additionalAuthorizationsEditor = new AceEditor(ID_ADDITIONAL_AUTHORIZATIONS, additionalAuthorizationsModel);
         additionalAuthorizationsEditor.setHeight(400);
         additionalAuthorizationsEditor.setResizeToMaxHeight(false);
@@ -152,7 +147,7 @@
         filterEditor.setHeight(400);
         filterEditor.setResizeToMaxHeight(false);
         mainForm.add(filterEditor);
-
+        
         mainForm.add(new ValueChoosePanel<>(ID_OBJECT_OID, objectModel));
 
         mainForm.add(new CheckBox(ID_SELECTOR_TRACING, selectorTracingModel));
