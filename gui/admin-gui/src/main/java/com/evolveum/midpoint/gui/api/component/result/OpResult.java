/*
 * Copyright (c) 2010-2017 Evolveum
 *
 * Licensed under the Apache License, Version 2.0 (the "License");
 * you may not use this file except in compliance with the License.
 * You may obtain a copy of the License at
 *
 *     http://www.apache.org/licenses/LICENSE-2.0
 *
 * Unless required by applicable law or agreed to in writing, software
 * distributed under the License is distributed on an "AS IS" BASIS,
 * WITHOUT WARRANTIES OR CONDITIONS OF ANY KIND, either express or implied.
 * See the License for the specific language governing permissions and
 * limitations under the License.
 */

package com.evolveum.midpoint.gui.api.component.result;

import com.evolveum.midpoint.gui.api.page.PageBase;
import com.evolveum.midpoint.gui.api.util.WebComponentUtil;
import com.evolveum.midpoint.prism.Visitable;
import com.evolveum.midpoint.prism.Visitor;
import com.evolveum.midpoint.schema.result.OperationResult;
import com.evolveum.midpoint.schema.result.OperationResultStatus;
import com.evolveum.midpoint.security.api.AuthorizationConstants;
import com.evolveum.midpoint.task.api.Task;
import com.evolveum.midpoint.util.LocalizableMessage;
import com.evolveum.midpoint.util.exception.*;
import com.evolveum.midpoint.util.logging.LoggingUtils;
import com.evolveum.midpoint.util.logging.Trace;
import com.evolveum.midpoint.util.logging.TraceManager;
import com.evolveum.midpoint.xml.ns._public.common.common_3.ObjectFactory;
import com.evolveum.midpoint.xml.ns._public.common.common_3.OperationResultType;

import com.evolveum.midpoint.xml.ns._public.common.common_3.TaskType;
import org.apache.commons.lang.StringEscapeUtils;
import org.apache.commons.lang.Validate;
import org.apache.wicket.model.Model;
import org.apache.wicket.model.StringResourceModel;

import java.io.PrintWriter;
import java.io.Serializable;
import java.io.StringWriter;
import java.io.Writer;
import java.util.ArrayList;
import java.util.Collection;
import java.util.List;
import java.util.Map;

/**
 * @author lazyman
 */
public class OpResult implements Serializable, Visitable {

	private static final Trace LOGGER = TraceManager.getTrace(OpResult.class);

	private static final String OPERATION_CHECK_TASK_VISIBILITY = OpResult.class.getName() + ".checkTaskVisibility";

    private OperationResultStatus status;
    private String operation;
    private String message;
    private List<Param> params;
    private List<Context> contexts;
    private String exceptionMessage;
    private String exceptionsStackTrace;
    private List<OpResult> subresults;
	private OpResult parent;
    private int count;
    private String xml;
    private LocalizableMessage userFriendlyMessage;

	// we assume there is at most one background task created (TODO revisit this assumption)
	private String backgroundTaskOid;
	private Boolean backgroundTaskVisible;			// available on root opResult only

    private boolean showMore;
    private boolean showError;

    private boolean alreadyShown;

    public LocalizableMessage getUserFriendlyMessage() {
        return userFriendlyMessage;
    }

    public boolean isAlreadyShown() {
		return alreadyShown;
	}

    public void setAlreadyShown(boolean alreadyShown) {
		this.alreadyShown = alreadyShown;
	}
<<<<<<< HEAD

    public static OpResult getOpResult(PageBase page, OperationResult result) {
=======
    
        public static OpResult getOpResult(PageBase page, OperationResult result){
>>>>>>> 35c8e1ee
        OpResult opResult = new OpResult();
        Validate.notNull(result, "Operation result must not be null.");
        Validate.notNull(result.getStatus(), "Operation result status must not be null.");

<<<<<<< HEAD
        if (result.getCause() != null && result.getCause() instanceof CommonException) {
            LocalizableMessage localizableMessage = ((CommonException) result.getCause()).getUserFriendlyMessage();
            if (localizableMessage != null) {
                opResult.message = WebComponentUtil.resolveLocalizableMessage(localizableMessage, page);
            }
        }

        if (opResult.message == null) {
            opResult.message = result.getMessage();
=======
        if (result.getCause() != null && result.getCause() instanceof CommonException){
        	LocalizableMessage localizableMessage = ((CommonException) result.getCause()).getUserFriendlyMessage();
        	if (localizableMessage != null) {
        		String key = localizableMessage.getKey() != null ? localizableMessage.getKey() : localizableMessage.getFallbackMessage();
        		StringResourceModel stringResourceModel = new StringResourceModel(key, page).setModel(new Model<String>()).setDefaultValue(localizableMessage.getFallbackMessage())
				.setParameters(localizableMessage.getArgs());
        		opResult.message = stringResourceModel.getString();
        	}
        } 
        
        if (opResult.message == null) {
        	opResult.message = result.getMessage();
>>>>>>> 35c8e1ee
        }
        opResult.operation = result.getOperation();
        opResult.status = result.getStatus();
        opResult.count = result.getCount();
        opResult.userFriendlyMessage = result.getUserFriendlyMessage();

        if (result.getCause() != null) {
            Throwable cause = result.getCause();
            opResult.exceptionMessage = cause.getMessage();

            Writer writer = new StringWriter();
            cause.printStackTrace(new PrintWriter(writer));
            opResult.exceptionsStackTrace = writer.toString();
        }

        if (result.getParams() != null) {
            for (Map.Entry<String, Collection<String>> entry : result.getParams().entrySet()) {
                String paramValue = null;
                Collection<String> values = entry.getValue();
                if (values != null) {
                    paramValue = values.toString();
                }

                opResult.getParams().add(new Param(entry.getKey(), paramValue));
            }
        }

        if (result.getContext() != null) {
            for (Map.Entry<String, Collection<String>> entry : result.getContext().entrySet()) {
                String contextValue = null;
                Collection<String> values = entry.getValue();
                if (values != null) {
                    contextValue = values.toString();
                }

                opResult.getContexts().add(new Context(entry.getKey(), contextValue));
            }
        }

        if (result.getSubresults() != null) {
            for (OperationResult subresult : result.getSubresults()) {
                OpResult subOpResult = OpResult.getOpResult(page, subresult);
                opResult.getSubresults().add(subOpResult);
                subOpResult.parent = opResult;
                if (subOpResult.getBackgroundTaskOid() != null) {
                    opResult.backgroundTaskOid = subOpResult.getBackgroundTaskOid();
                }
            }
        }

        if (result.getBackgroundTaskOid() != null) {
            opResult.backgroundTaskOid = result.getBackgroundTaskOid();
        }

        try {
            OperationResultType resultType = result.createOperationResultType();
            ObjectFactory of = new ObjectFactory();
            opResult.xml = page.getPrismContext().xmlSerializer().serialize(of.createOperationResult(resultType));
        } catch (SchemaException | RuntimeException ex) {
            String m = "Can't create xml: " + ex;
//			error(m);
            opResult.xml = "<?xml version='1.0'?><message>" + StringEscapeUtils.escapeXml(m) + "</message>";
//            throw ex;
        }
        return opResult;
    }

	// This method should be called along with getOpResult for root operationResult. However, it might take some time,
	// and there might be situations in which it is not required -- so we opted for calling it explicitly.
	public void determineBackgroundTaskVisibility(PageBase pageBase) {
		if (backgroundTaskOid == null) {
			return;
		}
		try {
			if (pageBase.isAuthorized(AuthorizationConstants.AUTZ_ALL_URL)) {
				backgroundTaskVisible = true;
				return;
			}
		} catch (SchemaException | ExpressionEvaluationException | ObjectNotFoundException | CommunicationException | ConfigurationException | SecurityViolationException e) {
			backgroundTaskVisible = false;
			LoggingUtils.logUnexpectedException(LOGGER, "Couldn't determine background task visibility", e);
			return;
		}

		Task task = pageBase.createSimpleTask(OPERATION_CHECK_TASK_VISIBILITY);
		try {
			pageBase.getModelService().getObject(TaskType.class, backgroundTaskOid, null, task, task.getResult());
			backgroundTaskVisible = true;
		} catch (ObjectNotFoundException|SchemaException|SecurityViolationException|CommunicationException|ConfigurationException|ExpressionEvaluationException e) {
			LOGGER.debug("Task {} is not visible by the current user: {}: {}", backgroundTaskOid, e.getClass(), e.getMessage());
			backgroundTaskVisible = false;
		}
	}

	public boolean isShowMore() {
		return showMore;
	}

    public void setShowMore(boolean showMore) {
		this.showMore = showMore;
	}

    public boolean isShowError() {
		return showError;
	}

    public void setShowError(boolean showError) {
		this.showError = showError;
	}

    public List<OpResult> getSubresults() {
        if (subresults == null) {
            subresults = new ArrayList<>();
        }
        return subresults;
    }

    public String getExceptionMessage() {
        return exceptionMessage;
    }

    public String getExceptionsStackTrace() {
        return exceptionsStackTrace;
    }

    public String getMessage() {
        return message;
    }

    public String getOperation() {
        return operation;
    }

    public List<Param> getParams() {
        if (params == null) {
            params = new ArrayList<>();
        }
        return params;
    }

    public List<Context> getContexts() {
        if (contexts == null) {
        	contexts = new ArrayList<>();
        }
        return contexts;
    }

    public OperationResultStatus getStatus() {
        return status;
    }

    public int getCount() {
        return count;
    }

    public String getXml() {
    	return xml;
    }

	public String getBackgroundTaskOid() {
		return backgroundTaskOid;
	}

	public boolean isBackgroundTaskVisible() {
		if (backgroundTaskVisible != null) {
			return backgroundTaskVisible;
		}
		if (parent != null) {
			return parent.isBackgroundTaskVisible();
		}
		return true;			// at least as for now
	}

	@Override
	public void accept(Visitor visitor) {

		visitor.visit(this);

		for (OpResult result : this.getSubresults()){
			result.accept(visitor);
		}

	}

	public void setShowMoreAll(final boolean show) {
		Visitor visitor = new Visitor() {

			@Override
			public void visit(Visitable visitable) {
				if (!(visitable instanceof OpResult)) {
					return;
				}

				OpResult result = (OpResult) visitable;
				result.setShowMore(show);

			}
		};

		accept(visitor);
	}
}<|MERGE_RESOLUTION|>--- conflicted
+++ resolved
@@ -89,41 +89,27 @@
     public void setAlreadyShown(boolean alreadyShown) {
 		this.alreadyShown = alreadyShown;
 	}
-<<<<<<< HEAD
 
     public static OpResult getOpResult(PageBase page, OperationResult result) {
-=======
-    
-        public static OpResult getOpResult(PageBase page, OperationResult result){
->>>>>>> 35c8e1ee
         OpResult opResult = new OpResult();
         Validate.notNull(result, "Operation result must not be null.");
         Validate.notNull(result.getStatus(), "Operation result status must not be null.");
 
-<<<<<<< HEAD
         if (result.getCause() != null && result.getCause() instanceof CommonException) {
             LocalizableMessage localizableMessage = ((CommonException) result.getCause()).getUserFriendlyMessage();
             if (localizableMessage != null) {
                 opResult.message = WebComponentUtil.resolveLocalizableMessage(localizableMessage, page);
+                
+                // Exclamation code:
+//                String key = localizableMessage.getKey() != null ? localizableMessage.getKey() : localizableMessage.getFallbackMessage();
+//        		StringResourceModel stringResourceModel = new StringResourceModel(key, page).setModel(new Model<String>()).setDefaultValue(localizableMessage.getFallbackMessage())
+//				.setParameters(localizableMessage.getArgs());
+//        		opResult.message = stringResourceModel.getString();
             }
         }
 
         if (opResult.message == null) {
             opResult.message = result.getMessage();
-=======
-        if (result.getCause() != null && result.getCause() instanceof CommonException){
-        	LocalizableMessage localizableMessage = ((CommonException) result.getCause()).getUserFriendlyMessage();
-        	if (localizableMessage != null) {
-        		String key = localizableMessage.getKey() != null ? localizableMessage.getKey() : localizableMessage.getFallbackMessage();
-        		StringResourceModel stringResourceModel = new StringResourceModel(key, page).setModel(new Model<String>()).setDefaultValue(localizableMessage.getFallbackMessage())
-				.setParameters(localizableMessage.getArgs());
-        		opResult.message = stringResourceModel.getString();
-        	}
-        } 
-        
-        if (opResult.message == null) {
-        	opResult.message = result.getMessage();
->>>>>>> 35c8e1ee
         }
         opResult.operation = result.getOperation();
         opResult.status = result.getStatus();
