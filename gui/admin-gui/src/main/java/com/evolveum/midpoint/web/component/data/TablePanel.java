--- conflicted
+++ resolved
@@ -38,23 +38,14 @@
     private final IModel<Boolean> showPaging = new Model<>(true);
     private final IModel<Boolean> showCount = new Model<>(true);
 
-<<<<<<< HEAD
-//    private UserProfileStorage.TableId tableId;
     private String tableIdKey;
-=======
-    private final UserProfileStorage.TableId tableId;
->>>>>>> 3bed67c8
 
     public TablePanel(String id, ISortableDataProvider provider, List<IColumn<T, String>> columns) {
         this(id, provider, columns, null, UserProfileStorage.DEFAULT_PAGING_SIZE);
     }
 
     public TablePanel(String id, ISortableDataProvider provider, List<IColumn<T, String>> columns,
-<<<<<<< HEAD
             String tableIdKey, long pageSize) {
-=======
-            UserProfileStorage.TableId tableId, long pageSize) {
->>>>>>> 3bed67c8
         super(id);
         Validate.notNull(provider, "Object type must not be null.");
         Validate.notNull(columns, "Columns must not be null.");
