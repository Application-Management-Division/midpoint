/*
 * Copyright (c) 2018 Evolveum
 *
 * Licensed under the Apache License, Version 2.0 (the "License");
 * you may not use this file except in compliance with the License.
 * You may obtain a copy of the License at
 *
 *     http://www.apache.org/licenses/LICENSE-2.0
 *
 * Unless required by applicable law or agreed to in writing, software
 * distributed under the License is distributed on an "AS IS" BASIS,
 * WITHOUT WARRANTIES OR CONDITIONS OF ANY KIND, either express or implied.
 * See the License for the specific language governing permissions and
 * limitations under the License.
 */
package com.evolveum.midpoint.web.component.assignment;

import java.util.ArrayList;
import java.util.Arrays;
import java.util.List;

<<<<<<< HEAD
import com.evolveum.midpoint.gui.impl.component.data.column.AbstractItemWrapperColumn;
import com.evolveum.midpoint.gui.impl.component.data.column.StaticPrismPropertyColumn;
import com.evolveum.midpoint.gui.impl.component.prism.StaticItemWrapperColumnPanel;
import com.evolveum.midpoint.gui.impl.factory.ItemRealValueModel;
import com.evolveum.midpoint.gui.impl.model.ContainerWrapperOnlyForHeaderModel;
=======
import com.evolveum.midpoint.gui.impl.model.PropertyWrapperFromContainerValueWrapperModel;
import com.evolveum.midpoint.model.api.AssignmentObjectRelation;
import com.evolveum.midpoint.model.api.AssignmentCandidatesSpecification;
>>>>>>> ad258e34
import com.evolveum.midpoint.prism.PrismContainerDefinition;
import com.evolveum.midpoint.prism.PrismContainerValue;
import com.evolveum.midpoint.prism.path.ItemPath;
import com.evolveum.midpoint.schema.util.PolicyRuleTypeUtil;
import com.evolveum.midpoint.util.logging.Trace;
import com.evolveum.midpoint.util.logging.TraceManager;
import com.evolveum.midpoint.web.component.form.Form;
import com.evolveum.midpoint.web.component.prism.ContainerValueWrapper;
import com.evolveum.midpoint.web.component.prism.ContainerWrapper;
import com.evolveum.midpoint.web.component.search.SearchFactory;
import com.evolveum.midpoint.web.component.search.SearchItemDefinition;
import com.evolveum.midpoint.xml.ns._public.common.common_3.*;

import org.apache.wicket.ajax.AjaxRequestTarget;
import org.apache.wicket.extensions.markup.html.repeater.data.grid.ICellPopulator;
import org.apache.wicket.extensions.markup.html.repeater.data.table.IColumn;
import org.apache.wicket.markup.repeater.Item;
import org.apache.wicket.model.IModel;
import org.apache.wicket.model.Model;

import com.evolveum.midpoint.prism.query.ObjectQuery;
import com.evolveum.midpoint.web.session.UserProfileStorage;
import com.evolveum.midpoint.web.session.UserProfileStorage.TableId;

/**
 * Created by honchar.
 * @author katkav
 */
public class PolicyRulesPanel extends AssignmentPanel {

    private static final long serialVersionUID = 1L;
    
	private static final Trace LOGGER = TraceManager.getTrace(PolicyRulesPanel.class);

    public PolicyRulesPanel(String id, IModel<ContainerWrapper<AssignmentType>> assignmentContainerWrapperModel){
        super(id, assignmentContainerWrapperModel);

    }

    protected List<IColumn<ContainerValueWrapper<AssignmentType>, String>> initColumns() {
        List<IColumn<ContainerValueWrapper<AssignmentType>, String>> columns = new ArrayList<>();
        
        
        columns.add(new AbstractItemWrapperColumn<AssignmentType>(new ContainerWrapperOnlyForHeaderModel(getModel(), AssignmentType.F_POLICY_RULE, getPageBase()), PolicyRuleType.F_POLICY_CONSTRAINTS, getPageBase()) {
					private static final long serialVersionUID = 1L;

					@Override
					public void populateItem(Item<ICellPopulator<ContainerValueWrapper<AssignmentType>>> cellItem,
							String componentId, IModel<ContainerValueWrapper<AssignmentType>> rowModel) {
						cellItem.add(new StaticItemWrapperColumnPanel(componentId, Model.of(rowModel.getObject().findItemWrapper(AssignmentType.F_POLICY_RULE)),
		                		new Form("form"), null, getPageBase()) {
		                	@Override
		                	protected IModel<String> populateContainerItem(ContainerValueWrapper object) {
		                		ItemRealValueModel value = new ItemRealValueModel(object);
		                		String constraints = PolicyRuleTypeUtil.toShortString(((PolicyRuleType)value.getObject()).getPolicyConstraints());
		                		return Model.of(constraints != null && !constraints.equals("null") ? constraints : "");
		                	}
		                });
					}
        });
        
        columns.add(new AbstractItemWrapperColumn<AssignmentType>(new ContainerWrapperOnlyForHeaderModel(getModel(), AssignmentType.F_POLICY_RULE, getPageBase()), PolicyRuleType.F_POLICY_SITUATION, getPageBase()) {
			private static final long serialVersionUID = 1L;

			@Override
			public void populateItem(Item<ICellPopulator<ContainerValueWrapper<AssignmentType>>> cellItem,
					String componentId, IModel<ContainerValueWrapper<AssignmentType>> rowModel) {
				cellItem.add(new StaticItemWrapperColumnPanel(componentId, Model.of(rowModel.getObject().findItemWrapper(AssignmentType.F_POLICY_RULE)),
                		new Form("form"), null, getPageBase()) {
                	@Override
                	protected IModel<String> populateContainerItem(ContainerValueWrapper object) {
                		ItemRealValueModel value = new ItemRealValueModel(object);
                		String situation = ((PolicyRuleType)value.getObject()).getPolicySituation();
                		return Model.of(situation != null && !situation.equals("null") ? situation : "");
                	}
                });
			}
        });
        
        columns.add(new AbstractItemWrapperColumn<AssignmentType>(new ContainerWrapperOnlyForHeaderModel(getModel(), AssignmentType.F_POLICY_RULE, getPageBase()), PolicyRuleType.F_POLICY_ACTIONS, getPageBase()) {
			private static final long serialVersionUID = 1L;

			@Override
			public void populateItem(Item<ICellPopulator<ContainerValueWrapper<AssignmentType>>> cellItem,
					String componentId, IModel<ContainerValueWrapper<AssignmentType>> rowModel) {
				cellItem.add(new StaticItemWrapperColumnPanel(componentId, Model.of(rowModel.getObject().findItemWrapper(AssignmentType.F_POLICY_RULE)),
                		new Form("form"), null, getPageBase()) {
                	@Override
                	protected IModel<String> populateContainerItem(ContainerValueWrapper object) {
                		ItemRealValueModel value = new ItemRealValueModel(object);
                		String constraints = PolicyRuleTypeUtil.toShortString(((PolicyRuleType)value.getObject()).getPolicyActions(), new ArrayList<>());
                		return Model.of(constraints != null && !constraints.equals("null") ? constraints : "");
                	}
                });
			}
        });
        
        columns.add(new StaticPrismPropertyColumn(getModel(), AssignmentType.F_ORDER, getPageBase()));
        
        return columns;
    }

	@Override
	protected void initCustomPaging() {
		getAssignmentsTabStorage().setPaging(getPrismContext().queryFactory()
				.createPaging(0, ((int) getParentPage().getItemsPerPage(UserProfileStorage.TableId.POLICY_RULES_TAB_TABLE))));

	}

	@Override
	protected TableId getTableId() {
		return UserProfileStorage.TableId.POLICY_RULES_TAB_TABLE;
	}

	@Override
	protected void newAssignmentClickPerformed(AjaxRequestTarget target, AssignmentObjectRelation assignmentTargetRelation) {
        PrismContainerValue<AssignmentType> newAssignment = getModelObject().getItem().createNewValue();
        newAssignment.asContainerable().setPolicyRule(new PolicyRuleType());
        ContainerValueWrapper<AssignmentType> newAssignmentWrapper = getMultivalueContainerListPanel().createNewItemContainerValueWrapper(newAssignment, getModel());
        newAssignmentWrapper.setShowEmpty(true, false);
        newAssignmentWrapper.computeStripes();
        getMultivalueContainerListPanel().itemDetailsPerformed(target, Arrays.asList(newAssignmentWrapper));
	}

	@Override
	protected ObjectQuery createObjectQuery() {
        return getParentPage().getPrismContext().queryFor(AssignmentType.class)
                .exists(AssignmentType.F_POLICY_RULE)
                .build();
    }

	@Override
	protected IModel<ContainerWrapper> getSpecificContainerModel(ContainerValueWrapper<AssignmentType> modelObject) {
		ContainerWrapper<PolicyRuleType> policyRuleWrapper = modelObject.findContainerWrapper(ItemPath.create(modelObject.getPath(), AssignmentType.F_POLICY_RULE));
		return Model.of(policyRuleWrapper);
	}

	@Override
	protected List<SearchItemDefinition> createSearchableItems(PrismContainerDefinition<AssignmentType> containerDef) {
		List<SearchItemDefinition> defs = new ArrayList<>();
		
		SearchFactory.addSearchPropertyDef(containerDef, ItemPath.create(AssignmentType.F_ACTIVATION, ActivationType.F_ADMINISTRATIVE_STATUS), defs);
		SearchFactory.addSearchPropertyDef(containerDef, ItemPath.create(AssignmentType.F_ACTIVATION, ActivationType.F_EFFECTIVE_STATUS), defs);
		SearchFactory.addSearchPropertyDef(containerDef, ItemPath.create(AssignmentType.F_POLICY_RULE, PolicyRuleType.F_NAME), defs);
		SearchFactory.addSearchRefDef(containerDef,
				ItemPath.create(AssignmentType.F_POLICY_RULE, PolicyRuleType.F_POLICY_CONSTRAINTS,
						PolicyConstraintsType.F_EXCLUSION, ExclusionPolicyConstraintType.F_TARGET_REF), defs, AreaCategoryType.POLICY, getPageBase());
		
		defs.addAll(SearchFactory.createExtensionDefinitionList(containerDef));
		
		return defs;
	}

}<|MERGE_RESOLUTION|>--- conflicted
+++ resolved
@@ -19,17 +19,14 @@
 import java.util.Arrays;
 import java.util.List;
 
-<<<<<<< HEAD
 import com.evolveum.midpoint.gui.impl.component.data.column.AbstractItemWrapperColumn;
 import com.evolveum.midpoint.gui.impl.component.data.column.StaticPrismPropertyColumn;
 import com.evolveum.midpoint.gui.impl.component.prism.StaticItemWrapperColumnPanel;
 import com.evolveum.midpoint.gui.impl.factory.ItemRealValueModel;
 import com.evolveum.midpoint.gui.impl.model.ContainerWrapperOnlyForHeaderModel;
-=======
 import com.evolveum.midpoint.gui.impl.model.PropertyWrapperFromContainerValueWrapperModel;
 import com.evolveum.midpoint.model.api.AssignmentObjectRelation;
 import com.evolveum.midpoint.model.api.AssignmentCandidatesSpecification;
->>>>>>> ad258e34
 import com.evolveum.midpoint.prism.PrismContainerDefinition;
 import com.evolveum.midpoint.prism.PrismContainerValue;
 import com.evolveum.midpoint.prism.path.ItemPath;
@@ -61,7 +58,7 @@
 public class PolicyRulesPanel extends AssignmentPanel {
 
     private static final long serialVersionUID = 1L;
-    
+
 	private static final Trace LOGGER = TraceManager.getTrace(PolicyRulesPanel.class);
 
     public PolicyRulesPanel(String id, IModel<ContainerWrapper<AssignmentType>> assignmentContainerWrapperModel){
@@ -71,8 +68,8 @@
 
     protected List<IColumn<ContainerValueWrapper<AssignmentType>, String>> initColumns() {
         List<IColumn<ContainerValueWrapper<AssignmentType>, String>> columns = new ArrayList<>();
-        
-        
+
+
         columns.add(new AbstractItemWrapperColumn<AssignmentType>(new ContainerWrapperOnlyForHeaderModel(getModel(), AssignmentType.F_POLICY_RULE, getPageBase()), PolicyRuleType.F_POLICY_CONSTRAINTS, getPageBase()) {
 					private static final long serialVersionUID = 1L;
 
@@ -90,7 +87,7 @@
 		                });
 					}
         });
-        
+
         columns.add(new AbstractItemWrapperColumn<AssignmentType>(new ContainerWrapperOnlyForHeaderModel(getModel(), AssignmentType.F_POLICY_RULE, getPageBase()), PolicyRuleType.F_POLICY_SITUATION, getPageBase()) {
 			private static final long serialVersionUID = 1L;
 
@@ -108,7 +105,7 @@
                 });
 			}
         });
-        
+
         columns.add(new AbstractItemWrapperColumn<AssignmentType>(new ContainerWrapperOnlyForHeaderModel(getModel(), AssignmentType.F_POLICY_RULE, getPageBase()), PolicyRuleType.F_POLICY_ACTIONS, getPageBase()) {
 			private static final long serialVersionUID = 1L;
 
@@ -126,9 +123,9 @@
                 });
 			}
         });
-        
+
         columns.add(new StaticPrismPropertyColumn(getModel(), AssignmentType.F_ORDER, getPageBase()));
-        
+
         return columns;
     }
 
@@ -170,16 +167,16 @@
 	@Override
 	protected List<SearchItemDefinition> createSearchableItems(PrismContainerDefinition<AssignmentType> containerDef) {
 		List<SearchItemDefinition> defs = new ArrayList<>();
-		
+
 		SearchFactory.addSearchPropertyDef(containerDef, ItemPath.create(AssignmentType.F_ACTIVATION, ActivationType.F_ADMINISTRATIVE_STATUS), defs);
 		SearchFactory.addSearchPropertyDef(containerDef, ItemPath.create(AssignmentType.F_ACTIVATION, ActivationType.F_EFFECTIVE_STATUS), defs);
 		SearchFactory.addSearchPropertyDef(containerDef, ItemPath.create(AssignmentType.F_POLICY_RULE, PolicyRuleType.F_NAME), defs);
 		SearchFactory.addSearchRefDef(containerDef,
 				ItemPath.create(AssignmentType.F_POLICY_RULE, PolicyRuleType.F_POLICY_CONSTRAINTS,
 						PolicyConstraintsType.F_EXCLUSION, ExclusionPolicyConstraintType.F_TARGET_REF), defs, AreaCategoryType.POLICY, getPageBase());
-		
+
 		defs.addAll(SearchFactory.createExtensionDefinitionList(containerDef));
-		
+
 		return defs;
 	}
 
