package com.evolveum.midpoint.web.page.self;

import com.evolveum.midpoint.gui.api.page.PageBase;
import com.evolveum.midpoint.gui.api.util.WebComponentUtil;
import com.evolveum.midpoint.gui.api.util.WebModelServiceUtils;
import com.evolveum.midpoint.model.api.ModelExecuteOptions;
import com.evolveum.midpoint.model.api.context.*;
import com.evolveum.midpoint.prism.*;
import com.evolveum.midpoint.prism.delta.ContainerDelta;
import com.evolveum.midpoint.prism.delta.DeltaSetTriple;
import com.evolveum.midpoint.prism.delta.ItemDelta;
import com.evolveum.midpoint.prism.delta.ObjectDelta;
import com.evolveum.midpoint.prism.path.ItemPath;
import com.evolveum.midpoint.prism.query.InOidFilter;
import com.evolveum.midpoint.prism.query.ObjectQuery;
import com.evolveum.midpoint.schema.result.OperationResult;
import com.evolveum.midpoint.schema.result.OperationResultStatus;
import com.evolveum.midpoint.task.api.Task;
import com.evolveum.midpoint.task.api.TaskCategory;
import com.evolveum.midpoint.util.exception.SchemaException;
import com.evolveum.midpoint.util.logging.LoggingUtils;
import com.evolveum.midpoint.util.logging.Trace;
import com.evolveum.midpoint.util.logging.TraceManager;
import com.evolveum.midpoint.web.component.AjaxButton;
import com.evolveum.midpoint.web.component.AjaxSubmitButton;
import com.evolveum.midpoint.web.component.assignment.AssignmentEditorDto;
import com.evolveum.midpoint.web.component.assignment.AssignmentTablePanel;
import com.evolveum.midpoint.web.component.form.Form;
import com.evolveum.midpoint.web.component.menu.cog.InlineMenuItem;
import com.evolveum.midpoint.web.component.menu.cog.InlineMenuItemAction;
import com.evolveum.midpoint.web.component.util.VisibleEnableBehaviour;
import com.evolveum.midpoint.web.page.admin.users.component.ExecuteChangeOptionsDto;
import com.evolveum.midpoint.web.page.admin.users.dto.UserDtoStatus;
import com.evolveum.midpoint.web.page.self.dto.AssignmentConflictDto;
import com.evolveum.midpoint.web.session.SessionStorage;
import com.evolveum.midpoint.xml.ns._public.common.common_3.*;
import org.apache.commons.lang.StringUtils;
import org.apache.wicket.ajax.AjaxRequestTarget;
import org.apache.wicket.ajax.form.AjaxFormComponentUpdatingBehavior;
import org.apache.wicket.markup.html.form.TextArea;
import org.apache.wicket.model.IModel;
import org.apache.wicket.model.Model;
import org.jetbrains.annotations.NotNull;

import java.util.*;

/**
 * Created by honchar.
 */
public class PageAssignmentsList<F extends FocusType> extends PageBase{
    private static final String ID_ASSIGNMENT_TABLE_PANEL = "assignmentTablePanel";
    private static final String ID_FORM = "mainForm";
    private static final String ID_BACK = "back";
    private static final String ID_REQUEST_BUTTON = "request";
    private static final String ID_RESOLVE_CONFLICTS_BUTTON = "resolveConflicts";
    private static final String ID_DESCRIPTION = "description";

    private static final Trace LOGGER = TraceManager.getTrace(PageRequestRole.class);
    private static final String DOT_CLASS = PageAssignmentsList.class.getName() + ".";
    private static final String OPERATION_REQUEST_ASSIGNMENTS = DOT_CLASS + "requestAssignments";
    private static final String OPERATION_WF_TASK_CREATED = "com.evolveum.midpoint.wf.impl.WfHook.invoke";
    private static final String OPERATION_PREVIEW_ASSIGNMENT_CONFLICTS = "reviewAssignmentConflicts";

    private IModel<List<AssignmentEditorDto>> assignmentsModel;
    private OperationResult backgroundTaskOperationResult = null;
    IModel<String> descriptionModel;

    public PageAssignmentsList() {
        this(false);
    }

    public PageAssignmentsList(boolean setConflictsToSession){
        initModels();
        if (setConflictsToSession) {
            getSessionStorage().getRoleCatalog().setConflictsList(getAssignmentConflicts());
        }
        initLayout();
    }

    private void initModels() {
        assignmentsModel = Model.ofList(getSessionStorage().getRoleCatalog().getAssignmentShoppingCart());
        descriptionModel = Model.of(getSessionStorage().getRoleCatalog().getRequestDescription());
    }

    public void initLayout() {
        setOutputMarkupId(true);

        Form mainForm = new Form(ID_FORM);
        mainForm.setOutputMarkupId(true);
        add(mainForm);

        AssignmentTablePanel panel = new AssignmentTablePanel<UserType>(ID_ASSIGNMENT_TABLE_PANEL,
                createStringResource("FocusType.assignment"), assignmentsModel, PageAssignmentsList.this){
            @Override
            protected List<InlineMenuItem> createAssignmentMenu() {
                List<InlineMenuItem> items = new ArrayList<>();
                InlineMenuItem item = new InlineMenuItem(createStringResource("AssignmentTablePanel.menu.unassign"),
                        new InlineMenuItemAction() {
                            private static final long serialVersionUID = 1L;

                            @Override
                            public void onClick(AjaxRequestTarget target) {
                                deleteAssignmentPerformed(target);
                            }
                        });
                items.add(item);
                return items;
            }
        };
        mainForm.add(panel);

        TextArea descriptionInput = new TextArea<String>(ID_DESCRIPTION, descriptionModel);
        descriptionInput.add(new AjaxFormComponentUpdatingBehavior("blur") {

            @Override
            protected void onUpdate(AjaxRequestTarget target) {
                getSessionStorage().getRoleCatalog().setRequestDescription(getDescriptionComponent().getValue());
            }
        });
        mainForm.add(descriptionInput);

        AjaxButton back = new AjaxButton(ID_BACK, createStringResource("PageAssignmentDetails.backButton")) {

            @Override
            public void onClick(AjaxRequestTarget target) {
                redirectBack();
            }

        };
        mainForm.add(back);

        AjaxSubmitButton requestAssignments = new AjaxSubmitButton(ID_REQUEST_BUTTON, createStringResource("PageAssignmentsList.requestButton")) {

            @Override
            protected void onError(AjaxRequestTarget target, org.apache.wicket.markup.html.form.Form<?> form) {
                target.add(getFeedbackPanel());
            }

            @Override
            protected void onSubmit(AjaxRequestTarget target, org.apache.wicket.markup.html.form.Form<?> form) {
                if (getSessionStorage().getRoleCatalog().getTargetUserList() == null ||
                        getSessionStorage().getRoleCatalog().getTargetUserList().size() <= 1) {
                    onSingleUserRequestPerformed(target);
                } else {
                    onMultiUserRequestPerformed(target);
                }
            }

        };
        requestAssignments.add(new VisibleEnableBehaviour(){
            @Override
            public boolean isEnabled(){
                return getSessionStorage().getRoleCatalog().isMultiUserRequest() || areConflictsResolved();
            }
        });
        mainForm.add(requestAssignments);

        AjaxSubmitButton resolveAssignments = new AjaxSubmitButton(ID_RESOLVE_CONFLICTS_BUTTON,
                createStringResource("PageAssignmentsList.resolveConflicts")) {

            @Override
            protected void onError(AjaxRequestTarget target, org.apache.wicket.markup.html.form.Form<?> form) {
                target.add(getFeedbackPanel());
            }

            @Override
            protected void onSubmit(AjaxRequestTarget target, org.apache.wicket.markup.html.form.Form<?> form) {
                PageAssignmentsList.this.navigateToNext(PageAssignmentConflicts.class);
            }

        };
        resolveAssignments.add(new VisibleEnableBehaviour(){
            @Override
            public boolean isVisible(){
                return !getSessionStorage().getRoleCatalog().isMultiUserRequest()
                        && getSessionStorage().getRoleCatalog().getConflictsList() != null
                        && getSessionStorage().getRoleCatalog().getConflictsList().size() > 0;
            }
        });
        mainForm.add(resolveAssignments);

    }

    private void onSingleUserRequestPerformed(AjaxRequestTarget target) {
        OperationResult result = new OperationResult(OPERATION_REQUEST_ASSIGNMENTS);
        ObjectDelta<UserType> delta;
        try {
            PrismObject<UserType> user = getTargetUser();
            delta = user.createModifyDelta();
            PrismContainerDefinition def = user.getDefinition().findContainerDefinition(UserType.F_ASSIGNMENT);
            handleAssignmentDeltas(delta, addAssignmentsToUser(user.asObjectable()), def);

            getModelService().executeChanges(Collections.singletonList(delta), createOptions(), createSimpleTask(OPERATION_REQUEST_ASSIGNMENTS), result);

            result.recordSuccess();
            SessionStorage storage = getSessionStorage();
            storage.getRoleCatalog().getAssignmentShoppingCart().clear();
        } catch (Exception e) {
            LoggingUtils.logUnexpectedException(LOGGER, "Could not save assignments ", e);
            error("Could not save assignments. Reason: " + e);
            target.add(getFeedbackPanel());
        } finally {
            result.recomputeStatus();
        }

        findBackgroundTaskOperation(result);
        if (backgroundTaskOperationResult != null
                && StringUtils.isNotEmpty(backgroundTaskOperationResult.getBackgroundTaskOid())){
            result.setMessage(createStringResource("operation.com.evolveum.midpoint.web.page.self.PageRequestRole.taskCreated").getString());
            showResult(result);
            setResponsePage(PageAssignmentShoppingKart.class);
            return;
        }
        showResult(result);
        if (!WebComponentUtil.isSuccessOrHandledError(result)) {
            target.add(getFeedbackPanel());
            target.add(PageAssignmentsList.this.get(ID_FORM));
        } else {
            setResponsePage(PageAssignmentShoppingKart.class);
        }
    }

    @NotNull
    private ModelExecuteOptions createOptions() {
        OperationBusinessContextType businessContextType;
        if (descriptionModel.getObject() != null) {
            businessContextType = new OperationBusinessContextType();
            businessContextType.setComment(descriptionModel.getObject());
        } else {
            businessContextType = null;
        }
        ModelExecuteOptions options = ExecuteChangeOptionsDto.createFromSystemConfiguration().createOptions();
        options.setRequestBusinessContext(businessContextType);
        return options;
    }

    private void onMultiUserRequestPerformed(AjaxRequestTarget target) {
            OperationResult result = new OperationResult(OPERATION_REQUEST_ASSIGNMENTS);
            Task operationalTask = createSimpleTask(OPERATION_REQUEST_ASSIGNMENTS);

            try {
<<<<<<< HEAD
                TaskType task = WebComponentUtil.createSingleRecurrenceTask(OPERATION_REQUEST_ASSIGNMENTS, UserType.COMPLEX_TYPE,
                        getTaskQuery(), prepareDelta(result), createOptions(), TaskCategory.EXECUTE_CHANGES, PageAssignmentsList.this);
=======
                TaskType task = WebComponentUtil.createSingleRecurenceTask(
                        createStringResource(OPERATION_REQUEST_ASSIGNMENTS).getString(),
                        UserType.COMPLEX_TYPE,
                        getTaskQuery(), prepareDelta(result), TaskCategory.EXECUTE_CHANGES, PageAssignmentsList.this);
>>>>>>> 709bb335
                WebModelServiceUtils.runTask(task, operationalTask, result, PageAssignmentsList.this);
            } catch (SchemaException e) {
                result.recordFatalError(result.getOperation(), e);
                LoggingUtils.logUnexpectedException(LOGGER,
                        "Failed to execute operaton " + result.getOperation(), e);
                target.add(getFeedbackPanel());
            }
            findBackgroundTaskOperation(result);
            if (backgroundTaskOperationResult != null
                    && StringUtils.isNotEmpty(backgroundTaskOperationResult.getBackgroundTaskOid())) {
                result.setMessage(createStringResource("operation.com.evolveum.midpoint.web.page.self.PageRequestRole.taskCreated").getString());
                showResult(result);
                setResponsePage(PageAssignmentShoppingKart.class);
                return;
            }
            if (WebComponentUtil.isSuccessOrHandledError(result)
                    || OperationResultStatus.IN_PROGRESS.equals(result.getStatus())) {
                SessionStorage storage = getSessionStorage();
                if (storage.getRoleCatalog().getAssignmentShoppingCart() != null) {
                    storage.getRoleCatalog().getAssignmentShoppingCart().clear();
                }
                if (storage.getRoleCatalog().getTargetUserList() != null){
                    storage.getRoleCatalog().getTargetUserList().clear();
                }
                setResponsePage(PageAssignmentShoppingKart.class);
            } else {
                showResult(result);
                target.add(getFeedbackPanel());
                target.add(PageAssignmentsList.this.get(ID_FORM));
            }
    }

    private ContainerDelta handleAssignmentDeltas(ObjectDelta<UserType> focusDelta,
                                                  List<AssignmentEditorDto> assignments, PrismContainerDefinition def) throws SchemaException {
        ContainerDelta assDelta = new ContainerDelta(new ItemPath(), def.getName(), def, getPrismContext());

        for (AssignmentEditorDto assDto : assignments) {
            PrismContainerValue newValue = assDto.getNewValue(getPrismContext());

            switch (assDto.getStatus()) {
                case ADD:
                    newValue.applyDefinition(def, false);
                    assDelta.addValueToAdd(newValue.clone());
                    break;
                case DELETE:
                    PrismContainerValue oldValue = assDto.getOldValue();
                    oldValue.applyDefinition(def);
                    assDelta.addValueToDelete(oldValue.clone());
                    break;
                case MODIFY:
                    if (!assDto.isModified(getPrismContext())) {
                        LOGGER.trace("Assignment '{}' not modified.", new Object[]{assDto.getName()});
                        continue;
                    }

                    handleModifyAssignmentDelta(assDto, def, newValue, focusDelta);
                    break;
                default:
                    warn(getString("pageAdminUser.message.illegalAssignmentState", assDto.getStatus()));
            }
        }

        if (!assDelta.isEmpty()) {
            assDelta = focusDelta.addModification(assDelta);
        }

        return assDelta;
    }


    private void findBackgroundTaskOperation(OperationResult result){
        if (backgroundTaskOperationResult != null) {
            return;
        } else {
            List<OperationResult> subresults = result.getSubresults();
            if (subresults == null || subresults.size() == 0) {
                return;
            }
            for (OperationResult subresult : subresults) {
                if (subresult.getOperation().equals(OPERATION_WF_TASK_CREATED)) {
                    backgroundTaskOperationResult = subresult;
                    return;
                } else {
                    findBackgroundTaskOperation(subresult);
                }
            }
        }
        return;
    }

    private void handleModifyAssignmentDelta(AssignmentEditorDto assDto,
                                             PrismContainerDefinition assignmentDef, PrismContainerValue newValue, ObjectDelta<UserType> focusDelta)
            throws SchemaException {
        LOGGER.debug("Handling modified assignment '{}', computing delta.",
                new Object[]{assDto.getName()});

        PrismValue oldValue = assDto.getOldValue();
        Collection<? extends ItemDelta> deltas = oldValue.diff(newValue);

        for (ItemDelta delta : deltas) {
            ItemPath deltaPath = delta.getPath().rest();
            ItemDefinition deltaDef = assignmentDef.findItemDefinition(deltaPath);

            delta.setParentPath(WebComponentUtil.joinPath(oldValue.getPath(), delta.getPath().allExceptLast()));
            delta.applyDefinition(deltaDef);

            focusDelta.addModification(delta);
        }
    }

    private List<AssignmentEditorDto> addAssignmentsToUser(UserType user){
        List<String> assignmentsToDeselect = getAssignmentsToDeselectList(user);
        List<AssignmentEditorDto> assignmentsToRemove = getAssignmentsToRemoveList(user);
        List<AssignmentEditorDto> assignmentsList = new ArrayList<>();
        assignmentsList.addAll(assignmentsToRemove);

        if (assignmentsModel != null && assignmentsModel.getObject() != null) {
            for (AssignmentEditorDto assignmentsToAdd : assignmentsModel.getObject()) {
                if (!assignmentsToDeselect.contains(assignmentsToAdd.getTargetRef().getOid())) {
                    assignmentsToAdd.setStatus(UserDtoStatus.ADD);
                    assignmentsList.add(assignmentsToAdd);
                }
            }
        }
        return assignmentsList;
    }

    private List<AssignmentConflictDto> getAssignmentConflicts(){
        ModelContext<UserType> modelContext = null;

        ObjectDelta<UserType> delta;
        OperationResult result = new OperationResult(OPERATION_PREVIEW_ASSIGNMENT_CONFLICTS);
        Task task = createSimpleTask(OPERATION_PREVIEW_ASSIGNMENT_CONFLICTS);
        List<AssignmentConflictDto> conflictsList = new ArrayList<>();
        try {
            PrismObject<UserType> user = getTargetUser();
            delta = user.createModifyDelta();

            PrismContainerDefinition def = user.getDefinition().findContainerDefinition(UserType.F_ASSIGNMENT);
            handleAssignmentDeltas(delta, addAssignmentsToUser(user.asObjectable()), def);

            modelContext = getModelInteractionService()
                    .previewChanges(WebComponentUtil.createDeltaCollection(delta), null, task, result);
            DeltaSetTriple<? extends EvaluatedAssignment> evaluatedAssignmentTriple = modelContext
                    .getEvaluatedAssignmentTriple();
            Collection<? extends EvaluatedAssignment> addedAssignments = evaluatedAssignmentTriple
                    .getPlusSet();
            Map<String, AssignmentConflictDto> conflictOidsMap = new HashMap<>();
            if (addedAssignments != null) {
                for (EvaluatedAssignment<UserType> evaluatedAssignment : addedAssignments) {
                    for (EvaluatedPolicyRule policyRule : evaluatedAssignment.getAllTargetsPolicyRules()) {
                        for (EvaluatedPolicyRuleTrigger<?> trigger : policyRule.getAllTriggers()) {
                            if (trigger instanceof EvaluatedExclusionTrigger) {
                                PrismObject<F> addedAssignmentTargetObj = (PrismObject<F>)evaluatedAssignment.getTarget();
                                EvaluatedAssignment<F> conflictingAssignment = ((EvaluatedExclusionTrigger) trigger).getConflictingAssignment();
                                PrismObject<F> exclusionTargetObj = (PrismObject<F>)conflictingAssignment.getTarget();
                                AssignmentConflictDto dto = new AssignmentConflictDto(exclusionTargetObj, addedAssignmentTargetObj);
                                boolean isWarning = policyRule.getActions() != null
                                        && policyRule.getActions().getApproval() != null;
                                    dto.setError(!isWarning);
                                if (conflictOidsMap.containsKey(exclusionTargetObj.getOid()) && isWarning){
                                    conflictOidsMap.replace(exclusionTargetObj.getOid(), dto);
                                } else {
                                    conflictOidsMap.put(exclusionTargetObj.getOid(), dto);
                                }
                            }
                        }

                    }
                }
            }
            conflictsList.addAll(conflictOidsMap.values());
        } catch (Exception e) {
            LoggingUtils.logUnexpectedException(LOGGER, "Couldn't get assignments conflicts. Reason: ", e);
            error("Couldn't get assignments conflicts. Reason: " + e);
        }
        return conflictsList;
    }

    private boolean areConflictsResolved(){
        List<AssignmentConflictDto> list = getSessionStorage().getRoleCatalog().getConflictsList();
        for (AssignmentConflictDto dto : list){
            if (!dto.isError()){
                continue;
            }
            if (!dto.isSolved()){
                return false;
            }
        }
        return true;
    }

    private ObjectDelta prepareDelta(OperationResult result) {
        ObjectDelta delta = null;
        try{
            delta = ObjectDelta.createModificationAddContainer(UserType.class, "fakeOid",
                FocusType.F_ASSIGNMENT, getPrismContext(), getAddAssignmentContainerValues(assignmentsModel.getObject()));
            if (!getSessionStorage().getRoleCatalog().isMultiUserRequest()) {
                List<PrismObject<UserType>> usersList = getSessionStorage().getRoleCatalog().getTargetUserList();
                PrismObject<UserType> user = usersList != null && usersList.size() > 0 ?
                        usersList.get(0) : loadUserSelf(PageAssignmentsList.this);
                delta.addModificationDeleteContainer(FocusType.F_ASSIGNMENT,
                        getDeleteAssignmentContainerValues(user.asObjectable()));
            }
        } catch (SchemaException e) {
            LoggingUtils.logUnexpectedException(LOGGER, "Failed to prepare delta for operation " + OPERATION_REQUEST_ASSIGNMENTS, e);
            result.recordFatalError("Failed to prepare delta for operation " + OPERATION_REQUEST_ASSIGNMENTS, e);
        }
        return delta;

    }

    private ObjectQuery getTaskQuery(){
        List<PrismObject<UserType>> userList = getSessionStorage().getRoleCatalog().getTargetUserList();
        if (userList == null || userList.size() == 0){
            userList.add(loadUserSelf(PageAssignmentsList.this));
        }
        Set<String> oids = new HashSet<>();
        for (PrismObject<UserType> user : userList){
            oids.add(user.getOid());
        }
        return ObjectQuery.createObjectQuery(InOidFilter.createInOid(oids));
    }

    private PrismContainerValue[] getAddAssignmentContainerValues(List<AssignmentEditorDto> assignments) throws SchemaException {

        List<PrismContainerValue<AssignmentType>> addContainerValues = new ArrayList<>();
        for (AssignmentEditorDto assDto : assignments) {
            if (UserDtoStatus.ADD.equals(assDto.getStatus())) {
                addContainerValues.add(assDto.getNewValue(getPrismContext()).clone());      // clone is to eliminate "Attempt to reset value parent ..." exceptions (in some cases)
            }

        }
        return addContainerValues.toArray(new PrismContainerValue[addContainerValues.size()]);
    }

    private PrismContainerValue[] getDeleteAssignmentContainerValues(UserType user) throws SchemaException {
        List<PrismContainerValue<AssignmentType>> deleteAssignmentValues = new ArrayList<>();
        for (AssignmentEditorDto assDto : getAssignmentsToRemoveList(user)) {
            deleteAssignmentValues.add(assDto.getNewValue(getPrismContext()));
        }
        return deleteAssignmentValues.toArray(new PrismContainerValue[deleteAssignmentValues.size()]);
    }

    private List<AssignmentEditorDto> getAssignmentsToRemoveList(UserType user){
        List<AssignmentConflictDto> conflicts = getSessionStorage().getRoleCatalog().getConflictsList();
        List<String> assignmentsToRemoveOids = new ArrayList<>();
        for (AssignmentConflictDto dto : conflicts){
            if (dto.isRemovedOld()){
                assignmentsToRemoveOids.add(dto.getExistingAssignmentTargetObj().getOid());
            }
        }

        List<AssignmentEditorDto> assignmentsToDelete = new ArrayList<>();
        for (AssignmentType assignment : user.getAssignment()){
            if (assignment.getTargetRef() == null){
                continue;
            }
            if (assignmentsToRemoveOids.contains(assignment.getTargetRef().getOid())){
                assignmentsToDelete.add(new AssignmentEditorDto(UserDtoStatus.DELETE, assignment, this));
            }
        }
        return assignmentsToDelete;
    }

    private List<String> getAssignmentsToDeselectList(UserType user){
        List<AssignmentConflictDto> conflicts = getSessionStorage().getRoleCatalog().getConflictsList();
        List<String> assignmentsToDeselectOids = new ArrayList<>();
        for (AssignmentConflictDto dto : conflicts){
            if (dto.isUnassignedNew()){
                assignmentsToDeselectOids.add(dto.getExistingAssignmentTargetObj().getOid());
            }
        }
        return assignmentsToDeselectOids;
    }

    private TextArea getDescriptionComponent(){
        return (TextArea) get(ID_FORM).get(ID_DESCRIPTION);
    }

    private PrismObject<UserType> getTargetUser() throws SchemaException {
        List<PrismObject<UserType>> usersList = getSessionStorage().getRoleCatalog().getTargetUserList();
        PrismObject<UserType> user = usersList != null && usersList.size() > 0 ?
                usersList.get(0) : loadUserSelf(PageAssignmentsList.this);
        getPrismContext().adopt(user);
        return user;
    }

    @Override
    public boolean canRedirectBack(){
        return true;
    }

}<|MERGE_RESOLUTION|>--- conflicted
+++ resolved
@@ -239,15 +239,10 @@
             Task operationalTask = createSimpleTask(OPERATION_REQUEST_ASSIGNMENTS);
 
             try {
-<<<<<<< HEAD
-                TaskType task = WebComponentUtil.createSingleRecurrenceTask(OPERATION_REQUEST_ASSIGNMENTS, UserType.COMPLEX_TYPE,
-                        getTaskQuery(), prepareDelta(result), createOptions(), TaskCategory.EXECUTE_CHANGES, PageAssignmentsList.this);
-=======
-                TaskType task = WebComponentUtil.createSingleRecurenceTask(
+                TaskType task = WebComponentUtil.createSingleRecurrenceTask(
                         createStringResource(OPERATION_REQUEST_ASSIGNMENTS).getString(),
                         UserType.COMPLEX_TYPE,
-                        getTaskQuery(), prepareDelta(result), TaskCategory.EXECUTE_CHANGES, PageAssignmentsList.this);
->>>>>>> 709bb335
+                        getTaskQuery(), prepareDelta(result), createOptions(), TaskCategory.EXECUTE_CHANGES, PageAssignmentsList.this);
                 WebModelServiceUtils.runTask(task, operationalTask, result, PageAssignmentsList.this);
             } catch (SchemaException e) {
                 result.recordFatalError(result.getOperation(), e);
