/*
 * Copyright (c) 2010-2017 Evolveum
 *
 * Licensed under the Apache License, Version 2.0 (the "License");
 * you may not use this file except in compliance with the License.
 * You may obtain a copy of the License at
 *
 *     http://www.apache.org/licenses/LICENSE-2.0
 *
 * Unless required by applicable law or agreed to in writing, software
 * distributed under the License is distributed on an "AS IS" BASIS,
 * WITHOUT WARRANTIES OR CONDITIONS OF ANY KIND, either express or implied.
 * See the License for the specific language governing permissions and
 * limitations under the License.
 */
package com.evolveum.midpoint.web.page.admin.workflow;

import com.evolveum.midpoint.gui.api.GuiStyleConstants;
import com.evolveum.midpoint.gui.api.model.ReadOnlyModel;
import com.evolveum.midpoint.gui.api.util.ModelServiceLocator;
import com.evolveum.midpoint.gui.api.util.WebComponentUtil;
import com.evolveum.midpoint.schema.util.CaseTypeUtil;
import com.evolveum.midpoint.schema.util.CaseWorkItemUtil;
import com.evolveum.midpoint.schema.util.WfContextUtil;
import com.evolveum.midpoint.web.component.AbstractSummaryPanel;
import com.evolveum.midpoint.web.component.util.SummaryTag;
import com.evolveum.midpoint.web.component.wf.WfGuiUtil;
import com.evolveum.midpoint.web.page.admin.workflow.dto.WorkItemDto;
import com.evolveum.midpoint.xml.ns._public.common.common_3.UserType;
import com.evolveum.midpoint.xml.ns._public.common.common_3.CaseWorkItemType;
import org.apache.wicket.model.IModel;

import java.util.ArrayList;
import java.util.List;

import static org.apache.commons.lang3.ObjectUtils.defaultIfNull;

/**
 * @author mederly
 *
 */
public class WorkItemSummaryPanel extends AbstractSummaryPanel<CaseWorkItemType> {
	private static final long serialVersionUID = -5077637168906420769L;

	private static final String ID_ASSIGNED_TAG = "assignedTag";

	private final IModel<WorkItemDto> dtoModel;

	public WorkItemSummaryPanel(String id, IModel<CaseWorkItemType> model, IModel<WorkItemDto> dtoModel, ModelServiceLocator serviceLocator) {
		super(id, model, null);
		this.dtoModel = dtoModel;
	}

	@Override
<<<<<<< HEAD
	protected void onInitialize(){
		super.onInitialize();

		SummaryTag<CaseWorkItemType> isAssignedTag = new SummaryTag<CaseWorkItemType>(ID_ASSIGNED_TAG, getModel()) {
=======
	protected List<SummaryTag<WorkItemType>> getSummaryTagComponentList(){
		List<SummaryTag<WorkItemType>> summaryTagList = new ArrayList<>();
		SummaryTag<WorkItemType> isAssignedTag = new SummaryTag<WorkItemType>(ID_SUMMARY_TAG, getModel()) {
>>>>>>> 708f9b7a
			@Override
			protected void initialize(CaseWorkItemType workItem) {
				if (workItem.getAssigneeRef() != null) {
					setIconCssClass("fa fa-fw fa-lock");
					setLabel(getString("WorkItemSummaryPanel.allocated"));
				} else {
					setIconCssClass("fa fa-fw fa-unlock");
					setLabel(getString("WorkItemSummaryPanel.notAllocated"));
				}
			}
		};
		summaryTagList.add(isAssignedTag);
		return summaryTagList;
	}

	@Override
	protected IModel<String> getDisplayNameModel() {
		return new ReadOnlyModel<>(() -> {
			WorkItemDto workItemDto = dtoModel.getObject();
			return defaultIfNull(
					WfGuiUtil.getLocalizedProcessName(workItemDto.getWorkflowContext(), WorkItemSummaryPanel.this),
					workItemDto.getName());
		});
	}

	@Override
	protected String getIconCssClass() {
		return GuiStyleConstants.CLASS_OBJECT_WORK_ITEM_ICON;
	}

	@Override
	protected String getIconBoxAdditionalCssClass() {		// TODO
		return "summary-panel-task"; // TODO
	}

	@Override
	protected String getBoxAdditionalCssClass() {			// TODO
		return "summary-panel-task"; // TODO
	}

	@Override
	protected boolean isIdentifierVisible() {
		return false;
	}

	@Override
	protected String getTagBoxCssClass() {
		return "summary-tag-box";
	}

	@Override
	protected IModel<String> getTitleModel() {
		return new IModel<String>() {
			@Override
			public String getObject() {
				UserType requester = dtoModel.getObject().getRequester();
				if (requester == null) {
					// MID-4539 if we don't have authorization to see requester
					return getString("TaskSummaryPanel.requestedBy", getString("TaskSummaryPanel.unknown"));
				}

				String displayName = WebComponentUtil.getDisplayName(requester.asPrismObject());
				String name = WebComponentUtil.getName(requester.asPrismObject());
				if (displayName != null) {
					return getString("TaskSummaryPanel.requestedByWithFullName", displayName, name);
				} else {
					return getString("TaskSummaryPanel.requestedBy", name);
				}
			}
		};
	}

	@Override
	protected IModel<String> getTitle2Model() {
		return new IModel<String>() {
			@Override
			public String getObject() {
				CaseWorkItemType workItem = getModelObject();
				return getString("TaskSummaryPanel.requestedOn",
						WebComponentUtil.getLongDateTimeFormattedValue(CaseTypeUtil.getStartTimestamp(CaseWorkItemUtil.getCase(workItem)),
								WorkItemSummaryPanel.this.getPageBase()));
			}
		};
	}

//	@Override
//	protected IModel<String> getTitle3Model() {
//		return new IModel<String>() {
//			@Override
//			public String getObject() {
//				WorkItemType workItem = getModelObject();
//				return getString("WorkItemSummaryPanel.createdOn",
//						workItem.getWorkItemCreatedTimestamp());		// todo formatting
//			}
//		};
//	}
}<|MERGE_RESOLUTION|>--- conflicted
+++ resolved
@@ -52,16 +52,9 @@
 	}
 
 	@Override
-<<<<<<< HEAD
-	protected void onInitialize(){
-		super.onInitialize();
-
-		SummaryTag<CaseWorkItemType> isAssignedTag = new SummaryTag<CaseWorkItemType>(ID_ASSIGNED_TAG, getModel()) {
-=======
 	protected List<SummaryTag<WorkItemType>> getSummaryTagComponentList(){
 		List<SummaryTag<WorkItemType>> summaryTagList = new ArrayList<>();
-		SummaryTag<WorkItemType> isAssignedTag = new SummaryTag<WorkItemType>(ID_SUMMARY_TAG, getModel()) {
->>>>>>> 708f9b7a
+		SummaryTag<CaseWorkItemType> isAssignedTag = new SummaryTag<CaseWorkItemType>(ID_SUMMARY_TAG, getModel()) {
 			@Override
 			protected void initialize(CaseWorkItemType workItem) {
 				if (workItem.getAssigneeRef() != null) {
