package com.evolveum.midpoint.web.page.admin.shadows;

import com.evolveum.midpoint.gui.api.GuiStyleConstants;
import com.evolveum.midpoint.gui.api.component.MainObjectListPanel;
import com.evolveum.midpoint.gui.api.component.ObjectBrowserPanel;
import com.evolveum.midpoint.gui.api.component.PendingOperationPanel;
import com.evolveum.midpoint.gui.api.page.PageBase;
import com.evolveum.midpoint.gui.api.util.WebComponentUtil;
import com.evolveum.midpoint.gui.api.util.WebModelServiceUtils;
import com.evolveum.midpoint.gui.impl.component.icon.CompositedIconBuilder;
import com.evolveum.midpoint.gui.impl.page.admin.simulation.PageSimulationResultObjects;
import com.evolveum.midpoint.gui.impl.page.admin.simulation.SimulationPage;
import com.evolveum.midpoint.gui.impl.page.admin.simulation.TitleWithMarks;
import com.evolveum.midpoint.model.api.ModelExecuteOptions;
import com.evolveum.midpoint.model.api.authentication.CompiledObjectCollectionView;
import com.evolveum.midpoint.model.api.authentication.CompiledShadowCollectionView;
import com.evolveum.midpoint.prism.PrismContext;
import com.evolveum.midpoint.prism.PrismObject;
import com.evolveum.midpoint.prism.PrismObjectDefinition;
import com.evolveum.midpoint.prism.delta.ItemDelta;
import com.evolveum.midpoint.prism.delta.ObjectDelta;
import com.evolveum.midpoint.prism.delta.ReferenceDelta;
import com.evolveum.midpoint.prism.query.ObjectFilter;
import com.evolveum.midpoint.schema.GetOperationOptions;
import com.evolveum.midpoint.schema.SelectorOptions;
import com.evolveum.midpoint.schema.TaskExecutionMode;
import com.evolveum.midpoint.schema.constants.SchemaConstants;
import com.evolveum.midpoint.schema.processor.ResourceAttribute;
import com.evolveum.midpoint.schema.result.OperationResult;
import com.evolveum.midpoint.schema.result.OperationResultStatus;
import com.evolveum.midpoint.schema.util.ObjectOperationPolicyTypeUtil;
import com.evolveum.midpoint.schema.util.ObjectTypeUtil;
import com.evolveum.midpoint.schema.util.ShadowUtil;
import com.evolveum.midpoint.task.api.Task;
import com.evolveum.midpoint.util.MiscUtil;
import com.evolveum.midpoint.util.SingleLocalizableMessage;
import com.evolveum.midpoint.util.exception.*;
import com.evolveum.midpoint.util.logging.LoggingUtils;
import com.evolveum.midpoint.util.logging.Trace;
import com.evolveum.midpoint.util.logging.TraceManager;
import com.evolveum.midpoint.web.component.data.column.*;
import com.evolveum.midpoint.web.component.dialog.ConfirmationPanel;
import com.evolveum.midpoint.web.component.dialog.DeleteConfirmationPanel;
import com.evolveum.midpoint.web.component.menu.cog.ButtonInlineMenuItem;
import com.evolveum.midpoint.web.component.menu.cog.InlineMenuItem;
import com.evolveum.midpoint.web.component.menu.cog.InlineMenuItemAction;
import com.evolveum.midpoint.web.component.util.SelectableBean;
import com.evolveum.midpoint.web.component.util.SelectableBeanImpl;
import com.evolveum.midpoint.xml.ns._public.common.common_3.*;
import com.google.common.collect.Lists;
import org.apache.commons.lang3.BooleanUtils;
import org.apache.commons.lang3.StringUtils;
import org.apache.wicket.Component;
import org.apache.wicket.ajax.AjaxRequestTarget;
import org.apache.wicket.extensions.markup.html.repeater.data.grid.ICellPopulator;
import org.apache.wicket.extensions.markup.html.repeater.data.table.AbstractColumn;
import org.apache.wicket.extensions.markup.html.repeater.data.table.IColumn;
import org.apache.wicket.markup.html.basic.Label;
import org.apache.wicket.markup.repeater.Item;
import org.apache.wicket.markup.repeater.RepeatingView;
import org.apache.wicket.model.IModel;
import org.apache.wicket.model.LoadableDetachableModel;
import org.apache.wicket.model.Model;
import org.apache.wicket.model.PropertyModel;
import org.apache.wicket.request.mapper.parameter.PageParameters;

import javax.xml.namespace.QName;
import java.util.*;

public abstract class ShadowTablePanel extends MainObjectListPanel<ShadowType> {

    private static final Trace LOGGER = TraceManager.getTrace(ShadowTablePanel.class);

    private static final String DOT_CLASS = ShadowTablePanel.class.getName() + ".";
    private static final String OPERATION_CHANGE_OWNER = DOT_CLASS + "changeOwner";
    private static final String OPERATION_LOAD_SHADOW_OWNER = DOT_CLASS + "loadOwner";
    private static final String OPERATION_UPDATE_STATUS = DOT_CLASS + "updateStatus";
    private static final String OPERATION_DELETE_OBJECT = DOT_CLASS + "deleteObject";
    private static final String OPERATION_DELETE_OBJECTS = DOT_CLASS + "deleteObjects";
    private static final String OPERATION_IMPORT_OBJECT = DOT_CLASS + "importObject";
    private static final String OPERATION_IMPORT_PREVIEW_OBJECT = DOT_CLASS + "importPreviewObject";
    private static final String OPERATION_MARK_SHADOW = DOT_CLASS + "markShadow";

    public ShadowTablePanel(String id) {
        super(id, ShadowType.class);
    }

    public ShadowTablePanel(String id, Collection<SelectorOptions<GetOperationOptions>> options) {
        super(id, ShadowType.class, options);
    }

    public ShadowTablePanel(String id, Collection<SelectorOptions<GetOperationOptions>> options, ContainerPanelConfigurationType config) {
        super(id, ShadowType.class, options, config);
    }

    @Override
    protected List<InlineMenuItem> createInlineMenu() {
        return createRowMenuItems();
    }

    @Override
    protected List<IColumn<SelectableBean<ShadowType>, String>> createDefaultColumns() {
        return initColumns();
    }

    @Override
    protected void objectDetailsPerformed(AjaxRequestTarget target, ShadowType object) {
        shadowDetailsPerformed(target, WebComponentUtil.getName(object), object.getOid());
    }

    @Override
    protected boolean isObjectDetailsEnabled(IModel<SelectableBean<ShadowType>> rowModel) {
        return isShadowDetailsEnabled(rowModel);
    }

    protected boolean isShadowDetailsEnabled(IModel<SelectableBean<ShadowType>> rowModel) {
        return true;
    }

    @Override
    protected boolean isCreateNewObjectVisible() {
        return false;
    }

    @Override
    public CompiledObjectCollectionView getObjectCollectionView() {
        CompiledShadowCollectionView compiledView = findContainerPanelConfig();
        if (compiledView != null) {
            return compiledView;
        }
        return super.getObjectCollectionView();
    }

    protected CompiledShadowCollectionView findContainerPanelConfig() {
        return null;
    }

    private List<InlineMenuItem> createRowMenuItems() {
        List<InlineMenuItem> items = new ArrayList<>();

        items.add(new InlineMenuItem(createStringResource("pageContentAccounts.menu.enableAccount"), true) {
            private static final long serialVersionUID = 1L;

            @Override
            public InlineMenuItemAction initAction() {
                return new ColumnMenuAction<SelectableBean<ShadowType>>() {
                    private static final long serialVersionUID = 1L;

                    @Override
                    public void onSubmit(AjaxRequestTarget target) {
                        updateResourceObjectStatusPerformed(getRowModel(), target, true);
                    }
                };
            }
        });

        items.add(new InlineMenuItem(createStringResource("pageContentAccounts.menu.disableAccount"), true) {
            private static final long serialVersionUID = 1L;

            @Override
            public InlineMenuItemAction initAction() {
                return new ColumnMenuAction<SelectableBean<ShadowType>>() {
                    private static final long serialVersionUID = 1L;

                    @Override
                    public void onSubmit(AjaxRequestTarget target) {
                        updateResourceObjectStatusPerformed(getRowModel(), target, false);
                    }
                };
            }
        });

        items.add(new InlineMenuItem(createStringResource("pageContentAccounts.menu.deleteAccount"), true) {
            private static final long serialVersionUID = 1L;

            @Override
            public InlineMenuItemAction initAction() {
                return new ColumnMenuAction<SelectableBean<ShadowType>>() {
                    private static final long serialVersionUID = 1L;

                    @Override
                    public void onSubmit(AjaxRequestTarget target) {
                        deleteResourceObjectPerformed(getRowModel(), target);
                    }
                };
            }
        });

        items.add(new InlineMenuItem(createStringResource("ShadowTablePanel.menu.importPreviewAccount"), true) {
            private static final long serialVersionUID = 1L;

            @Override
            public InlineMenuItemAction initAction() {
                return new ColumnMenuAction<SelectableBeanImpl<ShadowType>>() {
                    private static final long serialVersionUID = 1L;

                    @Override
                    public void onSubmit(AjaxRequestTarget target) {
                        if (getRowModel() == null) {
                            return;
                        }

                        SelectableBeanImpl<ShadowType> shadow = getRowModel().getObject();
                        importPreviewResourceObject(shadow.getValue(), target);
                    }
                };
            }
        });

        items.add(new ButtonInlineMenuItem(createStringResource("pageContentAccounts.menu.importAccount"), true) {
            private static final long serialVersionUID = 1L;

            @Override
            public InlineMenuItemAction initAction() {
                return new ColumnMenuAction<SelectableBeanImpl<ShadowType>>() {
                    private static final long serialVersionUID = 1L;

                    @Override
                    public void onSubmit(AjaxRequestTarget target) {
                        ShadowType shadow = null;
                        IModel<SelectableBeanImpl<ShadowType>> model = getRowModel();
                        if (model != null) {
                            shadow = model.getObject().getValue();
                        }

                        importResourceObject(shadow, target);
                    }
                };
            }

            @Override
            public CompositedIconBuilder getIconCompositedBuilder() {
                return getDefaultCompositedIconBuilder(GuiStyleConstants.CLASS_IMPORT_MENU_ITEM);
            }
        });

        items.add(new InlineMenuItem(createStringResource("pageContentAccounts.menu.removeOwner"), true) {
            private static final long serialVersionUID = 1L;

            @Override
            public InlineMenuItemAction initAction() {
                return new ColumnMenuAction<SelectableBean<ShadowType>>() {
                    private static final long serialVersionUID = 1L;

                    @Override
                    public void onSubmit(AjaxRequestTarget target) {
                        changeOwner(getRowModel(), target, null, true);
                    }
                };
            }
        });

        items.add(new ButtonInlineMenuItem(createStringResource("pageContentAccounts.menu.changeOwner"), true) {
            private static final long serialVersionUID = 1L;

            @Override
            public InlineMenuItemAction initAction() {
                return new ColumnMenuAction<SelectableBean<ShadowType>>() {
                    private static final long serialVersionUID = 1L;

                    @Override
                    public void onSubmit(AjaxRequestTarget target) {
                        ObjectBrowserPanel<FocusType> browser = new ObjectBrowserPanel<>(
                                getPageBase().getMainPopupBodyId(), UserType.class,
                                WebComponentUtil.createFocusTypeList(), false, getPageBase()) {

                            @Override
                            protected void onSelectPerformed(AjaxRequestTarget target, FocusType focus) {
                                changeOwner(getRowModel(), target, focus, false);
                            }

                        };

                        getPageBase().showMainPopup(browser, target);

                    }
                };
            }

            @Override
            public CompositedIconBuilder getIconCompositedBuilder() {
                return getDefaultCompositedIconBuilder(GuiStyleConstants.CLASS_RECONCILE_MENU_ITEM);
            }

            @Override
            public boolean isHeaderMenuItem() {
                return false;
            }

        });

        items.add(new InlineMenuItem(createStringResource("pageContentAccounts.menu.markProtected"), true) {
            private static final long serialVersionUID = 1L;

            @Override
            public InlineMenuItemAction initAction() {
                return new ColumnMenuAction<SelectableBean<ShadowType>>() {
                    private static final long serialVersionUID = 1L;

                    @Override
                    public void onSubmit(AjaxRequestTarget target) {
                        markProtectedShadow(getRowModel(), target);
                    }
                };
            }
        });

        items.add(new InlineMenuItem(createStringResource("pageContentAccounts.menu.mark"), true) {
            private static final long serialVersionUID = 1L;

            @Override
            public InlineMenuItemAction initAction() {
                return new ColumnMenuAction<SelectableBean<ShadowType>>() {
                    private static final long serialVersionUID = 1L;

                    @Override
                    public void onSubmit(AjaxRequestTarget target) {

                        ObjectFilter marksFilter = PrismContext.get().queryFor(MarkType.class)
                                .item(MarkType.F_ASSIGNMENT, AssignmentType.F_TARGET_REF)
                                .ref(SystemObjectsType.ARCHETYPE_OBJECT_MARK.value())
                                .buildFilter();

                        ObjectBrowserPanel<MarkType> browser = new ObjectBrowserPanel<>(
                                getPageBase().getMainPopupBodyId(), MarkType.class,
                                Collections.singletonList(MarkType.COMPLEX_TYPE), true, getPageBase(), marksFilter) {

                            protected void addPerformed(AjaxRequestTarget target, QName type, List<MarkType> selected) {
                                LOGGER.warn("Selected marks: {}", selected);

                                List<String> markOids = Lists.transform(selected, MarkType::getOid);
                                markShadows(getRowModel(), markOids, target);
                                super.addPerformed(target, type, selected);
                            }

                            public org.apache.wicket.model.StringResourceModel getTitle() {
                                return createStringResource("pageContentAccounts.menu.mark.select");
                            }
                        };

                        getPageBase().showMainPopup(browser, target);
                    }
                };
            }
        });

        items.add(new InlineMenuItem(createStringResource("pageContentAccounts.menu.mark.remove"), true) {
            private static final long serialVersionUID = 1L;

            @Override
            public InlineMenuItemAction initAction() {
                return new ColumnMenuAction<SelectableBean<ShadowType>>() {
                    private static final long serialVersionUID = 1L;

                    @Override
                    public void onSubmit(AjaxRequestTarget target) {

                        var selected = getSelectedShadowsList(getRowModel());
                        var selectedMarks = collectExistingMarks(selected);

                        ObjectFilter marksFilter = PrismContext.get().queryFor(MarkType.class)
                                .item(MarkType.F_ASSIGNMENT, AssignmentType.F_TARGET_REF)
                                .ref(SystemObjectsType.ARCHETYPE_OBJECT_MARK.value())
                                .and()
                                .id(selectedMarks)
                                .buildFilter();

                        ObjectBrowserPanel<MarkType> browser = new ObjectBrowserPanel<>(
                                getPageBase().getMainPopupBodyId(), MarkType.class,
                                Collections.singletonList(MarkType.COMPLEX_TYPE), true, getPageBase(), marksFilter) {

                            protected void addPerformed(AjaxRequestTarget target, QName type, List<MarkType> selected) {
                                LOGGER.warn("Selected marks: {}", selected);

                                List<String> markOids = Lists.transform(selected, MarkType::getOid);
                                removeShadowMarks(getRowModel(), markOids, target);
                                super.addPerformed(target, type, selected);
                            }

                            public org.apache.wicket.model.StringResourceModel getTitle() {
                                return createStringResource("pageContentAccounts.menu.mark.select.remove");
                            }

                            protected org.apache.wicket.model.StringResourceModel getAddButtonTitle() {
                                return createStringResource("pageContentAccounts.menu.mark.remove");
                            };
                        };

                        getPageBase().showMainPopup(browser, target);
                    }

                };
            }
        });

        return items;
    }

    @Override
    protected IColumn<SelectableBean<ShadowType>, String> createNameColumn(IModel<String> displayModel, GuiObjectColumnType customColumn, ExpressionType expression) {
        return new ContainerableNameColumn<>(displayModel, ObjectType.F_NAME.getLocalPart(), customColumn, expression, getPageBase()) {

            @Override
            protected IModel<String> getContainerName(SelectableBean<ShadowType> rowModel) {
                ShadowType value = rowModel.getValue();
                return Model.of(value == null ? "" : WebComponentUtil.getName(value, true));
            }

            @Override
            protected Component createComponent(String componentId, IModel<String> labelModel, IModel<SelectableBean<ShadowType>> rowModel) {
                IModel<String> marks = new LoadableDetachableModel<>() {

                    @Override
                    protected String load() {
                        ShadowType shadow = rowModel.getObject().getValue();
                        if (shadow == null) {
                            return null;
                        }

                        List<ObjectReferenceType> refs = shadow.getEffectiveMarkRef();
                        Object[] marks = refs.stream()
                                .map(ref -> WebModelServiceUtils.loadObject(ref, getPageBase()))
                                .filter(mark -> mark != null)
                                .map(mark -> WebComponentUtil.getDisplayNameOrName(mark))
                                .toArray();

                        return StringUtils.joinWith(", ", marks);
                    }
                };
                return new TitleWithMarks(componentId, labelModel, marks) {

                    @Override
                    protected void onTitleClicked(AjaxRequestTarget target) {
                        ShadowType object = rowModel.getObject().getValue();
                        if (object == null) {
                            return;
                        }
                        objectDetailsPerformed(target, object);
                    }

                    @Override
                    protected boolean isTitleLinkEnabled() {
                        return isClickable(rowModel);
                    }
                };
            }
        };
    }

    private List<IColumn<SelectableBean<ShadowType>, String>> initColumns() {

        List<ColumnTypeDto<String>> columnDefs = Arrays.asList(
                new ColumnTypeDto<>("ShadowType.synchronizationSituation",
                        SelectableBeanImpl.F_VALUE + ".synchronizationSituation",
                        ShadowType.F_SYNCHRONIZATION_SITUATION.getLocalPart()),
                new ColumnTypeDto<>("ShadowType.intent", SelectableBeanImpl.F_VALUE + ".intent",
                        ShadowType.F_INTENT.getLocalPart()));

        List<IColumn<SelectableBean<ShadowType>, String>> columns = new ArrayList<>();

        IColumn<SelectableBean<ShadowType>, String> identifiersColumn = new AbstractColumn<>(
                createStringResource("pageContentAccounts.identifiers")) {
            private static final long serialVersionUID = 1L;

            @Override
            public void populateItem(Item<ICellPopulator<SelectableBean<ShadowType>>> cellItem,
                                     String componentId, IModel<SelectableBean<ShadowType>> rowModel) {

                SelectableBean<ShadowType> dto = rowModel.getObject();
                RepeatingView repeater = new RepeatingView(componentId);

                ShadowType value = dto.getValue();
                if (value != null) {
                    for (ResourceAttribute<?> attr : ShadowUtil.getAllIdentifiers(value)) {
                        repeater.add(new Label(repeater.newChildId(),
                                attr.getElementName().getLocalPart() + ": " + attr.getRealValue()));

                    }
                }
                cellItem.add(repeater);

            }
        };
        columns.add(identifiersColumn);

        columns.addAll(ColumnUtils.createColumns(columnDefs));

        ObjectLinkColumn<SelectableBean<ShadowType>> ownerColumn = new ObjectLinkColumn<>(
                createStringResource("pageContentAccounts.owner")) {
            private static final long serialVersionUID = 1L;

            @Override
            protected IModel<FocusType> createLinkModel(final IModel<SelectableBean<ShadowType>> rowModel) {

                return new IModel<>() {
                    private static final long serialVersionUID = 1L;

                    @Override
                    public FocusType getObject() {
                        return loadShadowOwner(rowModel);
                    }

                };
            }

            @Override
            public void onClick(AjaxRequestTarget target, IModel<SelectableBean<ShadowType>> rowModel,
                                ObjectType targetObjectType) {
                ownerDetailsPerformed((FocusType) targetObjectType);
            }
        };
        columns.add(ownerColumn);

        columns.add(new AbstractColumn<>(
                createStringResource("PageAccounts.accounts.pendingOperations")) {

            private static final long serialVersionUID = 1L;

            @Override
            public void populateItem(Item<ICellPopulator<SelectableBean<ShadowType>>> cellItem,
                                     String componentId, IModel<SelectableBean<ShadowType>> rowModel) {
                cellItem.add(new PendingOperationPanel(componentId,
                        new PropertyModel<>(rowModel, SelectableBeanImpl.F_VALUE + "." + ShadowType.F_PENDING_OPERATION.getLocalPart())));
            }
        });
        return columns;
    }

    private void shadowDetailsPerformed(AjaxRequestTarget target, String accountName, String accountOid) {
        if (StringUtils.isEmpty(accountOid)) {
            error(getString("pageContentAccounts.message.cantShowAccountDetails", accountName,
                    accountOid));
            target.add(getPageBase().getFeedbackPanel());
            return;
        }

        WebComponentUtil.dispatchToObjectDetailsPage(ShadowType.class, accountOid, this, false);
    }

    private <F extends FocusType> F loadShadowOwner(IModel<SelectableBean<ShadowType>> model) {
        ShadowType shadow = model.getObject().getValue();
        String shadowOid;
        if (shadow != null) {
            shadowOid = shadow.getOid();
        } else {
            return null;
        }

        return loadShadowOwner(shadowOid);
    }

    private <F extends FocusType> F loadShadowOwner(String shadowOid) {

        Task task = getPageBase().createSimpleTask(OPERATION_LOAD_SHADOW_OWNER);
        OperationResult result = new OperationResult(OPERATION_LOAD_SHADOW_OWNER);

        try {
            PrismObject<? extends FocusType> prismOwner = getPageBase().getModelService()
                    .searchShadowOwner(shadowOid, null, task, result);

            if (prismOwner != null) {
                //noinspection unchecked
                return (F) prismOwner.asObjectable();
            }
        } catch (ObjectNotFoundException exception) {
            // owner was not found, it's possible, and it's ok on unlinked
            // accounts
        } catch (Exception ex) {
            result.recordFatalError(getString("PageAccounts.message.ownerNotFound", shadowOid), ex);
            LoggingUtils.logUnexpectedException(LOGGER,
                    "Could not load owner of account with oid: " + shadowOid, ex);
        } finally {
            result.computeStatusIfUnknown();
        }

        if (WebComponentUtil.showResultInPage(result)) {
            getPageBase().showResult(result, false);
        }

        return null;
    }

    private void ownerDetailsPerformed(FocusType owner) {
        if (owner == null) {
            return;
        }
        WebComponentUtil.dispatchToObjectDetailsPage(owner.getClass(), owner.getOid(), this, true);
    }

    protected void importPreviewResourceObject(ShadowType selected, AjaxRequestTarget target) {
        PageBase page = getPageBase();
        page.showMainPopup(new ChooseTaskExecutionModePopup(getPageBase().getMainPopupBodyId()) {

            @Override
            protected void onSelectPerformed(AjaxRequestTarget target, TaskExecutionMode mode) {
                importPreviewResourceObjectConfirmed(mode, selected, target);
            }
        }, target);
    }

    protected void importPreviewResourceObjectConfirmed(TaskExecutionMode mode, ShadowType selected, AjaxRequestTarget target) {
        PageBase page = getPageBase();

        Task task = page.createSimpleTask(OPERATION_IMPORT_PREVIEW_OBJECT);
        OperationResult opResult = task.getResult();
        try {
            String resultOid = page.getModelInteractionService().executeWithSimulationResult(
                    mode,
                    null,
                    task,
                    opResult,
                    () -> {
                        page.getModelService().importFromResource(selected.getOid(), task, opResult);

                        return task.getSimulationTransaction().getResultOid();
                    });

            PageParameters params = new PageParameters();
            params.set(SimulationPage.PAGE_PARAMETER_RESULT_OID, resultOid);

            page.navigateToNext(PageSimulationResultObjects.class, params);
        } catch (CommonException ex) {
            opResult.computeStatusIfUnknown();
            opResult.recordFatalError("Couldn't simulate import shadow", ex);

            page.showResult(opResult);
            target.add(page.getFeedbackPanel());
        }
    }

    //operations
    protected void importResourceObject(ShadowType selected, AjaxRequestTarget target) {
        List<ShadowType> selectedShadows;
        if (selected != null) {
            selectedShadows = new ArrayList<>();
            selectedShadows.add(selected);
        } else {
            selectedShadows = getSelectedRealObjects();
        }

        OperationResult result = new OperationResult(OPERATION_IMPORT_OBJECT);
        Task task = getPageBase().createSimpleTask(OPERATION_IMPORT_OBJECT);

        if (selectedShadows == null || selectedShadows.isEmpty()) {
            result.recordWarning(createStringResource("ResourceContentPanel.message.importResourceObject.warning").getString());
            getPageBase().showResult(result);
            target.add(getPageBase().getFeedbackPanel());
            return;
        }

        for (ShadowType shadow : selectedShadows) {
            try {
                getPageBase().getModelService().importFromResource(shadow.getOid(), task, result);
            } catch (Exception e) {
                result.recordPartialError(createStringResource("ResourceContentPanel.message.importResourceObject.partialError", shadow).getString(), e);
                LOGGER.error("Could not import account {} ", shadow, e);
            }
        }

        result.computeStatusIfUnknown();
        getPageBase().showResult(result);
        refreshTable(target);
        target.add(getPageBase().getFeedbackPanel());
    }

    protected void updateResourceObjectStatusPerformed(IModel<SelectableBean<ShadowType>> selected, AjaxRequestTarget target,
                                                       boolean enabled) {
        List<SelectableBean<ShadowType>> selectedShadow = getSelectedShadowsList(selected);

        OperationResult result = new OperationResult(OPERATION_UPDATE_STATUS);
        Task task = getPageBase().createSimpleTask(OPERATION_UPDATE_STATUS);

        if (selectedShadow == null || selectedShadow.isEmpty()) {
            result.recordWarning(createStringResource("ResourceContentPanel.message.updateResourceObjectStatusPerformed.warning").getString());
            getPageBase().showResult(result);
            target.add(getPageBase().getFeedbackPanel());
            return;
        }

        for (SelectableBean<ShadowType> selectableShadow : selectedShadow) {
            ShadowType shadow = selectableShadow.getValue();
            ActivationStatusType status = enabled ? ActivationStatusType.ENABLED
                    : ActivationStatusType.DISABLED;
            try {
                ObjectDelta<ShadowType> deleteDelta = getPageBase().getPrismContext().deltaFactory().object().createModificationReplaceProperty(
                        ShadowType.class, shadow.getOid(),
                        SchemaConstants.PATH_ACTIVATION_ADMINISTRATIVE_STATUS,
                        status);
                getPageBase().getModelService().executeChanges(
                        MiscUtil.createCollection(deleteDelta), null, task, result);
            } catch (ObjectAlreadyExistsException | ObjectNotFoundException | SchemaException
                     | ExpressionEvaluationException | CommunicationException | ConfigurationException
                     | PolicyViolationException | SecurityViolationException e) {
                result.recordPartialError(
                        createStringResource(
                                "ResourceContentPanel.message.updateResourceObjectStatusPerformed.partialError", status, shadow)
                                .getString(),
                        e);
                LOGGER.error("Could not update status (to {}) for {}, using option {}",
                        status, shadow, null, e);
            }
        }

        result.computeStatusIfUnknown();
        getPageBase().showResult(result);
        refreshTable(target);
        target.add(getPageBase().getFeedbackPanel());

    }

    // TODO: as a task?
    private void deleteResourceObjectPerformed(IModel<SelectableBean<ShadowType>> selected, AjaxRequestTarget target) {
        List<SelectableBean<ShadowType>> selectedShadows = getSelectedShadowsList(selected);
        OperationResult result = new OperationResult(OPERATION_DELETE_OBJECTS);

        if (selectedShadows == null || selectedShadows.isEmpty()) {
            result.recordWarning(
                    createStringResource("ResourceContentPanel.message.deleteResourceObjectPerformed.warning")
                            .getString());
            getPageBase().showResult(result);
            target.add(getPageBase().getFeedbackPanel());
            return;
        }

        ConfirmationPanel dialog = new DeleteConfirmationPanel(
                ((PageBase) getPage()).getMainPopupBodyId(), createDeleteConfirmString(selectedShadows)) {
            @Override
            public void yesPerformed(AjaxRequestTarget target) {
                deleteAccountsConfirmedPerformed(target, selectedShadows, result);
            }
        };
        getPageBase().showMainPopup(dialog, target);

    }

    private void deleteAccountsConfirmedPerformed(
            AjaxRequestTarget target, List<SelectableBean<ShadowType>> selected, OperationResult parentResult) {
        Task task = getPageBase().createSimpleTask(OPERATION_DELETE_OBJECTS); // created here because of serializability issues

        for (SelectableBean<ShadowType> shadowBean : selected) {
            ShadowType shadow = shadowBean.getValue();
            ModelExecuteOptions options = createModelExecuteOptions();
            var result = parentResult.subresult(OPERATION_DELETE_OBJECT)
                    .addArbitraryObjectAsParam("object", shadow)
                    .build();
            try {
                // Preliminary solution for MID-8601. Here we assume the shadow marks are visible by GUI.
                var policy = getPageBase().getObjectOperationPolicyHelper().getEffectivePolicy(shadow, result);
                var severity = ObjectOperationPolicyTypeUtil.getDeletionRestrictionSeverity(policy);
                if (severity == null) { // i.e. permitted
                    ObjectDelta<ShadowType> deleteDelta =
                            PrismContext.get().deltaFactory().object().createDeleteDelta(
                                    ShadowType.class, shadow.getOid());
                    getPageBase().getModelService().executeChanges(
                            MiscUtil.createCollection(deleteDelta), options, task, result);
                } else {
                    result.setStatus(OperationResultStatus.forViolationSeverity(severity));
                    result.setUserFriendlyMessage(
                            new SingleLocalizableMessage(
                                    "ShadowTablePanel.message.deletionForbidden",
                                    new Object[]{shadow.getName()}));
                }
            } catch (Throwable e) {
                result.recordPartialError("Could not delete " + shadow + ", reason: " + e.getMessage(), e);
                LOGGER.error("Could not delete {}, using option {}", shadow, options, e);
            } finally {
                result.close();
            }
        }

        parentResult.computeStatusIfUnknown();
        getPageBase().showResult(parentResult);
        refreshTable(target);
        target.add(getPageBase().getFeedbackPanel());
    }

    private IModel<String> createDeleteConfirmString(List<SelectableBean<ShadowType>> selectedShadow) {
        return () -> {
            GetOperationOptions rootOptions = SelectorOptions.findRootOptions(getOptions());
            String deleteIndication = "";
            if (rootOptions != null && BooleanUtils.isTrue(rootOptions.getNoFetch())) {
                deleteIndication = ".repo";
            }

            if (selectedShadow.size() == 1) {
                ShadowType first = selectedShadow.get(0).getValue();
                String name = WebComponentUtil.getName(first);
                return createStringResource("pageContentAccounts.message.deleteConfirmationSingle" + deleteIndication, name).getString();
            }
            return createStringResource("pageContentAccounts.message.deleteConfirmation" + deleteIndication, selectedShadow.size())
                    .getString();
        };
    }

    private void changeOwner(IModel<SelectableBean<ShadowType>> selected, AjaxRequestTarget target, FocusType ownerToChange,
                             boolean remove) {

        getPageBase().hideMainPopup(target);

        List<SelectableBean<ShadowType>> selectedShadow = getSelectedShadowsList(selected);
        if (remove) {
            for (SelectableBean<ShadowType> shadow : selectedShadow) {
                removeShadowOwner(shadow, target);
            }
            return;
        }

        if (!isSatisfyConstraints(selectedShadow)) {
            return;
        }

        SelectableBean<ShadowType> shadow = selectedShadow.iterator().next();
        removeShadowOwner(shadow, target);
        setNewShadowOwner(ownerToChange, shadow, target);

    }

    private void removeShadowOwner(SelectableBean<ShadowType> selectableShadow, AjaxRequestTarget target) {
        ShadowType shadow = selectableShadow.getValue();
        FocusType owner = loadShadowOwner(shadow.getOid());
        if (owner == null) {
            return;
        }

        ReferenceDelta delta = getPageBase().getPrismContext().deltaFactory().reference().createModificationDelete(FocusType.F_LINK_REF,
                getFocusDefinition(),
                ObjectTypeUtil.createObjectRef(shadow, PrismContext.get()).asReferenceValue());
        changeOwnerInternal(owner.getOid(), owner.getClass(), Collections.singletonList(delta), target);
    }

    private <F extends FocusType> void setNewShadowOwner(F ownerToChange, SelectableBean<ShadowType> selectableShadow, AjaxRequestTarget target) {
        ShadowType shadow = selectableShadow.getValue();
        ReferenceDelta delta = getPageBase().getPrismContext().deltaFactory().reference().createModificationAdd(FocusType.F_LINK_REF, getFocusDefinition(),
                ObjectTypeUtil.createObjectRef(shadow, PrismContext.get()).asReferenceValue());
        changeOwnerInternal(ownerToChange.getOid(), ownerToChange.getClass(), Collections.singletonList(delta), target);
    }

<<<<<<< HEAD
    private void markShadows(IModel<SelectableBean<ShadowType>> rowModel, List<String> markOids,
                             AjaxRequestTarget target) {
=======
    private void removeShadowMarks(IModel<SelectableBean<ShadowType>> rowModel, List<String> markOids,
            AjaxRequestTarget target) {
>>>>>>> edfd94cd
        OperationResult result = new OperationResult(OPERATION_MARK_SHADOW);
        Task task = getPageBase().createSimpleTask(OPERATION_MARK_SHADOW);

        var selected = getSelectedShadowsList(rowModel);
        if (selected == null || selected.isEmpty()) {
            result.recordWarning(createStringResource("ResourceContentPanel.message.markShadowPerformed.warning").getString());
            getPageBase().showResult(result);
            target.add(getPageBase().getFeedbackPanel());
            return;
        }

        for (SelectableBean<ShadowType> shadow : selected) {
            List<PolicyStatementType> statements = new ArrayList<>();
            // We recreate statements (can not reuse them between multiple objects - we can create new or clone
            // but for each delta we need separate statement
<<<<<<< HEAD
            for (String oid : markOids) {
                statements.add(new PolicyStatementType().markRef(oid, MarkType.COMPLEX_TYPE)
                        .type(PolicyStatementTypeType.APPLY));
=======

            for (var statement : shadow.getValue().getPolicyStatement()) {
                if (!PolicyStatementTypeType.APPLY.equals(statement.getType())) {
                    continue;
                }
                if (markOids.contains(statement.getMarkRef().getOid())) {
                    statements.add(statement.clone());
                }
            }
            try {
                var delta = getPageBase().getPrismContext().deltaFactory().object()
                        .createModificationDeleteContainer(ShadowType.class,
                                shadow.getValue().getOid(), ShadowType.F_POLICY_STATEMENT,
                                statements.toArray(new PolicyStatementType[0]));
                getPageBase().getModelService().executeChanges(MiscUtil.createCollection(delta), null, task, result);
            } catch (ObjectAlreadyExistsException | ObjectNotFoundException | SchemaException
                    | ExpressionEvaluationException | CommunicationException | ConfigurationException
                    | PolicyViolationException | SecurityViolationException e) {
                result.recordPartialError(
                        createStringResource(
                                "ResourceContentPanel.message.markShadowPerformed.partialError", shadow)
                                .getString(),
                        e);
                LOGGER.error("Could not mark shadow {} with marks {}", shadow, markOids, e);
            }
        }

        result.computeStatusIfUnknown();
        getPageBase().showResult(result);
        refreshTable(target);
        target.add(getPageBase().getFeedbackPanel());
    }


    private void markShadows(IModel<SelectableBean<ShadowType>> rowModel, List<String> markOids,
            AjaxRequestTarget target) {
        OperationResult result = new OperationResult(OPERATION_MARK_SHADOW);
        Task task = getPageBase().createSimpleTask(OPERATION_MARK_SHADOW);

        var selected = getSelectedShadowsList(rowModel);
        if (selected == null || selected.isEmpty()) {
            result.recordWarning(createStringResource("ResourceContentPanel.message.markShadowPerformed.warning").getString());
            getPageBase().showResult(result);
            target.add(getPageBase().getFeedbackPanel());
            return;
        }

        for (SelectableBean<ShadowType> shadow : selected) {
            List<PolicyStatementType> statements = new ArrayList<>();
            // We recreate statements (can not reuse them between multiple objects - we can create new or clone
            // but for each delta we need separate statement
            for (String oid : markOids) {
                statements.add(new PolicyStatementType().markRef(oid, MarkType.COMPLEX_TYPE)
                    .type(PolicyStatementTypeType.APPLY));
>>>>>>> edfd94cd
            }
            try {
                var delta = getPageBase().getPrismContext().deltaFactory().object()
                        .createModificationAddContainer(ShadowType.class,
                                shadow.getValue().getOid(), ShadowType.F_POLICY_STATEMENT,
                                statements.toArray(new PolicyStatementType[0]));
                getPageBase().getModelService().executeChanges(MiscUtil.createCollection(delta), null, task, result);
            } catch (ObjectAlreadyExistsException | ObjectNotFoundException | SchemaException
                     | ExpressionEvaluationException | CommunicationException | ConfigurationException
                     | PolicyViolationException | SecurityViolationException e) {
                result.recordPartialError(
                        createStringResource(
                                "ResourceContentPanel.message.markShadowPerformed.partialError", shadow)
                                .getString(),
                        e);
                LOGGER.error("Could not mark shadow {} with marks {}", shadow, markOids, e);
            }
        }

        result.computeStatusIfUnknown();
        getPageBase().showResult(result);
        refreshTable(target);
        target.add(getPageBase().getFeedbackPanel());
    }

    private void markProtectedShadow(IModel<SelectableBean<ShadowType>> model, AjaxRequestTarget target) {
        markShadows(model, Collections.singletonList(SystemObjectsType.MARK_PROTECTED.value()), target);
    }

    private boolean isSatisfyConstraints(List selected) {
        if (selected.size() > 1) {
            error("Could not link to more than one owner");
            return false;
        }

        if (selected.isEmpty()) {
            warn("Could not link to more than one owner");
            return false;
        }

        return true;
    }

    private void changeOwnerInternal(String ownerOid, Class<? extends FocusType> ownerType, Collection<? extends ItemDelta> modifications,
                                     AjaxRequestTarget target) {
        OperationResult result = new OperationResult(OPERATION_CHANGE_OWNER);
        Task task = getPageBase().createSimpleTask(OPERATION_CHANGE_OWNER);
        ObjectDelta<? extends ObjectType> objectDelta =
                getPageBase().getPrismContext().deltaFactory().object()
                        .createModifyDelta(ownerOid, modifications, ownerType);
        Collection<ObjectDelta<? extends ObjectType>> deltas = new ArrayList<>();
        deltas.add(objectDelta);
        try {
            getPageBase().getModelService().executeChanges(deltas, null, task, result);

        } catch (Throwable e) {
            result.recordFatalError("Cannot change owner.");
            LoggingUtils.logUnexpectedException(LOGGER, "Cannot change owner, {}", e, e.getMessage());
        }

        result.computeStatusIfUnknown();

        getPageBase().showResult(result);
        target.add(getPageBase().getFeedbackPanel());
        refreshTable(target);
    }

    private List<SelectableBean<ShadowType>> getSelectedShadowsList(IModel<SelectableBean<ShadowType>> selectedShadow) {
        if (selectedShadow != null) {
            return Collections.singletonList(selectedShadow.getObject());
        }
        return getSelectedObjects();
    }

    private PrismObjectDefinition<FocusType> getFocusDefinition() {
        return getPageBase().getPrismContext().getSchemaRegistry()
                .findObjectDefinitionByCompileTimeClass(FocusType.class);
    }


    private String[] collectExistingMarks(List<SelectableBean<ShadowType>> selected) {
        Set<String> marks = new HashSet<>();
        for (SelectableBean<ShadowType> shadow : selected) {
            for (var statement : shadow.getValue().getPolicyStatement()) {
                if (PolicyStatementTypeType.APPLY.equals(statement.getType())) {
                    marks.add(statement.getMarkRef().getOid());
                }
            }
        }
        return marks.toArray(new String[] {});
    }

    protected ModelExecuteOptions createModelExecuteOptions() {
        return null;
    }

}<|MERGE_RESOLUTION|>--- conflicted
+++ resolved
@@ -835,13 +835,8 @@
         changeOwnerInternal(ownerToChange.getOid(), ownerToChange.getClass(), Collections.singletonList(delta), target);
     }
 
-<<<<<<< HEAD
-    private void markShadows(IModel<SelectableBean<ShadowType>> rowModel, List<String> markOids,
-                             AjaxRequestTarget target) {
-=======
     private void removeShadowMarks(IModel<SelectableBean<ShadowType>> rowModel, List<String> markOids,
             AjaxRequestTarget target) {
->>>>>>> edfd94cd
         OperationResult result = new OperationResult(OPERATION_MARK_SHADOW);
         Task task = getPageBase().createSimpleTask(OPERATION_MARK_SHADOW);
 
@@ -857,11 +852,6 @@
             List<PolicyStatementType> statements = new ArrayList<>();
             // We recreate statements (can not reuse them between multiple objects - we can create new or clone
             // but for each delta we need separate statement
-<<<<<<< HEAD
-            for (String oid : markOids) {
-                statements.add(new PolicyStatementType().markRef(oid, MarkType.COMPLEX_TYPE)
-                        .type(PolicyStatementTypeType.APPLY));
-=======
 
             for (var statement : shadow.getValue().getPolicyStatement()) {
                 if (!PolicyStatementTypeType.APPLY.equals(statement.getType())) {
@@ -897,7 +887,7 @@
 
 
     private void markShadows(IModel<SelectableBean<ShadowType>> rowModel, List<String> markOids,
-            AjaxRequestTarget target) {
+                             AjaxRequestTarget target) {
         OperationResult result = new OperationResult(OPERATION_MARK_SHADOW);
         Task task = getPageBase().createSimpleTask(OPERATION_MARK_SHADOW);
 
@@ -915,8 +905,7 @@
             // but for each delta we need separate statement
             for (String oid : markOids) {
                 statements.add(new PolicyStatementType().markRef(oid, MarkType.COMPLEX_TYPE)
-                    .type(PolicyStatementTypeType.APPLY));
->>>>>>> edfd94cd
+                        .type(PolicyStatementTypeType.APPLY));
             }
             try {
                 var delta = getPageBase().getPrismContext().deltaFactory().object()
