/*
 * Copyright (C) 2010-2020 Evolveum and contributors
 *
 * This work is dual-licensed under the Apache License 2.0
 * and European Union Public License. See LICENSE file for details.
 */
package com.evolveum.midpoint.gui.impl.page.admin.abstractrole.component;

import java.util.*;
import java.util.stream.Collectors;
import javax.xml.namespace.QName;

import com.evolveum.midpoint.gui.impl.component.search.wrapper.AbstractRoleSearchItemWrapper;

import com.evolveum.midpoint.gui.impl.component.search.wrapper.FilterableSearchItemWrapper;

import com.evolveum.midpoint.gui.impl.component.search.wrapper.SearchConfigurationWrapper;

import org.apache.commons.collections4.CollectionUtils;
import org.apache.commons.lang3.StringUtils;
import org.apache.wicket.Component;
import org.apache.wicket.RestartResponseException;
import org.apache.wicket.ajax.AjaxRequestTarget;
import org.apache.wicket.behavior.AttributeAppender;
import org.apache.wicket.extensions.markup.html.repeater.data.grid.ICellPopulator;
import org.apache.wicket.extensions.markup.html.repeater.data.table.IColumn;
import org.apache.wicket.extensions.markup.html.repeater.data.table.export.AbstractExportableColumn;
import org.apache.wicket.markup.html.WebMarkupContainer;
import org.apache.wicket.markup.html.basic.Label;
import org.apache.wicket.markup.html.form.Form;
import org.apache.wicket.markup.repeater.Item;
import org.apache.wicket.model.IModel;
import org.apache.wicket.model.Model;
import org.apache.wicket.model.StringResourceModel;
import org.jetbrains.annotations.NotNull;

import com.evolveum.midpoint.gui.api.GuiStyleConstants;
import com.evolveum.midpoint.gui.api.component.ChooseMemberPopup;
import com.evolveum.midpoint.gui.api.component.MainObjectListPanel;
import com.evolveum.midpoint.gui.api.model.LoadableModel;
import com.evolveum.midpoint.gui.api.page.PageBase;
import com.evolveum.midpoint.gui.api.util.GuiDisplayTypeUtil;
import com.evolveum.midpoint.gui.api.util.WebComponentUtil;
import com.evolveum.midpoint.gui.impl.component.icon.CompositedIcon;
import com.evolveum.midpoint.gui.impl.component.icon.CompositedIconBuilder;
import com.evolveum.midpoint.gui.impl.component.icon.IconCssStyle;
import com.evolveum.midpoint.gui.impl.component.search.*;
import com.evolveum.midpoint.gui.impl.page.admin.AbstractObjectMainPanel;
import com.evolveum.midpoint.gui.impl.page.admin.assignmentholder.FocusDetailsModels;
import com.evolveum.midpoint.model.api.AssignmentCandidatesSpecification;
import com.evolveum.midpoint.model.api.AssignmentObjectRelation;
import com.evolveum.midpoint.model.api.authentication.CompiledObjectCollectionView;
import com.evolveum.midpoint.prism.PrismConstants;
import com.evolveum.midpoint.prism.PrismContext;
import com.evolveum.midpoint.prism.PrismObject;
import com.evolveum.midpoint.prism.delta.ObjectDelta;
import com.evolveum.midpoint.prism.query.ObjectQuery;
import com.evolveum.midpoint.prism.util.PolyStringUtils;
import com.evolveum.midpoint.schema.GetOperationOptions;
import com.evolveum.midpoint.schema.SelectorOptions;
import com.evolveum.midpoint.schema.constants.ExpressionConstants;
import com.evolveum.midpoint.schema.constants.ObjectTypes;
import com.evolveum.midpoint.schema.constants.RelationTypes;
import com.evolveum.midpoint.schema.result.OperationResult;
import com.evolveum.midpoint.schema.util.MiscSchemaUtil;
import com.evolveum.midpoint.schema.util.ObjectTypeUtil;
import com.evolveum.midpoint.task.api.Task;
import com.evolveum.midpoint.util.DisplayableValue;
import com.evolveum.midpoint.util.QNameUtil;
import com.evolveum.midpoint.util.exception.SchemaException;
import com.evolveum.midpoint.util.exception.SystemException;
import com.evolveum.midpoint.util.logging.Trace;
import com.evolveum.midpoint.util.logging.TraceManager;
import com.evolveum.midpoint.web.application.PanelDisplay;
import com.evolveum.midpoint.web.application.PanelInstance;
import com.evolveum.midpoint.web.application.PanelType;
import com.evolveum.midpoint.web.component.AjaxIconButton;
import com.evolveum.midpoint.web.component.CompositedIconButtonDto;
import com.evolveum.midpoint.web.component.MultiFunctinalButtonDto;
import com.evolveum.midpoint.web.component.data.SelectableBeanObjectDataProvider;
import com.evolveum.midpoint.web.component.data.column.ColumnMenuAction;
import com.evolveum.midpoint.web.component.dialog.ChooseFocusTypeAndRelationDialogPanel;
import com.evolveum.midpoint.web.component.dialog.ConfigureTaskConfirmationPanel;
import com.evolveum.midpoint.web.component.dialog.ConfirmationPanel;
import com.evolveum.midpoint.web.component.dialog.DeleteConfirmationPanel;
import com.evolveum.midpoint.web.component.form.MidpointForm;
import com.evolveum.midpoint.web.component.menu.cog.ButtonInlineMenuItem;
import com.evolveum.midpoint.web.component.menu.cog.InlineMenuItem;
import com.evolveum.midpoint.web.component.menu.cog.InlineMenuItemAction;
import com.evolveum.midpoint.gui.impl.component.search.SearchValue;
import com.evolveum.midpoint.web.component.util.SelectableBean;
import com.evolveum.midpoint.web.component.util.VisibleBehaviour;
import com.evolveum.midpoint.web.page.admin.configuration.component.HeaderMenuAction;
import com.evolveum.midpoint.web.page.admin.roles.SearchBoxConfigurationHelper;
import com.evolveum.midpoint.web.security.util.GuiAuthorizationConstants;
import com.evolveum.midpoint.web.session.MemberPanelStorage;
import com.evolveum.midpoint.web.session.PageStorage;
import com.evolveum.midpoint.web.session.SessionStorage;
import com.evolveum.midpoint.web.session.UserProfileStorage;
import com.evolveum.midpoint.xml.ns._public.common.common_3.*;
import com.evolveum.prism.xml.ns._public.types_3.PolyStringType;

@PanelType(name = "members")
@PanelInstance(identifier = "roleMembers",
        applicableForType = RoleType.class,
        applicableForOperation = OperationTypeType.MODIFY,
        display = @PanelDisplay(label = "pageRole.members", icon = GuiStyleConstants.CLASS_GROUP_ICON, order = 80))
@PanelInstance(identifier = "roleGovernance",
        applicableForType = RoleType.class,
        applicableForOperation = OperationTypeType.MODIFY,
        display = @PanelDisplay(label = "pageRole.governance", icon = GuiStyleConstants.CLASS_GROUP_ICON, order = 90))
@PanelInstance(identifier = "serviceMembers",
        applicableForType = ServiceType.class,
        applicableForOperation = OperationTypeType.MODIFY,
        display = @PanelDisplay(label = "pageRole.members", icon = GuiStyleConstants.CLASS_GROUP_ICON, order = 80))
@PanelInstance(identifier = "serviceGovernance",
        applicableForType = ServiceType.class,
        applicableForOperation = OperationTypeType.MODIFY,
        display = @PanelDisplay(label = "pageRole.governance", icon = GuiStyleConstants.CLASS_GROUP_ICON, order = 90))
@PanelDisplay(label = "Members", order = 60)
public class AbstractRoleMemberPanel<R extends AbstractRoleType> extends AbstractObjectMainPanel<R, FocusDetailsModels<R>> {

    private static final long serialVersionUID = 1L;

    public enum QueryScope { // temporarily public because of migration
        SELECTED, ALL, ALL_DIRECT
    }

    private static final Trace LOGGER = TraceManager.getTrace(AbstractRoleMemberPanel.class);
    private static final String DOT_CLASS = AbstractRoleMemberPanel.class.getName() + ".";

    protected static final String OPERATION_LOAD_MEMBER_RELATIONS = DOT_CLASS + "loadMemberRelationsList";

    private static final String OPERATION_UNASSIGN_OBJECTS = DOT_CLASS + "unassignObjects";
    private static final String OPERATION_UNASSIGN_OBJECT = DOT_CLASS + "unassignObject";
    private static final String OPERATION_DELETE_OBJECT = DOT_CLASS + "deleteObject";
    private static final String OPERATION_RECOMPUTE_OBJECT = DOT_CLASS + "recomputeObject";

    protected static final String ID_FORM = "form";

    protected static final String ID_CONTAINER_MEMBER = "memberContainer";
    protected static final String ID_MEMBER_TABLE = "memberTable";

    private SearchBoxConfigurationType additionalPanelConfig;
    private SearchBoxConfigurationHelper searchBoxConfiguration;

    private static final Map<QName, Map<String, String>> AUTHORIZATIONS = new HashMap<>();
    private static final Map<QName, UserProfileStorage.TableId> TABLES_ID = new HashMap<>();

    static {
        TABLES_ID.put(RoleType.COMPLEX_TYPE, UserProfileStorage.TableId.ROLE_MEMBER_PANEL);
        TABLES_ID.put(ServiceType.COMPLEX_TYPE, UserProfileStorage.TableId.SERVICE_MEMBER_PANEL);
        TABLES_ID.put(OrgType.COMPLEX_TYPE, UserProfileStorage.TableId.ORG_MEMBER_PANEL);
        TABLES_ID.put(ArchetypeType.COMPLEX_TYPE, UserProfileStorage.TableId.ARCHETYPE_MEMBER_PANEL);
    }

    static {
        AUTHORIZATIONS.put(RoleType.COMPLEX_TYPE, GuiAuthorizationConstants.ROLE_MEMBERS_AUTHORIZATIONS);
        AUTHORIZATIONS.put(ServiceType.COMPLEX_TYPE, GuiAuthorizationConstants.SERVICE_MEMBERS_AUTHORIZATIONS);
        AUTHORIZATIONS.put(OrgType.COMPLEX_TYPE, GuiAuthorizationConstants.ORG_MEMBERS_AUTHORIZATIONS);
        AUTHORIZATIONS.put(ArchetypeType.COMPLEX_TYPE, GuiAuthorizationConstants.ARCHETYPE_MEMBERS_AUTHORIZATIONS);
    }

    private CompiledObjectCollectionView compiledCollectionViewFromPanelConfiguration;

    public AbstractRoleMemberPanel(String id, FocusDetailsModels<R> model, ContainerPanelConfigurationType config) {
        super(id, model, config);
    }

    protected void initLayout() {
        Form<?> form = new MidpointForm<>(ID_FORM);
        form.setOutputMarkupId(true);
        add(form);
        this.additionalPanelConfig = getAdditionalPanelConfig();
        initMemberTable(form);
        setOutputMarkupId(true);
    }

    protected Form<?> getForm() {
        return (Form<?>) get(ID_FORM);
    }

    protected  <AH extends AssignmentHolderType> void initMemberTable(Form<?> form) {
        WebMarkupContainer memberContainer = new WebMarkupContainer(ID_CONTAINER_MEMBER);
        memberContainer.setOutputMarkupId(true);
        memberContainer.setOutputMarkupPlaceholderTag(true);
        form.add(memberContainer);

        //TODO QName defines a relation value which will be used for new member creation
        MainObjectListPanel<AH> childrenListPanel = new MainObjectListPanel<>(
                ID_MEMBER_TABLE, getDefaultObjectTypeClass(), getSearchOptions(), getPanelConfiguration()) {

            private static final long serialVersionUID = 1L;

            @Override
            protected UserProfileStorage.TableId getTableId() {
                return AbstractRoleMemberPanel.this.getTableId(getComplexTypeQName());
            }

            @Override
            protected List<IColumn<SelectableBean<AH>, String>> createDefaultColumns() {
                List<IColumn<SelectableBean<AH>, String>> columns = super.createDefaultColumns();
                columns.add(createRelationColumn());
                return columns;
            }

            @Override
            protected boolean isObjectDetailsEnabled(IModel<SelectableBean<AH>> rowModel) {
                if (rowModel == null || rowModel.getObject() == null
                        || rowModel.getObject().getValue() == null) {
                    return false;
                }
                Class<?> objectClass = rowModel.getObject().getValue().getClass();
                return WebComponentUtil.hasDetailsPage(objectClass);
            }

            @Override
            protected List<Component> createToolbarButtonsList(String buttonId) {
                return AbstractRoleMemberPanel.this.createToolbarButtonList(buttonId, super.createToolbarButtonsList(buttonId));
            }

            @Override
            protected List<InlineMenuItem> createInlineMenu() {
                return createRowActions();
            }

            @Override
            protected String getStorageKey() {
                return AbstractRoleMemberPanel.this.createStorageKey();
            }

            protected PageStorage getPageStorage(String storageKey) {
                return getMemberPanelStorage();
            }

            @Override
            protected SearchBoxConfigurationType getDefaultSearchBoxConfiguration(Class<AH> type) {
                return getDefaultMemberSearchBoxConfig(type);
            }

            @Override
            protected SelectableBeanObjectDataProvider<AH> createProvider() {
                SelectableBeanObjectDataProvider<AH> provider = createSelectableBeanObjectDataProvider(() -> getCustomizedQuery(getSearchModel().getObject()), null);
                provider.addQueryVariables(ExpressionConstants.VAR_PARENT_OBJECT, ObjectTypeUtil.createObjectRef(AbstractRoleMemberPanel.this.getModelObject()));
                return provider;
            }

            @Override
            public void refreshTable(AjaxRequestTarget target) {
                if (reloadPageOnRefresh()) {
                    throw new RestartResponseException(getPage().getClass());
                } else {
                    super.refreshTable(target);
                }
            }

            @Override
            protected boolean showNewObjectCreationPopup() {
                return CollectionUtils.isNotEmpty(getNewObjectReferencesList(getObjectCollectionView(), null));
            }

            @Override
            protected List<ObjectReferenceType> getNewObjectReferencesList(CompiledObjectCollectionView collectionView, AssignmentObjectRelation relation) {
                List<ObjectReferenceType> refList = super.getNewObjectReferencesList(collectionView, relation);
                if (refList == null) {
                    refList = new ArrayList<>();
                }
                if (relation != null && CollectionUtils.isNotEmpty(relation.getArchetypeRefs())) {
                    refList.addAll(relation.getArchetypeRefs());
                }
                ObjectReferenceType membershipRef = new ObjectReferenceType();
                membershipRef.setOid(AbstractRoleMemberPanel.this.getModelObject().getOid());
                membershipRef.setType(AbstractRoleMemberPanel.this.getModelObject().asPrismObject().getComplexTypeDefinition().getTypeName());
                membershipRef.setRelation(relation != null && CollectionUtils.isNotEmpty(relation.getRelations()) ?
                        relation.getRelations().get(0) : null);
                refList.add(membershipRef);
                return refList;
            }

            @Override
            protected LoadableModel<MultiFunctinalButtonDto> loadButtonDescriptions() {
                return loadMultiFunctionalButtonModel(true);
            }

            @Override
            public ContainerPanelConfigurationType getPanelConfiguration() {
                return AbstractRoleMemberPanel.this.getPanelConfiguration();
            }

            @Override
            protected String getTitleForNewObjectButton() {
                return createStringResource("TreeTablePanel.menu.createMember").getString();
            }

            @Override
            protected boolean isCreateNewObjectEnabled() {
                return isAuthorized(GuiAuthorizationConstants.MEMBER_OPERATION_CREATE);
            }
        };
        childrenListPanel.setOutputMarkupId(true);
        memberContainer.add(childrenListPanel);
    }

<<<<<<< HEAD
    protected  <AH extends AssignmentHolderType> SearchBoxConfigurationType getDefaultMemberSearchBoxConfig(Class<AH> type) {
        return new SearchBoxConfigurationUtil(type)
                .abstractRoleType(getAbstractRoleType())
                .supportedTypes(getDefaultSupportedObjectTypes(true))
                .supportedRelations(getSupportedRelations())
                .modelServiceLocator(getPageBase())
                .create();
//        return SearchBoxConfigurationUtil.getDefaultOrgMembersSearchBoxConfiguration(type, getAbstractRoleType(), getDefaultSupportedObjectTypes(true), getSupportedRelations(), getPageBase());
=======
    protected List<Component> createToolbarButtonList(String buttonId, List<Component> defaultToolbarList) {
        AjaxIconButton assignButton = createAssignButton(buttonId);
        defaultToolbarList.add(1, assignButton);
        return defaultToolbarList;
>>>>>>> 562ef48f
    }

    protected boolean reloadPageOnRefresh() {
        return false;
    }

    private <AH extends AssignmentHolderType> IColumn<SelectableBean<AH>, String> createRelationColumn() {
        return new AbstractExportableColumn<>(
                createStringResource("roleMemberPanel.relation")) {
            private static final long serialVersionUID = 1L;

            @Override
            public void populateItem(Item<ICellPopulator<SelectableBean<AH>>> cellItem,
                    String componentId, IModel<SelectableBean<AH>> rowModel) {
                cellItem.add(new Label(componentId,
                        getRelationValue(rowModel.getObject().getValue())));
            }

            @Override
            public IModel<String> getDataModel(IModel<SelectableBean<AH>> rowModel) {
                return Model.of(getRelationValue(rowModel.getObject().getValue()));
            }

        };
    }

    private <AH extends AssignmentHolderType> String getRelationValue(AH value) {
        List<String> relations = new ArrayList<>();
        for (ObjectReferenceType roleMembershipRef : value.getRoleMembershipRef()) {
            List<QName> defaultRelations = getDefaultRelationsForActions();
            if (roleMembershipRef.getOid().equals(getModelObject().getOid())
                    && (defaultRelations.contains(roleMembershipRef.getRelation())
                    || defaultRelations.contains(PrismConstants.Q_ANY))) {
                String relation = roleMembershipRef.getRelation().getLocalPart();
                RelationDefinitionType relationDef = WebComponentUtil.getRelationDefinition(roleMembershipRef.getRelation());
                if (relationDef != null) {
                    DisplayType display = relationDef.getDisplay();
                    if (display != null) {
                        PolyStringType label = display.getLabel();
                        if (PolyStringUtils.isNotEmpty(label)) {
                            relation = WebComponentUtil.getTranslatedPolyString(label);
                        }
                    }
                }
                relations.add(relation);
            }
        }
        return String.join(", ", relations);
    }

    protected CompiledObjectCollectionView getCompiledCollectionViewFromPanelConfiguration() {
        if (compiledCollectionViewFromPanelConfiguration != null) {
            return compiledCollectionViewFromPanelConfiguration;
        }
        if (getPanelConfiguration() == null) {
            return null;
        }
        if (getPanelConfiguration().getListView() == null) {
            return null;
        }
        CollectionRefSpecificationType collectionRefSpecificationType = getPanelConfiguration().getListView().getCollection();

        if (collectionRefSpecificationType == null) {
            compiledCollectionViewFromPanelConfiguration = new CompiledObjectCollectionView();
            getPageBase().getModelInteractionService().applyView(compiledCollectionViewFromPanelConfiguration, getPanelConfiguration().getListView());
            return compiledCollectionViewFromPanelConfiguration;
        }
        Task task = getPageBase().createSimpleTask("Compile collection");
        OperationResult result = task.getResult();
        try {
            compiledCollectionViewFromPanelConfiguration = getPageBase().getModelInteractionService().compileObjectCollectionView(collectionRefSpecificationType, AssignmentType.class, task, result);
        } catch (Throwable e) {
            LOGGER.error("Cannot compile object collection view for panel configuration {}. Reason: {}", getPanelConfiguration(), e.getMessage(), e);
            result.recordFatalError("Cannot compile object collection view for panel configuration " + getPanelConfiguration() + ". Reason: " + e.getMessage(), e);
            getPageBase().showResult(result);
        }
        return compiledCollectionViewFromPanelConfiguration;

    }

    private <AH extends AssignmentHolderType> Class<AH> getDefaultObjectTypeClass() {
        QName objectTypeQname = getSearchBoxConfiguration().getDefaultObjectTypeConfiguration().getDefaultValue();
        return ObjectTypes.getObjectTypeClass(objectTypeQname);
    }

<<<<<<< HEAD
    private QName getAbstractRoleType() {
        return getModelObject().asPrismObject().getDefinition().getTypeName();
=======
    protected  <AH extends AssignmentHolderType> Search<AH> createMemberSearch(Class<AH> type) {
        MemberPanelStorage memberPanelStorage = getMemberPanelStorage();
//        if (memberPanelStorage == null) { //normally, this should not happen
//            return SearchFactory.createMemberPanelSearch(new SearchConfigurationWrapper<>(type, getPageBase()), getPageBase());
//        }

        if (memberPanelStorage != null
                && memberPanelStorage.getSearch() != null
                && type.equals(memberPanelStorage.getSearch().getSearchConfigurationWrapper().getTypeClass())) {
            return memberPanelStorage.getSearch();
        }

        Search<AH> search = SearchFactory.createMemberPanelSearch(createSearchConfigWrapper(type), getPageBase());
        if (memberPanelStorage != null) {
            memberPanelStorage.setSearch(search);
        }
        return search;
    }

    protected SearchConfigurationWrapper createSearchConfigWrapper(Class<? extends ObjectType> defaultObjectType) {
        SearchBoxConfigurationType searchConfig = getAdditionalPanelConfig();
        if (searchConfig == null) {
            searchConfig = new SearchBoxConfigurationType();
        }
        if (searchConfig.getObjectTypeConfiguration() == null) {
            ObjectTypeSearchItemConfigurationType objTypeConfig = new ObjectTypeSearchItemConfigurationType();
            objTypeConfig.getSupportedTypes().addAll(getDefaultSupportedObjectTypes(false));
            objTypeConfig.setDefaultValue(WebComponentUtil.classToQName(getPrismContext(), defaultObjectType));
            searchConfig.setObjectTypeConfiguration(objTypeConfig);
        }

        if (searchConfig.getRelationConfiguration() == null) {
            RelationSearchItemConfigurationType relationConfig = new RelationSearchItemConfigurationType();
            relationConfig.getSupportedRelations().addAll(getSupportedRelations());
            relationConfig.setDefaultValue(PrismConstants.Q_ANY);
            searchConfig.setRelationConfiguration(relationConfig);
        }

        if (isVisibleAdvanceSearchItem()) {
            SearchBoxConfigurationHelper searchBoxConfig = getSearchBoxConfiguration();
            if (searchConfig.getIndirectConfiguration() == null) {
                searchConfig.setIndirectConfiguration(searchBoxConfig.getDefaultIndirectConfiguration());
            }

            if (searchConfig.getScopeConfiguration() == null && isOrg()) {
                searchConfig.setScopeConfiguration(searchBoxConfig.getDefaultSearchScopeConfiguration());
            }
            if (searchConfig.getProjectConfiguration() == null && !isNotRole()) {
                searchConfig.setProjectConfiguration(searchBoxConfig.getDefaultProjectConfiguration());
            }
            if (searchConfig.getTenantConfiguration() == null && !isNotRole()) {
                searchConfig.setTenantConfiguration(searchBoxConfig.getDefaultTenantConfiguration());
            }
        }
        SearchConfigurationWrapper<?> searchConfigWrapper = new SearchConfigurationWrapper<>(defaultObjectType, searchConfig, getPageBase());
        SearchFactory.createAbstractRoleSearchItemWrapperList(searchConfigWrapper, searchConfig);
        if (additionalPanelConfig != null) {
            searchConfigWrapper.setAllowToConfigureSearchItems(!Boolean.FALSE.equals(additionalPanelConfig.isAllowToConfigureSearchItems()));
        }
        searchConfigWrapper.getItemsList().forEach(item -> {
            if (item instanceof ObjectTypeSearchItemWrapper) {
                ((ObjectTypeSearchItemWrapper<?>) item).setAllowAllTypesSearch(true);
                ((ObjectTypeSearchItemWrapper<?>) item).setValueForNull(
                        WebComponentUtil.classToQName(getPageBase().getPrismContext(), getChoiceForAllTypes()));
            }
        });
        return searchConfigWrapper;
>>>>>>> 562ef48f
    }

    protected boolean isVisibleAdvanceSearchItem() {
        return true;
    }
    protected  <AH extends AssignmentHolderType> ObjectQuery getCustomizedQuery(Search<AH> search) {
        if (noMemberSearchItemVisible(search)) {
            PrismContext prismContext = getPageBase().getPrismContext();
            return prismContext.queryFor(search.getTypeClass())
                    .exists(AssignmentHolderType.F_ASSIGNMENT)
                    .block()
                    .item(AssignmentType.F_TARGET_REF)
                    .ref(MemberOperationsHelper.createReferenceValuesList(getModelObject(), getRelationsForSearch(search.getSearchConfigurationWrapper())))
                    .endBlock().build();
        }
        return null;
    }

    private <AH extends AssignmentHolderType> boolean noMemberSearchItemVisible(Search<AH> search) {
        if (!SearchBoxModeType.BASIC.equals(search.getSearchMode())) {
            return true;
        }
        return false;
//        return !isSearchItemVisible(RelationSearchItemWrapper.class, search) && !isSearchItemVisible(IndirectSearchItemWrapper.class, search)
//                && (!isOrg() || !isSearchItemVisible(ScopeSearchItemWrapper.class, search))
//                && (isNotRole() || !isSearchItemVisible(TenantSearchItemWrapper.class, search))
//                && (isNotRole() || !isSearchItemVisible(ProjectSearchItemWrapper.class, search));
    }

    private <AH extends AssignmentHolderType> boolean isSearchItemVisible(Class<? extends FilterableSearchItemWrapper> searchItemClass, Search<AH> search) {
        Optional<FilterableSearchItemWrapper> itemWrapper = search.getItems().stream().filter(item -> item.getClass().equals(searchItemClass)).findFirst();
        return itemWrapper != null && itemWrapper.isPresent() && itemWrapper.get() != null && itemWrapper.get().isVisible();
    }

    private List<QName> getRelationsForSearch(SearchConfigurationWrapper searchConfig) {
        List<QName> relations = new ArrayList<>();
        QName defaultRelation = getRelationValue();
        if (QNameUtil.match(PrismConstants.Q_ANY, defaultRelation)) {
            relations.addAll(getSupportedRelations());
        } else {
            relations.add(defaultRelation);
        }
        return relations;
    }

    private boolean isOrg() {
        return getModelObject() instanceof OrgType;
    }

    private boolean isNotRole() {
        return !(getModelObject() instanceof RoleType);
    }

    private String createStorageKey() {
        UserProfileStorage.TableId tableId = getTableId(getComplexTypeQName());
        String collectionName = getPanelConfiguration() != null ? ("_" + getPanelConfiguration().getIdentifier()) : "";
        return tableId.name() + "_" + getStorageKeyTabSuffix() + collectionName;
    }

    private <AH extends AssignmentHolderType> List<DisplayableValue<Class<AH>>> getAllowedTypes() {
        List<DisplayableValue<Class<AH>>> ret = new ArrayList<>();
        ret.add(new SearchValue<>(getChoiceForAllTypes(), "ObjectTypes.all"));

        List<QName> types = getSearchBoxConfiguration().getSupportedObjectTypes();
        for (QName type : types) {
            ret.add(createTypeSearchValue(type));
        }
        return ret;
    }

    protected <AH extends AssignmentHolderType> Class<AH> getChoiceForAllTypes() {
        return (Class<AH>) FocusType.class;
    }

    private <AH extends AssignmentHolderType> SearchValue<Class<AH>> createTypeSearchValue(QName type) {
        Class<AH> typeClass = ObjectTypes.getObjectTypeClass(type);
        return new SearchValue<>(typeClass, "ObjectType." + typeClass.getSimpleName());
    }

    protected LoadableModel<MultiFunctinalButtonDto> loadMultiFunctionalButtonModel(boolean useDefaultObjectRelations) {

        return new LoadableModel<>(false) {

            @Override
            protected MultiFunctinalButtonDto load() {
                MultiFunctinalButtonDto multiFunctinalButtonDto = new MultiFunctinalButtonDto();

                DisplayType mainButtonDisplayType = getCreateMemberButtonDisplayType();
                CompositedIconBuilder builder = new CompositedIconBuilder();
                Map<IconCssStyle, IconType> layerIcons = WebComponentUtil.createMainButtonLayerIcon(mainButtonDisplayType);
                for (Map.Entry<IconCssStyle, IconType> icon : layerIcons.entrySet()) {
                    builder.appendLayerIcon(icon.getValue(), icon.getKey());
                }
                CompositedIconButtonDto mainButton = createCompositedIconButtonDto(mainButtonDisplayType, null, builder.build());
                multiFunctinalButtonDto.setMainButton(mainButton);

                List<AssignmentObjectRelation> loadedRelations = loadMemberRelationsList();
                if (CollectionUtils.isEmpty(loadedRelations) && useDefaultObjectRelations) {
                    loadedRelations.addAll(getDefaultNewMemberRelations());
                }
                List<CompositedIconButtonDto> additionalButtons = new ArrayList<>();
                if (CollectionUtils.isNotEmpty(loadedRelations)) {
                    List<AssignmentObjectRelation> relations = WebComponentUtil.divideAssignmentRelationsByAllValues(loadedRelations);
                    relations.forEach(relation -> {
                        DisplayType additionalButtonDisplayType = GuiDisplayTypeUtil.getAssignmentObjectRelationDisplayType(getPageBase(), relation,
                                "abstractRoleMemberPanel.menu.createMember");
                        CompositedIconButtonDto buttonDto = createCompositedIconButtonDto(additionalButtonDisplayType, relation, createCompositedIcon(relation, additionalButtonDisplayType));
                        additionalButtons.add(buttonDto);
                    });
                }
                multiFunctinalButtonDto.setAdditionalButtons(additionalButtons);
                return multiFunctinalButtonDto;
            }
        };
    }

    private CompositedIcon createCompositedIcon(AssignmentObjectRelation relation, DisplayType additionalButtonDisplayType) {
        CompositedIconBuilder builder = WebComponentUtil.getAssignmentRelationIconBuilder(getPageBase(), relation,
                additionalButtonDisplayType.getIcon(), WebComponentUtil.createIconType(GuiStyleConstants.CLASS_ADD_NEW_OBJECT, "green"));
        return builder.build();
    }

    protected List<AssignmentObjectRelation> getDefaultNewMemberRelations() {
        List<AssignmentObjectRelation> relationsList = new ArrayList<>();
        List<QName> newMemberObjectTypes = getNewMemberObjectTypes();
        if (newMemberObjectTypes != null) {
            newMemberObjectTypes.forEach(objectType -> {
                List<QName> supportedRelation = getSupportedRelations();
                if (!UserType.COMPLEX_TYPE.equals(objectType) && !OrgType.COMPLEX_TYPE.equals(objectType)) {
                    supportedRelation.remove(RelationTypes.APPROVER.getRelation());
                    supportedRelation.remove(RelationTypes.OWNER.getRelation());
                    supportedRelation.remove(RelationTypes.MANAGER.getRelation());
                }
                AssignmentObjectRelation assignmentObjectRelation = new AssignmentObjectRelation();
                assignmentObjectRelation.addRelations(supportedRelation);
                assignmentObjectRelation.addObjectTypes(Collections.singletonList(objectType));
                assignmentObjectRelation.getArchetypeRefs().addAll(archetypeReferencesListForType(objectType));
                relationsList.add(assignmentObjectRelation);
            });
        } else {
            AssignmentObjectRelation assignmentObjectRelation = new AssignmentObjectRelation();
            assignmentObjectRelation.addRelations(getSupportedRelations());
            relationsList.add(assignmentObjectRelation);
        }
        return relationsList;
    }

    private List<ObjectReferenceType> archetypeReferencesListForType(QName type) {
        List<CompiledObjectCollectionView> views =
                getPageBase().getCompiledGuiProfile().findAllApplicableArchetypeViews(type, OperationTypeType.ADD);
        List<ObjectReferenceType> archetypeRefs = new ArrayList<>();
        views.forEach(view -> {
            if (view.getCollection() != null && view.getCollection().getCollectionRef() != null) {
                archetypeRefs.add(view.getCollection().getCollectionRef());
            }
        });
        return archetypeRefs;
    }

    protected AjaxIconButton createAssignButton(String buttonId) {
        AjaxIconButton assignButton = new AjaxIconButton(buttonId, new Model<>(GuiStyleConstants.EVO_ASSIGNMENT_ICON),
                createStringResource("TreeTablePanel.menu.addMembers")) {

            private static final long serialVersionUID = 1L;

            @Override
            public void onClick(AjaxRequestTarget target) {
                ChooseMemberPopup browser = new ChooseMemberPopup(AbstractRoleMemberPanel.this.getPageBase().getMainPopupBodyId(),
                        getSearchBoxConfiguration().getDefaultRelationConfiguration(), loadMultiFunctionalButtonModel(false)) {
                    private static final long serialVersionUID = 1L;

                    @Override
                    protected R getAssignmentTargetRefObject() {
                        return AbstractRoleMemberPanel.this.getModelObject();
                    }

                    @Override
                    protected List<QName> getAvailableObjectTypes() {
                        return getSearchBoxConfiguration().getSupportedObjectTypes();
                    }

                    @Override
                    protected List<ObjectReferenceType> getArchetypeRefList() {
                        return new ArrayList<>(); //todo
                    }

                    @Override
                    protected boolean isOrgTreeVisible() {
                        return true;
                    }

                    @Override
                    protected Task executeMemberOperation(AbstractRoleType targetObject, ObjectQuery query, @NotNull QName relation, QName type, AjaxRequestTarget target, PageBase pageBase) {
                        Task task = super.executeMemberOperation(targetObject, query, relation, type, target, pageBase);
                        processTaskAfterOperation(task, target);
                        return task;
                    }
                };
                browser.setOutputMarkupId(true);
                AbstractRoleMemberPanel.this.getPageBase().showMainPopup(browser, target);
            }
        };
        assignButton.add(new VisibleBehaviour(() -> isAuthorized(GuiAuthorizationConstants.MEMBER_OPERATION_ASSIGN)));
        assignButton.add(AttributeAppender.append("class", "btn btn-default btn-sm"));
        return assignButton;
    }

    protected void processTaskAfterOperation(Task task, AjaxRequestTarget target) {
    }

    protected AjaxIconButton createUnassignButton(String buttonId) {
        AjaxIconButton assignButton = new AjaxIconButton(buttonId, new Model<>(GuiStyleConstants.EVO_ASSIGNMENT_ICON),
                createStringResource("TreeTablePanel.menu.removeMembers")) {

            private static final long serialVersionUID = 1L;

            @Override
            public void onClick(AjaxRequestTarget target) {
                unassignMembersPerformed(null, target);
            }
        };
        assignButton.add(new VisibleBehaviour(() -> isAuthorized(GuiAuthorizationConstants.MEMBER_OPERATION_UNASSIGN)));
        assignButton.add(AttributeAppender.append("class", "btn btn-default btn-sm"));
        return assignButton;
    }

    private CompositedIconButtonDto createCompositedIconButtonDto(DisplayType buttonDisplayType, AssignmentObjectRelation relation, CompositedIcon icon) {
        CompositedIconButtonDto compositedIconButtonDto = new CompositedIconButtonDto();
        compositedIconButtonDto.setAdditionalButtonDisplayType(buttonDisplayType);
        if (icon != null) {
            compositedIconButtonDto.setCompositedIcon(icon);
        } else {
            CompositedIconBuilder mainButtonIconBuilder = new CompositedIconBuilder();
            mainButtonIconBuilder.setBasicIcon(GuiDisplayTypeUtil.getIconCssClass(buttonDisplayType), IconCssStyle.IN_ROW_STYLE)
                    .appendColorHtmlValue(GuiDisplayTypeUtil.getIconColor(buttonDisplayType));
            compositedIconButtonDto.setCompositedIcon(mainButtonIconBuilder.build());
        }
        compositedIconButtonDto.setAssignmentObjectRelation(relation);
        return compositedIconButtonDto;
    }

    protected UserProfileStorage.TableId getTableId(QName complextType) {
        return TABLES_ID.get(complextType);
    }

    protected Map<String, String> getAuthorizations(QName complexType) {
        return AUTHORIZATIONS.get(complexType);
    }

    protected QName getComplexTypeQName() {
        return getModelObject().asPrismObject().getComplexTypeDefinition().getTypeName();
    }

    private DisplayType getCreateMemberButtonDisplayType() {
        return GuiDisplayTypeUtil.createDisplayType(GuiStyleConstants.CLASS_ADD_NEW_OBJECT, "green",
                AbstractRoleMemberPanel.this.createStringResource("abstractRoleMemberPanel.menu.createMember", "", "").getString());
    }

    protected List<InlineMenuItem> createRowActions() {
        List<InlineMenuItem> menu = new ArrayList<>();
        createAssignMemberRowAction(menu);
        createUnassignMemberRowAction(menu);
        createRecomputeMemberRowAction(menu);
        createAddMemberRowAction(menu);
        createDeleteMemberRowAction(menu);
        return menu;
    }

    protected void createAssignMemberRowAction(List<InlineMenuItem> menu) {
        if (isAuthorized(GuiAuthorizationConstants.MEMBER_OPERATION_ASSIGN)) {
            InlineMenuItem menuItem = new InlineMenuItem(createStringResource("abstractRoleMemberPanel.menu.assign")) {
                private static final long serialVersionUID = 1L;

                @Override
                public InlineMenuItemAction initAction() {
                    return new ColumnMenuAction<>() {
                        private static final long serialVersionUID = 1L;

                        @Override
                        public void onClick(AjaxRequestTarget target) {
                            MemberOperationsGuiHelper.assignMembers(getPageBase(), AbstractRoleMemberPanel.this.getModelObject(),
                                    target, getSearchBoxConfiguration().getDefaultRelationConfiguration(), null);
                        }
                    };
                }
            };
            menuItem.setVisibilityChecker((rowModel, isHeader) -> isHeader);
            menu.add(menuItem);
        }
    }

    protected void createUnassignMemberRowAction(List<InlineMenuItem> menu) {
        if (isAuthorized(GuiAuthorizationConstants.MEMBER_OPERATION_UNASSIGN)) {
            InlineMenuItem menuItem = new ButtonInlineMenuItem(createStringResource("abstractRoleMemberPanel.menu.unassign")) {
                private static final long serialVersionUID = 1L;

                @Override
                public InlineMenuItemAction initAction() {
                    return new ColumnMenuAction<>() {
                        private static final long serialVersionUID = 1L;

                        @Override
                        public void onClick(AjaxRequestTarget target) {
                            unassignMembersPerformed(getRowModel(), target);
                        }
                    };

                }

                @Override
                public CompositedIconBuilder getIconCompositedBuilder() {
                    return getDefaultCompositedIconBuilder(GuiStyleConstants.CLASS_UNASSIGN);
                }
            };
            menuItem.setVisibilityChecker((rowModel, isHeader) -> isHeader ? true : containsDirectAssignment(rowModel, isHeader));
            menu.add(menuItem);
        }
    }

    private boolean containsDirectAssignment(IModel<?> rowModel, boolean isHeader) {
        AssignmentHolderType assignmentHolder = getAssignmetHolderFromRow(rowModel);

        if (assignmentHolder == null) {
            return isHeader;
        }
        R role = getModelObject();
        List<AssignmentType> assignments = assignmentHolder.getAssignment();
        for (AssignmentType assignment : assignments) {
            if (assignment != null && assignment.getTargetRef() != null && assignment.getTargetRef().getOid().equals(role.getOid())) {
                return true;
            }
        }
        return false;
    }

    private AssignmentHolderType getAssignmetHolderFromRow(IModel<?> rowModel) {
        if (rowModel != null && (rowModel.getObject() instanceof SelectableBean)
                && ((SelectableBean<?>) rowModel.getObject()).getValue() instanceof AssignmentHolderType) {
            return (AssignmentHolderType) ((SelectableBean<?>) rowModel.getObject()).getValue();
        }
        return null;
    }

    protected void createRecomputeMemberRowAction(List<InlineMenuItem> menu) {
        if (isAuthorized(GuiAuthorizationConstants.MEMBER_OPERATION_RECOMPUTE)) {
            menu.add(new ButtonInlineMenuItem(createStringResource("abstractRoleMemberPanel.menu.recompute")) {
                private static final long serialVersionUID = 1L;

                @Override
                public InlineMenuItemAction initAction() {
                    return new ColumnMenuAction<>() {
                        private static final long serialVersionUID = 1L;

                        @Override
                        public void onClick(AjaxRequestTarget target) {
                            recomputeMembersPerformed(getRowModel(), target);
                        }
                    };
                }

                @Override
                public CompositedIconBuilder getIconCompositedBuilder() {
                    return getDefaultCompositedIconBuilder(GuiStyleConstants.CLASS_RECONCILE_MENU_ITEM);
                }

            });
        }
    }

    protected void createAddMemberRowAction(List<InlineMenuItem> menu) {
        if (isAuthorized(GuiAuthorizationConstants.MEMBER_OPERATION_CREATE)) {
            InlineMenuItem menuItem = new InlineMenuItem(createStringResource("abstractRoleMemberPanel.menu.create")) {
                private static final long serialVersionUID = 1L;

                @Override
                public InlineMenuItemAction initAction() {
                    return new HeaderMenuAction(AbstractRoleMemberPanel.this) {
                        private static final long serialVersionUID = 1L;

                        @Override
                        public void onClick(AjaxRequestTarget target) {
                            createFocusMemberPerformed(target);
                        }
                    };
                }
            };
            menuItem.setVisibilityChecker((rowModel, isHeader) -> isHeader);
            menu.add(menuItem);
        }
    }

    protected void createDeleteMemberRowAction(List<InlineMenuItem> menu) {
        if (isAuthorized(GuiAuthorizationConstants.MEMBER_OPERATION_DELETE)) {
            menu.add(new InlineMenuItem(createStringResource("abstractRoleMemberPanel.menu.delete")) {
                private static final long serialVersionUID = 1L;

                @Override
                public InlineMenuItemAction initAction() {
                    return new ColumnMenuAction<>() {
                        private static final long serialVersionUID = 1L;

                        @Override
                        public void onClick(AjaxRequestTarget target) {
                            deleteMembersPerformed(getRowModel(), target);
                        }
                    };
                }

            });
        }
    }

    protected List<QName> getSupportedRelations() {
        if ("roleMembers".equals(getPanelConfiguration().getIdentifier()) || "serviceMembers".equals(getPanelConfiguration().getIdentifier())) {
            return getSupportedMembersTabRelations();
        }
        if ("roleGovernance".equals(getPanelConfiguration().getIdentifier()) || "serviceGovernance".equals(getPanelConfiguration().getIdentifier())) {
            return getSupportedGovernanceTabRelations();
        }
        return new ArrayList<>();
    }

    protected List<QName> getSupportedMembersTabRelations() {
        List<QName> relations = WebComponentUtil.getCategoryRelationChoices(AreaCategoryType.ADMINISTRATION, getPageBase());
        List<QName> governance = WebComponentUtil.getCategoryRelationChoices(AreaCategoryType.GOVERNANCE, getPageBase());
        governance.forEach(relations::remove);
        return relations;
    }

    protected List<QName> getSupportedGovernanceTabRelations() {
        return WebComponentUtil.getCategoryRelationChoices(AreaCategoryType.GOVERNANCE, getPageBase());
    }

    protected SearchBoxConfigurationType getAdditionalPanelConfig() {
        CompiledObjectCollectionView collectionViewFromPanelConfig = getCompiledCollectionViewFromPanelConfiguration();
        if (collectionViewFromPanelConfig != null) {
            return collectionViewFromPanelConfig.getSearchBoxConfiguration();
        }
        CompiledObjectCollectionView view = WebComponentUtil.getCollectionViewByObject(getModelObject(), getPageBase());
        if (view != null && view.getAdditionalPanels() != null) {
            GuiObjectListPanelConfigurationType config = view.getAdditionalPanels().getMemberPanel();
            return config == null ? new SearchBoxConfigurationType() : config.getSearchBoxConfiguration();
        }
        return new SearchBoxConfigurationType();
    }

    private boolean isAuthorized(String action) {
        Map<String, String> memberAuthz = getAuthorizations(getComplexTypeQName());
        return WebComponentUtil.isAuthorized(memberAuthz.get(action));
    }

    private List<AssignmentObjectRelation> loadMemberRelationsList() {
        AssignmentCandidatesSpecification spec = loadCandidateSpecification();
        return spec != null ? spec.getAssignmentObjectRelations() : new ArrayList<>();
    }

    private AssignmentCandidatesSpecification loadCandidateSpecification() {
        OperationResult result = new OperationResult(OPERATION_LOAD_MEMBER_RELATIONS);
        PrismObject<? extends AbstractRoleType> obj = getModelObject().asPrismObject();
        AssignmentCandidatesSpecification spec = null;
        try {
            spec = getPageBase().getModelInteractionService()
                    .determineAssignmentHolderSpecification(obj, result);
        } catch (Throwable ex) {
            result.recordPartialError(ex.getLocalizedMessage());
            LOGGER.error("Couldn't load member relations list for the object {} , {}", obj.getName(), ex.getLocalizedMessage());
        }
        return spec;
    }

    private List<QName> getDefaultRelationsForActions() {
        List<QName> defaultRelations = new ArrayList<>();
        QName defaultRelation = getRelationValue();

        if (isSubtreeScope()) {
            defaultRelations.add(RelationTypes.MEMBER.getRelation());
            return defaultRelations;
        }

        if (defaultRelation != null) {
            defaultRelations.add(getRelationValue());
        } else {
            defaultRelations.add(RelationTypes.MEMBER.getRelation());
        }

        if (defaultRelations.contains(PrismConstants.Q_ANY)) {
            defaultRelations = getSupportedRelations();
        }

        return defaultRelations;
    }

    private void deleteMembersPerformed(IModel<?> rowModel, AjaxRequestTarget target) {
        StringResourceModel confirmModel;

        if (rowModel != null || getSelectedObjectsCount() > 0) {

            confirmModel = rowModel != null
                    ? createStringResource("abstractRoleMemberPanel.message.confirmationMessageForSingleObject",
                    "delete", ((ObjectType) ((SelectableBean<?>) rowModel.getObject()).getValue()).getName())
                    : createStringResource("abstractRoleMemberPanel.deleteSelectedMembersConfirmationLabel",
                    getSelectedObjectsCount());

            executeSimpleDeleteOperation(rowModel, confirmModel, target);
        } else {
            confirmModel = createStringResource("abstractRoleMemberPanel.deleteAllMembersConfirmationLabel");

            QueryScope scope = getQueryScope();
            ChooseFocusTypeAndRelationDialogPanel chooseTypePopupContent = new ChooseFocusTypeAndRelationDialogPanel(
                    ((PageBase) getPage()).getMainPopupBodyId(), confirmModel) {
                private static final long serialVersionUID = 1L;

                @Override
                protected List<QName> getSupportedObjectTypes() {
                    return AbstractRoleMemberPanel.this.getSearchBoxConfiguration().getSupportedObjectTypes();//getSupportedObjectTypes(true);
                }

                @Override
                protected List<QName> getSupportedRelations() {
                    if (isSubtreeScope()) {
                        return getDefaultRelationsForActions();
                    }
                    return AbstractRoleMemberPanel.this.getSearchBoxConfiguration().getSupportedRelations();
                }

                @Override
                protected List<QName> getDefaultRelations() {
                    return getDefaultRelationsForActions();
                }

                @Override
                protected IModel<String> getWarningMessageModel() {
                    if (isSubtreeScope()) {
                        return getPageBase().createStringResource("abstractRoleMemberPanel.delete.warning.subtree");
                    }
                    return null;
                }

                protected void okPerformed(QName type, Collection<QName> relations, AjaxRequestTarget target) {
                    deleteMembersPerformed(rowModel, scope, type, relations, target);
                }

                @Override
                protected boolean isFocusTypeSelectorVisible() {
                    return getAssignmetHolderFromRow(rowModel) == null && !QueryScope.SELECTED.equals(scope);
                }

                @Override
                protected QName getDefaultObjectType() {
                    return getSearchType();
                }

            };
            getPageBase().showMainPopup(chooseTypePopupContent, target);
        }
    }

    protected int getSelectedObjectsCount() {
        return getMemberTable().getSelectedObjectsCount();
    }

    private void recomputeMembersPerformed(IModel<?> rowModel, AjaxRequestTarget target) {
        StringResourceModel confirmModel;

        if (rowModel != null || getSelectedObjectsCount() > 0) {

            confirmModel = rowModel != null
                    ? createStringResource("abstractRoleMemberPanel.message.confirmationMessageForSingleObject",
                    "recompute", ((ObjectType) ((SelectableBean<?>) rowModel.getObject()).getValue()).getName())
                    : createStringResource("abstractRoleMemberPanel.recomputeSelectedMembersConfirmationLabel",
                    getSelectedObjectsCount());

            executeSimpleRecomputeOperation(rowModel, confirmModel, target);
            return;
        }

        confirmModel = createStringResource("abstractRoleMemberPanel.recomputeAllMembersConfirmationLabel");

        ConfirmationPanel dialog = new ConfigureTaskConfirmationPanel(((PageBase) getPage()).getMainPopupBodyId(),
                confirmModel) {

            private static final long serialVersionUID = 1L;

            @Override
            protected IModel<String> getWarningMessageModel() {
                if (isSubtreeScope()) {
                    return createStringResource("abstractRoleMemberPanel.recompute.warning.subtree");
                }
                return null;
            }

            @Override
            protected PrismObject<TaskType> getTask(AjaxRequestTarget target) {
                Task task = MemberOperationsHelper.createRecomputeMembersTask(
                        AbstractRoleMemberPanel.this.getModelObject(),
                        getQueryScope(),
                        getSearchType(),
                        getActionQuery(rowModel, getQueryScope(), getRelationsForRecomputeTask()),
                        target, getPageBase());
                if (task == null) {
                    return null;
                }
                PrismObject<TaskType> recomputeTask = task.getRawTaskObjectClone();
                TaskType recomputeTaskType = recomputeTask.asObjectable();
                recomputeTaskType.getAssignment().add(ObjectTypeUtil.createAssignmentTo(
                        SystemObjectsType.ARCHETYPE_RECOMPUTATION_TASK.value(), ObjectTypes.ARCHETYPE, getPrismContext()));
                return recomputeTask;
            }

            @Override
            public StringResourceModel getTitle() {
                return createStringResource("pageUsers.message.confirmActionPopupTitle");
            }

            @Override
            public void yesPerformed(AjaxRequestTarget target) {
                MemberOperationsHelper.createAndSubmitRecomputeMembersTask(
                        AbstractRoleMemberPanel.this.getModelObject(),
                        getQueryScope(),
                        getSearchType(),
                        getActionQuery(rowModel, getQueryScope(), getRelationsForRecomputeTask()),
                        target, getPageBase());
            }

        };
        ((PageBase) getPage()).showMainPopup(dialog, target);
    }

    protected void unassignMembersPerformed(IModel<?> rowModel, AjaxRequestTarget target) {
        QueryScope scope = getQueryScope();
        StringResourceModel confirmModel;

        if (rowModel != null || getSelectedObjectsCount() > 0) {
            confirmModel = rowModel != null
                    ? createStringResource("abstractRoleMemberPanel.message.confirmationMessageForSingleObject",
                    "unassign", ((ObjectType) ((SelectableBean<?>) rowModel.getObject()).getValue()).getName())
                    : createStringResource("abstractRoleMemberPanel.unassignSelectedMembersConfirmationLabel",
                    getSelectedObjectsCount());

            executeSimpleUnassignedOperation(rowModel, confirmModel, target);
        } else {
            confirmModel = createStringResource("abstractRoleMemberPanel.unassignAllMembersConfirmationLabel");

            ChooseFocusTypeAndRelationDialogPanel chooseTypePopupContent = new ChooseFocusTypeAndRelationDialogPanel(
                    getPageBase().getMainPopupBodyId(), confirmModel) {
                private static final long serialVersionUID = 1L;

                @Override
                protected List<QName> getSupportedObjectTypes() {
                    return AbstractRoleMemberPanel.this.getSearchBoxConfiguration().getSupportedObjectTypes();//getSupportedObjectTypes(true);
                }

                @Override
                protected List<QName> getSupportedRelations() {
                    if (isSubtreeScope()) {
                        return getDefaultRelationsForActions();
                    }
                    return AbstractRoleMemberPanel.this.getSearchBoxConfiguration().getSupportedRelations();
                }

                @Override
                protected List<QName> getDefaultRelations() {
                    return getDefaultRelationsForActions();
                }

                @Override
                protected boolean isFocusTypeSelectorVisible() {
                    return getAssignmetHolderFromRow(rowModel) == null && !QueryScope.SELECTED.equals(scope);
                }

                protected void okPerformed(QName type, Collection<QName> relations, AjaxRequestTarget target) {
                    unassignMembersPerformed(rowModel, type, isSubtreeScope()
                            && QueryScope.ALL.equals(scope) ? QueryScope.ALL_DIRECT : scope, relations, target);
                }

                @Override
                protected PrismObject<TaskType> getTask(QName type, Collection<QName> relations, AjaxRequestTarget target) {
                    if (checkRelationNotSelected(relations, "No relation was selected. Cannot perform unassign members", target)) {
                        return null;
                    }
                    Task task = MemberOperationsHelper.createUnassignMembersTask(
                            AbstractRoleMemberPanel.this.getModelObject(),
                            scope,
                            type,
                            getActionQuery(rowModel, scope, relations),
                            relations,
                            target, getPageBase());

                    if (task == null) {
                        return null;
                    }
                    return task.getRawTaskObjectClone();
                }

                @Override
                protected boolean isTaskConfigureButtonVisible() {
                    return true;
                }

                @Override
                protected QName getDefaultObjectType() {
                    if (QueryScope.SELECTED.equals(scope)) {
                        return FocusType.COMPLEX_TYPE;
                    }

                    return getSearchType();

                }

                @Override
                protected IModel<String> getWarningMessageModel() {
                    if (isSubtreeScope()) {
                        return getPageBase().createStringResource("abstractRoleMemberPanel.unassign.warning.subtree");
                    } else if (isIndirect()) {
                        return getPageBase().createStringResource("abstractRoleMemberPanel.unassign.warning.indirect");
                    }
                    return null;
                }

                @Override
                public int getHeight() {
                    if (getSearchBoxConfiguration().isSearchScope(SearchBoxScopeType.SUBTREE)) {
                        return 325;
                    }
                    return 230;
                }
            };

            getPageBase().showMainPopup(chooseTypePopupContent, target);
        }
    }

    private void executeSimpleRecomputeOperation(IModel<?> rowModel, StringResourceModel confirmModel, AjaxRequestTarget target) {
        ConfirmationPanel dialog = new ConfirmationPanel(getPageBase().getMainPopupBodyId(), confirmModel) {
            @Override
            public void yesPerformed(AjaxRequestTarget target) {

                AssignmentHolderType object = getAssignmetHolderFromRow(rowModel);
                if (object != null) {
                    executeRecompute(object, target);
                } else {
                    MemberOperationsHelper.createAndSubmitRecomputeMembersTask(
                            AbstractRoleMemberPanel.this.getModelObject(),
                            getQueryScope(),
                            getSearchType(),
                            getActionQuery(rowModel, getQueryScope(), getSearchBoxConfiguration().getSupportedRelations()),
                            target, getPageBase());
                }
            }
        };
        getPageBase().showMainPopup(dialog, target);
    }

    private void executeSimpleDeleteOperation(IModel<?> rowModel, StringResourceModel confirmModel, AjaxRequestTarget target) {
        ConfirmationPanel dialog = new DeleteConfirmationPanel(getPageBase().getMainPopupBodyId(), confirmModel) {
            @Override
            public void yesPerformed(AjaxRequestTarget target) {

                AssignmentHolderType object = getAssignmetHolderFromRow(rowModel);
                if (object != null) {
                    executeDelete(object, target);

                } else {
                    MemberOperationsHelper.createAndSubmitDeleteMembersTask(
                            AbstractRoleMemberPanel.this.getModelObject(),
                            getQueryScope(),
                            getSearchType(),
                            getActionQuery(rowModel, getQueryScope(), getSearchBoxConfiguration().getSupportedRelations()),
                            target, getPageBase());
                }
            }
        };
        getPageBase().showMainPopup(dialog, target);
    }

    protected void executeSimpleUnassignedOperation(IModel<?> rowModel, StringResourceModel confirmModel, AjaxRequestTarget target) {
        ConfirmationPanel dialog = new ConfigureTaskConfirmationPanel(getPageBase().getMainPopupBodyId(), confirmModel) {

            @Override
            protected IModel<String> getWarningMessageModel() {
                if (isSubtreeScope() && rowModel == null) {
                    return createStringResource("abstractRoleMemberPanel.unassign.warning.subtree");
                } else if (isIndirect() && rowModel == null) {
                    return createStringResource("abstractRoleMemberPanel.unassign.warning.indirect");
                }
                return null;
            }

            @Override
            public boolean isConfigurationTaskVisible() {
                return false;
            }

            @Override
            public void yesPerformed(AjaxRequestTarget target) {
                AssignmentHolderType object = getAssignmetHolderFromRow(rowModel);
                if (object != null) {
                    executeUnassign(object, target);

                } else {

                    Task task = MemberOperationsHelper.createAndSubmitUnassignMembersTask(
                            AbstractRoleMemberPanel.this.getModelObject(),
                            getQueryScope(),
                            getSearchType(),
                            getActionQuery(rowModel, getQueryScope(), getSearchBoxConfiguration().getSupportedRelations()),
                            getSearchBoxConfiguration().getSupportedRelations(),
                            target, getPageBase());
                    processTaskAfterOperation(task, target);
                }
            }
        };
        getPageBase().showMainPopup(dialog, target);
    }

    protected void executeDelete(AssignmentHolderType object, AjaxRequestTarget target) {
        OperationResult result = new OperationResult(OPERATION_DELETE_OBJECT);
        try {
            Task task = getPageBase().createSimpleTask("Delete object");
            ObjectDelta<?> deleteDelta = getPrismContext()
                    .deltaFactory()
                    .object()
                    .createDeleteDelta(object.getClass(), object.getOid());
            Collection<ObjectDelta<? extends ObjectType>> deltas = MiscSchemaUtil.createCollection(deleteDelta);
            getPageBase().getModelService().executeChanges(deltas, null, task, result);
        } catch (Throwable e) {
            result.recordFatalError("Cannot delete object" + object + ", " + e.getMessage(), e);
            LOGGER.error("Error while deleting object {}, {}", object, e.getMessage(), e);
            target.add(getPageBase().getFeedbackPanel());
        }
        result.computeStatusIfUnknown();
        getPageBase().showResult(result);
        refreshTable(target);
    }

    protected void executeRecompute(AssignmentHolderType object, AjaxRequestTarget target) {
        OperationResult result = new OperationResult(OPERATION_RECOMPUTE_OBJECT);
        try {
            Task task = getPageBase().createSimpleTask("Recompute object");
            getPageBase().getModelService().recompute(object.getClass(), object.getOid(), null, task, result);
        } catch (Throwable e) {
            result.recordFatalError("Cannot recompute object" + object + ", " + e.getMessage(), e);
            LOGGER.error("Error while recomputing object {}, {}", object, e.getMessage(), e);
            target.add(getPageBase().getFeedbackPanel());
        }
        result.computeStatusIfUnknown();
        getPageBase().showResult(result);
        refreshTable(target);
    }

    protected void executeUnassign(AssignmentHolderType object, AjaxRequestTarget target) {
        List<AssignmentType> assignmentTypeList = getObjectAssignmentTypes(object);
        OperationResult result = new OperationResult(
                assignmentTypeList.size() == 1 ? OPERATION_UNASSIGN_OBJECT : OPERATION_UNASSIGN_OBJECTS);
        for (AssignmentType assignmentType : assignmentTypeList) {
            OperationResult subResult = result.createSubresult(OPERATION_UNASSIGN_OBJECT);
            try {
                Task task = getPageBase().createSimpleTask("Unassign object");

                ObjectDelta<?> objectDelta = getPrismContext()
                        .deltaFor(object.getClass())
                        .item(OrgType.F_ASSIGNMENT).delete(assignmentType.clone())
                        .asObjectDelta(object.getOid());

                Collection<ObjectDelta<? extends ObjectType>> deltas = MiscSchemaUtil.createCollection(objectDelta);
                getPageBase().getModelService().executeChanges(deltas, null, task, result);
                subResult.computeStatus();
            } catch (Throwable e) {
                subResult.recomputeStatus();
                subResult.recordFatalError("Cannot unassign object" + object + ", " + e.getMessage(), e);
                LOGGER.error("Error while unassigned object {}, {}", object, e.getMessage(), e);
                target.add(getPageBase().getFeedbackPanel());
            }
        }
        result.computeStatusComposite();
        getPageBase().showResult(result);
        refreshTable(target);
    }

    protected void refreshTable(AjaxRequestTarget target) {
        getMemberTable().refreshTable(target);
    }

    private String getTargetOrganizationOid() {
        ObjectReferenceType memberRef = ObjectTypeUtil.createObjectRef(AbstractRoleMemberPanel.this.getModelObject());
        return memberRef.getOid();
    }

    private List<AssignmentType> getObjectAssignmentTypes(AssignmentHolderType object) {
        return object.getAssignment().stream().filter(
                assignment -> assignment.getTargetRef().getOid().equals(getTargetOrganizationOid())).collect(Collectors.toList());
    }

    protected void createFocusMemberPerformed(AjaxRequestTarget target) {
        createFocusMemberPerformed(target, null);
    }

    protected void createFocusMemberPerformed(AjaxRequestTarget target, AssignmentObjectRelation relationSpec) {
        if (relationSpec != null) {
            try {
                List<ObjectReferenceType> newReferences = new ArrayList<>();
                if (CollectionUtils.isEmpty(relationSpec.getRelations())) {
                    relationSpec.setRelations(
                            Collections.singletonList(RelationTypes.MEMBER.getRelation()));
                }
                ObjectReferenceType memberRef = ObjectTypeUtil.createObjectRef(AbstractRoleMemberPanel.this.getModelObject(), relationSpec.getRelations().get(0));
                newReferences.add(memberRef);
                if (CollectionUtils.isNotEmpty(relationSpec.getArchetypeRefs())) {
                    newReferences.add(relationSpec.getArchetypeRefs().get(0));
                }
                QName newMemberType = CollectionUtils.isNotEmpty(relationSpec.getObjectTypes()) ? relationSpec.getObjectTypes().get(0) :
                        getSearchBoxConfiguration().getSupportedObjectTypes().get(0); //getSupportedObjectTypes(false).get(0);
                WebComponentUtil.initNewObjectWithReference(AbstractRoleMemberPanel.this.getPageBase(), newMemberType, newReferences);
            } catch (SchemaException e) {
                throw new SystemException(e.getMessage(), e);
            }
        } else {
            ChooseFocusTypeAndRelationDialogPanel chooseTypePopupContent = new ChooseFocusTypeAndRelationDialogPanel(
                    getPageBase().getMainPopupBodyId()) {
                private static final long serialVersionUID = 1L;

                @Override
                protected List<QName> getSupportedObjectTypes() {
                    return AbstractRoleMemberPanel.this.getNewMemberObjectTypes();
                }

                @Override
                protected List<QName> getSupportedRelations() {
                    if (isSubtreeScope()) {
                        return getDefaultRelationsForActions();
                    }
                    return AbstractRoleMemberPanel.this.getSearchBoxConfiguration().getSupportedRelations();
                }

                @Override
                protected List<QName> getDefaultRelations() {
                    return getDefaultRelationsForActions();
                }

                protected void okPerformed(QName type, Collection<QName> relations, AjaxRequestTarget target) {
                    if (type == null) {
                        getSession().warn("No type was selected. Cannot create member");
                        target.add(this);
                        target.add(getPageBase().getFeedbackPanel());
                        return;
                    }
                    if (checkRelationNotSelected(relations, "No relation was selected. Cannot create member", target)) {
                        return;
                    }
                    AbstractRoleMemberPanel.this.getPageBase().hideMainPopup(target);
                    try {
                        List<ObjectReferenceType> newReferences = new ArrayList<>();
                        for (QName relation : relations) {
                            newReferences.add(ObjectTypeUtil.createObjectRef(AbstractRoleMemberPanel.this.getModelObject(), relation));
                        }
                        WebComponentUtil.initNewObjectWithReference(AbstractRoleMemberPanel.this.getPageBase(), type, newReferences);
                    } catch (SchemaException e) {
                        throw new SystemException(e.getMessage(), e);
                    }

                }

                @Override
                protected QName getDefaultObjectType() {
                    if (relationSpec != null && CollectionUtils.isNotEmpty(relationSpec.getObjectTypes())) {
                        return relationSpec.getObjectTypes().get(0);
                    }
                    return super.getDefaultObjectType();
                }

                @Override
                protected boolean isFocusTypeSelectorVisible() {
                    return true;
                }
            };

            getPageBase().showMainPopup(chooseTypePopupContent, target);
        }
    }

    protected void deleteMembersPerformed(IModel<?> rowModel, QueryScope scope, QName memberType, Collection<QName> relations, AjaxRequestTarget target) {
        if (checkRelationNotSelected(relations, "No relation was selected. Cannot perform delete members", target)) {
            return;
        }
        MemberOperationsHelper.createAndSubmitDeleteMembersTask(
                getModelObject(),
                scope,
                memberType,
                getActionQuery(rowModel, scope, relations),
                target, getPageBase());
    }

    protected void unassignMembersPerformed(IModel<?> rowModel, QName type, QueryScope scope, Collection<QName> relations, AjaxRequestTarget target) {
        if (checkRelationNotSelected(relations, "No relation was selected. Cannot perform unassign members", target)) {
            return;
        }
        MemberOperationsHelper.createAndSubmitUnassignMembersTask(
                getModelObject(),
                scope,
                type,
                getActionQuery(rowModel, scope, relations),
                relations,
                target, getPageBase());
        target.add(this);
    }

    private boolean checkRelationNotSelected(Collection<QName> relations, String message, AjaxRequestTarget target) {
        if (CollectionUtils.isNotEmpty(relations)) {
            return false;
        }
        getSession().warn(message);
        target.add(this);
        target.add(getPageBase().getFeedbackPanel());
        return true;
    }

    protected @NotNull List<QName> getRelationsForRecomputeTask() {
        if (isSubtreeScope()) {
            return getDefaultRelationsForActions();
        }
        return getSearchBoxConfiguration().getSupportedRelations();
    }

    protected ObjectQuery getActionQuery(IModel<?> rowModel, QueryScope scope, @NotNull Collection<QName> relations) {
        AssignmentHolderType assignmentHolder = getAssignmetHolderFromRow(rowModel);
        if (assignmentHolder == null) {
            return getActionQuery(scope, relations);
        }
        return MemberOperationsHelper.createSelectedObjectsQuery(Collections.singletonList(assignmentHolder));
    }

    protected ObjectQuery getActionQuery(QueryScope scope, @NotNull Collection<QName> relations) {
        switch (scope) {
            case ALL:
                return createAllMemberQuery(relations);
            case ALL_DIRECT:
                return MemberOperationsHelper.createDirectMemberQuery(
                        getModelObject(),
                        getSearchType(),
                        relations,
                        getSearchBoxConfiguration().getTenant(),
                        getSearchBoxConfiguration().getProject());
            case SELECTED:
                return MemberOperationsHelper.createSelectedObjectsQuery(
                        getSelectedRealObjects());
        }

        return null;
    }

    protected List<? extends ObjectType> getSelectedRealObjects() {
        return getMemberTable().getSelectedRealObjects();
    }

    protected List<QName> getDefaultSupportedObjectTypes(boolean includeAbstractTypes) {
        return WebComponentUtil.createFocusTypeList(includeAbstractTypes);
    }

    protected List<QName> getNewMemberObjectTypes() {
        return getSearchBoxConfiguration().getSupportedObjectTypes();
    }

    protected MainObjectListPanel<FocusType> getMemberTable() {
        return (MainObjectListPanel<FocusType>) get(getPageBase().createComponentPath(ID_FORM, ID_CONTAINER_MEMBER, ID_MEMBER_TABLE));
    }

    protected WebMarkupContainer getMemberContainer() {
        return (WebMarkupContainer) get(getPageBase().createComponentPath(ID_FORM, ID_CONTAINER_MEMBER));
    }

    protected QueryScope getQueryScope() {
        // TODO if all selected objects have OIDs we can eliminate getOids call
        if (CollectionUtils.isNotEmpty(
                ObjectTypeUtil.getOids(getSelectedRealObjects()))) {
            return QueryScope.SELECTED;
        }

        if (isIndirect() || isSubtreeScope()) {
            return QueryScope.ALL;
        }

        return QueryScope.ALL_DIRECT;
    }

    private boolean isSubtreeScope() {
        return SearchBoxScopeType.SUBTREE == getScopeValue();
    }

    private boolean isIndirect() {
        AbstractRoleSearchItemWrapper memberSearchItems = getMemberSearchItems();
        if (memberSearchItems != null) {
            return memberSearchItems.isIndirect();
        }
        return false;
    }

    protected @NotNull QName getSearchType() {
        //noinspection unchecked
        return ObjectTypes.getObjectType(getMemberPanelStorage().getSearch().getTypeClass())
                .getTypeQName();
    }

    protected SearchBoxScopeType getScopeValue() {
        AbstractRoleSearchItemWrapper memberSearchitem = getMemberSearchItems();
        if (memberSearchitem != null) {
            return memberSearchitem.getScopeValue();
        }
        return null;
    }

    private AbstractRoleSearchItemWrapper getMemberSearchItems() {
        List<FilterableSearchItemWrapper<?>> items = getMemberPanelStorage().getSearch().getItems();
        for (FilterableSearchItemWrapper<?> item : items) {
            if (item instanceof AbstractRoleSearchItemWrapper) {
                return (AbstractRoleSearchItemWrapper) item;
            }
        }
        return null;
    }

    protected QName getRelationValue() {
        AbstractRoleSearchItemWrapper memberSearchItems = getMemberSearchItems();
        if (memberSearchItems != null) {
            return memberSearchItems.getRelationValue();
        }
        return null;
    }

    protected ObjectQuery createAllMemberQuery(Collection<QName> relations) {
        return getPrismContext().queryFor(FocusType.class)
                .item(FocusType.F_ROLE_MEMBERSHIP_REF).ref(MemberOperationsHelper.createReferenceValuesList(getModelObject(), relations))
                .build();
    }

    protected Collection<SelectorOptions<GetOperationOptions>> getSearchOptions() {
        return SelectorOptions.createCollection(GetOperationOptions.createDistinct());
    }

    protected Class<? extends ObjectType> getDefaultObjectType() {
        return FocusType.class;
    }

    protected MemberPanelStorage getMemberPanelStorage() {
        String storageKey = createStorageKey();
        if (StringUtils.isEmpty(storageKey)) {
            return null;
        }
        PageStorage storage = getPageStorage(storageKey);
        if (storage == null) {
            storage = getSessionStorage().initMemberStorage(storageKey);
        }
        return (MemberPanelStorage) storage;
    }

    protected SearchBoxConfigurationHelper getSearchBoxConfiguration() {
        if (searchBoxConfiguration != null) {
            return searchBoxConfiguration;
        }
        searchBoxConfiguration = new SearchBoxConfigurationHelper(additionalPanelConfig);
        searchBoxConfiguration.setDefaultSupportedRelations(getSupportedRelations());
        searchBoxConfiguration.setDefaultSupportedObjectTypes(getDefaultSupportedObjectTypes(true));
        searchBoxConfiguration.setDefaultObjectType(WebComponentUtil.classToQName(getPrismContext(), getDefaultObjectType()));

        return searchBoxConfiguration;
    }

    private PageStorage getPageStorage(String storageKey) {
        return getSessionStorage().getPageStorageMap().get(storageKey);
    }

    private SessionStorage getSessionStorage() {
        return getPageBase().getSessionStorage();
    }

    protected String getStorageKeyTabSuffix() {
        return getPanelConfiguration().getIdentifier();
    }

    public R getModelObject() {
        return getObjectDetailsModels().getObjectType();
    }
}<|MERGE_RESOLUTION|>--- conflicted
+++ resolved
@@ -301,7 +301,6 @@
         memberContainer.add(childrenListPanel);
     }
 
-<<<<<<< HEAD
     protected  <AH extends AssignmentHolderType> SearchBoxConfigurationType getDefaultMemberSearchBoxConfig(Class<AH> type) {
         return new SearchBoxConfigurationUtil(type)
                 .abstractRoleType(getAbstractRoleType())
@@ -309,13 +308,12 @@
                 .supportedRelations(getSupportedRelations())
                 .modelServiceLocator(getPageBase())
                 .create();
+    }
 //        return SearchBoxConfigurationUtil.getDefaultOrgMembersSearchBoxConfiguration(type, getAbstractRoleType(), getDefaultSupportedObjectTypes(true), getSupportedRelations(), getPageBase());
-=======
     protected List<Component> createToolbarButtonList(String buttonId, List<Component> defaultToolbarList) {
         AjaxIconButton assignButton = createAssignButton(buttonId);
         defaultToolbarList.add(1, assignButton);
         return defaultToolbarList;
->>>>>>> 562ef48f
     }
 
     protected boolean reloadPageOnRefresh() {
@@ -401,79 +399,79 @@
         return ObjectTypes.getObjectTypeClass(objectTypeQname);
     }
 
-<<<<<<< HEAD
     private QName getAbstractRoleType() {
         return getModelObject().asPrismObject().getDefinition().getTypeName();
-=======
-    protected  <AH extends AssignmentHolderType> Search<AH> createMemberSearch(Class<AH> type) {
-        MemberPanelStorage memberPanelStorage = getMemberPanelStorage();
-//        if (memberPanelStorage == null) { //normally, this should not happen
-//            return SearchFactory.createMemberPanelSearch(new SearchConfigurationWrapper<>(type, getPageBase()), getPageBase());
+    }
+
+//    protected  <AH extends AssignmentHolderType> Search<AH> createMemberSearch(Class<AH> type) {
+//        MemberPanelStorage memberPanelStorage = getMemberPanelStorage();
+////        if (memberPanelStorage == null) { //normally, this should not happen
+////            return SearchFactory.createMemberPanelSearch(new SearchConfigurationWrapper<>(type, getPageBase()), getPageBase());
+////        }
+//
+//        if (memberPanelStorage != null
+//                && memberPanelStorage.getSearch() != null
+//                && type.equals(memberPanelStorage.getSearch().getSearchConfigurationWrapper().getTypeClass())) {
+//            return memberPanelStorage.getSearch();
 //        }
-
-        if (memberPanelStorage != null
-                && memberPanelStorage.getSearch() != null
-                && type.equals(memberPanelStorage.getSearch().getSearchConfigurationWrapper().getTypeClass())) {
-            return memberPanelStorage.getSearch();
-        }
-
-        Search<AH> search = SearchFactory.createMemberPanelSearch(createSearchConfigWrapper(type), getPageBase());
-        if (memberPanelStorage != null) {
-            memberPanelStorage.setSearch(search);
-        }
-        return search;
-    }
-
-    protected SearchConfigurationWrapper createSearchConfigWrapper(Class<? extends ObjectType> defaultObjectType) {
-        SearchBoxConfigurationType searchConfig = getAdditionalPanelConfig();
-        if (searchConfig == null) {
-            searchConfig = new SearchBoxConfigurationType();
-        }
-        if (searchConfig.getObjectTypeConfiguration() == null) {
-            ObjectTypeSearchItemConfigurationType objTypeConfig = new ObjectTypeSearchItemConfigurationType();
-            objTypeConfig.getSupportedTypes().addAll(getDefaultSupportedObjectTypes(false));
-            objTypeConfig.setDefaultValue(WebComponentUtil.classToQName(getPrismContext(), defaultObjectType));
-            searchConfig.setObjectTypeConfiguration(objTypeConfig);
-        }
-
-        if (searchConfig.getRelationConfiguration() == null) {
-            RelationSearchItemConfigurationType relationConfig = new RelationSearchItemConfigurationType();
-            relationConfig.getSupportedRelations().addAll(getSupportedRelations());
-            relationConfig.setDefaultValue(PrismConstants.Q_ANY);
-            searchConfig.setRelationConfiguration(relationConfig);
-        }
-
-        if (isVisibleAdvanceSearchItem()) {
-            SearchBoxConfigurationHelper searchBoxConfig = getSearchBoxConfiguration();
-            if (searchConfig.getIndirectConfiguration() == null) {
-                searchConfig.setIndirectConfiguration(searchBoxConfig.getDefaultIndirectConfiguration());
-            }
-
-            if (searchConfig.getScopeConfiguration() == null && isOrg()) {
-                searchConfig.setScopeConfiguration(searchBoxConfig.getDefaultSearchScopeConfiguration());
-            }
-            if (searchConfig.getProjectConfiguration() == null && !isNotRole()) {
-                searchConfig.setProjectConfiguration(searchBoxConfig.getDefaultProjectConfiguration());
-            }
-            if (searchConfig.getTenantConfiguration() == null && !isNotRole()) {
-                searchConfig.setTenantConfiguration(searchBoxConfig.getDefaultTenantConfiguration());
-            }
-        }
-        SearchConfigurationWrapper<?> searchConfigWrapper = new SearchConfigurationWrapper<>(defaultObjectType, searchConfig, getPageBase());
-        SearchFactory.createAbstractRoleSearchItemWrapperList(searchConfigWrapper, searchConfig);
-        if (additionalPanelConfig != null) {
-            searchConfigWrapper.setAllowToConfigureSearchItems(!Boolean.FALSE.equals(additionalPanelConfig.isAllowToConfigureSearchItems()));
-        }
-        searchConfigWrapper.getItemsList().forEach(item -> {
-            if (item instanceof ObjectTypeSearchItemWrapper) {
-                ((ObjectTypeSearchItemWrapper<?>) item).setAllowAllTypesSearch(true);
-                ((ObjectTypeSearchItemWrapper<?>) item).setValueForNull(
-                        WebComponentUtil.classToQName(getPageBase().getPrismContext(), getChoiceForAllTypes()));
-            }
-        });
-        return searchConfigWrapper;
->>>>>>> 562ef48f
-    }
+//
+//        Search<AH> search = SearchFactory.createMemberPanelSearch(createSearchConfigWrapper(type), getPageBase());
+//        if (memberPanelStorage != null) {
+//            memberPanelStorage.setSearch(search);
+//        }
+//        return search;
+//    }
+//
+//    protected SearchConfigurationWrapper createSearchConfigWrapper(Class<? extends ObjectType> defaultObjectType) {
+//        SearchBoxConfigurationType searchConfig = getAdditionalPanelConfig();
+//        if (searchConfig == null) {
+//            searchConfig = new SearchBoxConfigurationType();
+//        }
+//        if (searchConfig.getObjectTypeConfiguration() == null) {
+//            ObjectTypeSearchItemConfigurationType objTypeConfig = new ObjectTypeSearchItemConfigurationType();
+//            objTypeConfig.getSupportedTypes().addAll(getDefaultSupportedObjectTypes(false));
+//            objTypeConfig.setDefaultValue(WebComponentUtil.classToQName(getPrismContext(), defaultObjectType));
+//            searchConfig.setObjectTypeConfiguration(objTypeConfig);
+//        }
+//
+//        if (searchConfig.getRelationConfiguration() == null) {
+//            RelationSearchItemConfigurationType relationConfig = new RelationSearchItemConfigurationType();
+//            relationConfig.getSupportedRelations().addAll(getSupportedRelations());
+//            relationConfig.setDefaultValue(PrismConstants.Q_ANY);
+//            searchConfig.setRelationConfiguration(relationConfig);
+//        }
+//
+//        if (isVisibleAdvanceSearchItem()) {
+//            SearchBoxConfigurationHelper searchBoxConfig = getSearchBoxConfiguration();
+//            if (searchConfig.getIndirectConfiguration() == null) {
+//                searchConfig.setIndirectConfiguration(searchBoxConfig.getDefaultIndirectConfiguration());
+//            }
+//
+//            if (searchConfig.getScopeConfiguration() == null && isOrg()) {
+//                searchConfig.setScopeConfiguration(searchBoxConfig.getDefaultSearchScopeConfiguration());
+//            }
+//            if (searchConfig.getProjectConfiguration() == null && !isNotRole()) {
+//                searchConfig.setProjectConfiguration(searchBoxConfig.getDefaultProjectConfiguration());
+//            }
+//            if (searchConfig.getTenantConfiguration() == null && !isNotRole()) {
+//                searchConfig.setTenantConfiguration(searchBoxConfig.getDefaultTenantConfiguration());
+//            }
+//        }
+//        SearchConfigurationWrapper<?> searchConfigWrapper = new SearchConfigurationWrapper<>(defaultObjectType, searchConfig, getPageBase());
+//        SearchFactory.createAbstractRoleSearchItemWrapperList(searchConfigWrapper, searchConfig);
+//        if (additionalPanelConfig != null) {
+//            searchConfigWrapper.setAllowToConfigureSearchItems(!Boolean.FALSE.equals(additionalPanelConfig.isAllowToConfigureSearchItems()));
+//        }
+//        searchConfigWrapper.getItemsList().forEach(item -> {
+//            if (item instanceof ObjectTypeSearchItemWrapper) {
+//                ((ObjectTypeSearchItemWrapper<?>) item).setAllowAllTypesSearch(true);
+//                ((ObjectTypeSearchItemWrapper<?>) item).setValueForNull(
+//                        WebComponentUtil.classToQName(getPageBase().getPrismContext(), getChoiceForAllTypes()));
+//            }
+//        });
+//        return searchConfigWrapper;
+//>>>>>>> origin/master
+//    }
 
     protected boolean isVisibleAdvanceSearchItem() {
         return true;
