--- conflicted
+++ resolved
@@ -6,11 +6,6 @@
  */
 package com.evolveum.midpoint.gui.impl.page.forgotpassword;
 
-<<<<<<< HEAD
-import com.evolveum.midpoint.gui.api.page.PageBase;
-
-=======
->>>>>>> ec5002ba
 import com.evolveum.midpoint.gui.impl.page.login.AbstractPageLogin;
 import com.evolveum.midpoint.gui.impl.page.self.credentials.ChangePasswordPanel;
 import com.evolveum.midpoint.util.logging.Trace;
@@ -38,10 +33,7 @@
 import com.evolveum.midpoint.xml.ns._public.common.common_3.FocusType;
 import com.evolveum.midpoint.xml.ns._public.common.common_3.UserType;
 
-<<<<<<< HEAD
-=======
 import org.apache.wicket.model.IModel;
->>>>>>> ec5002ba
 import org.apache.wicket.model.LoadableDetachableModel;
 
 @PageDescriptor(
@@ -79,59 +71,15 @@
             @Override
             protected FocusType load() {
                 return getPrincipalFocus();
-<<<<<<< HEAD
-=======
             }
         }) {
 
             @Override
             protected boolean shouldCheckOldPassword() {
                 return false;
->>>>>>> ec5002ba
-            }
-        }) {
-
-            @Override
-<<<<<<< HEAD
-            protected boolean shouldCheckOldPassword() {
-                return false;
             }
 
             @Override
-            protected void finishChangePassword(final OperationResult result, AjaxRequestTarget target, boolean showFeedback) {
-
-                if (result.getStatus() == OperationResultStatus.SUCCESS) {
-                    result.setMessage(getString("PageResetPassword.reset.successful"));
-
-                    PrismObject<? extends FocusType> focus = getPrincipalFocus().asPrismObject();
-                    if (focus == null) {
-                        AuthUtil.clearMidpointAuthentication();
-                        return;
-                    }
-
-                    FocusType focusType = focus.asObjectable();
-
-                    if (focusType.getCredentials() != null && focusType.getCredentials().getNonce() != null) {
-
-                        try {
-                            ObjectDelta<UserType> deleteNonceDelta = getPrismContext().deltaFactory().object()
-                                    .createModificationDeleteContainer(UserType.class, focusType.getOid(), SchemaConstants.PATH_NONCE,
-                                            focusType.getCredentials().getNonce().clone());
-                            WebModelServiceUtils.save(deleteNonceDelta, result, PageResetPassword.this);
-                        } catch (SchemaException e) {
-                            //nothing to do, just let the nonce here. it will be invalid
-                        }
-                    }
-
-                    showResult(result);
-                    target.add(getFeedbackPanel());
-                    AuthUtil.clearMidpointAuthentication();
-                    setResponsePage(getMidpointApplication().getHomePage());
-                } else if (showFeedback) {
-                    showResult(result);
-                }
-                target.add(getFeedbackPanel());
-=======
             protected void finishChangePassword(final OperationResult result, AjaxRequestTarget target, boolean showFeedback) {
 
                 if (result.getStatus() == OperationResultStatus.SUCCESS) {
@@ -185,46 +133,11 @@
             @Override
             public void onClick(AjaxRequestTarget target) {
                 cancelPerformed();
->>>>>>> ec5002ba
             }
         };
         backButton.setOutputMarkupId(true);
         add(backButton);
 
-<<<<<<< HEAD
-            @Override
-            protected boolean isPasswordLimitationPopupVisible() {
-                return true;
-            }
-
-            @Override
-            protected String getChangePasswordButtonStyle() {
-                return CHANGE_PASSWORD_BUTTON_STYLE;
-            }
-        };
-        changePasswordPanel.setOutputMarkupId(true);
-        form.add(changePasswordPanel);
-        AjaxButton backButton = new AjaxButton(ID_BACK_BUTTON) {
-            private static final long serialVersionUID = 1L;
-
-            @Override
-            public void onClick(AjaxRequestTarget target) {
-                cancelPerformed();
-            }
-        };
-        backButton.setOutputMarkupId(true);
-        add(backButton);
-
-    }
-
-    @Override
-    public Task createSimpleTask(String operation) {
-        return createAnonymousTask(operation);
-    }
-
-    @Override
-    protected void confirmAuthentication() {
-=======
     }
 
     @Override
@@ -244,7 +157,6 @@
     @Override
     protected IModel<String> getLoginPanelDescriptionModel() {
         return createStringResource("PageResetPassword.description");
->>>>>>> ec5002ba
     }
 
 }