--- conflicted
+++ resolved
@@ -103,27 +103,9 @@
         LOGGER.debug("Loading roles which the current user has right to assign");
         Task task = getPageBase().createSimpleTask(OPERATION_LOAD_ASSIGNABLE_ROLES);
         OperationResult result = task.getResult();
-<<<<<<< HEAD
-        ObjectFilter filter = null;
-        try {
-            ModelInteractionService mis = getPageBase().getModelInteractionService();
-            RoleSelectionSpecification roleSpec =
-                    mis.getAssignableRoleSpecification(getTargetedAssignemntObject(), (Class<AbstractRoleType>) getObjectType().getClassDefinition(), task, result);
-            filter = roleSpec.getFilter();
-        } catch (Exception ex) {
-            LoggingUtils.logUnexpectedException(LOGGER, "Couldn't load available roles", ex);
-            result.recordFatalError(createStringResource("FocusTypeAssignmentPopupTabPanel.message.addFilterToContentQuery.fatalError").getString(), ex);
-        } finally {
-            result.recomputeStatus();
-        }
-        if (!result.isSuccess() && !result.isHandledError()) {
-            getPageBase().showResult(result);
-        }
-        
-=======
+
         ObjectFilter filter = WebComponentUtil.getAssignableRolesFilter(getTargetedAssignemntObject(), (Class<AbstractRoleType>) getObjectType().getClassDefinition(),
                 isInducement() ? WebComponentUtil.AssignmentOrder.INDUCEMENT : WebComponentUtil.AssignmentOrder.ASSIGNMENT, result, task, getPageBase());
->>>>>>> 45f82ce7
         if (query == null){
             query = new ObjectQuery();
         }
