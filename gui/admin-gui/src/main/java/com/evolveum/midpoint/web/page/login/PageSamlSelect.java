/*
 * Copyright (C) 2010-2020 Evolveum and contributors
 *
 * This work is dual-licensed under the Apache License 2.0
 * and European Union Public License. See LICENSE file for details.
 */
package com.evolveum.midpoint.web.page.login;

import java.io.Serializable;
import java.util.ArrayList;
import java.util.List;

import com.evolveum.midpoint.web.component.form.MidpointForm;
import com.evolveum.midpoint.web.component.util.VisibleBehaviour;
import com.evolveum.midpoint.web.security.util.SecurityUtils;

import org.apache.wicket.AttributeModifier;
import org.apache.wicket.markup.html.WebMarkupContainer;
import org.apache.wicket.markup.html.link.ExternalLink;
import org.apache.wicket.markup.html.list.ListItem;
import org.apache.wicket.markup.html.list.ListView;
import org.apache.wicket.model.IModel;
import org.springframework.security.authentication.AnonymousAuthenticationToken;
import org.springframework.security.core.Authentication;
import org.springframework.security.core.context.SecurityContextHolder;

import com.evolveum.midpoint.model.api.authentication.MidpointAuthentication;
import com.evolveum.midpoint.model.api.authentication.ModuleAuthentication;
import com.evolveum.midpoint.web.application.PageDescriptor;
import com.evolveum.midpoint.web.application.Url;
import com.evolveum.midpoint.web.security.module.authentication.Saml2ModuleAuthentication;
import com.evolveum.midpoint.web.security.util.IdentityProvider;

import org.springframework.security.saml2.provider.service.authentication.Saml2AuthenticationToken;

/**
 * @author skublik
 */
@PageDescriptor(urls = {
        @Url(mountUrl = "/saml2/select", matchUrlForSecurity = "/saml2/select")
}, permitAll = true, loginPage = true)
public class PageSamlSelect extends AbstractPageLogin implements Serializable {
    private static final long serialVersionUID = 1L;

    private static final String ID_PROVIDERS = "providers";
    private static final String ID_PROVIDER = "provider";
    private static final String ID_LOGOUT_FORM = "logoutForm";
    private static final String ID_CSRF_FIELD = "csrfField";

    public PageSamlSelect() {
    }

    @Override
    protected void initCustomLayer() {
        List<IdentityProvider> providers = getProviders();
        add(new ListView<IdentityProvider>(ID_PROVIDERS, providers) {
            @Override
            protected void populateItem(ListItem<IdentityProvider> item) {
                item.add(new ExternalLink(ID_PROVIDER, item.getModelObject().getRedirectLink(), item.getModelObject().getLinkText()));
            }
        });
        MidpointForm<?> form = new MidpointForm<>(ID_LOGOUT_FORM);
        ModuleAuthentication actualModule = SecurityUtils.getProcessingModule(false);
        form.add(new VisibleBehaviour(() -> existSamlAuthentication(actualModule)));
        form.add(AttributeModifier.replace("action",
                (IModel<String>) () -> existSamlAuthentication(actualModule) ?
                        SecurityUtils.getPathForLogoutWithContextPath(getRequest().getContextPath(), actualModule) : ""));
        add(form);

        WebMarkupContainer csrfField = SecurityUtils.createHiddenInputForCsrf(ID_CSRF_FIELD);
        form.add(csrfField);
    }

    private boolean existSamlAuthentication(ModuleAuthentication actualModule) {
        return actualModule instanceof Saml2ModuleAuthentication
<<<<<<< HEAD
                && actualModule.getAuthentication() instanceof Saml2AuthenticationToken;
=======
                && (actualModule.getAuthentication() instanceof SamlAuthentication
                    || (actualModule.getAuthentication() instanceof AnonymousAuthenticationToken
                        && actualModule.getAuthentication().getDetails() instanceof SamlAuthentication));
>>>>>>> 0a452ccf
    }

    private List<IdentityProvider> getProviders() {
        List<IdentityProvider> providers = new ArrayList<>();
        Authentication authentication = SecurityContextHolder.getContext().getAuthentication();
        if (authentication instanceof MidpointAuthentication) {
            MidpointAuthentication mpAuthentication = (MidpointAuthentication) authentication;
            ModuleAuthentication moduleAuthentication = mpAuthentication.getProcessingModuleAuthentication();
            if (moduleAuthentication instanceof Saml2ModuleAuthentication) {
                providers = ((Saml2ModuleAuthentication) moduleAuthentication).getProviders();
                if (providers.isEmpty()) {
                    String key = "PageSamlSelect.empty.providers";
                    error(getString(key));
                }
                return providers;
            }
            String key = "PageSamlSelect.unsupported.authentication.type";
            error(getString(key));
            return providers;
        }
        String key = "web.security.flexAuth.unsupported.auth.type";
        error(getString(key));
        return providers;
    }

    @Override
    protected void confirmUserPrincipal() {
    }
}<|MERGE_RESOLUTION|>--- conflicted
+++ resolved
@@ -73,13 +73,9 @@
 
     private boolean existSamlAuthentication(ModuleAuthentication actualModule) {
         return actualModule instanceof Saml2ModuleAuthentication
-<<<<<<< HEAD
-                && actualModule.getAuthentication() instanceof Saml2AuthenticationToken;
-=======
-                && (actualModule.getAuthentication() instanceof SamlAuthentication
+                && (actualModule.getAuthentication() instanceof Saml2AuthenticationToken
                     || (actualModule.getAuthentication() instanceof AnonymousAuthenticationToken
-                        && actualModule.getAuthentication().getDetails() instanceof SamlAuthentication));
->>>>>>> 0a452ccf
+                        && actualModule.getAuthentication().getDetails() instanceof Saml2AuthenticationToken));
     }
 
     private List<IdentityProvider> getProviders() {
