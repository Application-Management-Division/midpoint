--- conflicted
+++ resolved
@@ -7,14 +7,10 @@
 
 package com.evolveum.midpoint.gui.api.component.wizard;
 
-<<<<<<< HEAD
 import com.evolveum.midpoint.web.component.AjaxSubmitButton;
 import com.evolveum.midpoint.web.component.util.VisibleEnableBehaviour;
-=======
 import com.evolveum.midpoint.web.component.util.VisibleBehaviour;
->>>>>>> 47f61a1c
 
-import org.apache.wicket.Component;
 import org.apache.wicket.ajax.AjaxRequestTarget;
 import org.apache.wicket.ajax.markup.html.AjaxLink;
 import org.apache.wicket.behavior.AttributeAppender;
@@ -23,7 +19,6 @@
 import org.apache.wicket.model.IModel;
 import org.apache.wicket.model.Model;
 
-import com.evolveum.midpoint.web.component.util.VisibleEnableBehaviour;
 
 /**
  * @author lskublik
@@ -34,10 +29,6 @@
 
     private static final String ID_TEXT = "text";
     private static final String ID_SUBTEXT = "subText";
-<<<<<<< HEAD
-=======
-    private static final String ID_CONTENT = "content";
->>>>>>> 47f61a1c
     private static final String ID_BACK = "back";
     private static final String ID_NEXT = "next";
     private static final String ID_NEXT_LABEL = "nextLabel";
@@ -93,11 +84,7 @@
         next.add(getNextBehaviour());
         next.setOutputMarkupId(true);
         next.setOutputMarkupPlaceholderTag(true);
-<<<<<<< HEAD
-        next.setDefaultFormProcessing(true);
-=======
         next.add(AttributeAppender.append("class", () -> !next.isEnabledInHierarchy() ? "disabled" : null));
->>>>>>> 47f61a1c
         add(next);
 
         Label nextLabel = new Label(ID_NEXT_LABEL, () -> {
@@ -142,14 +129,10 @@
             target.add(getWizard().getPanel());
             return;
         }
-<<<<<<< HEAD
-        onBackBeforeWizardPerformed(target);
+        onBackAfterWizardPerformed(target);
     }
 
-    protected void onBackBeforeWizardPerformed(AjaxRequestTarget target) {
-=======
-
->>>>>>> 47f61a1c
+    protected void onBackAfterWizardPerformed(AjaxRequestTarget target) {
         getPageBase().redirectBack();
     }
 
