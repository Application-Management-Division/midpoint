/*
 * Copyright (c) 2016 Evolveum
 *
 * Licensed under the Apache License, Version 2.0 (the "License");
 * you may not use this file except in compliance with the License.
 * You may obtain a copy of the License at
 *
 *     http://www.apache.org/licenses/LICENSE-2.0
 *
 * Unless required by applicable law or agreed to in writing, software
 * distributed under the License is distributed on an "AS IS" BASIS,
 * WITHOUT WARRANTIES OR CONDITIONS OF ANY KIND, either express or implied.
 * See the License for the specific language governing permissions and
 * limitations under the License.
 */
package com.evolveum.midpoint.gui.api.component;

import java.util.Collection;

import org.apache.commons.lang.StringUtils;
import org.apache.wicket.Component;
import org.apache.wicket.WicketRuntimeException;
import org.apache.wicket.ajax.AjaxRequestTarget;
import org.apache.wicket.behavior.Behavior;
import org.apache.wicket.event.Broadcast;
import org.apache.wicket.event.IEventSink;
import org.apache.wicket.extensions.markup.html.repeater.data.table.DataTable;
import org.apache.wicket.extensions.markup.html.repeater.data.table.IColumn;
import org.apache.wicket.extensions.markup.html.repeater.data.table.export.CSVDataExporter;
import org.apache.wicket.extensions.markup.html.repeater.data.table.export.ExportToolbar;
import org.apache.wicket.markup.html.WebMarkupContainer;
import org.apache.wicket.markup.html.panel.Fragment;
import org.apache.wicket.model.IModel;
import org.apache.wicket.model.Model;
import org.apache.wicket.request.component.IRequestablePage;
import org.apache.wicket.util.resource.IResourceStream;

import com.evolveum.midpoint.gui.api.component.button.CsvDownloadButtonPanel;
import com.evolveum.midpoint.gui.api.page.PageBase;
import com.evolveum.midpoint.gui.api.util.WebComponentUtil;
import com.evolveum.midpoint.model.api.ModelAuthorizationAction;
import com.evolveum.midpoint.prism.PrismObject;
import com.evolveum.midpoint.schema.GetOperationOptions;
import com.evolveum.midpoint.schema.SelectorOptions;
import com.evolveum.midpoint.security.api.AuthorizationConstants;
import com.evolveum.midpoint.util.exception.SchemaException;
import com.evolveum.midpoint.util.logging.Trace;
import com.evolveum.midpoint.util.logging.TraceManager;
import com.evolveum.midpoint.web.component.AbstractAjaxDownloadBehavior;
import com.evolveum.midpoint.web.component.AjaxIconButton;
import com.evolveum.midpoint.web.component.data.column.CheckBoxHeaderColumn;
import com.evolveum.midpoint.web.component.data.column.ObjectNameColumn;
import com.evolveum.midpoint.web.component.util.SelectableBean;
import com.evolveum.midpoint.web.component.util.VisibleEnableBehaviour;
import com.evolveum.midpoint.web.page.admin.configuration.PageImportObject;
import com.evolveum.midpoint.web.session.UserProfileStorage.TableId;
import com.evolveum.midpoint.xml.ns._public.common.common_3.ObjectType;

/**
 * @author katkav
 */
public abstract class MainObjectListPanel<O extends ObjectType> extends ObjectListPanel<O> {
    private static final long serialVersionUID = 1L;

    private static final String ID_REFRESH = "refresh";
    private static final String ID_NEW_OBJECT = "newObject";
    private static final String ID_IMPORT_OBJECT = "importObject";
    private static final String ID_EXPORT_DATA = "exportData";
    private static final String ID_BUTTON_BAR = "buttonBar";
    private static final Trace LOGGER = TraceManager.getTrace(MainObjectListPanel.class);

    public MainObjectListPanel(String id, Class<O> type, TableId tableId, Collection<SelectorOptions<GetOperationOptions>> options, PageBase parentPage) {
        super(id, type, tableId, options, parentPage);
    }

    @Override
    protected IColumn<SelectableBean<O>, String> createCheckboxColumn() {
        return new CheckBoxHeaderColumn<>();
    }

    @Override
    protected IColumn<SelectableBean<O>, String> createNameColumn(IModel<String> columnNameModel, String itemPath) {
        if (StringUtils.isEmpty(itemPath)) {
            return new ObjectNameColumn<O>(columnNameModel == null ? createStringResource("ObjectType.name") : columnNameModel) {
                private static final long serialVersionUID = 1L;

                @Override
                public void onClick(AjaxRequestTarget target, IModel<SelectableBean<O>> rowModel) {
                    O object = rowModel.getObject().getValue();
                    MainObjectListPanel.this.objectDetailsPerformed(target, object);
                }

                @Override
                public boolean isClickable(IModel<SelectableBean<O>> rowModel) {
                    return MainObjectListPanel.this.isClickable(rowModel);
                }
            };
        } else {
            return new ObjectNameColumn<O>(columnNameModel == null ? createStringResource("ObjectType.name") : columnNameModel,
                    itemPath) {
                private static final long serialVersionUID = 1L;

                @Override
                public void onClick(AjaxRequestTarget target, IModel<SelectableBean<O>> rowModel) {
                    O object = rowModel.getObject().getValue();
                    MainObjectListPanel.this.objectDetailsPerformed(target, object);
                }

                @Override
                public boolean isClickable(IModel<SelectableBean<O>> rowModel) {
                    return MainObjectListPanel.this.isClickable(rowModel);
                }
            };
        }
    }

    protected boolean isClickable(IModel<SelectableBean<O>> rowModel) {
        return true;
    }

    protected abstract void objectDetailsPerformed(AjaxRequestTarget target, O object);

    protected abstract void newObjectPerformed(AjaxRequestTarget target);


    @Override
    protected WebMarkupContainer createTableButtonToolbar(String id) {
        return new ButtonBar(id, ID_BUTTON_BAR, this);
    }

    private static class ButtonBar extends Fragment {

        private static final long serialVersionUID = 1L;

        public <O extends ObjectType> ButtonBar(String id, String markupId, MainObjectListPanel<O> markupProvider) {
            super(id, markupId, markupProvider);

            initLayout(markupProvider);
        }

        private <O extends ObjectType> void initLayout(final MainObjectListPanel<O> mainObjectListPanel) {
            AjaxIconButton refreshIcon = new AjaxIconButton(ID_REFRESH, new Model<>("fa fa-refresh"),
                    mainObjectListPanel.createStringResource("MainObjectListPanel.refresh")) {

                private static final long serialVersionUID = 1L;

                @Override
                public void onClick(AjaxRequestTarget target) {
                    mainObjectListPanel.clearCache();
                    mainObjectListPanel.refreshTable((Class<O>) mainObjectListPanel.getType(), target);

                    target.add((Component) mainObjectListPanel.getTable());
                }
            };
            add(refreshIcon);

            AjaxIconButton newObjectIcon = new AjaxIconButton(ID_NEW_OBJECT, new Model<>("fa fa-plus"),
                    mainObjectListPanel.createStringResource("MainObjectListPanel.newObject")) {

                private static final long serialVersionUID = 1L;

                @Override
                public void onClick(AjaxRequestTarget target) {
                    mainObjectListPanel.newObjectPerformed(target);
                }
            };
            //TODO will be fixed in 3.6.1
//            newObjectIcon.add(new VisibleEnableBehaviour(){
//                private static final long serialVersionUID = 1L;
//
//                @Override
//                public boolean isVisible(){
//
//                    boolean isVisible = false;
//                    try {
//                        PrismObject<O> objectToCreate = mainObjectListPanel.getNewObjectListObject();
//                        if (objectToCreate != null) {
//                            mainObjectListPanel.adoptNewObject(objectToCreate);
//                        }
//                        isVisible = ((PageBase) getPage()).getSecurityEnforcer().isAuthorized(ModelAuthorizationAction.ADD.getUrl(),
//                                null, objectToCreate, null, null, null);
//                    } catch (Exception ex){
//                        LOGGER.error("Failed to check authorization for ADD action on new object of " + mainObjectListPanel.getType().getSimpleName()
//                                + " type, ", ex);
//                    }
//                    return isVisible;
//                }
//            });
            add(newObjectIcon);

            AjaxIconButton importObject = new AjaxIconButton(ID_IMPORT_OBJECT, new Model<>("fa fa-upload"),
                    mainObjectListPanel.createStringResource("MainObjectListPanel.import")) {

                private static final long serialVersionUID = 1L;

                @Override
                public void onClick(AjaxRequestTarget target) {
                    ((PageBase) getPage()).navigateToNext(PageImportObject.class);
                }
            };
            importObject.add(new VisibleEnableBehaviour(){
                private static final long serialVersionUID = 1L;

                @Override
                public boolean isVisible(){

                    boolean isVisible = false;
                    try {
                        isVisible = ((PageBase) getPage()).getSecurityEnforcer().isAuthorized(ModelAuthorizationAction.IMPORT_OBJECTS.getUrl(),
                                null, null, null, null, null)
                                && WebComponentUtil.isAuthorized(AuthorizationConstants.AUTZ_UI_CONFIGURATION_ALL_URL,
                                AuthorizationConstants.AUTZ_UI_CONFIGURATION_IMPORT_URL);
                    } catch (Exception ex){
                        LOGGER.error("Failed to check authorization for IMPORT action for " + mainObjectListPanel.getType().getSimpleName()
                                + " object, ", ex);
                    }
                    return isVisible;
                }
            });
            add(importObject);
<<<<<<< HEAD

            String fileName = mainObjectListPanel.getType().getSimpleName() +
                    "_" + mainObjectListPanel.createStringResource("MainObjectListPanel.exportFileName").getString();
            CSVDataExporter csvDataExporter = new CSVDataExporter();
            ResourceStreamResource resource = (new ResourceStreamResource() {
                protected IResourceStream getResourceStream() {
                    return new ExportToolbar.DataExportResourceStreamWriter(csvDataExporter, mainObjectListPanel.getTable().getDataTable());
                }
            }).setFileName(fileName + "." + csvDataExporter.getFileNameExtension());
            AbstractLink exportDataLink = (new ResourceLink(ID_EXPORT_DATA, resource)).setBody(csvDataExporter.getDataFormatNameModel());
            exportDataLink.add(new VisibleEnableBehaviour(){
                private static final long serialVersionUID = 1L;

                @Override
                public boolean isVisible(){
                    return WebComponentUtil.isAuthorized(AuthorizationConstants.AUTZ_UI_ADMIN_CSV_EXPORT_ACTION_URI);
                }
            });

            add(exportDataLink);
=======
            
            CsvDownloadButtonPanel exportDataLink = new CsvDownloadButtonPanel(ID_EXPORT_DATA) {
				
            	private static final long serialVersionUID = 1L;

				@Override
            	protected DataTable<?, ?> getDataTable() {
            		return mainObjectListPanel.getTable().getDataTable();
            	}
            	
            	@Override
            	protected String getFilename() {
            		return mainObjectListPanel.getType().getSimpleName() +
		                    "_" + mainObjectListPanel.createStringResource("MainObjectListPanel.exportFileName").getString();
            	}
				
			};
			
			add(exportDataLink);

//            CSVDataExporter csvDataExporter = new CSVDataExporter();
//            final AbstractAjaxDownloadBehavior ajaxDownloadBehavior = new AbstractAjaxDownloadBehavior() {
//            	private static final long serialVersionUID = 1L;
//				
//				@Override
//				public IResourceStream getResourceStream() {
//					return new ExportToolbar.DataExportResourceStreamWriter(csvDataExporter, mainObjectListPanel.getTable().getDataTable());
//				}
//				
//				public String getFileName() {
//					return mainObjectListPanel.getType().getSimpleName() +
//		                    "_" + mainObjectListPanel.createStringResource("MainObjectListPanel.exportFileName").getString();
//				}
//			}; 
//			
//            add(ajaxDownloadBehavior);
//            
//            AjaxIconButton exportDataLink = new AjaxIconButton(ID_EXPORT_DATA, new Model<>("fa fa-download"),
//                    mainObjectListPanel.createStringResource("MainObjectListPanel.export")) {
//
//                private static final long serialVersionUID = 1L;
//
//                @Override
//                public void onClick(AjaxRequestTarget target) {
//                    ajaxDownloadBehavior.initiate(target);
//                }
//            };
//            
//
//            add(exportDataLink);
>>>>>>> 73a95a86

        }
    }

    protected PrismObject<O> getNewObjectListObject(){
        return null;
    }

    private void adoptNewObject(PrismObject<O> object) throws SchemaException{
        getPageBase().getMidpointApplication().getPrismContext().adopt(object);
    }
}<|MERGE_RESOLUTION|>--- conflicted
+++ resolved
@@ -218,28 +218,6 @@
                 }
             });
             add(importObject);
-<<<<<<< HEAD
-
-            String fileName = mainObjectListPanel.getType().getSimpleName() +
-                    "_" + mainObjectListPanel.createStringResource("MainObjectListPanel.exportFileName").getString();
-            CSVDataExporter csvDataExporter = new CSVDataExporter();
-            ResourceStreamResource resource = (new ResourceStreamResource() {
-                protected IResourceStream getResourceStream() {
-                    return new ExportToolbar.DataExportResourceStreamWriter(csvDataExporter, mainObjectListPanel.getTable().getDataTable());
-                }
-            }).setFileName(fileName + "." + csvDataExporter.getFileNameExtension());
-            AbstractLink exportDataLink = (new ResourceLink(ID_EXPORT_DATA, resource)).setBody(csvDataExporter.getDataFormatNameModel());
-            exportDataLink.add(new VisibleEnableBehaviour(){
-                private static final long serialVersionUID = 1L;
-
-                @Override
-                public boolean isVisible(){
-                    return WebComponentUtil.isAuthorized(AuthorizationConstants.AUTZ_UI_ADMIN_CSV_EXPORT_ACTION_URI);
-                }
-            });
-
-            add(exportDataLink);
-=======
             
             CsvDownloadButtonPanel exportDataLink = new CsvDownloadButtonPanel(ID_EXPORT_DATA) {
 				
@@ -290,7 +268,6 @@
 //            
 //
 //            add(exportDataLink);
->>>>>>> 73a95a86
 
         }
     }
