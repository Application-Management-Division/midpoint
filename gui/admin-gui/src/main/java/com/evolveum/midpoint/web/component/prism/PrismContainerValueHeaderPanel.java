package com.evolveum.midpoint.web.component.prism;

import java.util.List;

import com.evolveum.midpoint.web.component.AjaxButton;
import com.evolveum.midpoint.web.component.input.DropDownChoicePanel;
import com.evolveum.midpoint.web.component.input.TextPanel;
import com.evolveum.midpoint.web.page.admin.configuration.component.EmptyOnBlurAjaxFormUpdatingBehaviour;
import org.apache.commons.lang.StringUtils;
import org.apache.wicket.AttributeModifier;
import org.apache.wicket.ajax.AjaxRequestTarget;
import org.apache.wicket.ajax.markup.html.AjaxLink;
import org.apache.wicket.behavior.AttributeAppender;
import org.apache.wicket.markup.html.WebMarkupContainer;
import org.apache.wicket.markup.html.basic.Label;
import org.apache.wicket.markup.html.form.Form;
import org.apache.wicket.markup.html.form.IChoiceRenderer;
import org.apache.wicket.markup.html.form.TextField;
import org.apache.wicket.model.AbstractReadOnlyModel;
import org.apache.wicket.model.IModel;

import com.evolveum.midpoint.gui.api.GuiStyleConstants;
import com.evolveum.midpoint.gui.api.component.togglebutton.ToggleIconButton;
import com.evolveum.midpoint.gui.api.page.PageBase;
import com.evolveum.midpoint.gui.impl.component.input.QNameIChoiceRenderer;
import com.evolveum.midpoint.gui.impl.page.admin.configuration.component.ObjectPolicyConfigurationTabPanel;
import com.evolveum.midpoint.prism.Containerable;
import com.evolveum.midpoint.prism.PrismContainerValue;
import com.evolveum.midpoint.prism.path.ItemPath;
import com.evolveum.midpoint.task.api.Task;
import com.evolveum.midpoint.util.logging.Trace;
import com.evolveum.midpoint.util.logging.TraceManager;
import com.evolveum.midpoint.web.component.util.VisibleEnableBehaviour;
import com.evolveum.midpoint.xml.ns._public.common.common_3.MetadataType;
import org.apache.wicket.model.Model;
import org.apache.wicket.model.StringResourceModel;

import javax.xml.namespace.QName;

public class PrismContainerValueHeaderPanel<C extends Containerable> extends PrismHeaderPanel<ContainerValueWrapper<C>> {

	private static final long serialVersionUID = 1L;

	private static final String ID_SORT_PROPERTIES = "sortProperties";
    private static final String ID_SHOW_METADATA = "showMetadata";
    private static final String ID_SHOW_EMPTY_FIELDS = "showEmptyFields";
    private static final String ID_ADD_CHILD_CONTAINER = "addChildContainer";
    private static final String ID_REMOVE_CONTAINER = "removeContainer";
    private static final String ID_CHILD_CONTAINERS_SELECTOR_PANEL = "childContainersSelectorPanel";
    private static final String ID_CHILD_CONTAINERS_LIST = "childContainersList";
    private static final String ID_ADD_BUTTON = "addButton";

    private boolean isChildContainersSelectorPanelVisible = false;
    
    private static final Trace LOGGER = TraceManager.getTrace(PrismContainerValueHeaderPanel.class);
    private ItemVisibilityHandler isPanelVisible;
	
	public PrismContainerValueHeaderPanel(String id, IModel<ContainerValueWrapper<C>> model, ItemVisibilityHandler isPanelVisible) {
		super(id, model);
		this.isPanelVisible = isPanelVisible;
	}

	@Override
	protected void initButtons() {
		VisibleEnableBehaviour buttonsVisibleBehaviour = new VisibleEnableBehaviour() {
			private static final long serialVersionUID = 1L;

			@Override
			public boolean isVisible() {
				return PrismContainerValueHeaderPanel.this.isButtonsVisible();
			}
		};

		ToggleIconButton showMetadataButton = new ToggleIconButton(ID_SHOW_METADATA,
				GuiStyleConstants.CLASS_ICON_SHOW_METADATA, GuiStyleConstants.CLASS_ICON_SHOW_METADATA) {
			private static final long serialVersionUID = 1L;

			@Override
			public void onClick(AjaxRequestTarget target) {
				ContainerValueWrapper<C> wrapper = PrismContainerValueHeaderPanel.this.getModelObject();
				wrapper.setShowMetadata(!wrapper.isShowMetadata());
				onButtonClick(target);
			}
			
			@Override
			public boolean isOn() {
				return PrismContainerValueHeaderPanel.this.getModelObject().isShowMetadata();
			}
        };
		showMetadataButton.add(new AttributeModifier("title", new AbstractReadOnlyModel() {

			@Override
			public Object getObject() {
				return PrismContainerValueHeaderPanel.this.getModelObject() == null ? "" : (PrismContainerValueHeaderPanel.this.getModelObject().isShowMetadata() ?
						createStringResource("PrismObjectPanel.hideMetadata").getString() :
						createStringResource("PrismObjectPanel.showMetadata").getString());
			}
		}));
		showMetadataButton.add(new VisibleEnableBehaviour() {
			
			private static final long serialVersionUID = 1L;
<<<<<<< HEAD
=======

>>>>>>> 1b9943e2
			@Override
			public boolean isVisible() {
				for (ItemWrapper wrapper : getModelObject().getItems()) {
					if (MetadataType.COMPLEX_TYPE.equals(wrapper.getItemDefinition().getTypeName())) {
						return true;
					}
				}
				return false;
			}
			
		});
		add(showMetadataButton);

		ToggleIconButton showEmptyFieldsButton = new ToggleIconButton(ID_SHOW_EMPTY_FIELDS,
				GuiStyleConstants.CLASS_ICON_SHOW_EMPTY_FIELDS, GuiStyleConstants.CLASS_ICON_NOT_SHOW_EMPTY_FIELDS) {
			
			private static final long serialVersionUID = 1L;

			@Override
<<<<<<< HEAD
			protected void onSubmit(AjaxRequestTarget target, Form<?> form) {
				onShowEmptyClick(target);
			}
			
			@Override
			protected void onError(AjaxRequestTarget target, Form<?> form) {
				target.add(getPageBase().getFeedbackPanel());
			}

=======
			public void onClick(AjaxRequestTarget target) {
				onShowEmptyClick(target);
			}
						
>>>>>>> 1b9943e2
			@Override
			public boolean isOn() {
				return PrismContainerValueHeaderPanel.this.getModelObject().isShowEmpty();
			}
        };
		showEmptyFieldsButton.setOutputMarkupId(true);

		showEmptyFieldsButton.add(buttonsVisibleBehaviour);
        add(showEmptyFieldsButton);

        ToggleIconButton sortPropertiesButton = new ToggleIconButton(ID_SORT_PROPERTIES,
        		GuiStyleConstants.CLASS_ICON_SORT_ALPHA_ASC, GuiStyleConstants.CLASS_ICON_SORT_AMOUNT_ASC) {
        	
        	private static final long serialVersionUID = 1L;

        	@Override
        	public void onClick(AjaxRequestTarget target) {
        		ContainerValueWrapper<C> containerValueWrapper = PrismContainerValueHeaderPanel.this.getModelObject();
        		containerValueWrapper.setSorted(!containerValueWrapper.isSorted());
        		containerValueWrapper.sort();
        		containerValueWrapper.computeStripes();

        		onButtonClick(target);
        	}
        	
        	@Override
			public boolean isOn() {
				return PrismContainerValueHeaderPanel.this.getModelObject().isSorted();
			}
        };
        sortPropertiesButton.add(buttonsVisibleBehaviour);
        add(sortPropertiesButton);
		
        AjaxLink addChildContainerButton = new AjaxLink(ID_ADD_CHILD_CONTAINER) {
        	private static final long serialVersionUID = 1L;

<<<<<<< HEAD
			@Override
			public void onClick(AjaxRequestTarget target) {
				isChildContainersSelectorPanelVisible = true;
				target.add(PrismContainerValueHeaderPanel.this);
=======
        	@Override
        	public void onClick(AjaxRequestTarget target) {
        		isChildContainersSelectorPanelVisible = true;
				target.add(PrismContainerValueHeaderPanel.this);
        	}
        	
        	@Override
			public boolean isOn() {
				return true;
>>>>>>> 1b9943e2
			}
        };
		addChildContainerButton.add(new VisibleEnableBehaviour(){
			private static final long serialVersionUID = 1L;

			@Override
			public boolean isVisible(){
				return getModelObject().containsMultipleMultivalueContainer() && getModelObject().getContainer() != null
						&& getModelObject().getDefinition().canModify()
						&& !getModelObject().getChildMultivalueContainersToBeAdded(isPanelVisible).isEmpty();
			}
		});
        add(addChildContainerButton);

        List<QName> pathsList = getModelObject().getChildMultivalueContainersToBeAdded(isPanelVisible);
        
       	WebMarkupContainer childContainersSelectorPanel = new WebMarkupContainer(ID_CHILD_CONTAINERS_SELECTOR_PANEL);
		childContainersSelectorPanel.add(new VisibleEnableBehaviour(){
			private static final long serialVersionUID = 1L;

			@Override
			public boolean isVisible(){
				return pathsList.size() > 1 && isChildContainersSelectorPanelVisible;
			}
		});
		childContainersSelectorPanel.setOutputMarkupId(true);
		add(childContainersSelectorPanel);
		 
		DropDownChoicePanel multivalueContainersList = new DropDownChoicePanel<>(ID_CHILD_CONTAINERS_LIST,
				Model.of(pathsList.size() > 0 ? pathsList.get(0) : null), Model.ofList(pathsList),
				new QNameIChoiceRenderer(getModelObject().getDefinition().getCompileTimeClass().getSimpleName()));
		multivalueContainersList.setOutputMarkupId(true);
		multivalueContainersList.getBaseFormComponent().add(new EmptyOnBlurAjaxFormUpdatingBehaviour());
		childContainersSelectorPanel.add(multivalueContainersList);
		childContainersSelectorPanel.add(new AjaxButton(ID_ADD_BUTTON, createStringResource("prismValuePanel.add")) {

			private static final long serialVersionUID = 1L;

			@Override
			public void onClick(AjaxRequestTarget ajaxRequestTarget) {
				addNewContainerValuePerformed(ajaxRequestTarget);
			}
		});
		
		AjaxLink removeContainerButton = new AjaxLink(ID_REMOVE_CONTAINER) {
			private static final long serialVersionUID = 1L;

			@Override
<<<<<<< HEAD
            public void onClick(AjaxRequestTarget target) {
				ContainerValueWrapper containerValueWrapper = PrismContainerValueHeaderPanel.this.getModelObject();
				containerValueWrapper.setStatus(ValueStatus.DELETED);
				onButtonClick(target);
=======
			public void onClick(AjaxRequestTarget target) {
				ContainerValueWrapper containerValueWrapper = PrismContainerValueHeaderPanel.this.getModelObject();
				containerValueWrapper.setStatus(ValueStatus.DELETED);
				target.add(PrismContainerValueHeaderPanel.this);
				PrismContainerValueHeaderPanel.this.reloadParentContainerPanel(target);
			}
			
			@Override
			public boolean isOn() {
				return true;
>>>>>>> 1b9943e2
			}
		};
		removeContainerButton.add(new VisibleEnableBehaviour(){
			private static final long serialVersionUID = 1L;

			@Override
			public boolean isVisible(){
				return getModelObject().getContainer() != null && !getModelObject().getContainer().isShowOnTopLevel() ? getModelObject().getContainer().getItemDefinition().isMultiValue() : false;
			}
		});
		add(removeContainerButton);

	}

	private String getPathDisplayName(QName qName) {
		return getModelObject().getDefinition().getCompileTimeClass().getSimpleName() + "." + qName.getLocalPart();
	}

	@Override
	protected void initHeaderLabel(){
		String displayName = getLabel();
		if (org.apache.commons.lang3.StringUtils.isEmpty(displayName)) {
			displayName = "displayName.not.set";
		}
		StringResourceModel headerLabelModel = createStringResource(displayName);
		AjaxButton labelComponent = new AjaxButton(ID_LABEL, headerLabelModel) {
			private static final long serialVersionUID = 1L;
			@Override
			public void onClick(AjaxRequestTarget target) {
				onShowEmptyClick(target);
			}
		};
		labelComponent.setOutputMarkupId(true);
		labelComponent.add(AttributeAppender.append("style", "cursor: pointer;"));
		add(labelComponent);

	}

	protected void addNewContainerValuePerformed(AjaxRequestTarget ajaxRequestTarget){
		isChildContainersSelectorPanelVisible = false;
		getModelObject().setShowEmpty(true, false);
		createNewContainerValue(getModelObject(), getSelectedContainerQName());
		onButtonClick(ajaxRequestTarget);
		ajaxRequestTarget.add(getChildContainersSelectorPanel().getParent());
	}

	private QName getSelectedContainerQName(){
		List<QName> pathsList = getModelObject().getChildMultivalueContainersToBeAdded(isPanelVisible);
		if(pathsList.size() == 1) {
			return pathsList.get(0);
		}
		DropDownChoicePanel<QName> panel = (DropDownChoicePanel)getChildContainersSelectorPanel().get(ID_CHILD_CONTAINERS_LIST);
		return panel.getModel().getObject();
	}

	private WebMarkupContainer getChildContainersSelectorPanel(){
		return (WebMarkupContainer) get(ID_CHILD_CONTAINERS_SELECTOR_PANEL);
	}

	@Override
	public String getLabel() {
		return getModel().getObject().getDisplayName();
	}
	
	private void onShowEmptyClick(AjaxRequestTarget target) {
		
		ContainerValueWrapper<C> wrapper = PrismContainerValueHeaderPanel.this.getModelObject();
		wrapper.setShowEmpty(!wrapper.isShowEmpty(), false);
			
		wrapper.computeStripes();
		onButtonClick(target);
		
	}
	
	public void createNewContainerValue(ContainerValueWrapper<C> containerValueWrapper, QName path){
		ItemPath newPath = new ItemPath(containerValueWrapper.getPath(), path);
		ContainerWrapper<C> childContainerWrapper = containerValueWrapper.getContainer().findContainerWrapper(newPath);
		
		if (childContainerWrapper == null){
			return;
		}
		boolean isSingleValue = childContainerWrapper.getItemDefinition().isSingleValue();
		if (isSingleValue){
			return;
		}
		PrismContainerValue<C> newContainerValue = childContainerWrapper.getItem().createNewValue();
		
		Task task = getPageBase().createSimpleTask("Creating new container value wrapper");
		
		ContainerWrapperFactory factory = new ContainerWrapperFactory(getPageBase());
		ContainerValueWrapper<C> newValueWrapper = factory.createContainerValueWrapper(childContainerWrapper,
				newContainerValue, containerValueWrapper.getObjectStatus(),
				ValueStatus.ADDED, newPath, task);
		newValueWrapper.setShowEmpty(true, false);
		newValueWrapper.computeStripes();
		childContainerWrapper.getValues().add(newValueWrapper);

	}



}<|MERGE_RESOLUTION|>--- conflicted
+++ resolved
@@ -99,10 +99,7 @@
 		showMetadataButton.add(new VisibleEnableBehaviour() {
 			
 			private static final long serialVersionUID = 1L;
-<<<<<<< HEAD
-=======
-
->>>>>>> 1b9943e2
+			
 			@Override
 			public boolean isVisible() {
 				for (ItemWrapper wrapper : getModelObject().getItems()) {
@@ -122,22 +119,10 @@
 			private static final long serialVersionUID = 1L;
 
 			@Override
-<<<<<<< HEAD
-			protected void onSubmit(AjaxRequestTarget target, Form<?> form) {
-				onShowEmptyClick(target);
-			}
-			
-			@Override
-			protected void onError(AjaxRequestTarget target, Form<?> form) {
-				target.add(getPageBase().getFeedbackPanel());
-			}
-
-=======
 			public void onClick(AjaxRequestTarget target) {
 				onShowEmptyClick(target);
 			}
 						
->>>>>>> 1b9943e2
 			@Override
 			public boolean isOn() {
 				return PrismContainerValueHeaderPanel.this.getModelObject().isShowEmpty();
@@ -174,23 +159,11 @@
         AjaxLink addChildContainerButton = new AjaxLink(ID_ADD_CHILD_CONTAINER) {
         	private static final long serialVersionUID = 1L;
 
-<<<<<<< HEAD
-			@Override
-			public void onClick(AjaxRequestTarget target) {
-				isChildContainersSelectorPanelVisible = true;
-				target.add(PrismContainerValueHeaderPanel.this);
-=======
         	@Override
         	public void onClick(AjaxRequestTarget target) {
         		isChildContainersSelectorPanelVisible = true;
 				target.add(PrismContainerValueHeaderPanel.this);
         	}
-        	
-        	@Override
-			public boolean isOn() {
-				return true;
->>>>>>> 1b9943e2
-			}
         };
 		addChildContainerButton.add(new VisibleEnableBehaviour(){
 			private static final long serialVersionUID = 1L;
@@ -238,23 +211,11 @@
 			private static final long serialVersionUID = 1L;
 
 			@Override
-<<<<<<< HEAD
-            public void onClick(AjaxRequestTarget target) {
-				ContainerValueWrapper containerValueWrapper = PrismContainerValueHeaderPanel.this.getModelObject();
-				containerValueWrapper.setStatus(ValueStatus.DELETED);
-				onButtonClick(target);
-=======
 			public void onClick(AjaxRequestTarget target) {
 				ContainerValueWrapper containerValueWrapper = PrismContainerValueHeaderPanel.this.getModelObject();
 				containerValueWrapper.setStatus(ValueStatus.DELETED);
 				target.add(PrismContainerValueHeaderPanel.this);
 				PrismContainerValueHeaderPanel.this.reloadParentContainerPanel(target);
-			}
-			
-			@Override
-			public boolean isOn() {
-				return true;
->>>>>>> 1b9943e2
 			}
 		};
 		removeContainerButton.add(new VisibleEnableBehaviour(){
@@ -292,6 +253,9 @@
 		add(labelComponent);
 
 	}
+	
+	protected void reloadParentContainerPanel(AjaxRequestTarget target){
+	}
 
 	protected void addNewContainerValuePerformed(AjaxRequestTarget ajaxRequestTarget){
 		isChildContainersSelectorPanelVisible = false;
