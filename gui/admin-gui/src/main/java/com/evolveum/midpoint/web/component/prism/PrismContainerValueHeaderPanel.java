--- conflicted
+++ resolved
@@ -99,10 +99,7 @@
 		showMetadataButton.add(new VisibleEnableBehaviour() {
 			
 			private static final long serialVersionUID = 1L;
-<<<<<<< HEAD
-
-=======
->>>>>>> f1d459a7
+			
 			@Override
 			public boolean isVisible() {
 				for (ItemWrapper wrapper : getModelObject().getItems()) {
@@ -122,22 +119,10 @@
 			private static final long serialVersionUID = 1L;
 
 			@Override
-<<<<<<< HEAD
 			public void onClick(AjaxRequestTarget target) {
 				onShowEmptyClick(target);
 			}
 						
-=======
-			protected void onSubmit(AjaxRequestTarget target, Form<?> form) {
-				onShowEmptyClick(target);
-			}
-			
-			@Override
-			protected void onError(AjaxRequestTarget target, Form<?> form) {
-				target.add(getPageBase().getFeedbackPanel());
-			}
-
->>>>>>> f1d459a7
 			@Override
 			public boolean isOn() {
 				return PrismContainerValueHeaderPanel.this.getModelObject().isShowEmpty();
@@ -174,23 +159,11 @@
         AjaxLink addChildContainerButton = new AjaxLink(ID_ADD_CHILD_CONTAINER) {
         	private static final long serialVersionUID = 1L;
 
-<<<<<<< HEAD
         	@Override
         	public void onClick(AjaxRequestTarget target) {
         		isChildContainersSelectorPanelVisible = true;
 				target.add(PrismContainerValueHeaderPanel.this);
         	}
-        	
-        	@Override
-			public boolean isOn() {
-				return true;
-=======
-			@Override
-			public void onClick(AjaxRequestTarget target) {
-				isChildContainersSelectorPanelVisible = true;
-				target.add(PrismContainerValueHeaderPanel.this);
->>>>>>> f1d459a7
-			}
         };
 		addChildContainerButton.add(new VisibleEnableBehaviour(){
 			private static final long serialVersionUID = 1L;
@@ -238,23 +211,12 @@
 			private static final long serialVersionUID = 1L;
 
 			@Override
-<<<<<<< HEAD
 			public void onClick(AjaxRequestTarget target) {
 				ContainerValueWrapper containerValueWrapper = PrismContainerValueHeaderPanel.this.getModelObject();
 				containerValueWrapper.setStatus(ValueStatus.DELETED);
 				target.add(PrismContainerValueHeaderPanel.this);
 				PrismContainerValueHeaderPanel.this.reloadParentContainerPanel(target);
-			}
-			
-			@Override
-			public boolean isOn() {
-				return true;
-=======
-            public void onClick(AjaxRequestTarget target) {
-				ContainerValueWrapper containerValueWrapper = PrismContainerValueHeaderPanel.this.getModelObject();
-				containerValueWrapper.setStatus(ValueStatus.DELETED);
 				onButtonClick(target);
->>>>>>> f1d459a7
 			}
 		};
 		removeContainerButton.add(new VisibleEnableBehaviour(){
@@ -292,6 +254,9 @@
 		add(labelComponent);
 
 	}
+	
+	protected void reloadParentContainerPanel(AjaxRequestTarget target){
+	}
 
 	protected void addNewContainerValuePerformed(AjaxRequestTarget ajaxRequestTarget){
 		isChildContainersSelectorPanelVisible = false;
@@ -353,7 +318,4 @@
 		childContainerWrapper.getValues().add(newValueWrapper);
 
 	}
-
-
-
 }