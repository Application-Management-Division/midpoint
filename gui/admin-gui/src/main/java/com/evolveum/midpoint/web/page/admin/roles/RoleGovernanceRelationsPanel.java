--- conflicted
+++ resolved
@@ -226,8 +226,12 @@
     protected boolean isRelationColumnVisible(){
         return true;
     }
-
-<<<<<<< HEAD
+    
+    @Override
+    protected boolean isGovernance(){
+        return true;
+    }
+
     class RoleRelationSelectionDto implements Serializable {
 		
 		private static final long serialVersionUID = 1L;
@@ -247,11 +251,5 @@
 			return owner;
 		}
 	}
-=======
-    @Override
-    protected boolean isGovernance(){
-        return true;
-    }
->>>>>>> 35c8e1ee
-
+    
 }