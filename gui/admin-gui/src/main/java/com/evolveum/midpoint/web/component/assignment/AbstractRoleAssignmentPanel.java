/*
 * Copyright (c) 2010-2017 Evolveum
 *
 * Licensed under the Apache License, Version 2.0 (the "License");
 * you may not use this file except in compliance with the License.
 * You may obtain a copy of the License at
 *
 *     http://www.apache.org/licenses/LICENSE-2.0
 *
 * Unless required by applicable law or agreed to in writing, software
 * distributed under the License is distributed on an "AS IS" BASIS,
 * WITHOUT WARRANTIES OR CONDITIONS OF ANY KIND, either express or implied.
 * See the License for the specific language governing permissions and
 * limitations under the License.
 */

package com.evolveum.midpoint.web.component.assignment;

import java.util.*;

import com.evolveum.midpoint.gui.api.page.PageBase;
import com.evolveum.midpoint.gui.api.util.WebComponentUtil;
import com.evolveum.midpoint.gui.api.util.WebModelServiceUtils;
import com.evolveum.midpoint.prism.*;
import com.evolveum.midpoint.prism.marshaller.QueryConvertor;
import com.evolveum.midpoint.prism.path.ItemPath;
<<<<<<< HEAD
import com.evolveum.midpoint.prism.query.*;
import com.evolveum.midpoint.prism.query.builder.QueryBuilder;
=======
import com.evolveum.midpoint.prism.query.ObjectQuery;
import com.evolveum.midpoint.prism.query.ObjectFilter;
import com.evolveum.midpoint.schema.constants.ObjectTypes;
>>>>>>> 3057532f
import com.evolveum.midpoint.schema.result.OperationResult;
import com.evolveum.midpoint.util.logging.Trace;
import com.evolveum.midpoint.util.logging.TraceManager;
import com.evolveum.midpoint.web.component.AjaxIconButton;
import com.evolveum.midpoint.web.component.prism.ContainerValueWrapper;
import com.evolveum.midpoint.web.component.prism.ContainerWrapper;
import com.evolveum.midpoint.web.component.prism.PropertyOrReferenceWrapper;
import com.evolveum.midpoint.web.component.prism.ValueWrapper;
import com.evolveum.midpoint.web.component.util.VisibleEnableBehaviour;
import com.evolveum.midpoint.web.page.admin.PageAdminFocus;
import com.evolveum.midpoint.web.page.admin.users.component.AllAssignmentsPreviewDialog;
import com.evolveum.midpoint.web.page.admin.users.component.AssignmentInfoDto;
import com.evolveum.midpoint.xml.ns._public.common.common_3.*;
import org.apache.commons.lang.StringUtils;
import org.apache.wicket.ajax.AjaxRequestTarget;
import org.apache.wicket.extensions.markup.html.repeater.data.grid.ICellPopulator;
import org.apache.wicket.extensions.markup.html.repeater.data.table.AbstractColumn;
import org.apache.wicket.extensions.markup.html.repeater.data.table.IColumn;
import org.apache.wicket.markup.html.basic.Label;
import org.apache.wicket.markup.html.panel.Fragment;
import org.apache.wicket.markup.repeater.Item;
import org.apache.wicket.model.IModel;
import org.apache.wicket.model.Model;

import javax.xml.namespace.QName;
<<<<<<< HEAD
=======
import java.util.Collection;
>>>>>>> 3057532f

/**
 * Created by honchar.
 */
public class AbstractRoleAssignmentPanel extends AssignmentPanel {

    private static final long serialVersionUID = 1L;

    private static final Trace LOGGER = TraceManager.getTrace(AssignmentPanel.class);

    private static final String ID_NEW_ITEM_BUTTON = "newItemButton";
    private static final String ID_SHOW_ALL_ASSIGNMENTS_BUTTON = "showAllAssignmentsButton";
    private static final String ID_BUTTON_TOOLBAR_FRAGMENT = "buttonToolbarFragment";

    protected static final String DOT_CLASS = AbstractRoleAssignmentPanel.class.getName() + ".";
    private static final String OPERATION_LOAD_TARGET_REF_OBJECT = DOT_CLASS + "loadAssignmentTargetRefObject";

    public AbstractRoleAssignmentPanel(String id, IModel<ContainerWrapper<AssignmentType>> assignmentContainerWrapperModel){
        super(id, assignmentContainerWrapperModel);
    }

    protected Fragment initCustomButtonToolbar(String contentAreaId){
        Fragment searchContainer = new Fragment(contentAreaId, ID_BUTTON_TOOLBAR_FRAGMENT, this);

        AjaxIconButton newObjectIcon = getMultivalueContainerListPanel().getNewItemButton(ID_NEW_ITEM_BUTTON);
        searchContainer.add(newObjectIcon);

        AjaxIconButton showAllAssignmentsButton = new AjaxIconButton(ID_SHOW_ALL_ASSIGNMENTS_BUTTON, new Model<>("fa fa-address-card"),
                createStringResource("AssignmentTablePanel.menu.showAllAssignments")) {

            private static final long serialVersionUID = 1L;

            @Override
            public void onClick(AjaxRequestTarget ajaxRequestTarget) {
                showAllAssignments(ajaxRequestTarget);
            }
        };
        searchContainer.addOrReplace(showAllAssignmentsButton);
        showAllAssignmentsButton.setOutputMarkupId(true);
        showAllAssignmentsButton.add(new VisibleEnableBehaviour(){

            private static final long serialVersionUID = 1L;

            public boolean isVisible(){
                return showAllAssignmentsVisible();
            }
        });
        return searchContainer;
    }

    protected void showAllAssignments(AjaxRequestTarget target) {
        PageBase pageBase = getPageBase();
        List<AssignmentInfoDto> previewAssignmentsList;
        if (pageBase instanceof PageAdminFocus) {
            previewAssignmentsList = ((PageAdminFocus<?>) pageBase).showAllAssignmentsPerformed(target);
        } else {
            previewAssignmentsList = Collections.emptyList();
        }
        AllAssignmentsPreviewDialog assignmentsDialog = new AllAssignmentsPreviewDialog(pageBase.getMainPopupBodyId(), previewAssignmentsList,
                pageBase);
        pageBase.showMainPopup(assignmentsDialog, target);
    }

    protected List<IColumn<ContainerValueWrapper<AssignmentType>, String>> initColumns() {
        List<IColumn<ContainerValueWrapper<AssignmentType>, String>> columns = new ArrayList<>();

        columns.add(new AbstractColumn<ContainerValueWrapper<AssignmentType>, String>(
                createStringResource("AbstractRoleAssignmentPanel.relationLabel")) {
            @Override
            public void populateItem(Item<ICellPopulator<ContainerValueWrapper<AssignmentType>>> item, String componentId, IModel<ContainerValueWrapper<AssignmentType>> assignmentModel) {
                item.add(new Label(componentId, getRelationLabelValue(assignmentModel.getObject())));
            }
        });

        if (!OrgType.COMPLEX_TYPE.equals(getAssignmentType())) {
            columns.add(new AbstractColumn<ContainerValueWrapper<AssignmentType>, String>(createStringResource("AssignmentType.tenant")) {
                private static final long serialVersionUID = 1L;

                @Override
                public void populateItem(Item<ICellPopulator<ContainerValueWrapper<AssignmentType>>> item, String componentId,
                                         final IModel<ContainerValueWrapper<AssignmentType>> rowModel) {

                    item.add(new Label(componentId, getTenantLabelModel(rowModel.getObject())));
                }
            });
            columns.add(new AbstractColumn<ContainerValueWrapper<AssignmentType>, String>(createStringResource("AssignmentType.orgReferenceShorten")) {
                private static final long serialVersionUID = 1L;

                @Override
                public void populateItem(Item<ICellPopulator<ContainerValueWrapper<AssignmentType>>> item, String componentId,
                                         final IModel<ContainerValueWrapper<AssignmentType>> rowModel) {
                    item.add(new Label(componentId, getOrgRefLabelModel(rowModel.getObject())));
                }
            });
        }
        columns.add(new AbstractColumn<ContainerValueWrapper<AssignmentType>, String>(createStringResource("AbstractRoleAssignmentPanel.identifierLabel")){
            private static final long serialVersionUID = 1L;

            @Override
            public void populateItem(Item<ICellPopulator<ContainerValueWrapper<AssignmentType>>> item, String componentId,
                                     final IModel<ContainerValueWrapper<AssignmentType>> rowModel) {
                item.add(new Label(componentId, getIdentifierLabelModel(rowModel.getObject())));
            }
        });

        return columns;
    }

    private String getRelationLabelValue(ContainerValueWrapper<AssignmentType> assignmentWrapper){
        if (assignmentWrapper == null || assignmentWrapper.getContainerValue() == null || assignmentWrapper.getContainerValue().getValue() == null
                || assignmentWrapper.getContainerValue().getValue().getTargetRef() == null
                || assignmentWrapper.getContainerValue().getValue().getTargetRef().getRelation() == null){
            return "";
        }
        return assignmentWrapper.getContainerValue().getValue().getTargetRef().getRelation().getLocalPart();
    }

    protected boolean showAllAssignmentsVisible(){
        return true;
    }

<<<<<<< HEAD
    protected ObjectQuery createObjectQuery() {
        Collection<QName> delegationRelations = getParentPage().getRelationRegistry()
                .getAllRelationsFor(RelationKindType.DELEGATION);
        ObjectFilter deputyFilter = QueryBuilder.queryFor(AssignmentType.class, getParentPage().getPrismContext())
                .item(new ItemPath(AssignmentType.F_TARGET_REF))
                .ref(delegationRelations.toArray(new QName[0]))
                .buildFilter();

        QName targetType = getAssignmentType();
        RefFilter targetRefFilter = null;
        if (targetType != null){
            ObjectReferenceType ort = new ObjectReferenceType();
            ort.setType(getAssignmentType());
            ort.setRelation(new QName(QueryConvertor.NS_QUERY, "any"));
            targetRefFilter = (RefFilter) QueryBuilder.queryFor(AssignmentType.class, getParentPage().getPrismContext())
                    .item(new ItemPath(AssignmentType.F_TARGET_REF))
                    .ref(ort.asReferenceValue())
                    .buildFilter();
            targetRefFilter.setOidNullAsAny(true);
            targetRefFilter.setRelationNullAsAny(true);
        }
        ObjectQuery query = QueryBuilder.queryFor(AssignmentType.class, getParentPage().getPrismContext())
                .not()
                .exists(AssignmentType.F_POLICY_RULE)
                .build();
        query.addFilter(NotFilter.createNot(deputyFilter));
        query.addFilter(targetRefFilter);
=======
    protected void initCustomPaging(){
    	getAssignmentsTabStorage().setPaging(getPrismContext().queryFactory()
			    .createPaging(0, (int) getParentPage().getItemsPerPage(UserProfileStorage.TableId.ASSIGNMENTS_TAB_TABLE)));
    }

	@Override
	protected TableId getTableId() {
		return UserProfileStorage.TableId.ASSIGNMENTS_TAB_TABLE;
	}

    protected ObjectQuery createObjectQuery() {
	    Collection<QName> delegationRelations = getParentPage().getRelationRegistry()
			    .getAllRelationsFor(RelationKindType.DELEGATION);
        ObjectFilter deputyFilter = getParentPage().getPrismContext().queryFor(AssignmentType.class)
                .item(AssignmentType.F_TARGET_REF)
                .ref(delegationRelations.toArray(new QName[0]))
                .buildFilter();
        ObjectQuery query = getParentPage().getPrismContext().queryFor(AssignmentType.class)
                .not()
                .exists(AssignmentType.F_POLICY_RULE)
                .build();
        query.addFilter(getPrismContext().queryFactory().createNot(deputyFilter));
>>>>>>> 3057532f
        return query;
    }

    protected QName getAssignmentType(){
        return AbstractRoleType.COMPLEX_TYPE;
    }

    private IModel<String> getTenantLabelModel(ContainerValueWrapper<AssignmentType> assignmentContainer){
        if (assignmentContainer == null || assignmentContainer.getContainerValue() == null){
            return Model.of("");
        }
<<<<<<< HEAD
        PropertyOrReferenceWrapper policyRuleWrapper = (PropertyOrReferenceWrapper)assignmentContainer.findPropertyWrapper(new ItemPath(assignmentContainer.getPath(), AssignmentType.F_TENANT_REF));
        return Model.of(WebComponentUtil.getReferencedObjectDisplayNamesAndNames((DefaultReferencableImpl)((ValueWrapper<DefaultReferencableImpl>)policyRuleWrapper.getValues().get(0)).getValue().getRealValue(), false));
=======
	    PropertyOrReferenceWrapper policyRuleWrapper = assignmentContainer.findPropertyWrapper(
			    ItemPath.create(assignmentContainer.getPath(), AssignmentType.F_TENANT_REF));
	    return Model.of(WebComponentUtil.getReferencedObjectDisplayNamesAndNames((Referencable) ((ValueWrapper<Referencable>)policyRuleWrapper.getValues().get(0)).getValue().getRealValue(), false));
>>>>>>> 3057532f
    }

    private IModel<String> getOrgRefLabelModel(ContainerValueWrapper<AssignmentType> assignmentContainer){
        if (assignmentContainer == null || assignmentContainer.getContainerValue() == null){
            return Model.of("");
        }
<<<<<<< HEAD
        PropertyOrReferenceWrapper policyRuleWrapper = (PropertyOrReferenceWrapper)assignmentContainer.findPropertyWrapper(new ItemPath(assignmentContainer.getPath(), AssignmentType.F_ORG_REF));
        return Model.of(WebComponentUtil.getReferencedObjectDisplayNamesAndNames((DefaultReferencableImpl)((ValueWrapper<DefaultReferencableImpl>)policyRuleWrapper.getValues().get(0)).getValue().getRealValue(), false));
=======
	    PropertyOrReferenceWrapper policyRuleWrapper = assignmentContainer.findPropertyWrapper(ItemPath.create(assignmentContainer.getPath(), AssignmentType.F_ORG_REF));
	    return Model.of(WebComponentUtil.getReferencedObjectDisplayNamesAndNames((Referencable) ((ValueWrapper<Referencable>)policyRuleWrapper.getValues().get(0)).getValue().getRealValue(), false));
>>>>>>> 3057532f

    }

    private <O extends ObjectType> IModel<String> getIdentifierLabelModel(ContainerValueWrapper<AssignmentType> assignmentContainer){
        if (assignmentContainer == null || assignmentContainer.getContainerValue() == null){
            return Model.of("");
        }
        AssignmentType assignment = assignmentContainer.getContainerValue().asContainerable();
        if (assignment.getTargetRef() == null){
            return Model.of("");
        }

        PrismObject<O> object = WebModelServiceUtils.loadObject(assignment.getTargetRef(), getPageBase(),
                getPageBase().createSimpleTask(OPERATION_LOAD_TARGET_REF_OBJECT), new OperationResult(OPERATION_LOAD_TARGET_REF_OBJECT));
        if (object == null || !(object.asObjectable() instanceof AbstractRoleType)){
            return Model.of("");
        }
        AbstractRoleType targetRefObject = (AbstractRoleType) object.asObjectable();
        if (StringUtils.isNotEmpty(targetRefObject.getIdentifier())){
            return Model.of(targetRefObject.getIdentifier());
        }
        if (targetRefObject.getDisplayName() != null && !targetRefObject.getName().getOrig().equals(targetRefObject.getDisplayName().getOrig())){
            return Model.of(targetRefObject.getName().getOrig());
        }
        return Model.of("");
    }
<<<<<<< HEAD
=======

	protected List<ObjectTypes> getObjectTypesList(){
        return WebComponentUtil.createAssignableTypesList();
    }

	@Override
	protected Fragment getCustomSpecificContainers(String contentAreaId, ContainerValueWrapper<AssignmentType> modelObject) {
		Fragment specificContainers = new Fragment(contentAreaId, AssignmentPanel.ID_SPECIFIC_CONTAINERS_FRAGMENT, this);
		specificContainers.add(getSpecificContainerPanel(modelObject));
		return specificContainers;
	}
	
	@Override
	protected IModel<ContainerWrapper> getSpecificContainerModel(ContainerValueWrapper<AssignmentType> modelObject) {
		if (ConstructionType.COMPLEX_TYPE.equals(AssignmentsUtil.getTargetType(modelObject.getContainerValue().getValue()))) {
			ContainerWrapper<ConstructionType> constructionWrapper = modelObject.findContainerWrapper(ItemPath.create(modelObject.getPath(),
					AssignmentType.F_CONSTRUCTION));
			
			return Model.of(constructionWrapper);
		}
		
		if (PersonaConstructionType.COMPLEX_TYPE.equals(AssignmentsUtil.getTargetType(modelObject.getContainerValue().getValue()))) {
			ContainerWrapper<PolicyRuleType> personasWrapper = modelObject.findContainerWrapper(ItemPath.create(modelObject.getPath(),
					AssignmentType.F_PERSONA_CONSTRUCTION));

			return Model.of(personasWrapper);
		}
		return Model.of();
	}

	@Override
	protected List<SearchItemDefinition> createSearchableItems(PrismContainerDefinition<AssignmentType> containerDef) {
		List<SearchItemDefinition> defs = new ArrayList<>();
		
		SearchFactory.addSearchRefDef(containerDef, AssignmentType.F_TARGET_REF, defs, AreaCategoryType.ADMINISTRATION, getPageBase());
		SearchFactory.addSearchRefDef(containerDef, ItemPath.create(AssignmentType.F_CONSTRUCTION, ConstructionType.F_RESOURCE_REF), defs, AreaCategoryType.ADMINISTRATION, getPageBase());
		SearchFactory.addSearchPropertyDef(containerDef, ItemPath.create(AssignmentType.F_ACTIVATION, ActivationType.F_ADMINISTRATIVE_STATUS), defs);
		SearchFactory.addSearchPropertyDef(containerDef, ItemPath.create(AssignmentType.F_ACTIVATION, ActivationType.F_EFFECTIVE_STATUS), defs);
		
		defs.addAll(SearchFactory.createExtensionDefinitionList(containerDef));
		
		return defs;
	}
	
>>>>>>> 3057532f
}<|MERGE_RESOLUTION|>--- conflicted
+++ resolved
@@ -24,14 +24,11 @@
 import com.evolveum.midpoint.prism.*;
 import com.evolveum.midpoint.prism.marshaller.QueryConvertor;
 import com.evolveum.midpoint.prism.path.ItemPath;
-<<<<<<< HEAD
 import com.evolveum.midpoint.prism.query.*;
 import com.evolveum.midpoint.prism.query.builder.QueryBuilder;
-=======
 import com.evolveum.midpoint.prism.query.ObjectQuery;
 import com.evolveum.midpoint.prism.query.ObjectFilter;
 import com.evolveum.midpoint.schema.constants.ObjectTypes;
->>>>>>> 3057532f
 import com.evolveum.midpoint.schema.result.OperationResult;
 import com.evolveum.midpoint.util.logging.Trace;
 import com.evolveum.midpoint.util.logging.TraceManager;
@@ -57,10 +54,7 @@
 import org.apache.wicket.model.Model;
 
 import javax.xml.namespace.QName;
-<<<<<<< HEAD
-=======
 import java.util.Collection;
->>>>>>> 3057532f
 
 /**
  * Created by honchar.
@@ -182,12 +176,21 @@
         return true;
     }
 
-<<<<<<< HEAD
+    protected void initCustomPaging(){
+    	getAssignmentsTabStorage().setPaging(getPrismContext().queryFactory()
+			    .createPaging(0, (int) getParentPage().getItemsPerPage(UserProfileStorage.TableId.ASSIGNMENTS_TAB_TABLE)));
+    }
+
+	@Override
+	protected TableId getTableId() {
+		return UserProfileStorage.TableId.ASSIGNMENTS_TAB_TABLE;
+	}
+
     protected ObjectQuery createObjectQuery() {
         Collection<QName> delegationRelations = getParentPage().getRelationRegistry()
                 .getAllRelationsFor(RelationKindType.DELEGATION);
-        ObjectFilter deputyFilter = QueryBuilder.queryFor(AssignmentType.class, getParentPage().getPrismContext())
-                .item(new ItemPath(AssignmentType.F_TARGET_REF))
+        ObjectFilter deputyFilter = getParentPage().getPrismContext().queryFor(AssignmentType.class)
+                .item(AssignmentType.F_TARGET_REF)
                 .ref(delegationRelations.toArray(new QName[0]))
                 .buildFilter();
 
@@ -204,36 +207,12 @@
             targetRefFilter.setOidNullAsAny(true);
             targetRefFilter.setRelationNullAsAny(true);
         }
-        ObjectQuery query = QueryBuilder.queryFor(AssignmentType.class, getParentPage().getPrismContext())
-                .not()
-                .exists(AssignmentType.F_POLICY_RULE)
-                .build();
-        query.addFilter(NotFilter.createNot(deputyFilter));
-        query.addFilter(targetRefFilter);
-=======
-    protected void initCustomPaging(){
-    	getAssignmentsTabStorage().setPaging(getPrismContext().queryFactory()
-			    .createPaging(0, (int) getParentPage().getItemsPerPage(UserProfileStorage.TableId.ASSIGNMENTS_TAB_TABLE)));
-    }
-
-	@Override
-	protected TableId getTableId() {
-		return UserProfileStorage.TableId.ASSIGNMENTS_TAB_TABLE;
-	}
-
-    protected ObjectQuery createObjectQuery() {
-	    Collection<QName> delegationRelations = getParentPage().getRelationRegistry()
-			    .getAllRelationsFor(RelationKindType.DELEGATION);
-        ObjectFilter deputyFilter = getParentPage().getPrismContext().queryFor(AssignmentType.class)
-                .item(AssignmentType.F_TARGET_REF)
-                .ref(delegationRelations.toArray(new QName[0]))
-                .buildFilter();
         ObjectQuery query = getParentPage().getPrismContext().queryFor(AssignmentType.class)
                 .not()
                 .exists(AssignmentType.F_POLICY_RULE)
                 .build();
         query.addFilter(getPrismContext().queryFactory().createNot(deputyFilter));
->>>>>>> 3057532f
+        query.addFilter(targetRefFilter);
         return query;
     }
 
@@ -245,27 +224,17 @@
         if (assignmentContainer == null || assignmentContainer.getContainerValue() == null){
             return Model.of("");
         }
-<<<<<<< HEAD
-        PropertyOrReferenceWrapper policyRuleWrapper = (PropertyOrReferenceWrapper)assignmentContainer.findPropertyWrapper(new ItemPath(assignmentContainer.getPath(), AssignmentType.F_TENANT_REF));
-        return Model.of(WebComponentUtil.getReferencedObjectDisplayNamesAndNames((DefaultReferencableImpl)((ValueWrapper<DefaultReferencableImpl>)policyRuleWrapper.getValues().get(0)).getValue().getRealValue(), false));
-=======
-	    PropertyOrReferenceWrapper policyRuleWrapper = assignmentContainer.findPropertyWrapper(
+        PropertyOrReferenceWrapper policyRuleWrapper = assignmentContainer.findPropertyWrapper(
 			    ItemPath.create(assignmentContainer.getPath(), AssignmentType.F_TENANT_REF));
-	    return Model.of(WebComponentUtil.getReferencedObjectDisplayNamesAndNames((Referencable) ((ValueWrapper<Referencable>)policyRuleWrapper.getValues().get(0)).getValue().getRealValue(), false));
->>>>>>> 3057532f
+        return Model.of(WebComponentUtil.getReferencedObjectDisplayNamesAndNames((Referencable) ((ValueWrapper<Referencable>)policyRuleWrapper.getValues().get(0)).getValue().getRealValue(), false));
     }
 
     private IModel<String> getOrgRefLabelModel(ContainerValueWrapper<AssignmentType> assignmentContainer){
         if (assignmentContainer == null || assignmentContainer.getContainerValue() == null){
             return Model.of("");
         }
-<<<<<<< HEAD
-        PropertyOrReferenceWrapper policyRuleWrapper = (PropertyOrReferenceWrapper)assignmentContainer.findPropertyWrapper(new ItemPath(assignmentContainer.getPath(), AssignmentType.F_ORG_REF));
-        return Model.of(WebComponentUtil.getReferencedObjectDisplayNamesAndNames((DefaultReferencableImpl)((ValueWrapper<DefaultReferencableImpl>)policyRuleWrapper.getValues().get(0)).getValue().getRealValue(), false));
-=======
-	    PropertyOrReferenceWrapper policyRuleWrapper = assignmentContainer.findPropertyWrapper(ItemPath.create(assignmentContainer.getPath(), AssignmentType.F_ORG_REF));
-	    return Model.of(WebComponentUtil.getReferencedObjectDisplayNamesAndNames((Referencable) ((ValueWrapper<Referencable>)policyRuleWrapper.getValues().get(0)).getValue().getRealValue(), false));
->>>>>>> 3057532f
+        PropertyOrReferenceWrapper policyRuleWrapper = assignmentContainer.findPropertyWrapper(ItemPath.create(assignmentContainer.getPath(), AssignmentType.F_ORG_REF));
+        return Model.of(WebComponentUtil.getReferencedObjectDisplayNamesAndNames((Referencable) ((ValueWrapper<Referencable>)policyRuleWrapper.getValues().get(0)).getValue().getRealValue(), false));
 
     }
 
@@ -292,8 +261,6 @@
         }
         return Model.of("");
     }
-<<<<<<< HEAD
-=======
 
 	protected List<ObjectTypes> getObjectTypesList(){
         return WebComponentUtil.createAssignableTypesList();
@@ -311,10 +278,10 @@
 		if (ConstructionType.COMPLEX_TYPE.equals(AssignmentsUtil.getTargetType(modelObject.getContainerValue().getValue()))) {
 			ContainerWrapper<ConstructionType> constructionWrapper = modelObject.findContainerWrapper(ItemPath.create(modelObject.getPath(),
 					AssignmentType.F_CONSTRUCTION));
-			
+
 			return Model.of(constructionWrapper);
 		}
-		
+
 		if (PersonaConstructionType.COMPLEX_TYPE.equals(AssignmentsUtil.getTargetType(modelObject.getContainerValue().getValue()))) {
 			ContainerWrapper<PolicyRuleType> personasWrapper = modelObject.findContainerWrapper(ItemPath.create(modelObject.getPath(),
 					AssignmentType.F_PERSONA_CONSTRUCTION));
@@ -327,7 +294,7 @@
 	@Override
 	protected List<SearchItemDefinition> createSearchableItems(PrismContainerDefinition<AssignmentType> containerDef) {
 		List<SearchItemDefinition> defs = new ArrayList<>();
-		
+
 		SearchFactory.addSearchRefDef(containerDef, AssignmentType.F_TARGET_REF, defs, AreaCategoryType.ADMINISTRATION, getPageBase());
 		SearchFactory.addSearchRefDef(containerDef, ItemPath.create(AssignmentType.F_CONSTRUCTION, ConstructionType.F_RESOURCE_REF), defs, AreaCategoryType.ADMINISTRATION, getPageBase());
 		SearchFactory.addSearchPropertyDef(containerDef, ItemPath.create(AssignmentType.F_ACTIVATION, ActivationType.F_ADMINISTRATIVE_STATUS), defs);
@@ -338,5 +305,4 @@
 		return defs;
 	}
 	
->>>>>>> 3057532f
 }