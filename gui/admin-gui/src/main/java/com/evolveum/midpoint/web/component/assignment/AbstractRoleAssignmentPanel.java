--- conflicted
+++ resolved
@@ -16,31 +16,24 @@
 
 package com.evolveum.midpoint.web.component.assignment;
 
-<<<<<<< HEAD
-=======
 import java.util.ArrayList;
 import java.util.Collections;
 import java.util.List;
 
->>>>>>> 175a57be
 import com.evolveum.midpoint.gui.api.component.AssignmentPopup;
 import com.evolveum.midpoint.gui.api.page.PageBase;
 import com.evolveum.midpoint.gui.api.util.WebComponentUtil;
 import com.evolveum.midpoint.gui.api.util.WebModelServiceUtils;
 import com.evolveum.midpoint.prism.*;
-<<<<<<< HEAD
 import com.evolveum.midpoint.prism.path.ItemPath;
 import com.evolveum.midpoint.prism.query.ObjectPaging;
 import com.evolveum.midpoint.prism.query.ObjectQuery;
 import com.evolveum.midpoint.prism.query.builder.QueryBuilder;
-import com.evolveum.midpoint.schema.constants.ObjectTypes;
-import com.evolveum.midpoint.schema.constants.RelationTypes;
-=======
 import com.evolveum.midpoint.prism.query.NotFilter;
 import com.evolveum.midpoint.prism.query.ObjectFilter;
 import com.evolveum.midpoint.schema.constants.ObjectTypes;
+import com.evolveum.midpoint.schema.constants.RelationTypes;
 import com.evolveum.midpoint.schema.constants.SchemaConstants;
->>>>>>> 175a57be
 import com.evolveum.midpoint.schema.result.OperationResult;
 import com.evolveum.midpoint.util.exception.SchemaException;
 import com.evolveum.midpoint.util.logging.Trace;
@@ -71,13 +64,11 @@
 import org.apache.wicket.model.IModel;
 import org.apache.wicket.model.Model;
 
-<<<<<<< HEAD
 import javax.xml.namespace.QName;
 import java.util.ArrayList;
 import java.util.Collection;
 import java.util.Collections;
 import java.util.List;
-=======
 import com.evolveum.midpoint.gui.api.page.PageBase;
 import com.evolveum.midpoint.gui.api.util.WebComponentUtil;
 import com.evolveum.midpoint.gui.api.util.WebModelServiceUtils;
@@ -92,7 +83,6 @@
 import com.evolveum.midpoint.web.component.util.VisibleEnableBehaviour;
 import com.evolveum.midpoint.web.session.UserProfileStorage;
 import com.evolveum.midpoint.web.session.UserProfileStorage.TableId;
->>>>>>> 175a57be
 
 /**
  * Created by honchar.
@@ -293,44 +283,12 @@
 		return (int) getParentPage().getItemsPerPage(UserProfileStorage.TableId.ASSIGNMENTS_TAB_TABLE);
 	}
 
-<<<<<<< HEAD
-	protected ObjectQuery createObjectQuery() {
-        QName relation = getRelation();
-        if (PrismConstants.Q_ANY.equals(relation)) {
-	        Collection<QName> delegationRelations = getParentPage().getRelationRegistry()
-			        .getAllRelationsFor(RelationKindType.DELEGATION);
-	        return QueryBuilder.queryFor(AssignmentType.class, getParentPage().getPrismContext())
-                    .block()
-                    .not()
-                    .item(new ItemPath(AssignmentType.F_CONSTRUCTION, ConstructionType.F_RESOURCE_REF))
-                    .isNull()
-                    .endBlock()
-                    .and()
-                    .block()
-                    .not()
-                    .item(new ItemPath(AssignmentType.F_TARGET_REF))
-                    .ref(delegationRelations.toArray(new QName[0]))
-                    .endBlock()
-                   .and()
-                    .not()
-                    .exists(AssignmentType.F_POLICY_RULE)
-                    .build();
-        } else {
-            return QueryBuilder.queryFor(AssignmentType.class, getParentPage().getPrismContext())
-                    .item(new ItemPath(AssignmentType.F_TARGET_REF))
-                    .ref(relation)
-                    .build();
-        }
-	}
-
-	private QName getRelation() {
-		return relationValue == null ? PrismConstants.Q_ANY : relationValue.getRelation();
-	}
-=======
     protected ObjectQuery createObjectQuery() {
+	    Collection<QName> delegationRelations = getParentPage().getRelationRegistry()
+			    .getAllRelationsFor(RelationKindType.DELEGATION);
         ObjectFilter deputyFilter = QueryBuilder.queryFor(AssignmentType.class, getParentPage().getPrismContext())
                 .item(new ItemPath(AssignmentType.F_TARGET_REF))
-                .ref(SchemaConstants.ORG_DEPUTY)
+                .ref(delegationRelations.toArray(new QName[0]))
                 .buildFilter();
         ObjectQuery query = QueryBuilder.queryFor(AssignmentType.class, getParentPage().getPrismContext())
                 .not()
@@ -339,7 +297,6 @@
         query.addFilter(NotFilter.createNot(deputyFilter));
         return query;
     }
->>>>>>> 175a57be
 
     private IModel<String> getTenantLabelModel(ContainerValueWrapper<AssignmentType> assignmentContainer){
 	    if (assignmentContainer == null || assignmentContainer.getContainerValue() == null){
