/*
 * Copyright (c) 2018 Evolveum and contributors
 *
 * This work is dual-licensed under the Apache License 2.0
 * and European Union Public License. See LICENSE file for details.
 */
package com.evolveum.midpoint.gui.impl.component;

import java.io.Serializable;
import java.util.ArrayList;
import java.util.List;
import java.util.stream.Collectors;

import com.evolveum.midpoint.model.api.AssignmentObjectRelation;
import com.evolveum.midpoint.model.api.authentication.CompiledObjectCollectionView;
import com.evolveum.midpoint.web.component.MultiFunctinalButtonDto;
import com.evolveum.midpoint.web.component.objectdetails.AssignmentHolderTypeMainPanel;
import org.apache.wicket.AttributeModifier;
import org.apache.wicket.Component;
import org.apache.wicket.ajax.AjaxRequestTarget;
import org.apache.wicket.extensions.markup.html.repeater.data.table.IColumn;
import org.apache.wicket.markup.html.WebMarkupContainer;
import org.apache.wicket.markup.repeater.Item;
import org.apache.wicket.model.IModel;
import org.apache.wicket.model.PropertyModel;

import com.evolveum.midpoint.gui.api.GuiStyleConstants;
import com.evolveum.midpoint.gui.api.component.BasePanel;
import com.evolveum.midpoint.gui.api.model.LoadableModel;
import com.evolveum.midpoint.gui.api.prism.PrismContainerWrapper;
import com.evolveum.midpoint.gui.api.util.WebComponentUtil;
import com.evolveum.midpoint.gui.api.util.WebPrismUtil;
import com.evolveum.midpoint.gui.impl.component.icon.CompositedIconBuilder;
import com.evolveum.midpoint.gui.impl.prism.PrismContainerValueWrapper;
import com.evolveum.midpoint.gui.impl.util.GuiImplUtil;
import com.evolveum.midpoint.prism.Containerable;
import com.evolveum.midpoint.prism.PrismContainerDefinition;
import com.evolveum.midpoint.prism.PrismContainerValue;
import com.evolveum.midpoint.prism.PrismObject;
import com.evolveum.midpoint.prism.query.ObjectPaging;
import com.evolveum.midpoint.prism.query.ObjectQuery;
import com.evolveum.midpoint.util.logging.Trace;
import com.evolveum.midpoint.util.logging.TraceManager;
import com.evolveum.midpoint.web.component.MultifunctionalButton;
import com.evolveum.midpoint.web.component.data.BoxedTablePanel;
import com.evolveum.midpoint.web.component.data.Table;
import com.evolveum.midpoint.web.component.data.column.ColumnMenuAction;
import com.evolveum.midpoint.web.component.menu.cog.ButtonInlineMenuItem;
import com.evolveum.midpoint.web.component.menu.cog.InlineMenuItem;
import com.evolveum.midpoint.web.component.menu.cog.InlineMenuItemAction;
import com.evolveum.midpoint.web.component.objectdetails.FocusMainPanel;
import com.evolveum.midpoint.web.component.prism.ValueStatus;
import com.evolveum.midpoint.web.component.search.Search;
import com.evolveum.midpoint.web.component.search.SearchFormPanel;
import com.evolveum.midpoint.web.component.search.SearchItemDefinition;
import com.evolveum.midpoint.web.component.util.MultivalueContainerListDataProvider;
import com.evolveum.midpoint.web.component.util.VisibleBehaviour;
import com.evolveum.midpoint.web.component.util.VisibleEnableBehaviour;
import com.evolveum.midpoint.web.session.PageStorage;
import com.evolveum.midpoint.web.session.UserProfileStorage.TableId;
import com.evolveum.midpoint.xml.ns._public.common.common_3.DisplayType;

/**
 * @author skublik
 */

public abstract class MultivalueContainerListPanel<C extends Containerable, S extends Serializable> extends BasePanel<PrismContainerWrapper<C>> {

    private static final long serialVersionUID = 1L;

    private static final String DOT_CLASS = MultivalueContainerListPanel.class.getName() + ".";
    private static final String OPERATION_CREATE_NEW_VALUE = DOT_CLASS + "createNewValue";

    public static final String ID_ITEMS = "items";
    private static final String ID_ITEMS_TABLE = "itemsTable";
    public static final String ID_SEARCH_ITEM_PANEL = "search";


    private static final Trace LOGGER = TraceManager.getTrace(MultivalueContainerListPanel.class);

    private TableId tableId;
    private PageStorage pageStorage;

    private LoadableModel<Search> searchModel = null;

    public MultivalueContainerListPanel(String id, IModel<PrismContainerWrapper<C>> model, TableId tableId, PageStorage pageStorage) {
        super(id, model);
        this.tableId = tableId;
        this.pageStorage = pageStorage;

        searchModel = new LoadableModel<Search>(false) {

            private static final long serialVersionUID = 1L;

            @Override
            protected Search load() {
                if (model == null || model.getObject() == null){
                    return null;
                }
                List<SearchItemDefinition> availableDefs = initSearchableItems(model.getObject());

                Search search = new Search(model.getObject().getCompileTimeClass(), availableDefs);
                return search;
            }


        };
    }


    public MultivalueContainerListPanel(String id, PrismContainerDefinition<C> def, TableId tableId, PageStorage pageStorage) {
        super(id);
        this.tableId = tableId;
        this.pageStorage = pageStorage;

        searchModel = new LoadableModel<Search>(false) {

            private static final long serialVersionUID = 1L;

            @Override
            protected Search load() {
                List<SearchItemDefinition> availableDefs = initSearchableItems(def);

                Search search = new Search(def.getCompileTimeClass(), availableDefs);
                return search;
            }


        };
    }

    protected abstract List<SearchItemDefinition> initSearchableItems(PrismContainerDefinition<C> containerDef);

    @Override
    protected void onInitialize() {
        super.onInitialize();

        initPaging();
        initLayout();
    }

    private void initLayout() {

        initListPanel();
        setOutputMarkupId(true);

    }

    protected abstract void initPaging();

    private void initListPanel() {
        WebMarkupContainer itemsContainer = new WebMarkupContainer(ID_ITEMS);
        itemsContainer.setOutputMarkupId(true);
        itemsContainer.setOutputMarkupPlaceholderTag(true);
        add(itemsContainer);

        BoxedTablePanel<PrismContainerValueWrapper<C>> itemTable = initItemTable();
        itemTable.setOutputMarkupId(true);
        itemTable.setOutputMarkupPlaceholderTag(true);
        itemsContainer.add(itemTable);

        WebMarkupContainer searchContainer = getSearchPanel(ID_SEARCH_ITEM_PANEL);
        searchContainer.setOutputMarkupId(true);
        searchContainer.setOutputMarkupPlaceholderTag(true);
        itemsContainer.add(searchContainer);
        itemsContainer.add(new VisibleEnableBehaviour() {

            private static final long serialVersionUID = 1L;

            @Override
            public boolean isVisible() {
                return isListPanelVisible();
            }
        });

    }

    protected boolean isListPanelVisible() {
        return true;
    }

    protected WebMarkupContainer getSearchPanel(String contentAreaId) {
        return new WebMarkupContainer(contentAreaId);
    }

    protected abstract boolean enableActionNewObject();

    protected IModel<List<PrismContainerValueWrapper<C>>> loadValuesModel() {
        if (getModel() == null) {
            LOGGER.info("Parent model is null. Cannot load model for values for table: {}", tableId.name());
        }

        return new PropertyModel<>(getModel(), "values");
    }

    private BoxedTablePanel<PrismContainerValueWrapper<C>> initItemTable() {

        MultivalueContainerListDataProvider<C> containersProvider = new MultivalueContainerListDataProvider<C>(this, loadValuesModel()) {
            private static final long serialVersionUID = 1L;

            @Override
            protected void saveProviderPaging(ObjectQuery query, ObjectPaging paging) {
                pageStorage.setPaging(paging);
            }

            @Override
            public ObjectQuery getQuery() {
                return MultivalueContainerListPanel.this.createProviderQuery();
            }

            @Override
            protected List<PrismContainerValueWrapper<C>> searchThroughList() {
                List<PrismContainerValueWrapper<C>> resultList = super.searchThroughList();
                return postSearch(resultList);
            }

        };

        List<IColumn<PrismContainerValueWrapper<C>, String>> columns = createColumns();

        int itemPerPage = (int) getPageBase().getItemsPerPage(tableId);
        BoxedTablePanel<PrismContainerValueWrapper<C>> itemTable = new BoxedTablePanel<PrismContainerValueWrapper<C>>(ID_ITEMS_TABLE,
                containersProvider, columns, tableId, itemPerPage) {
            private static final long serialVersionUID = 1L;

            @Override
            protected WebMarkupContainer createHeader(String headerId) {
                return MultivalueContainerListPanel.this.initSearch(headerId);
            }

            @Override
            public int getItemsPerPage() {
                return getPageBase().getSessionStorage().getUserProfile().getTables()
                        .get(getTableId());
            }

            @Override
            protected Item<PrismContainerValueWrapper<C>> customizeNewRowItem(Item<PrismContainerValueWrapper<C>> item,
                                                                                      IModel<PrismContainerValueWrapper<C>> model) {
                item.add(AttributeModifier.append("class", new IModel<String>() {

                            private static final long serialVersionUID = 1L;

                            @Override
                            public String getObject() {
                                return GuiImplUtil.getObjectStatus(model.getObject());
                            }
                        }));
                return item;
            }

            @Override
            protected WebMarkupContainer createButtonToolbar(String id) {
                return initButtonToolbar(id);
            }

        };
        itemTable.setOutputMarkupId(true);
        itemTable.setCurrentPage(pageStorage != null ? pageStorage.getPaging() : null);
        return itemTable;

    }

    protected WebMarkupContainer initButtonToolbar(String id) {
//        return getNewItemButton(id);
        return new WebMarkupContainer(id);
    }
//
//    private List<MultiFunctinalButtonDto> loadButtonDescriptions() {
//        getNewObjectInfluencesList();
//    }

    protected List<MultiFunctinalButtonDto> createNewButtonDescription() {
        return null;
    }

<<<<<<< HEAD
    public MultifunctionalButton getNewItemButton(String id) {
        MultifunctionalButton newObjectIcon =
                new MultifunctionalButton(id, createNewButtonDescription()) {
                    private static final long serialVersionUID = 1L;
=======
                    @Override
                    protected boolean isMainButtonVisible(){
                        return getNewObjectGenericButtonVisibility();
                    }

                    @Override
                    protected void buttonClickPerformed(AjaxRequestTarget target, S influencingObject) {
                        List<S> additionalButtonObjects = getNewObjectInfluencesList();
                        if (influencingObject == null && (additionalButtonObjects == null || additionalButtonObjects.size() == 0)) {
                            newItemPerformed(target);
                        } else {
                            newItemPerformed(target, influencingObject);
                        }
                    }
>>>>>>> e6a2eadd

                    @Override
                    protected void buttonClickPerformed(AjaxRequestTarget target, AssignmentObjectRelation relationSepc, CompiledObjectCollectionView collectionViews) {
                        newItemPerformed(target, relationSepc);
                    }

                    @Override
                    protected DisplayType getMainButtonDisplayType() {
                        return getNewObjectButtonDisplayType();
                    }

                    @Override
                    protected DisplayType getDefaultObjectButtonDisplayType() {
                        return getNewObjectButtonDisplayType();
                    }
                };
        newObjectIcon.add(AttributeModifier.append("class", "btn-group btn-margin-right"));
        newObjectIcon.add(new VisibleEnableBehaviour() {
            private static final long serialVersionUID = 1L;

            @Override
            public boolean isVisible() {
                return enableActionNewObject();
            }

            @Override
            public boolean isEnabled() {
                return isNewObjectButtonEnabled();
            }
        });
//        newObjectIcon.add(AttributeModifier.append("class", createStyleClassModelForNewObjectIcon()));
        return newObjectIcon;
    }

    protected boolean isNewObjectButtonEnabled(){
        return true;
    }

<<<<<<< HEAD
=======
    protected List<S> getNewObjectInfluencesList(){
        return new ArrayList<>();
    }

    protected boolean getNewObjectGenericButtonVisibility(){
        return true;
    }

    protected CompositedIconBuilder getAdditionalIconBuilder(S additionalButtonObject, DisplayType additionalButtonDisplayType){
        return null;
    }
>>>>>>> e6a2eadd

    protected DisplayType getNewObjectButtonDisplayType(){
        return WebComponentUtil.createDisplayType(GuiStyleConstants.CLASS_ADD_NEW_OBJECT, "green", createStringResource("MainObjectListPanel.newObject").getString());
    }


    protected WebMarkupContainer initSearch(String headerId) {
        SearchFormPanel searchPanel = new SearchFormPanel(headerId, searchModel) {

            private static final long serialVersionUID = 1L;

            @Override
            protected void searchPerformed(ObjectQuery query, AjaxRequestTarget target) {
                MultivalueContainerListPanel.this.searchPerformed(query, target);
            }
        };
        searchPanel.add(new VisibleBehaviour(() -> isSearchEnabled()));
        return searchPanel;
    }

    protected boolean isSearchEnabled(){
        return true;
    }

    private void searchPerformed(ObjectQuery query, AjaxRequestTarget target) {
        Table table = getItemTable();
        table.setCurrentPage(null);
        target.add((Component) table);
        target.add(getPageBase().getFeedbackPanel());

    }

    private ObjectQuery getQuery() {
        Search search = searchModel.getObject();
        ObjectQuery query = search.createObjectQuery(getPageBase().getPrismContext());
        return query;
    }

    private MultivalueContainerListDataProvider<C> getDataProvider() {
        return (MultivalueContainerListDataProvider<C>) getItemTable().getDataTable().getDataProvider();
    }


    protected IModel<String> createStyleClassModelForNewObjectIcon() {
        return new IModel<String>() {
            private static final long serialVersionUID = 1L;

            @Override
            public String getObject() {
                return "btn btn-success btn-sm";
            }
        };
    }

    protected abstract List<PrismContainerValueWrapper<C>> postSearch(List<PrismContainerValueWrapper<C>> items);

    private ObjectQuery createProviderQuery() {
        ObjectQuery searchQuery = isSearchEnabled() ? getQuery() : null;

        ObjectQuery customQuery = createQuery();

        if (searchQuery != null && searchQuery.getFilter() != null) {
            if (customQuery != null && customQuery.getFilter() != null) {
                return getPrismContext().queryFactory().createQuery(getPrismContext().queryFactory().createAnd(customQuery.getFilter(), searchQuery.getFilter()));
            }
            return searchQuery;

        }
        return customQuery;
    }

    protected abstract ObjectQuery createQuery();

    protected abstract List<IColumn<PrismContainerValueWrapper<C>, String>> createColumns();

//    protected void newItemPerformed(AjaxRequestTarget target){}

    protected void newItemPerformed(AjaxRequestTarget target, AssignmentObjectRelation influencingObject){}

    public BoxedTablePanel<PrismContainerValueWrapper<C>> getItemTable() {
        return (BoxedTablePanel<PrismContainerValueWrapper<C>>) get(createComponentPath(ID_ITEMS, ID_ITEMS_TABLE));
    }

    public void refreshTable(AjaxRequestTarget ajaxRequestTarget) {
        ajaxRequestTarget.add(getItemContainer().addOrReplace(initItemTable()));
    }

    public WebMarkupContainer getItemContainer() {
        return (WebMarkupContainer) get(ID_ITEMS);
    }

    public PrismObject getFocusObject(){
        AssignmentHolderTypeMainPanel mainPanel = findParent(AssignmentHolderTypeMainPanel.class);
        if (mainPanel != null) {
            return mainPanel.getObjectWrapper().getObject();
        }
        return null;
    }

    public List<PrismContainerValueWrapper<C>> getSelectedItems() {
        BoxedTablePanel<PrismContainerValueWrapper<C>> itemsTable = getItemTable();
        MultivalueContainerListDataProvider<C> itemsProvider = (MultivalueContainerListDataProvider<C>) itemsTable.getDataTable()
                .getDataProvider();
        return itemsProvider.getAvailableData().stream().filter(a -> a.isSelected()).collect(Collectors.toList());
    }

    public void reloadSavePreviewButtons(AjaxRequestTarget target){
        FocusMainPanel mainPanel = findParent(FocusMainPanel.class);
        if (mainPanel != null) {
            mainPanel.reloadSavePreviewButtons(target);
        }
    }

    public List<PrismContainerValueWrapper<C>> getPerformedSelectedItems(IModel<PrismContainerValueWrapper<C>> rowModel) {
        List<PrismContainerValueWrapper<C>> performedItems = new ArrayList<PrismContainerValueWrapper<C>>();
        List<PrismContainerValueWrapper<C>> listItems = getSelectedItems();
        if((listItems!= null && !listItems.isEmpty()) || rowModel != null) {
            if(rowModel == null) {
                performedItems.addAll(listItems);
                listItems.forEach(itemConfigurationTypeContainerValueWrapper -> {
                    itemConfigurationTypeContainerValueWrapper.setSelected(false);
                });
            } else {
                performedItems.add(rowModel.getObject());
                rowModel.getObject().setSelected(false);
            }
        }
        return performedItems;
    }

    //TODO generalize for properites
    public PrismContainerValueWrapper<C> createNewItemContainerValueWrapper(
            PrismContainerValue<C> newItem,
            PrismContainerWrapper<C> model, AjaxRequestTarget target) {

        return WebPrismUtil.createNewValueWrapper(model, newItem, getPageBase(), target);

    }

    public ColumnMenuAction<PrismContainerValueWrapper<C>> createDeleteColumnAction() {
        return new ColumnMenuAction<PrismContainerValueWrapper<C>>() {
            private static final long serialVersionUID = 1L;

            @Override
            public void onClick(AjaxRequestTarget target) {
                if (getRowModel() == null) {
                    deleteItemPerformed(target, getSelectedItems());
                } else {
                    List<PrismContainerValueWrapper<C>> toDelete = new ArrayList<>();
                    toDelete.add(getRowModel().getObject());
                    deleteItemPerformed(target, toDelete);
                }
            }
        };
    }

    public ColumnMenuAction<PrismContainerValueWrapper<C>> createEditColumnAction() {
        return new ColumnMenuAction<PrismContainerValueWrapper<C>>() {
            private static final long serialVersionUID = 1L;

            @Override
            public void onClick(AjaxRequestTarget target) {
                itemPerformedForDefaultAction(target, getRowModel(), getSelectedItems());
            }
        };
    }

    protected abstract void itemPerformedForDefaultAction(AjaxRequestTarget target, IModel<PrismContainerValueWrapper<C>> rowModel, List<PrismContainerValueWrapper<C>> listItems);

    protected void deleteItemPerformed(AjaxRequestTarget target, List<PrismContainerValueWrapper<C>> toDelete) {
        if (toDelete == null || toDelete.isEmpty()){
            warn(createStringResource("MultivalueContainerListPanel.message.noItemsSelected").getString());
            target.add(getPageBase().getFeedbackPanel());
            return;
        }
        toDelete.forEach(value -> {
            if (value.getStatus() == ValueStatus.ADDED) {
                PrismContainerWrapper<C> wrapper = getModelObject();
                wrapper.getValues().remove(value);
            } else {
                value.setStatus(ValueStatus.DELETED);
            }
            value.setSelected(false);
        });
        refreshTable(target);
        reloadSavePreviewButtons(target);
    }

    public List<InlineMenuItem> getDefaultMenuActions() {
        List<InlineMenuItem> menuItems = new ArrayList<>();
        menuItems.add(new ButtonInlineMenuItem(createStringResource("pageAdminFocus.button.delete")) {
            private static final long serialVersionUID = 1L;

            @Override
            public String getButtonIconCssClass() {
                return GuiStyleConstants.CLASS_DELETE_MENU_ITEM;
            }

            @Override
            public InlineMenuItemAction initAction() {
                return createDeleteColumnAction();
            }
        });

        menuItems.add(new ButtonInlineMenuItem(createStringResource("PageBase.button.edit")) {
            private static final long serialVersionUID = 1L;

            @Override
            public String getButtonIconCssClass() {
                return GuiStyleConstants.CLASS_EDIT_MENU_ITEM;
            }

            @Override
            public InlineMenuItemAction initAction() {
                return createEditColumnAction();
            }
        });
        return menuItems;
    }
}<|MERGE_RESOLUTION|>--- conflicted
+++ resolved
@@ -274,31 +274,20 @@
         return null;
     }
 
-<<<<<<< HEAD
+
     public MultifunctionalButton getNewItemButton(String id) {
         MultifunctionalButton newObjectIcon =
                 new MultifunctionalButton(id, createNewButtonDescription()) {
                     private static final long serialVersionUID = 1L;
-=======
+
+                    @Override
+                    protected void buttonClickPerformed(AjaxRequestTarget target, AssignmentObjectRelation relationSepc, CompiledObjectCollectionView collectionViews) {
+                        newItemPerformed(target, relationSepc);
+                    }
+
                     @Override
                     protected boolean isMainButtonVisible(){
                         return getNewObjectGenericButtonVisibility();
-                    }
-
-                    @Override
-                    protected void buttonClickPerformed(AjaxRequestTarget target, S influencingObject) {
-                        List<S> additionalButtonObjects = getNewObjectInfluencesList();
-                        if (influencingObject == null && (additionalButtonObjects == null || additionalButtonObjects.size() == 0)) {
-                            newItemPerformed(target);
-                        } else {
-                            newItemPerformed(target, influencingObject);
-                        }
-                    }
->>>>>>> e6a2eadd
-
-                    @Override
-                    protected void buttonClickPerformed(AjaxRequestTarget target, AssignmentObjectRelation relationSepc, CompiledObjectCollectionView collectionViews) {
-                        newItemPerformed(target, relationSepc);
                     }
 
                     @Override
@@ -333,20 +322,11 @@
         return true;
     }
 
-<<<<<<< HEAD
-=======
-    protected List<S> getNewObjectInfluencesList(){
-        return new ArrayList<>();
-    }
 
     protected boolean getNewObjectGenericButtonVisibility(){
         return true;
     }
 
-    protected CompositedIconBuilder getAdditionalIconBuilder(S additionalButtonObject, DisplayType additionalButtonDisplayType){
-        return null;
-    }
->>>>>>> e6a2eadd
 
     protected DisplayType getNewObjectButtonDisplayType(){
         return WebComponentUtil.createDisplayType(GuiStyleConstants.CLASS_ADD_NEW_OBJECT, "green", createStringResource("MainObjectListPanel.newObject").getString());
