--- conflicted
+++ resolved
@@ -6,11 +6,10 @@
  */
 package com.evolveum.midpoint.gui.api.component;
 
-<<<<<<< HEAD
 import java.util.*;
 import java.util.function.Supplier;
 
-import com.evolveum.midpoint.gui.impl.component.ContainerListPanel;
+import com.evolveum.midpoint.gui.impl.component.ContainerableListPanel;
 import com.evolveum.midpoint.model.api.authentication.CompiledObjectCollectionView;
 import com.evolveum.midpoint.schema.constants.ObjectTypes;
 import com.evolveum.midpoint.schema.result.OperationResult;
@@ -19,88 +18,34 @@
 import com.evolveum.midpoint.web.component.util.SelectableBean;
 import com.evolveum.midpoint.web.component.util.SerializableSupplier;
 import com.evolveum.midpoint.xml.ns._public.common.common_3.*;
-=======
 import static java.util.Collections.singleton;
 
-import java.util.Objects;
-import java.util.*;
-import java.util.stream.Collectors;
-import javax.xml.namespace.QName;
-
->>>>>>> 3bed67c8
 import org.apache.commons.lang3.StringUtils;
 import org.apache.wicket.ajax.AjaxRequestTarget;
 import org.apache.wicket.extensions.markup.html.repeater.data.table.IColumn;
 import org.apache.wicket.extensions.markup.html.repeater.util.SortParam;
-<<<<<<< HEAD
-=======
-import org.apache.wicket.markup.html.WebMarkupContainer;
-import org.apache.wicket.markup.html.basic.Label;
-import org.apache.wicket.markup.html.form.Form;
-import org.apache.wicket.model.IModel;
-import org.apache.wicket.model.Model;
-import org.apache.wicket.model.StringResourceModel;
 import org.apache.wicket.request.mapper.parameter.PageParameters;
 import org.apache.wicket.util.string.StringValue;
 import org.jetbrains.annotations.NotNull;
->>>>>>> 3bed67c8
 
 import com.evolveum.midpoint.gui.api.page.PageBase;
 import com.evolveum.midpoint.gui.api.util.WebComponentUtil;
-import com.evolveum.midpoint.gui.api.util.WebModelServiceUtils;
-import com.evolveum.midpoint.model.api.authentication.CompiledObjectCollectionView;
-import com.evolveum.midpoint.prism.Item;
-import com.evolveum.midpoint.prism.ItemDefinition;
-import com.evolveum.midpoint.prism.PrismObject;
-import com.evolveum.midpoint.prism.PrismPropertyValue;
 import com.evolveum.midpoint.prism.path.ItemPath;
 import com.evolveum.midpoint.prism.query.ObjectOrdering;
 import com.evolveum.midpoint.prism.query.ObjectPaging;
 import com.evolveum.midpoint.prism.query.ObjectQuery;
-import com.evolveum.midpoint.repo.common.expression.ExpressionUtil;
-import com.evolveum.midpoint.repo.common.expression.ExpressionVariables;
 import com.evolveum.midpoint.schema.GetOperationOptions;
 import com.evolveum.midpoint.schema.SelectorOptions;
-import com.evolveum.midpoint.schema.constants.ExpressionConstants;
-import com.evolveum.midpoint.schema.constants.ObjectTypes;
-import com.evolveum.midpoint.schema.result.OperationResult;
-import com.evolveum.midpoint.schema.util.MiscSchemaUtil;
-import com.evolveum.midpoint.task.api.Task;
-import com.evolveum.midpoint.util.exception.*;
 import com.evolveum.midpoint.util.logging.Trace;
 import com.evolveum.midpoint.util.logging.TraceManager;
 import com.evolveum.midpoint.web.component.data.SelectableBeanObjectDataProvider;
-<<<<<<< HEAD
 import com.evolveum.midpoint.web.component.menu.cog.InlineMenuItem;
 import com.evolveum.midpoint.web.session.PageStorage;
-
-import org.apache.wicket.request.mapper.parameter.PageParameters;
-import org.apache.wicket.util.string.StringValue;
-import org.jetbrains.annotations.NotNull;
-
-import static java.util.Collections.singleton;
-=======
-import com.evolveum.midpoint.web.component.data.Table;
-import com.evolveum.midpoint.web.component.data.column.CheckBoxHeaderColumn;
-import com.evolveum.midpoint.web.component.data.column.ColumnUtils;
-import com.evolveum.midpoint.web.component.data.column.InlineMenuButtonColumn;
-import com.evolveum.midpoint.web.component.form.MidpointForm;
-import com.evolveum.midpoint.web.component.menu.cog.InlineMenuItem;
-import com.evolveum.midpoint.web.component.search.*;
-import com.evolveum.midpoint.web.component.util.SelectableBean;
-import com.evolveum.midpoint.web.component.util.SelectableListDataProvider;
-import com.evolveum.midpoint.web.component.util.SerializableSupplier;
-import com.evolveum.midpoint.web.component.util.VisibleBehaviour;
-import com.evolveum.midpoint.web.page.admin.server.dto.OperationResultStatusPresentationProperties;
-import com.evolveum.midpoint.web.session.PageStorage;
-import com.evolveum.midpoint.web.session.UserProfileStorage.TableId;
-import com.evolveum.midpoint.xml.ns._public.common.common_3.*;
->>>>>>> 3bed67c8
 
 /**
  * @author katkav
  */
-public abstract class ObjectListPanel<O extends ObjectType> extends ContainerListPanel<O> {
+public abstract class ObjectListPanel<O extends ObjectType> extends ContainerableListPanel<O> {
     private static final long serialVersionUID = 1L;
 
     private static final Trace LOGGER = TraceManager.getTrace(ObjectListPanel.class);
@@ -109,7 +54,6 @@
 
     private ObjectTypes type;
 
-<<<<<<< HEAD
     public Class<O> getType() {
         return (Class) type.getClassDefinition();
     }
@@ -118,25 +62,6 @@
         this.type = type  != null ? ObjectTypes.getObjectType(type) : null;
     }
 
-=======
-    private LoadableModel<Search> searchModel;
-
-    private final Collection<SelectorOptions<GetOperationOptions>> options;
-
-    private final boolean multiselect;
-
-    private final TableId tableId;
-
-    private String additionalBoxCssClasses;
-
-    private Boolean manualRefreshEnabled;
-//    private static final int DEFAULT_AUTOREFRESH_INTERVAL = 60; //60seconds
-
-    public Class<? extends O> getType() {
-        return (Class) type.getClassDefinition();
-    }
-
->>>>>>> 3bed67c8
     /**
      * @param defaultType specifies type of the object that will be selected by default. It can be changed.
      */
@@ -147,97 +72,9 @@
     /**
      * @param defaultType specifies type of the object that will be selected by default. It can be changed.
      */
-<<<<<<< HEAD
     public ObjectListPanel(String id, Class<? extends O> defaultType, Collection<SelectorOptions<GetOperationOptions>> options) {
         super(id, defaultType, options);
         this.type = defaultType  != null ? ObjectTypes.getObjectType(defaultType) : null;
-=======
-    ObjectListPanel(String id, Class<? extends O> defaultType, TableId tableId, boolean multiselect) {
-        this(id, defaultType, tableId, null, multiselect);
-    }
-
-    public ObjectListPanel(String id, Class<? extends O> defaultType, TableId tableId, Collection<SelectorOptions<GetOperationOptions>> options,
-            boolean multiselect) {
-        super(id);
-        this.type = defaultType != null ? ObjectTypes.getObjectType(defaultType) : null;
-        this.options = options;
-        this.multiselect = multiselect;
-        this.tableId = tableId;//(!isCollectionViewPanel()) ? tableId : UserProfileStorage.TableId.COLLECTION_VIEW_TABLE; //TODO why?
-    }
-
-    @Override
-    protected void onInitialize() {
-        super.onInitialize();
-        initLayout();
-    }
-
-    public boolean isMultiselect() {
-        return multiselect;
-    }
-
-    public int getSelectedObjectsCount() {
-        List<O> selectedList = getSelectedObjects();
-        return selectedList.size();
-    }
-
-    @SuppressWarnings("unchecked")
-    @NotNull
-    public List<O> getSelectedObjects() {
-        BaseSortableDataProvider<? extends SelectableBean<O>> dataProvider = getDataProvider();
-        if (dataProvider instanceof SelectableBeanObjectDataProvider) {
-            return ((SelectableBeanObjectDataProvider<O>) dataProvider).getSelectedData();
-        } else if (dataProvider instanceof SelectableListDataProvider) {
-            return ((SelectableListDataProvider) dataProvider).getSelectedObjects();
-        }
-        return new ArrayList<>();
-    }
-
-    private void initLayout() {
-        Form<O> mainForm = new MidpointForm<>(ID_MAIN_FORM);
-        add(mainForm);
-
-        searchModel = initSearchModel();
-
-        BoxedTablePanel<SelectableBean<O>> table = createTable();
-        mainForm.add(table);
-
-    }
-
-    protected LoadableModel<Search> initSearchModel() {
-        return new LoadableModel<Search>(false) {
-
-            private static final long serialVersionUID = 1L;
-
-            @Override
-            public Search load() {
-                String storageKey = getStorageKey();
-                Search search = null;
-                if (StringUtils.isNotEmpty(storageKey)) {
-                    PageStorage storage = getPageStorage(storageKey);
-                    if (storage != null) {
-                        search = storage.getSearch();
-                    }
-                }
-                if (search == null) {
-                    search = createSearch();
-                }
-
-                String searchByName = getSearchByNameParameterValue();
-                if (searchByName != null) {
-                    if (SearchBoxModeType.FULLTEXT.equals(search.getSearchType())) {
-                        search.setFullText(searchByName);
-                    } else {
-                        for (PropertySearchItem item : search.getPropertyItems()) {
-                            if (ItemPath.create(ObjectType.F_NAME).equivalent(item.getPath())) {
-                                item.setValue(new SearchValue(searchByName));
-                            }
-                        }
-                    }
-                }
-                return search;
-            }
-        };
->>>>>>> 3bed67c8
     }
 
     protected String getSearchByNameParameterValue() {
@@ -264,260 +101,13 @@
                 getFixedSearchItems(), null, getPageBase(), true);
     }
 
-<<<<<<< HEAD
+    protected List<ItemPath> getFixedSearchItems() {
+        List<ItemPath> fixedSearchItems = new ArrayList<>();
+        fixedSearchItems.add(ObjectType.F_NAME);
+        return fixedSearchItems;
+    }
+
     protected ISelectableDataProvider createProvider() {
-=======
-    private BoxedTablePanel<SelectableBean<O>> createTable() {
-
-        List<IColumn<SelectableBean<O>, String>> columns;
-        if (isCustomColumnsListConfigured()) {
-            columns = initCustomColumns();
-        } else {
-            columns = initColumns();
-        }
-        List<InlineMenuItem> menuItems = createInlineMenu();
-        if (menuItems == null) {
-            menuItems = new ArrayList<>();
-        }
-        addCustomActions(menuItems, () -> getSelectedObjects());
-
-        if (!menuItems.isEmpty()) {
-            InlineMenuButtonColumn<SelectableBean<O>> actionsColumn = new InlineMenuButtonColumn<>(menuItems, getPageBase());
-            columns.add(actionsColumn);
-        }
-
-        BaseSortableDataProvider<SelectableBean<O>> provider = initProvider();
-
-        BoxedTablePanel<SelectableBean<O>> table = new BoxedTablePanel<SelectableBean<O>>(ID_TABLE, provider,
-                columns, tableId,
-                tableId == null ? 10 : getPageBase().getSessionStorage().getUserProfile().getPagingSize(getTableIdKeyValue())) {
-            private static final long serialVersionUID = 1L;
-
-            @Override
-            protected WebMarkupContainer createHeader(String headerId) {
-                WebMarkupContainer header = ObjectListPanel.this.createHeader(headerId);
-                header.add(new VisibleBehaviour(() -> isHeaderVisible()));
-                return header;
-            }
-
-            @Override
-            public String getAdditionalBoxCssClasses() {
-                return ObjectListPanel.this.getAdditionalBoxCssClasses();
-            }
-
-            @Override
-            protected WebMarkupContainer createButtonToolbar(String id) {
-                WebMarkupContainer bar = ObjectListPanel.this.createTableButtonToolbar(id);
-
-                return bar != null ? bar : super.createButtonToolbar(id);
-            }
-
-            @Override
-            protected boolean hideFooterIfSinglePage() {
-                return ObjectListPanel.this.hideFooterIfSinglePage();
-            }
-
-            @Override
-            public int getAutoRefreshInterval() {
-                return ObjectListPanel.this.getAutoRefreshInterval();
-            }
-
-            @Override
-            public boolean isAutoRefreshEnabled() {
-                return ObjectListPanel.this.isRefreshEnabled();
-            }
-        };
-        table.setOutputMarkupId(true);
-        String storageKey = getStorageKey();
-        if (StringUtils.isNotEmpty(storageKey)) {
-            PageStorage storage = getPageStorage(storageKey);
-            if (storage != null) {
-                table.setCurrentPage(storage.getPaging());
-            }
-        }
-
-        return table;
-    }
-
-    protected WebMarkupContainer createHeader(String headerId) {
-        return initSearch(headerId);
-    }
-
-    protected boolean isHeaderVisible() {
-        return true;
-    }
-
-    protected List<IColumn<SelectableBean<O>, String>> initCustomColumns() {
-        LOGGER.trace("Start to init custom columns for table of type {}", type);
-        List<IColumn<SelectableBean<O>, String>> columns = new ArrayList<>();
-        List<GuiObjectColumnType> customColumns = getGuiObjectColumnTypeList();
-        if (customColumns == null) {
-            return columns;
-        }
-
-        CheckBoxHeaderColumn<SelectableBean<O>> checkboxColumn = (CheckBoxHeaderColumn<SelectableBean<O>>) createCheckboxColumn();
-        if (checkboxColumn != null) {
-            columns.add(checkboxColumn);
-        }
-
-        IColumn<SelectableBean<O>, String> iconColumn = createIconColumn();
-        columns.add(iconColumn);
-
-        columns.addAll(getCustomColumnsTransformed(customColumns));
-        LOGGER.trace("Finished to init custom columns, created columns {}", columns);
-        return columns;
-    }
-
-    protected List<IColumn<SelectableBean<O>, String>> getCustomColumnsTransformed(List<GuiObjectColumnType> customColumns) {
-        List<IColumn<SelectableBean<O>, String>> columns = new ArrayList<>();
-        if (customColumns == null || customColumns.isEmpty()) {
-            return columns;
-        }
-        IColumn<SelectableBean<O>, String> column;
-        for (GuiObjectColumnType customColumn : customColumns) {
-            if (customColumn.getPath() == null && (customColumn.getExport() == null || customColumn.getExport().getExpression() == null)) {
-                continue;
-            }
-            ItemPath columnPath = customColumn.getPath() == null ? null : customColumn.getPath().getItemPath();
-            // TODO this throws an exception for some kinds of invalid paths like e.g. fullName/norm (but we probably should fix prisms in that case!)
-            ExpressionType expression = customColumn.getExport() != null ? customColumn.getExport().getExpression() : null;
-            if (columnPath != null) {
-                ItemDefinition itemDefinition = getPageBase().getPrismContext().getSchemaRegistry()
-                        .findObjectDefinitionByCompileTimeClass(type.getClassDefinition())
-                        .findItemDefinition(columnPath);
-                if (itemDefinition == null && expression == null) {
-                    LOGGER.warn("Unknown path '{}' in a definition of column '{}'", columnPath, customColumn.getName());
-                    continue;
-                }
-            }
-
-            if (WebComponentUtil.getElementVisibility(customColumn.getVisibility())) {
-                IModel<String> columnDisplayModel =
-                        customColumn.getDisplay() != null && customColumn.getDisplay().getLabel() != null ?
-                                Model.of(customColumn.getDisplay().getLabel().getOrig()) :
-                                (customColumn.getPath() != null ? createStringResource(getItemDisplayName(customColumn)) :
-                                        Model.of(customColumn.getName()));
-                if (customColumns.indexOf(customColumn) == 0) {
-                    // TODO what if a complex path is provided here?
-                    column = createNameColumn(columnDisplayModel, customColumn.getPath() == null ? "" : customColumn.getPath().toString(), expression);
-                } else {
-                    column = new AbstractExportableColumn<SelectableBean<O>, String>(columnDisplayModel, null) {
-                        private static final long serialVersionUID = 1L;
-
-                        @Override
-                        public void populateItem(org.apache.wicket.markup.repeater.Item<ICellPopulator<SelectableBean<O>>> item,
-                                String componentId, IModel<SelectableBean<O>> rowModel) {
-                            item.add(new Label(componentId, getDataModel(rowModel)));
-                        }
-
-                        @Override
-                        public IModel<?> getDataModel(IModel<SelectableBean<O>> rowModel) {
-                            O value = rowModel.getObject().getValue();
-                            if (value == null) {
-                                return Model.of("");
-                            }
-                            Item<?, ?> item = null;
-                            if (expression != null) {
-                                Task task = getPageBase().createSimpleTask("evaluate column expression");
-                                try {
-                                    if (columnPath != null) {
-                                        item = value.asPrismContainerValue().findItem(columnPath);
-                                    }
-                                    Item object = value.asPrismObject();
-                                    if (item != null) {
-                                        object = item;
-                                    }
-                                    ExpressionVariables expressionVariables = new ExpressionVariables();
-                                    expressionVariables.put(ExpressionConstants.VAR_OBJECT, object, object.getClass());
-                                    String stringValue = ExpressionUtil.evaluateStringExpression(expressionVariables, getPageBase().getPrismContext(), expression,
-                                            MiscSchemaUtil.getExpressionProfile(), getPageBase().getExpressionFactory(), "evaluate column expression",
-                                            task, task.getResult()).iterator().next();
-                                    return Model.of(stringValue);
-                                } catch (Exception e) {
-                                    LOGGER.error("Couldn't execute expression for name column");
-                                    OperationResult result = task.getResult();
-                                    OperationResultStatusPresentationProperties props = OperationResultStatusPresentationProperties.parseOperationalResultStatus(result.getStatus());
-                                    return getPageBase().createStringResource(props.getStatusLabelKey());
-                                }
-                            }
-                            if (item != null) {
-                                if (item.getDefinition() != null && item.getDefinition().getValueEnumerationRef() != null &&
-                                        item.getDefinition().getValueEnumerationRef().getOid() != null) {
-                                    String lookupTableOid = item.getDefinition().getValueEnumerationRef().getOid();
-                                    Task task = getPageBase().createSimpleTask("loadLookupTable");
-                                    OperationResult result = task.getResult();
-
-                                    Collection<SelectorOptions<GetOperationOptions>> options = WebModelServiceUtils
-                                            .createLookupTableRetrieveOptions(getPageBase().getSchemaHelper());
-                                    PrismObject<LookupTableType> lookupTable = WebModelServiceUtils.loadObject(LookupTableType.class,
-                                            lookupTableOid, options, getPageBase(), task, result);
-                                    return getItemValuesString(item, lookupTable);
-                                } else {
-                                    return getItemValuesString(item, null);
-                                }
-                            } else {
-                                return Model.of("");
-                            }
-                        }
-                    };
-                }
-                columns.add(column);
-            }
-        }
-        return columns;
-    }
-
-    private IModel<String> getItemValuesString(Item<?, ?> item, PrismObject<LookupTableType> lookupTable) {
-        return Model.of(item.getValues().stream()
-                .filter(Objects::nonNull)
-                .map(itemValue -> {
-                    if (itemValue instanceof PrismPropertyValue) {
-                        if (lookupTable == null) {
-                            return String.valueOf(((PrismPropertyValue<?>) itemValue).getValue());
-                        } else {
-                            String lookupTableKey = ((PrismPropertyValue<?>) itemValue).getValue().toString();
-                            LookupTableType lookupTableObject = lookupTable.asObjectable();
-                            String rowLabel = "";
-                            for (LookupTableRowType lookupTableRow : lookupTableObject.getRow()) {
-                                if (lookupTableRow.getKey().equals(lookupTableKey)) {
-                                    rowLabel = lookupTableRow.getLabel() != null ? lookupTableRow.getLabel().getOrig() : lookupTableRow.getValue();
-                                    break;
-                                }
-                            }
-                            return rowLabel;
-                        }
-                    } else {
-                        return itemValue.toString() + " ";      // TODO why + " "?
-                    }
-                })
-                .collect(Collectors.joining(", ")));
-    }
-
-    protected List<IColumn<SelectableBean<O>, String>> initColumns() {
-        LOGGER.trace("Start to init columns for table of type {}", type);
-        List<IColumn<SelectableBean<O>, String>> columns = new ArrayList<>();
-
-        CheckBoxHeaderColumn<SelectableBean<O>> checkboxColumn = (CheckBoxHeaderColumn<SelectableBean<O>>) createCheckboxColumn();
-        if (checkboxColumn != null) {
-            columns.add(checkboxColumn);
-        }
-
-        IColumn<SelectableBean<O>, String> iconColumn = ColumnUtils.createIconColumn(getPageBase());
-        columns.add(iconColumn);
-
-        IColumn<SelectableBean<O>, String> nameColumn = createNameColumn(null, null, null);
-        columns.add(nameColumn);
-
-        List<IColumn<SelectableBean<O>, String>> others = createColumns();
-        if (others != null) {
-            columns.addAll(others);
-        }
-        LOGGER.trace("Finished to init columns, created columns {}", columns);
-        return columns;
-    }
-
-    protected BaseSortableDataProvider<SelectableBean<O>> initProvider() {
->>>>>>> 3bed67c8
         List<O> preSelectedObjectList = getPreselectedObjectList();
         SelectableBeanObjectDataProvider<O> provider = new SelectableBeanObjectDataProvider<O>(
                 getPageBase(), (Class) type.getClassDefinition(), preSelectedObjectList == null ? null : new HashSet<>(preSelectedObjectList)) {
@@ -575,73 +165,7 @@
         return provider;
     }
 
-<<<<<<< HEAD
     protected boolean isCountingEnabled(){
-=======
-    protected Collection<SelectorOptions<GetOperationOptions>> createOptions(Collection<SelectorOptions<GetOperationOptions>> options) {
-
-        if (getObjectCollectionView() != null && getObjectCollectionView().getOptions() != null
-                && !getObjectCollectionView().getOptions().isEmpty()) {
-            return getObjectCollectionView().getOptions();
-        }
-
-        if (options == null) {
-            if (ResourceType.class.equals(type.getClassDefinition())) {
-                options = SelectorOptions.createCollection(GetOperationOptions.createNoFetch());
-            }
-        } else {
-            if (ResourceType.class.equals(type.getClassDefinition())) {
-                GetOperationOptions root = SelectorOptions.findRootOptions(options);
-                root.setNoFetch(Boolean.TRUE);
-            }
-        }
-        return options;
-    }
-
-    protected String getTableIdKeyValue() {
-        if (tableId == null) {
-            return null;
-        }
-        if (!isCollectionViewPanelForCompiledView()) {
-            return tableId.name();
-        }
-        return tableId.name() + "." + getCollectionNameParameterValue().toString();
-    }
-
-    protected List<O> getPreselectedObjectList() {
-        return null;
-    }
-
-    protected List<ObjectOrdering> createCustomOrdering(SortParam<String> sortParam) {
-        return null;
-    }
-
-    /**
-     * should be overrided in case when ObjectListPanel is used
-     * for additional panel of some object type (e.g. members panel on the org tree page)
-     */
-    protected GuiObjectListPanelConfigurationType getAdditionalPanelConfig() {
-        return null;
-    }
-
-    protected boolean isOrderingDisabled() {
-        CompiledObjectCollectionView guiObjectListViewType = getObjectCollectionView();
-        if (isAdditionalPanel()) {
-            if (guiObjectListViewType != null && guiObjectListViewType.getAdditionalPanels() != null &&
-                    guiObjectListViewType.getAdditionalPanels().getMemberPanel() != null &&
-                    guiObjectListViewType.getAdditionalPanels().getMemberPanel().isDisableSorting() != null) {
-                return guiObjectListViewType.getAdditionalPanels().getMemberPanel().isDisableSorting();
-            }
-        } else {
-            if (guiObjectListViewType != null && guiObjectListViewType.isDisableSorting() != null) {
-                return guiObjectListViewType.isDisableSorting();
-            }
-        }
-        return false;
-    }
-
-    protected boolean isCountingEnabled() {
->>>>>>> 3bed67c8
         CompiledObjectCollectionView guiObjectListViewType = getObjectCollectionView();
         if (isAdditionalPanel()) {
             if (guiObjectListViewType != null && guiObjectListViewType.getAdditionalPanels() != null &&
@@ -657,285 +181,10 @@
         return true;
     }
 
-<<<<<<< HEAD
-=======
-    protected boolean isAdditionalPanel() {
-        return false;
-    }
-
-    private SearchFormPanel initSearch(String headerId) {
-        SearchFormPanel searchPanel = new SearchFormPanel(headerId, searchModel) {
-
-            private static final long serialVersionUID = 1L;
-
-            @Override
-            protected void searchPerformed(ObjectQuery query, AjaxRequestTarget target) {
-                ObjectListPanel.this.searchPerformed(query, target);
-            }
-
-            @Override
-            protected void saveSearch(Search search, AjaxRequestTarget target) {
-                PageStorage storage = getPageStorage(getStorageKey());
-                if (storage != null) {
-                    storage.setSearch(search);
-                }
-            }
-
-        };
-
-        return searchPanel;
-    }
-
-    public String getAdditionalBoxCssClasses() {
-        return additionalBoxCssClasses;
-    }
-
-    public void setAdditionalBoxCssClasses(String boxCssClasses) {
-        this.additionalBoxCssClasses = boxCssClasses;
-    }
-
-    /**
-     * there's no way to do it properly...
-     */
-    @Deprecated
-    protected WebMarkupContainer createTableButtonToolbar(String id) {
-        return null;
-    }
-
-    protected String getStorageKey() {
-
-        if (isCollectionViewPanelForCompiledView()) {
-            StringValue collectionName = getCollectionNameParameterValue();
-            String collectionNameValue = collectionName != null ? collectionName.toString() : "";
-            return WebComponentUtil.getObjectListPageStorageKey(collectionNameValue);
-        }
-
-        String key = WebComponentUtil.getObjectListPageStorageKey(getType().getSimpleName());
-        if (key == null) {
-            key = WebComponentUtil.getStorageKeyForTableId(tableId);
-        }
-
-        return key;
-    }
-
-    protected PageStorage getPageStorage(String storageKey) {
-        PageStorage storage = getSession().getSessionStorage().getPageStorageMap().get(storageKey);
-        if (storage == null) {
-            storage = getSession().getSessionStorage().initPageStorage(storageKey);
-        }
-        return storage;
-    }
-
-    protected boolean isRefreshEnabled() {
-        if (getAutoRefreshInterval() == 0) {
-            return manualRefreshEnabled != null && manualRefreshEnabled.booleanValue();
-        }
-
-        if (manualRefreshEnabled == null) {
-            return true;
-        }
-
-        return manualRefreshEnabled.booleanValue();
-    }
-
-    protected int getAutoRefreshInterval() {
-
-        CompiledObjectCollectionView view = getObjectCollectionView();
-        if (view == null) {
-//            if (BooleanUtils.isTrue(manualRefreshEnabled)) {
-//                return DEFAULT_AUTOREFRESH_INTERVAL;
-//            }
-            return 0;
-        }
-
-        Integer autoRefreshInterval = view.getRefreshInterval();
-        if (autoRefreshInterval == null) {
-//            if (BooleanUtils.isTrue(manualRefreshEnabled)) {
-//                return DEFAULT_AUTOREFRESH_INTERVAL;
-//            }
-            return 0;
-        }
-
-        return autoRefreshInterval.intValue();
-    }
-
-    private QName getTypeQName() {
-        return ObjectTypes.getObjectType(getType()).getTypeQName();
-    }
-
->>>>>>> 3bed67c8
     protected List<CompiledObjectCollectionView> getAllApplicableArchetypeViews() {
         return getPageBase().getCompiledGuiProfile().findAllApplicableArchetypeViews(WebComponentUtil.classToQName(getPageBase().getPrismContext(), getType()));
     }
 
-<<<<<<< HEAD
-=======
-    private CompiledObjectCollectionView dashboardWidgetView;
-
-    protected CompiledObjectCollectionView getObjectCollectionView() {
-        if (dashboardWidgetView != null) {
-            return dashboardWidgetView;
-        }
-        PageParameters parameters = getPageBase().getPageParameters();
-        String dashboardOid = parameters == null ? null : parameters.get(PageBase.PARAMETER_DASHBOARD_TYPE_OID).toString();
-        String dashboardWidgetName = parameters == null ? null : parameters.get(PageBase.PARAMETER_DASHBOARD_WIDGET_NAME).toString();
-
-        if (!StringUtils.isEmpty(dashboardOid) && !StringUtils.isEmpty(dashboardWidgetName)) {
-            Task task = getPageBase().createSimpleTask("Create view from dashboard");
-            @NotNull DashboardType dashboard = WebModelServiceUtils.loadObject(DashboardType.class, dashboardOid, getPageBase(), task, task.getResult()).getRealValue();
-            if (dashboard != null) {
-                for (DashboardWidgetType widget : dashboard.getWidget()) {
-                    if (widget.getIdentifier().equals(dashboardWidgetName)
-                            && widget.getData() != null && widget.getData().getCollection() != null) {
-                        CollectionRefSpecificationType collectionSpec = widget.getData().getCollection();
-                        try {
-                            @NotNull CompiledObjectCollectionView compiledView = getPageBase().getModelInteractionService()
-                                    .compileObjectCollectionView(collectionSpec, null, task, task.getResult());
-                            if (widget.getPresentation() != null && widget.getPresentation().getView() != null) {
-                                getPageBase().getModelInteractionService().applyView(compiledView, widget.getPresentation().getView());
-                            }
-                            compiledView.setCollection(widget.getData().getCollection());
-                            dashboardWidgetView = compiledView;
-                            return dashboardWidgetView;
-                        } catch (SchemaException | CommunicationException | ConfigurationException | SecurityViolationException | ExpressionEvaluationException
-                                | ObjectNotFoundException e) {
-                            LOGGER.error("Couldn't compile collection " + collectionSpec, e);
-                        }
-                        break;
-                    }
-                }
-            }
-        }
-        String collectionName = getCollectionNameParameterValue().toString();
-        return getPageBase().getCompiledGuiProfile().findObjectCollectionView(WebComponentUtil.classToQName(getPageBase().getPrismContext(), getType()), collectionName);
-    }
-
-    private StringValue getCollectionNameParameterValue() {
-        PageParameters parameters = getPageBase().getPageParameters();
-        return parameters == null ? null : parameters.get(PageBase.PARAMETER_OBJECT_COLLECTION_NAME);
-    }
-
-    protected boolean isCollectionViewPanelForWidget() {
-        PageParameters parameters = getPageBase().getPageParameters();
-        if (parameters != null) {
-            StringValue widget = parameters.get(PageBase.PARAMETER_DASHBOARD_WIDGET_NAME);
-            StringValue dashboardOid = parameters.get(PageBase.PARAMETER_DASHBOARD_TYPE_OID);
-            return widget != null && widget.toString() != null && dashboardOid != null && dashboardOid.toString() != null;
-        }
-        return false;
-    }
-
-    protected List<ItemPath> getFixedSearchItems() {
-        List<ItemPath> fixedSearchItems = new ArrayList<>();
-        fixedSearchItems.add(ObjectType.F_NAME);
-        return fixedSearchItems;
-    }
-
-    protected boolean isCollectionViewPanelForCompiledView() {
-        return getCollectionNameParameterValue() != null && getCollectionNameParameterValue().toString() != null;
-    }
-
-    protected boolean isCollectionViewPanel() {
-        return isCollectionViewPanelForCompiledView() || isCollectionViewPanelForWidget();
-    }
-
-    @SuppressWarnings("unchecked")
-    protected BaseSortableDataProvider<SelectableBean<O>> getDataProvider() {
-        BoxedTablePanel<SelectableBean<O>> table = getTable();
-        BaseSortableDataProvider<SelectableBean<O>> provider = (BaseSortableDataProvider<SelectableBean<O>>) table
-                .getDataTable().getDataProvider();
-        return provider;
-
-    }
-
-    protected Collection<SelectorOptions<GetOperationOptions>> getOptions() {
-        return options;
-    }
-
-    @SuppressWarnings("unchecked")
-    protected BoxedTablePanel<SelectableBean<O>> getTable() {
-        return (BoxedTablePanel<SelectableBean<O>>) get(createComponentPath(ID_MAIN_FORM, ID_TABLE));
-    }
-
-    @SuppressWarnings("deprecation")
-    private void searchPerformed(ObjectQuery query, AjaxRequestTarget target) {
-
-        BaseSortableDataProvider<SelectableBean<O>> provider = getDataProvider();
-
-        // note: we ignore 'query' parameter, as the 'customQuery' already contains its content (MID-3271)
-        ObjectQuery customQuery = getQuery();
-
-//        if (customQuery == null){
-//            customQuery = query;
-//        } else {
-//            if (query != null){
-//                customQuery.addFilter(query.getFilter());
-//            }
-//        }
-
-        provider.setQuery(customQuery);
-        saveSearchModel(null);
-        Table table = getTable();
-        table.setCurrentPage(null);
-        target.add((Component) table);
-        target.add(getPageBase().getFeedbackPanel());
-
-    }
-
-    public void refreshTable(Class<O> newTypeClass, AjaxRequestTarget target) {
-        BoxedTablePanel<SelectableBean<O>> table = getTable();
-        if (isTypeChanged(newTypeClass)) {
-            ObjectTypes newType = newTypeClass != null ? ObjectTypes.getObjectType(newTypeClass) : null;
-
-            BaseSortableDataProvider<SelectableBean<O>> provider = getDataProvider();
-            provider.setQuery(getQuery());
-            if (newType != null && provider instanceof SelectableBeanObjectDataProvider) {
-                ((SelectableBeanObjectDataProvider<O>) provider).setType(newTypeClass);
-            }
-
-            ((WebMarkupContainer) table.get("box")).addOrReplace(initSearch("header"));
-            if (newType != null && !this.type.equals(newType)) {
-                this.type = newType;
-                resetSearchModel();
-                table.setCurrentPage(null);
-            } else {
-                saveSearchModel(getCurrentTablePaging());
-            }
-        }
-
-        target.add(table);
-        target.add(getPageBase().getFeedbackPanel());
-
-    }
-
-    protected boolean isTypeChanged(Class<O> newTypeClass) {
-        return !getType().equals(newTypeClass);
-    }
-
-    public void resetSearchModel() {
-        String storageKey = getStorageKey();
-        if (StringUtils.isNotEmpty(storageKey)) {
-            PageStorage storage = getPageStorage(storageKey);
-            storage.setSearch(null);
-            storage.setPaging(null);
-        }
-
-        searchModel.reset();
-    }
-
-    private void saveSearchModel(ObjectPaging paging) {
-        String storageKey = getStorageKey();
-        if (StringUtils.isNotEmpty(storageKey)) {
-            PageStorage storage = getPageStorage(storageKey);
-            if (storage != null) {
-                storage.setSearch(searchModel.getObject());
-                storage.setPaging(paging);
-            }
-        }
-
-    }
-
->>>>>>> 3bed67c8
     public void clearCache() {
         WebComponentUtil.clearProviderCache(getDataProvider());
     }
@@ -972,36 +221,7 @@
 
     }
 
-<<<<<<< HEAD
     protected void addCustomActions(@NotNull List<InlineMenuItem> actionsList, SerializableSupplier<Collection<? extends O>> objectsSupplier) {
-=======
-    protected ObjectQuery addFilterToContentQuery(ObjectQuery query) {
-        return query;
-    }
-
-    protected void setDefaultSorting(BaseSortableDataProvider<SelectableBean<O>> provider) {
-        //should be overrided if needed
-    }
-
-    public StringResourceModel createStringResource(String resourceKey, Object... objects) {
-        return PageBase.createStringResourceStatic(this, resourceKey, objects);
-    }
-
-    protected abstract IColumn<SelectableBean<O>, String> createCheckboxColumn();
-
-    protected IColumn<SelectableBean<O>, String> createIconColumn() {
-        return ColumnUtils.createIconColumn(getPageBase());
-    }
-
-    protected abstract IColumn<SelectableBean<O>, String> createNameColumn(IModel<String> columnNameModel, String itemPath,
-            ExpressionType expression);
-
-    protected abstract List<IColumn<SelectableBean<O>, String>> createColumns();
-
-    protected abstract List<InlineMenuItem> createInlineMenu();
-
-    protected void addCustomActions(@NotNull List<InlineMenuItem> actionsList, SerializableSupplier<Collection<? extends ObjectType>> objectsSupplier) {
->>>>>>> 3bed67c8
         CompiledObjectCollectionView guiObjectListViewType = getObjectCollectionView();
         if (guiObjectListViewType != null && !guiObjectListViewType.getActions().isEmpty()) {
             actionsList.addAll(WebComponentUtil.createMenuItemsFromActions(guiObjectListViewType.getActions(),
@@ -1013,42 +233,9 @@
         getPageBase().hideMainPopup(target);
     }
 
-<<<<<<< HEAD
     @Override
     protected List<IColumn> createDefaultColumns() {
         return super.createDefaultColumns();
-=======
-    private List<GuiObjectColumnType> getGuiObjectColumnTypeList() {
-        CompiledObjectCollectionView guiObjectListViewType = getObjectCollectionView();
-        return guiObjectListViewType != null ? guiObjectListViewType.getColumns() : null;
-    }
-
-    private boolean isCustomColumnsListConfigured() {
-        List<GuiObjectColumnType> columnList = getGuiObjectColumnTypeList();
-        return columnList != null && !columnList.isEmpty();
-    }
-
-    private String getItemDisplayName(GuiObjectColumnType column) {
-        ItemDefinition itemDefinition = getPageBase().getPrismContext().getSchemaRegistry()
-                .findObjectDefinitionByCompileTimeClass(type.getClassDefinition()).findItemDefinition(column.getPath().getItemPath());
-        return itemDefinition == null ? "" : itemDefinition.getDisplayName();
-    }
-
-    public ObjectPaging getCurrentTablePaging() {
-        String storageKey = getStorageKey();
-        if (StringUtils.isEmpty(storageKey)) {
-            return null;
-        }
-        PageStorage storage = getPageStorage(storageKey);
-        if (storage == null) {
-            return null;
-        }
-        return storage.getPaging();
-    }
-
-    protected boolean hideFooterIfSinglePage() {
-        return false;
->>>>>>> 3bed67c8
     }
 
 
