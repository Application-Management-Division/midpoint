/*
 * Copyright (C) 2010-2020 Evolveum and contributors
 *
 * This work is dual-licensed under the Apache License 2.0
 * and European Union Public License. See LICENSE file for details.
 */
package com.evolveum.midpoint.gui.api.component;

import java.util.*;
import java.util.function.Supplier;

import com.evolveum.midpoint.gui.impl.component.ContainerableListPanel;
import com.evolveum.midpoint.model.api.authentication.CompiledObjectCollectionView;
import com.evolveum.midpoint.schema.constants.ObjectTypes;
import com.evolveum.midpoint.web.component.data.ISelectableDataProvider;
import com.evolveum.midpoint.web.component.data.column.ObjectNameColumn;
import com.evolveum.midpoint.web.component.search.*;
import com.evolveum.midpoint.web.component.util.SelectableBean;
import com.evolveum.midpoint.web.component.util.SerializableSupplier;
import com.evolveum.midpoint.xml.ns._public.common.common_3.*;
import static java.util.Collections.singleton;

import com.evolveum.prism.xml.ns._public.types_3.PolyStringType;

import org.apache.commons.lang3.StringUtils;
import org.apache.wicket.ajax.AjaxRequestTarget;
import org.apache.wicket.extensions.markup.html.repeater.data.table.IColumn;
import org.apache.wicket.extensions.markup.html.repeater.util.SortParam;
import org.apache.wicket.model.IModel;
import org.apache.wicket.request.mapper.parameter.PageParameters;
import org.apache.wicket.util.string.StringValue;
import org.jetbrains.annotations.NotNull;

import com.evolveum.midpoint.gui.api.page.PageBase;
import com.evolveum.midpoint.gui.api.util.WebComponentUtil;
import com.evolveum.midpoint.prism.path.ItemPath;
import com.evolveum.midpoint.prism.query.ObjectOrdering;
import com.evolveum.midpoint.prism.query.ObjectQuery;
import com.evolveum.midpoint.schema.GetOperationOptions;
import com.evolveum.midpoint.schema.SelectorOptions;
import com.evolveum.midpoint.util.logging.Trace;
import com.evolveum.midpoint.util.logging.TraceManager;
import com.evolveum.midpoint.web.component.data.SelectableBeanObjectDataProvider;
import com.evolveum.midpoint.web.component.menu.cog.InlineMenuItem;
import com.evolveum.midpoint.web.session.PageStorage;

/**
 * @author katkav
 */
public abstract class ObjectListPanel<O extends ObjectType> extends ContainerableListPanel<O, SelectableBean<O>> {
    private static final long serialVersionUID = 1L;

    private static final Trace LOGGER = TraceManager.getTrace(ObjectListPanel.class);
    private static final String DOT_CLASS = ObjectListPanel.class.getName() + ".";
    private static final String OPERATION_LOAD_CUSTOM_MENU_ITEMS = DOT_CLASS + "loadCustomMenuItems";

    private ObjectTypes type;

    public Class<O> getType() {
        return (Class) type.getClassDefinition();
    }

    public void setType(Class<? extends O> type) {
        this.type = type  != null ? ObjectTypes.getObjectType(type) : null;
    }

    /**
     * @param defaultType specifies type of the object that will be selected by default. It can be changed.
     */
    public ObjectListPanel(String id, Class<? extends O> defaultType) {
        this(id, defaultType, null);
    }

    /**
     * @param defaultType specifies type of the object that will be selected by default. It can be changed.
     */
    public ObjectListPanel(String id, Class<? extends O> defaultType, Collection<SelectorOptions<GetOperationOptions>> options) {
        super(id, defaultType, options);
        this.type = defaultType  != null ? ObjectTypes.getObjectType(defaultType) : null;
    }

    protected String getSearchByNameParameterValue() {
        PageParameters parameters = getPageBase().getPageParameters();
        if (parameters == null) {
            return null;
        }
        StringValue value = parameters.get(PageBase.PARAMETER_SEARCH_BY_NAME);
        if (value == null) {
            return null;
        }

        return value.toString();
    }

    protected Search createSearch() {
        return SearchFactory.createSearch(type.getClassDefinition(), isCollectionViewPanelForCompiledView() ? getCollectionNameParameterValue().toString() : null,
                getFixedSearchItems(), null, getPageBase(), true);
    }

<<<<<<< HEAD
    protected List<ItemPath> getFixedSearchItems() {
        List<ItemPath> fixedSearchItems = new ArrayList<>();
        fixedSearchItems.add(ObjectType.F_NAME);
        return fixedSearchItems;
=======
    private BoxedTablePanel<SelectableBean<O>> createTable() {

        List<IColumn<SelectableBean<O>, String>> columns;
        if (isCustomColumnsListConfigured()) {
            columns = initCustomColumns();
        } else {
            columns = initColumns();
        }
        List<InlineMenuItem> menuItems = createInlineMenu();
        if (menuItems == null) {
            menuItems = new ArrayList<>();
        }
        addCustomActions(menuItems, () -> getSelectedObjects());

        if (!menuItems.isEmpty()) {
            InlineMenuButtonColumn<SelectableBean<O>> actionsColumn = new InlineMenuButtonColumn<>(menuItems, getPageBase());
            columns.add(actionsColumn);
        }

        BaseSortableDataProvider<SelectableBean<O>> provider = initProvider();

        BoxedTablePanel<SelectableBean<O>> table = new BoxedTablePanel<SelectableBean<O>>(ID_TABLE, provider,
                columns, tableId,
                tableId == null ? 10 : getPageBase().getSessionStorage().getUserProfile().getPagingSize(getTableIdKeyValue())) {
            private static final long serialVersionUID = 1L;

            @Override
            protected WebMarkupContainer createHeader(String headerId) {
                WebMarkupContainer header = ObjectListPanel.this.createHeader(headerId);
                header.add(new VisibleBehaviour(() -> isHeaderVisible()));
                return header;
            }

            @Override
            public String getAdditionalBoxCssClasses() {
                return ObjectListPanel.this.getAdditionalBoxCssClasses();
            }

            @Override
            protected WebMarkupContainer createButtonToolbar(String id) {
                WebMarkupContainer bar = ObjectListPanel.this.createTableButtonToolbar(id);

                return bar != null ? bar : super.createButtonToolbar(id);
            }

            @Override
            protected boolean hideFooterIfSinglePage() {
                return ObjectListPanel.this.hideFooterIfSinglePage();
            }

            @Override
            public int getAutoRefreshInterval() {
                return ObjectListPanel.this.getAutoRefreshInterval();
            }

            @Override
            public boolean isAutoRefreshEnabled() {
                return ObjectListPanel.this.isRefreshEnabled();
            }
        };
        table.setOutputMarkupId(true);
        String storageKey = getStorageKey();
        if (StringUtils.isNotEmpty(storageKey)) {
            PageStorage storage = getPageStorage(storageKey);
            if (storage != null) {
                table.setCurrentPage(storage.getPaging());
            }
        }

        return table;
    }

    protected WebMarkupContainer createHeader(String headerId) {
        return initSearch(headerId);
    }

    protected boolean isHeaderVisible() {
        return true;
    }

    protected List<IColumn<SelectableBean<O>, String>> initCustomColumns() {
        LOGGER.trace("Start to init custom columns for table of type {}", type);
        List<IColumn<SelectableBean<O>, String>> columns = new ArrayList<>();
        List<GuiObjectColumnType> customColumns = getGuiObjectColumnTypeList();
        if (customColumns == null) {
            return columns;
        }

        CheckBoxHeaderColumn<SelectableBean<O>> checkboxColumn = (CheckBoxHeaderColumn<SelectableBean<O>>) createCheckboxColumn();
        if (checkboxColumn != null) {
            columns.add(checkboxColumn);
        }

        IColumn<SelectableBean<O>, String> iconColumn = createIconColumn();
        columns.add(iconColumn);

        columns.addAll(getCustomColumnsTransformed(customColumns));
        LOGGER.trace("Finished to init custom columns, created columns {}", columns);
        return columns;
    }

    protected List<IColumn<SelectableBean<O>, String>> getCustomColumnsTransformed(List<GuiObjectColumnType> customColumns) {
        List<IColumn<SelectableBean<O>, String>> columns = new ArrayList<>();
        if (customColumns == null || customColumns.isEmpty()) {
            return columns;
        }
        IColumn<SelectableBean<O>, String> column;
        for (GuiObjectColumnType customColumn : customColumns) {
            if (customColumn.getPath() == null && (customColumn.getExport() == null || customColumn.getExport().getExpression() == null)) {
                continue;
            }
            ItemPath columnPath = customColumn.getPath() == null ? null : customColumn.getPath().getItemPath();
            // TODO this throws an exception for some kinds of invalid paths like e.g. fullName/norm (but we probably should fix prisms in that case!)
            ExpressionType expression = customColumn.getExport() != null ? customColumn.getExport().getExpression() : null;
            if (columnPath != null) {
                ItemDefinition itemDefinition = getPageBase().getPrismContext().getSchemaRegistry()
                        .findObjectDefinitionByCompileTimeClass(type.getClassDefinition())
                        .findItemDefinition(columnPath);
                if (itemDefinition == null && expression == null) {
                    LOGGER.warn("Unknown path '{}' in a definition of column '{}'", columnPath, customColumn.getName());
                    continue;
                }
            }

            if (WebComponentUtil.getElementVisibility(customColumn.getVisibility())) {
                DisplayType displayType = customColumn.getDisplay();
                PolyStringType label = displayType != null ? displayType.getLabel() : null;
                String labelKey = label != null && label.getTranslation() != null ? label.getTranslation().getKey() : null;
                IModel<String> columnDisplayModel =
                        StringUtils.isNotEmpty(labelKey) ? createStringResource(labelKey) :
                                (label != null && StringUtils.isNotEmpty(label.getOrig()) ?
                                        Model.of(label.getOrig()) :
                                            (customColumn.getPath() != null ? createStringResource(getItemDisplayName(customColumn)) :
                                                Model.of(customColumn.getName())));
                if (customColumns.indexOf(customColumn) == 0) {
                    // TODO what if a complex path is provided here?
                    column = createNameColumn(columnDisplayModel, customColumn.getPath() == null ? "" : customColumn.getPath().toString(), expression);
                } else {
                    column = new AbstractExportableColumn<SelectableBean<O>, String>(columnDisplayModel, null) {
                        private static final long serialVersionUID = 1L;

                        @Override
                        public void populateItem(org.apache.wicket.markup.repeater.Item<ICellPopulator<SelectableBean<O>>> item,
                                String componentId, IModel<SelectableBean<O>> rowModel) {
                            item.add(new Label(componentId, getDataModel(rowModel)));
                        }

                        @Override
                        public IModel<?> getDataModel(IModel<SelectableBean<O>> rowModel) {
                            O value = rowModel.getObject().getValue();
                            if (value == null) {
                                return Model.of("");
                            }
                            Item<?, ?> item = null;
                            if (columnPath != null) {
                                item = value.asPrismContainerValue().findItem(columnPath);
                            }
                            Item object = value.asPrismObject();
                            if (item != null) {
                                object = item;
                            }

                            if (expression != null) {
                                Task task = getPageBase().createSimpleTask("evaluate column expression");
                                try {
                                    ExpressionVariables expressionVariables = new ExpressionVariables();
                                    expressionVariables.put(ExpressionConstants.VAR_OBJECT, object, object.getClass());
                                    String stringValue = ExpressionUtil.evaluateStringExpression(expressionVariables, getPageBase().getPrismContext(), expression,
                                            MiscSchemaUtil.getExpressionProfile(), getPageBase().getExpressionFactory(), "evaluate column expression",
                                            task, task.getResult()).iterator().next();
                                    return Model.of(stringValue);
                                } catch (Exception e) {
                                    LOGGER.error("Couldn't execute expression for name column");
                                    OperationResult result = task.getResult();
                                    OperationResultStatusPresentationProperties props = OperationResultStatusPresentationProperties.parseOperationalResultStatus(result.getStatus());
                                    return getPageBase().createStringResource(props.getStatusLabelKey());
                                }
                            }
                            if (item != null) {
                                if (item.getDefinition() != null && item.getDefinition().getValueEnumerationRef() != null &&
                                        item.getDefinition().getValueEnumerationRef().getOid() != null) {
                                    String lookupTableOid = item.getDefinition().getValueEnumerationRef().getOid();
                                    Task task = getPageBase().createSimpleTask("loadLookupTable");
                                    OperationResult result = task.getResult();

                                    Collection<SelectorOptions<GetOperationOptions>> options = WebModelServiceUtils
                                            .createLookupTableRetrieveOptions(getPageBase().getSchemaHelper());
                                    PrismObject<LookupTableType> lookupTable = WebModelServiceUtils.loadObject(LookupTableType.class,
                                            lookupTableOid, options, getPageBase(), task, result);
                                    return getItemValuesString(item, lookupTable);
                                } else {
                                    return getItemValuesString(item, null);
                                }
                            } else {
                                return Model.of("");
                            }
                        }
                    };
                }
                columns.add(column);
            }
        }
        return columns;
    }

    private IModel<String> getItemValuesString(Item<?, ?> item, PrismObject<LookupTableType> lookupTable) {
        return Model.of(item.getValues().stream()
                .filter(Objects::nonNull)
                .map(itemValue -> {
                    if (itemValue instanceof PrismPropertyValue) {
                        if (lookupTable == null) {
                            return String.valueOf(((PrismPropertyValue<?>) itemValue).getValue());
                        } else {
                            String lookupTableKey = ((PrismPropertyValue<?>) itemValue).getValue().toString();
                            LookupTableType lookupTableObject = lookupTable.asObjectable();
                            String rowLabel = "";
                            for (LookupTableRowType lookupTableRow : lookupTableObject.getRow()) {
                                if (lookupTableRow.getKey().equals(lookupTableKey)) {
                                    rowLabel = lookupTableRow.getLabel() != null ? lookupTableRow.getLabel().getOrig() : lookupTableRow.getValue();
                                    break;
                                }
                            }
                            return rowLabel;
                        }
                    } else {
                        return itemValue.toString() + " ";      // TODO why + " "?
                    }
                })
                .collect(Collectors.joining(", ")));
    }

    protected List<IColumn<SelectableBean<O>, String>> initColumns() {
        LOGGER.trace("Start to init columns for table of type {}", type);
        List<IColumn<SelectableBean<O>, String>> columns = new ArrayList<>();

        CheckBoxHeaderColumn<SelectableBean<O>> checkboxColumn = (CheckBoxHeaderColumn<SelectableBean<O>>) createCheckboxColumn();
        if (checkboxColumn != null) {
            columns.add(checkboxColumn);
        }

        IColumn<SelectableBean<O>, String> iconColumn = ColumnUtils.createIconColumn(getPageBase());
        columns.add(iconColumn);

        IColumn<SelectableBean<O>, String> nameColumn = createNameColumn(null, null, null);
        columns.add(nameColumn);

        List<IColumn<SelectableBean<O>, String>> others = createColumns();
        if (others != null) {
            columns.addAll(others);
        }
        LOGGER.trace("Finished to init columns, created columns {}", columns);
        return columns;
>>>>>>> 6802f9c5
    }

    protected ISelectableDataProvider createProvider() {
        List<O> preSelectedObjectList = getPreselectedObjectList();
        SelectableBeanObjectDataProvider<O> provider = new SelectableBeanObjectDataProvider<O>(
                getPageBase(), (Class) type.getClassDefinition(), preSelectedObjectList == null ? null : new HashSet<>(preSelectedObjectList)) {
            private static final long serialVersionUID = 1L;

            @Override
            protected PageStorage getPageStorage() {
                return ObjectListPanel.this.getPageStorage();
            }

            @Override
            public SelectableBean<O> createDataObjectWrapper(O obj) {
                SelectableBean<O> bean = super.createDataObjectWrapper(obj);

                List<InlineMenuItem> inlineMenu = createInlineMenu();
                if (inlineMenu != null) {
                    bean.getMenuItems().addAll(inlineMenu);
                }
                if (obj.getOid() != null) {
                    addCustomActions(bean.getMenuItems(), () -> singleton(obj));
                }
                return bean;
            }

            @NotNull
            @Override
            protected List<ObjectOrdering> createObjectOrderings(SortParam<String> sortParam) {
                List<ObjectOrdering> customOrdering = createCustomOrdering(sortParam);
                if (customOrdering != null) {
                    return customOrdering;
                }
                return super.createObjectOrderings(sortParam);
            }

            @Override
            public ObjectQuery getQuery() {
                return createQuery();
            }
        };
        provider.setCompiledObjectCollectionView(getObjectCollectionView());
        provider.setOptions(createOptions());
        setDefaultSorting(provider);

        return provider;
    }

    protected List<CompiledObjectCollectionView> getAllApplicableArchetypeViews() {
        return getPageBase().getCompiledGuiProfile().findAllApplicableArchetypeViews(WebComponentUtil.classToQName(getPageBase().getPrismContext(), getType()));
    }

    public void clearCache() {
        WebComponentUtil.clearProviderCache(getDataProvider());
    }

    protected void addCustomActions(@NotNull List<InlineMenuItem> actionsList, SerializableSupplier<Collection<? extends O>> objectsSupplier) {
        CompiledObjectCollectionView guiObjectListViewType = getObjectCollectionView();
        if (guiObjectListViewType != null && !guiObjectListViewType.getActions().isEmpty()) {
            actionsList.addAll(WebComponentUtil.createMenuItemsFromActions(guiObjectListViewType.getActions(),
                    OPERATION_LOAD_CUSTOM_MENU_ITEMS, getPageBase(), (Supplier) objectsSupplier));
        }
    }

    public void addPerformed(AjaxRequestTarget target, List<O> selected) {
        getPageBase().hideMainPopup(target);
    }

    @Override
    protected IColumn<SelectableBean<O>, String> createNameColumn(IModel<String> columnNameModel, String itemPath, ExpressionType expression) {
        return new ObjectNameColumn<O>(columnNameModel == null ? createStringResource("ObjectType.name") : columnNameModel,
                itemPath, expression, getPageBase(), StringUtils.isEmpty(itemPath)) {
            private static final long serialVersionUID = 1L;

            @Override
            public void onClick(AjaxRequestTarget target, IModel<SelectableBean<O>> rowModel) {
                O object = rowModel.getObject().getValue();
                ObjectListPanel.this.objectDetailsPerformed(target, object);
            }

            @Override
            public boolean isClickable(IModel<SelectableBean<O>> rowModel) {
                return ObjectListPanel.this.isObjectDetailsEnabled(rowModel);
            }
        };
    }

    protected boolean isObjectDetailsEnabled(IModel<SelectableBean<O>> rowModel) {
        return true;
    }

    protected void objectDetailsPerformed(AjaxRequestTarget target, O object){};
}<|MERGE_RESOLUTION|>--- conflicted
+++ resolved
@@ -97,265 +97,10 @@
                 getFixedSearchItems(), null, getPageBase(), true);
     }
 
-<<<<<<< HEAD
     protected List<ItemPath> getFixedSearchItems() {
         List<ItemPath> fixedSearchItems = new ArrayList<>();
         fixedSearchItems.add(ObjectType.F_NAME);
         return fixedSearchItems;
-=======
-    private BoxedTablePanel<SelectableBean<O>> createTable() {
-
-        List<IColumn<SelectableBean<O>, String>> columns;
-        if (isCustomColumnsListConfigured()) {
-            columns = initCustomColumns();
-        } else {
-            columns = initColumns();
-        }
-        List<InlineMenuItem> menuItems = createInlineMenu();
-        if (menuItems == null) {
-            menuItems = new ArrayList<>();
-        }
-        addCustomActions(menuItems, () -> getSelectedObjects());
-
-        if (!menuItems.isEmpty()) {
-            InlineMenuButtonColumn<SelectableBean<O>> actionsColumn = new InlineMenuButtonColumn<>(menuItems, getPageBase());
-            columns.add(actionsColumn);
-        }
-
-        BaseSortableDataProvider<SelectableBean<O>> provider = initProvider();
-
-        BoxedTablePanel<SelectableBean<O>> table = new BoxedTablePanel<SelectableBean<O>>(ID_TABLE, provider,
-                columns, tableId,
-                tableId == null ? 10 : getPageBase().getSessionStorage().getUserProfile().getPagingSize(getTableIdKeyValue())) {
-            private static final long serialVersionUID = 1L;
-
-            @Override
-            protected WebMarkupContainer createHeader(String headerId) {
-                WebMarkupContainer header = ObjectListPanel.this.createHeader(headerId);
-                header.add(new VisibleBehaviour(() -> isHeaderVisible()));
-                return header;
-            }
-
-            @Override
-            public String getAdditionalBoxCssClasses() {
-                return ObjectListPanel.this.getAdditionalBoxCssClasses();
-            }
-
-            @Override
-            protected WebMarkupContainer createButtonToolbar(String id) {
-                WebMarkupContainer bar = ObjectListPanel.this.createTableButtonToolbar(id);
-
-                return bar != null ? bar : super.createButtonToolbar(id);
-            }
-
-            @Override
-            protected boolean hideFooterIfSinglePage() {
-                return ObjectListPanel.this.hideFooterIfSinglePage();
-            }
-
-            @Override
-            public int getAutoRefreshInterval() {
-                return ObjectListPanel.this.getAutoRefreshInterval();
-            }
-
-            @Override
-            public boolean isAutoRefreshEnabled() {
-                return ObjectListPanel.this.isRefreshEnabled();
-            }
-        };
-        table.setOutputMarkupId(true);
-        String storageKey = getStorageKey();
-        if (StringUtils.isNotEmpty(storageKey)) {
-            PageStorage storage = getPageStorage(storageKey);
-            if (storage != null) {
-                table.setCurrentPage(storage.getPaging());
-            }
-        }
-
-        return table;
-    }
-
-    protected WebMarkupContainer createHeader(String headerId) {
-        return initSearch(headerId);
-    }
-
-    protected boolean isHeaderVisible() {
-        return true;
-    }
-
-    protected List<IColumn<SelectableBean<O>, String>> initCustomColumns() {
-        LOGGER.trace("Start to init custom columns for table of type {}", type);
-        List<IColumn<SelectableBean<O>, String>> columns = new ArrayList<>();
-        List<GuiObjectColumnType> customColumns = getGuiObjectColumnTypeList();
-        if (customColumns == null) {
-            return columns;
-        }
-
-        CheckBoxHeaderColumn<SelectableBean<O>> checkboxColumn = (CheckBoxHeaderColumn<SelectableBean<O>>) createCheckboxColumn();
-        if (checkboxColumn != null) {
-            columns.add(checkboxColumn);
-        }
-
-        IColumn<SelectableBean<O>, String> iconColumn = createIconColumn();
-        columns.add(iconColumn);
-
-        columns.addAll(getCustomColumnsTransformed(customColumns));
-        LOGGER.trace("Finished to init custom columns, created columns {}", columns);
-        return columns;
-    }
-
-    protected List<IColumn<SelectableBean<O>, String>> getCustomColumnsTransformed(List<GuiObjectColumnType> customColumns) {
-        List<IColumn<SelectableBean<O>, String>> columns = new ArrayList<>();
-        if (customColumns == null || customColumns.isEmpty()) {
-            return columns;
-        }
-        IColumn<SelectableBean<O>, String> column;
-        for (GuiObjectColumnType customColumn : customColumns) {
-            if (customColumn.getPath() == null && (customColumn.getExport() == null || customColumn.getExport().getExpression() == null)) {
-                continue;
-            }
-            ItemPath columnPath = customColumn.getPath() == null ? null : customColumn.getPath().getItemPath();
-            // TODO this throws an exception for some kinds of invalid paths like e.g. fullName/norm (but we probably should fix prisms in that case!)
-            ExpressionType expression = customColumn.getExport() != null ? customColumn.getExport().getExpression() : null;
-            if (columnPath != null) {
-                ItemDefinition itemDefinition = getPageBase().getPrismContext().getSchemaRegistry()
-                        .findObjectDefinitionByCompileTimeClass(type.getClassDefinition())
-                        .findItemDefinition(columnPath);
-                if (itemDefinition == null && expression == null) {
-                    LOGGER.warn("Unknown path '{}' in a definition of column '{}'", columnPath, customColumn.getName());
-                    continue;
-                }
-            }
-
-            if (WebComponentUtil.getElementVisibility(customColumn.getVisibility())) {
-                DisplayType displayType = customColumn.getDisplay();
-                PolyStringType label = displayType != null ? displayType.getLabel() : null;
-                String labelKey = label != null && label.getTranslation() != null ? label.getTranslation().getKey() : null;
-                IModel<String> columnDisplayModel =
-                        StringUtils.isNotEmpty(labelKey) ? createStringResource(labelKey) :
-                                (label != null && StringUtils.isNotEmpty(label.getOrig()) ?
-                                        Model.of(label.getOrig()) :
-                                            (customColumn.getPath() != null ? createStringResource(getItemDisplayName(customColumn)) :
-                                                Model.of(customColumn.getName())));
-                if (customColumns.indexOf(customColumn) == 0) {
-                    // TODO what if a complex path is provided here?
-                    column = createNameColumn(columnDisplayModel, customColumn.getPath() == null ? "" : customColumn.getPath().toString(), expression);
-                } else {
-                    column = new AbstractExportableColumn<SelectableBean<O>, String>(columnDisplayModel, null) {
-                        private static final long serialVersionUID = 1L;
-
-                        @Override
-                        public void populateItem(org.apache.wicket.markup.repeater.Item<ICellPopulator<SelectableBean<O>>> item,
-                                String componentId, IModel<SelectableBean<O>> rowModel) {
-                            item.add(new Label(componentId, getDataModel(rowModel)));
-                        }
-
-                        @Override
-                        public IModel<?> getDataModel(IModel<SelectableBean<O>> rowModel) {
-                            O value = rowModel.getObject().getValue();
-                            if (value == null) {
-                                return Model.of("");
-                            }
-                            Item<?, ?> item = null;
-                            if (columnPath != null) {
-                                item = value.asPrismContainerValue().findItem(columnPath);
-                            }
-                            Item object = value.asPrismObject();
-                            if (item != null) {
-                                object = item;
-                            }
-
-                            if (expression != null) {
-                                Task task = getPageBase().createSimpleTask("evaluate column expression");
-                                try {
-                                    ExpressionVariables expressionVariables = new ExpressionVariables();
-                                    expressionVariables.put(ExpressionConstants.VAR_OBJECT, object, object.getClass());
-                                    String stringValue = ExpressionUtil.evaluateStringExpression(expressionVariables, getPageBase().getPrismContext(), expression,
-                                            MiscSchemaUtil.getExpressionProfile(), getPageBase().getExpressionFactory(), "evaluate column expression",
-                                            task, task.getResult()).iterator().next();
-                                    return Model.of(stringValue);
-                                } catch (Exception e) {
-                                    LOGGER.error("Couldn't execute expression for name column");
-                                    OperationResult result = task.getResult();
-                                    OperationResultStatusPresentationProperties props = OperationResultStatusPresentationProperties.parseOperationalResultStatus(result.getStatus());
-                                    return getPageBase().createStringResource(props.getStatusLabelKey());
-                                }
-                            }
-                            if (item != null) {
-                                if (item.getDefinition() != null && item.getDefinition().getValueEnumerationRef() != null &&
-                                        item.getDefinition().getValueEnumerationRef().getOid() != null) {
-                                    String lookupTableOid = item.getDefinition().getValueEnumerationRef().getOid();
-                                    Task task = getPageBase().createSimpleTask("loadLookupTable");
-                                    OperationResult result = task.getResult();
-
-                                    Collection<SelectorOptions<GetOperationOptions>> options = WebModelServiceUtils
-                                            .createLookupTableRetrieveOptions(getPageBase().getSchemaHelper());
-                                    PrismObject<LookupTableType> lookupTable = WebModelServiceUtils.loadObject(LookupTableType.class,
-                                            lookupTableOid, options, getPageBase(), task, result);
-                                    return getItemValuesString(item, lookupTable);
-                                } else {
-                                    return getItemValuesString(item, null);
-                                }
-                            } else {
-                                return Model.of("");
-                            }
-                        }
-                    };
-                }
-                columns.add(column);
-            }
-        }
-        return columns;
-    }
-
-    private IModel<String> getItemValuesString(Item<?, ?> item, PrismObject<LookupTableType> lookupTable) {
-        return Model.of(item.getValues().stream()
-                .filter(Objects::nonNull)
-                .map(itemValue -> {
-                    if (itemValue instanceof PrismPropertyValue) {
-                        if (lookupTable == null) {
-                            return String.valueOf(((PrismPropertyValue<?>) itemValue).getValue());
-                        } else {
-                            String lookupTableKey = ((PrismPropertyValue<?>) itemValue).getValue().toString();
-                            LookupTableType lookupTableObject = lookupTable.asObjectable();
-                            String rowLabel = "";
-                            for (LookupTableRowType lookupTableRow : lookupTableObject.getRow()) {
-                                if (lookupTableRow.getKey().equals(lookupTableKey)) {
-                                    rowLabel = lookupTableRow.getLabel() != null ? lookupTableRow.getLabel().getOrig() : lookupTableRow.getValue();
-                                    break;
-                                }
-                            }
-                            return rowLabel;
-                        }
-                    } else {
-                        return itemValue.toString() + " ";      // TODO why + " "?
-                    }
-                })
-                .collect(Collectors.joining(", ")));
-    }
-
-    protected List<IColumn<SelectableBean<O>, String>> initColumns() {
-        LOGGER.trace("Start to init columns for table of type {}", type);
-        List<IColumn<SelectableBean<O>, String>> columns = new ArrayList<>();
-
-        CheckBoxHeaderColumn<SelectableBean<O>> checkboxColumn = (CheckBoxHeaderColumn<SelectableBean<O>>) createCheckboxColumn();
-        if (checkboxColumn != null) {
-            columns.add(checkboxColumn);
-        }
-
-        IColumn<SelectableBean<O>, String> iconColumn = ColumnUtils.createIconColumn(getPageBase());
-        columns.add(iconColumn);
-
-        IColumn<SelectableBean<O>, String> nameColumn = createNameColumn(null, null, null);
-        columns.add(nameColumn);
-
-        List<IColumn<SelectableBean<O>, String>> others = createColumns();
-        if (others != null) {
-            columns.addAll(others);
-        }
-        LOGGER.trace("Finished to init columns, created columns {}", columns);
-        return columns;
->>>>>>> 6802f9c5
     }
 
     protected ISelectableDataProvider createProvider() {
