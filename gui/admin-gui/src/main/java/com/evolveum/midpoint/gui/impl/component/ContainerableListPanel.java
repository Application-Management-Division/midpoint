--- conflicted
+++ resolved
@@ -89,13 +89,10 @@
 import com.evolveum.midpoint.web.component.data.column.InlineMenuButtonColumn;
 import com.evolveum.midpoint.web.component.menu.cog.InlineMenuItem;
 import com.evolveum.midpoint.web.component.search.*;
-<<<<<<< HEAD
 import com.evolveum.midpoint.gui.impl.component.search.Search;
 import com.evolveum.midpoint.web.component.util.SerializableSupplier;
 import com.evolveum.midpoint.web.component.util.VisibleBehaviour;
 import com.evolveum.midpoint.web.component.util.VisibleEnableBehaviour;
-=======
->>>>>>> d3d3f3ee
 import com.evolveum.midpoint.web.page.admin.server.dto.OperationResultStatusPresentationProperties;
 import com.evolveum.midpoint.web.session.PageStorage;
 import com.evolveum.midpoint.web.session.UserProfileStorage;
@@ -221,19 +218,14 @@
 
                 if (isCollectionViewPanel()) {
                     CompiledObjectCollectionView view = getObjectCollectionView();
-<<<<<<< HEAD
+                    if (view == null) {
+                        getPageBase().redirectToNotFoundPage();
+                    }
 //                    search.setCollectionSearchItem(new ObjectCollectionSearchItem(search, view));
 //                    search.setCollectionItemVisible(isCollectionViewPanelForWidget());
                     if (isCollectionViewPanelForWidget()) {
                         search.getItems().add(new ObjectCollectionSearchItemWrapper(view));
                     }
-=======
-                    if (view == null) {
-                        getPageBase().redirectToNotFoundPage();
-                    }
-                    search.setCollectionSearchItem(new ObjectCollectionSearchItem(search, view));
-                    search.setCollectionItemVisible(isCollectionViewPanelForWidget());
->>>>>>> d3d3f3ee
                     if (storage != null && view.getPaging() != null) {
                         ObjectPaging paging = ObjectQueryUtil.convertToObjectPaging(view.getPaging(), getPrismContext());
                         if (storage.getPaging() == null) {
