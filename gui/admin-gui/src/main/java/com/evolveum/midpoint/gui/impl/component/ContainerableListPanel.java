/*
 * Copyright (c) 2010-2021 Evolveum and contributors
 *
 * This work is dual-licensed under the Apache License 2.0
 * and European Union Public License. See LICENSE file for details.
 */
package com.evolveum.midpoint.gui.impl.component;

import java.io.Serializable;
import java.util.*;
import java.util.concurrent.atomic.AtomicReference;

import org.apache.commons.lang3.BooleanUtils;
import org.apache.commons.lang3.StringUtils;
import org.apache.wicket.AttributeModifier;
import org.apache.wicket.Component;
import org.apache.wicket.ajax.AjaxRequestTarget;
import org.apache.wicket.extensions.markup.html.repeater.data.table.IColumn;
import org.apache.wicket.extensions.markup.html.repeater.util.SortParam;
import org.apache.wicket.extensions.markup.html.repeater.util.SortableDataProvider;
import org.apache.wicket.markup.html.WebMarkupContainer;
import org.apache.wicket.markup.html.form.FormComponent;
import org.apache.wicket.model.*;
import org.apache.wicket.request.mapper.parameter.PageParameters;
import org.apache.wicket.util.string.StringValue;
import org.apache.wicket.util.visit.IVisitor;
import org.apache.wicket.validation.ValidatorAdapter;
import org.jetbrains.annotations.NotNull;

import com.evolveum.midpoint.gui.api.component.BasePanel;
import com.evolveum.midpoint.gui.api.component.MainObjectListPanel;
import com.evolveum.midpoint.gui.api.page.PageBase;
import com.evolveum.midpoint.gui.api.util.WebComponentUtil;
import com.evolveum.midpoint.gui.api.util.WebModelServiceUtils;
import com.evolveum.midpoint.gui.impl.component.data.column.ConfigurableExpressionColumn;
import com.evolveum.midpoint.gui.impl.component.message.FeedbackLabels;
import com.evolveum.midpoint.gui.impl.component.search.Search;
import com.evolveum.midpoint.gui.impl.component.search.SearchBuilder;
import com.evolveum.midpoint.gui.impl.component.search.SearchContext;
import com.evolveum.midpoint.gui.impl.component.search.SearchableItemsDefinitions;
import com.evolveum.midpoint.gui.impl.component.search.panel.SearchPanel;
import com.evolveum.midpoint.gui.impl.component.table.WidgetTableHeader;
import com.evolveum.midpoint.gui.impl.page.admin.report.PageReport;
import com.evolveum.midpoint.gui.impl.util.GuiImplUtil;
import com.evolveum.midpoint.model.api.authentication.CompiledObjectCollectionView;
import com.evolveum.midpoint.model.common.util.DefaultColumnUtils;
import com.evolveum.midpoint.prism.*;
import com.evolveum.midpoint.prism.path.ItemName;
import com.evolveum.midpoint.prism.path.ItemPath;
import com.evolveum.midpoint.prism.query.ObjectFilter;
import com.evolveum.midpoint.prism.query.ObjectPaging;
import com.evolveum.midpoint.prism.query.ObjectQuery;
import com.evolveum.midpoint.schema.GetOperationOptions;
import com.evolveum.midpoint.schema.SelectorOptions;
import com.evolveum.midpoint.schema.constants.ObjectTypes;
import com.evolveum.midpoint.schema.result.OperationResult;
import com.evolveum.midpoint.schema.util.ObjectTypeUtil;
import com.evolveum.midpoint.task.api.Task;
import com.evolveum.midpoint.util.QNameUtil;
import com.evolveum.midpoint.util.exception.*;
import com.evolveum.midpoint.util.logging.Trace;
import com.evolveum.midpoint.util.logging.TraceManager;
import com.evolveum.midpoint.web.component.CompositedIconButtonDto;
import com.evolveum.midpoint.web.component.data.*;
import com.evolveum.midpoint.web.component.data.column.CheckBoxHeaderColumn;
import com.evolveum.midpoint.web.component.data.column.ContainerableNameColumn;
import com.evolveum.midpoint.web.component.data.column.InlineMenuButtonColumn;
import com.evolveum.midpoint.web.component.input.validator.NotNullValidator;
import com.evolveum.midpoint.web.component.menu.cog.InlineMenuItem;
import com.evolveum.midpoint.web.component.prism.InputPanel;
import com.evolveum.midpoint.web.component.util.SelectableRow;
import com.evolveum.midpoint.web.component.util.SerializableSupplier;
import com.evolveum.midpoint.web.component.util.VisibleBehaviour;
import com.evolveum.midpoint.web.session.PageStorage;
import com.evolveum.midpoint.web.session.UserProfileStorage;
import com.evolveum.midpoint.xml.ns._public.common.common_3.*;
import com.evolveum.prism.xml.ns._public.query_3.OrderDirectionType;
import com.evolveum.prism.xml.ns._public.query_3.PagingType;
import com.evolveum.prism.xml.ns._public.query_3.SearchFilterType;
import com.evolveum.prism.xml.ns._public.types_3.PolyStringType;

/**
 * @param <C> the container of displayed objects in table
 * @param <PO> the type of the object processed by provider
 * @author skublik
 *
 * Abstract class for List panels with table.
 */
public abstract class ContainerableListPanel<C extends Serializable, PO extends SelectableRow> extends BasePanel<C> {
    private static final long serialVersionUID = 1L;

    private static final Trace LOGGER = TraceManager.getTrace(ContainerableListPanel.class);

    private static final String DOT_CLASS = ContainerableListPanel.class.getName() + ".";
    private static final String ID_ITEMS_TABLE = "itemsTable";
    private static final String ID_BUTTON_BAR = "buttonBar";
    private static final String ID_BUTTON = "button";

    private final Class<C> defaultType;

    private LoadableDetachableModel<Search<C>> searchModel;

    private Collection<SelectorOptions<GetOperationOptions>> options;

    private String additionalBoxCssClasses;

    private Boolean manualRefreshEnabled;

    private CompiledObjectCollectionView dashboardWidgetView;
    private CompiledObjectCollectionView compiledCollectionViewFromPanelConfiguration;

    private ContainerPanelConfigurationType config;

    /**
     * @param defaultType specifies type of the object that will be selected by default. It can be changed.
     */
    public ContainerableListPanel(String id, Class<C> defaultType) {
        this(id, defaultType, null);
    }

    public ContainerableListPanel(String id, Class<C> defaultType, Collection<SelectorOptions<GetOperationOptions>> options) {
        super(id);
        this.defaultType = defaultType;
        this.options = options;
    }

    public ContainerableListPanel(String id, Class<C> defaultType, Collection<SelectorOptions<GetOperationOptions>> options, ContainerPanelConfigurationType configurationType) {
        super(id);
        this.defaultType = defaultType;
        this.options = options;
        this.config = configurationType;
    }

    @Override
    protected void onInitialize() {
        super.onInitialize();
        initSearchModel();
        initLayout();
    }

    private void initSearchModel() {
        if (searchModel == null) {
            searchModel = createSearchModel();
        }
    }

    private boolean isUseStorageSearch(Search search) {
        if (search == null) {
            return false;
        }
        if (search.isForceReload()) {
            return false;
        }

        String searchByName = getSearchByNameParameterValue();
        return searchByName == null || !search.searchByNameEquals(searchByName);
    }

    private LoadableDetachableModel<Search<C>> createSearchModel() {
        return new LoadableDetachableModel<>() {

            @Override
            public Search load() {
                return loadSearchModel();
            }
        };
    }

    private Search<C> loadSearchModel() {
        PageStorage storage = getPageStorage();
        Search<C> search = loadSearch(storage);

        if (storage != null && !isPreview()) {
            storage.setSearch(search);
        }
        getPageBase().getPageParameters().remove(PageBase.PARAMETER_SEARCH_BY_NAME);
        return search;
    }

    private Search loadSearch(PageStorage storage) {
        Search search = null;
        if (storage != null) {
            search = storage.getSearch();
        }

        if (!isUseStorageSearch(search)) {
            search = createSearch();
        }
        return search;
    }

    protected String getSearchByNameParameterValue() {
        return null;
    }

    private Search createSearch() {
        SearchBuilder searchBuilder = new SearchBuilder(getType())
                .collectionView(getObjectCollectionView())
                .modelServiceLocator(getPageBase())
                .nameSearch(getSearchByNameParameterValue())
                .isPreview(isPreview())
                .isViewForDashboard(isCollectionViewPanelForWidget())
                .additionalSearchContext(createAdditionalSearchContext());

        return searchBuilder.build();
    }

    protected SearchContext createAdditionalSearchContext() {
        return null;
    }

    private void initLayout() {
        BoxedTablePanel<PO> itemTable = initItemTable();
        itemTable.setOutputMarkupId(true);
        itemTable.setOutputMarkupPlaceholderTag(true);
        add(itemTable);

        itemTable.add(new VisibleBehaviour(this::isListPanelVisible));
        setOutputMarkupId(true);

    }

    protected boolean isListPanelVisible() {
        return true;
    }

    protected Component createHeader(String headerId) {
        return initSearch(headerId);
    }

    private WidgetTableHeader createWidgetHeader(String headerId) {
        return new WidgetTableHeader(headerId, new PropertyModel<>(config, "display"));
    }

    private void setUseCounting(ISelectableDataProvider provider) {
        if (provider instanceof SelectableBeanContainerDataProvider) {
            ((SelectableBeanContainerDataProvider<?>) provider).setForPreview(isPreview());
        }
    }

    protected BoxedTablePanel<PO> initItemTable() {

        List<IColumn<PO, String>> columns = createColumns();
        ISelectableDataProvider<PO> provider = createProvider();
        setDefaultSorting(provider);
        setUseCounting(provider);
        BoxedTablePanel<PO> itemTable = new BoxedTablePanel<>(ID_ITEMS_TABLE,
                provider, columns, getTableId()) {
            private static final long serialVersionUID = 1L;

            @Override
            protected Component createHeader(String headerId) {
                if (isPreview()) {
                    return createWidgetHeader(headerId);
                }
                Component header = ContainerableListPanel.this.createHeader(headerId);
                header.add(new VisibleBehaviour(() -> isHeaderVisible()));
                return header;

            }

            @Override
            protected org.apache.wicket.markup.repeater.Item<PO> customizeNewRowItem(org.apache.wicket.markup.repeater.Item<PO> item, IModel<PO> model) {
                item.add(AttributeModifier.append("class", () -> GuiImplUtil.getObjectStatus(model.getObject())));

                customProcessNewRowItem(item, model);
                return item;
            }

            @Override
            protected WebMarkupContainer createButtonToolbar(String id) {
                if (isPreview()) {
                    return new ButtonBar(id, ID_BUTTON_BAR, ContainerableListPanel.this, (PreviewContainerPanelConfigurationType) config);
                }
                return new ButtonBar(id, ID_BUTTON_BAR, ContainerableListPanel.this, createToolbarButtonsList(ID_BUTTON));
            }

            @Override
            public String getAdditionalBoxCssClasses() {
                return ContainerableListPanel.this.getAdditionalBoxCssClasses();
            }

            @Override
            protected boolean hideFooterIfSinglePage() {
                return ContainerableListPanel.this.hideFooterIfSinglePage();
            }

            @Override
            public int getAutoRefreshInterval() {
                return ContainerableListPanel.this.getAutoRefreshInterval();
            }

            @Override
            public boolean isAutoRefreshEnabled() {
                return ContainerableListPanel.this.isRefreshEnabled();
            }

            @Override
            public boolean enableSavePageSize() {
                return ContainerableListPanel.this.enableSavePageSize();
            }

            @Override
            protected boolean isPagingVisible() {
                return ContainerableListPanel.this.isPagingVisible();
            }
        };
        itemTable.setOutputMarkupId(true);

        itemTable.setItemsPerPage(getDefaultPageSize());

        if (getPageStorage() != null) {
            ObjectPaging pageStorage = getPageStorage().getPaging();
            if (pageStorage != null) {
                itemTable.setCurrentPage(pageStorage);
            }
        }

        return itemTable;
    }

    private int getDefaultPageSize() {
        if (isPreview()) {
            Integer previewSize = ((PreviewContainerPanelConfigurationType) config).getPreviewSize();
            return Objects.requireNonNullElse(previewSize, UserProfileStorage.DEFAULT_DASHBOARD_PAGING_SIZE);
        }

        Integer collectionViewPagingSize = getViewPagingMaxSize();
        if (collectionViewPagingSize != null) {
            return collectionViewPagingSize;
        }

        if (getTableId() != null) {
            return getSession().getSessionStorage().getUserProfile().getPagingSize(getTableId());
        }

        return UserProfileStorage.DEFAULT_PAGING_SIZE;
    }

    private Integer getViewPagingMaxSize() {
        CompiledObjectCollectionView view = getObjectCollectionView();
        return view != null && view.getPaging() != null ? view.getPaging().getMaxSize() : null;
    }

    protected void customProcessNewRowItem(org.apache.wicket.markup.repeater.Item<PO> item, IModel<PO> model) {
    }

    protected boolean isPagingVisible() {
        return !isPreview();
    }

    protected abstract UserProfileStorage.TableId getTableId();

    protected boolean isHeaderVisible() {
        return true;
    }

    protected boolean isPreview() {
        return config instanceof PreviewContainerPanelConfigurationType;
    }

    protected PageStorage getPageStorage(String storageKey) {
        PageStorage storage = getSession().getSessionStorage().getPageStorageMap().get(storageKey);
        if (storage == null) {
            storage = getSession().getSessionStorage().initPageStorage(storageKey);
        }
        return storage;
    }

    public PageStorage getPageStorage() {
        if (isCollectionViewPanelForWidget()) {
            return null;
        }

        String storageKey = getStorageKey();
        if (StringUtils.isNotEmpty(storageKey)) {
            return getPageStorage(storageKey);
        }
        return null;
    }

    protected List<CompositedIconButtonDto> createNewButtonDescription() {
        return null;
    }

    protected boolean isNewObjectButtonEnabled() {
        return true;
    }

    public BoxedTablePanel<PO> getTable() {
        //noinspection unchecked
        return (BoxedTablePanel<PO>) get(ID_ITEMS_TABLE);
    }

    public Class<C> getType() {
        if (getSearchModel().isAttached()) {
            return (Class<C>) getSearchModel().getObject().getTypeClass();
        }
        PageStorage storage = getPageStorage();
        if (storage != null && storage.getSearch() != null) {
            return (Class<C>) storage.getSearch().getTypeClass();
        }
        return getDefaultType();
    }

    protected Class<C> getDefaultType() {
        return defaultType;
    }

    protected boolean enableSavePageSize() {
        return true;
    }

    private List<IColumn<PO, String>> createColumns() {
        List<IColumn<PO, String>> columns = collectColumns();

        if (!isPreview()) {
            List<InlineMenuItem> menuItems = createInlineMenu();
            if (menuItems == null) {
                menuItems = new ArrayList<>();
            }
            addCustomActions(menuItems, this::getSelectedRealObjects);

            if (!menuItems.isEmpty()) {
                InlineMenuButtonColumn<PO> actionsColumn = new InlineMenuButtonColumn<>(menuItems, getPageBase()) {
                    @Override
                    public String getCssClass() {
                        return "inline-menu-column ";
                    }

                    @Override
                    protected boolean isButtonMenuItemEnabled(IModel<PO> rowModel) {
                        return isMenuItemVisible(rowModel);
                    }
                };
                columns.add(actionsColumn);
            }
        }
        return columns;
    }

    protected boolean isMenuItemVisible(IModel<PO> rowModel) {
        return true;
    }

    private List<IColumn<PO, String>> collectColumns() {
        List<IColumn<PO, String>> columns = new ArrayList<>();

        if (!isCustomColumnsListConfigured()) {
            return initColumns();
        }

        boolean checkForNameColumn = true;
        if (shouldIncludeDefaultColumns()) {
            columns = initColumns();
            checkForNameColumn = false;
        }

        columns.addAll(initViewColumns(checkForNameColumn));
        return columns;
    }

    @NotNull
    private List<IColumn<PO, String>> initViewColumns(boolean checkForNameColumn) {
        LOGGER.trace("Start to init custom columns for table of type {}", getType());
        List<IColumn<PO, String>> columns = new ArrayList<>();
        List<GuiObjectColumnType> customColumns = getGuiObjectColumnTypeList();
        if (customColumns == null) {
            return columns;
        }

        if (!shouldIncludeDefaultColumns()) {
            addingCheckAndIconColumnIfExists(columns);
        }

        columns.addAll(getViewColumnsTransformed(customColumns, checkForNameColumn));
        LOGGER.trace("Finished to init custom columns, created columns {}", columns);
        return columns;
    }

    private void addingCheckAndIconColumnIfExists(List<IColumn<PO, String>> columns) {
        if (!isPreview()) {
            IColumn<PO, String> checkboxColumn = createCheckboxColumn();
            if (checkboxColumn != null) {
                columns.add(checkboxColumn);
            }
        }

        IColumn<PO, String> iconColumn = createIconColumn();
        if (iconColumn != null) {
            columns.add(iconColumn);
        }
    }

    protected List<IColumn<PO, String>> getViewColumnsTransformed(List<GuiObjectColumnType> customColumns) {
        return getViewColumnsTransformed(customColumns, true);
    }

    protected List<IColumn<PO, String>> getViewColumnsTransformed(List<GuiObjectColumnType> customColumns, boolean shouldCheckForNameColumn) {
        List<IColumn<PO, String>> columns = new ArrayList<>();
        if (customColumns == null || customColumns.isEmpty()) {
            return columns;
        }
        IColumn<PO, String> column;
        for (GuiObjectColumnType customColumn : customColumns) {
            if (nothingToTransform(customColumn)) {
                continue;
            }
            ItemPath columnPath = WebComponentUtil.getPath(customColumn);
            // TODO this throws an exception for some kinds of invalid paths like e.g. fullName/norm (but we probably should fix prisms in that case!)
            ExpressionType expression = customColumn.getExport() != null ? customColumn.getExport().getExpression() : null;
            if (expression == null && noItemDefinitionFor(columnPath, customColumn)) {
                continue;
            }

            if (WebComponentUtil.getElementVisibility(customColumn.getVisibility())) {
                IModel<String> columnDisplayModel = createColumnDisplayModel(customColumn);
                if (customColumns.indexOf(customColumn) == 0 && shouldCheckForNameColumn) {
                    column = createNameColumn(columnDisplayModel, customColumn, expression);
                } else {
                    column = createCustomExportableColumn(columnDisplayModel, customColumn, expression);
                }

                if (column != null) {
                    columns.add(column);
                }
            }
        }
        return columns;
    }

    private boolean nothingToTransform(GuiObjectColumnType customColumn) {
        return customColumn.getPath() == null && (customColumn.getExport() == null || customColumn.getExport().getExpression() == null);
    }

    protected ItemDefinition<?> getContainerDefinitionForColumns() {
        return getPageBase().getPrismContext().getSchemaRegistry()
                .findItemDefinitionByCompileTimeClass(getType(), ItemDefinition.class);//ContainerDefinitionByCompileTimeClass(getType());
    }

    private boolean noItemDefinitionFor(ItemPath columnPath, GuiObjectColumnType customColumn) {
        if (!(getContainerDefinitionForColumns() instanceof PrismContainerDefinition)) {
            LOGGER.warn("Path expression is valid valid only for containerable tables, provided definition is {}", getContainerDefinitionForColumns());
            return true;
        }
        PrismContainerDefinition<? extends Containerable> containerDefinition = (PrismContainerDefinition<? extends Containerable>) getContainerDefinitionForColumns();
        if (columnPath != null) {
            ItemDefinition itemDefinition = containerDefinition.findItemDefinition(columnPath);
            if (itemDefinition == null) { // TODO check  && expression == null) {
                LOGGER.warn("Unknown path '{}' in a definition of column '{}'", columnPath, customColumn.getName());
                return true;
            }
        }
        return false;
    }

    private IModel<String> createColumnDisplayModel(GuiObjectColumnType customColumn) {
        DisplayType displayType = customColumn.getDisplay();
        PolyStringType label = displayType != null ? displayType.getLabel() : null;
        if (label != null) {
            return createStringResource(label);
        }

        return createStringResource(getItemDisplayName(customColumn));
    }

    protected IColumn<PO, String> createCustomExportableColumn(IModel<String> columnDisplayModel, GuiObjectColumnType customColumn, ExpressionType expression) {
        return new ConfigurableExpressionColumn<>(columnDisplayModel, getSortProperty(customColumn, expression), customColumn, expression, getPageBase());
    }


    private String getSortProperty(GuiObjectColumnType customColumn, ExpressionType expressionType) {
        String sortProperty = customColumn.getSortProperty();
        if (sortProperty != null) {
            return sortProperty;
        }

        // if there is an expression, it doesn't have a meaning to sort columns
        // because such sort will work according to data in repo and if the expression
        // somehow modify the data, it could be confusing
        if (expressionType != null) {
            return null;
        }

        ItemPath path = WebComponentUtil.getPath(customColumn);
        if (path == null || path.isEmpty()) {
            return null;
        }

        Collection<ItemPath> searchablePaths = getSearchablePaths(getType());

        for (ItemPath searchablePath : searchablePaths) {
            if (searchablePath.size() > 1) {
                //TODO: do we support such orderings in repo?
                continue; //eg. activation/administrative status.. sortParam (BaseSortableDataProvider) should be changes to ItemPath..
            }

            if (searchablePath.equivalent(path)) {
                return path.toString();
            }
        }

        return null;
    }

    private Set<ItemPath> getSearchablePaths(Class<?> type) {
        return new SearchableItemsDefinitions(type, getPageBase())
                .additionalSearchContext(createAdditionalSearchContext())
                .createAvailableSearchItems()
                .keySet();
    }

    @NotNull
    private List<IColumn<PO, String>> initColumns() {
        LOGGER.trace("Start to init columns for table of type {}", getType());
        List<IColumn<PO, String>> columns = new ArrayList<>();

        addingCheckAndIconColumnIfExists(columns);

        List<IColumn<PO, String>> others = createDefaultColumns();
        if (others == null) {
            return columns;
        } else if (notContainsNameColumn(others)) {
            IColumn<PO, String> nameColumn = createNameColumn(null, null, null);
            if (nameColumn != null) {
                columns.add(nameColumn);
            }
        }

        if (!others.isEmpty()) {
            columns.addAll(others);
        }
        LOGGER.trace("Finished to init columns, created columns {}", columns);
        return columns;
    }

    protected boolean notContainsNameColumn(@NotNull List<IColumn<PO, String>> columns) {
        return columns.stream().noneMatch(c -> c instanceof ContainerableNameColumn);
    }

    protected IColumn<PO, String> createCheckboxColumn() {
        return new CheckBoxHeaderColumn<>();
    }

    protected abstract IColumn<PO, String> createIconColumn();

    protected IColumn<PO, String> createNameColumn(IModel<String> displayModel, GuiObjectColumnType customColumn, ExpressionType expression) {
        return null;
    }

    protected List<IColumn<PO, String>> createDefaultColumns() {
        GuiObjectListViewType defaultView = DefaultColumnUtils.getDefaultView(getType());
        if (defaultView == null) {
            return null;
        }
        return getViewColumnsTransformed(defaultView.getColumn());
    }

    protected List<InlineMenuItem> createInlineMenu() {
        return null;
    }

    protected abstract ISelectableDataProvider<PO> createProvider();

    public int getSelectedObjectsCount() {
        List<PO> selectedList = getSelectedObjects();
        return selectedList.size();
    }

    public List<PO> getSelectedObjects() {
        List<PO> objects = new ArrayList<>();
        getTable().getDataTable().visitChildren(SelectableDataTable.SelectableRowItem.class, (IVisitor<SelectableDataTable.SelectableRowItem<PO>, Void>) (row, visit) -> {
            if (row.getModelObject().isSelected()) {
                objects.add(row.getModel().getObject());
            }
        });
        return objects;
    }

    public abstract List<C> getSelectedRealObjects();

//    protected final Collection<SelectorOptions<GetOperationOptions>> createOptions() {
//
//        if (getObjectCollectionView() != null && getObjectCollectionView().getOptions() != null
//                && !getObjectCollectionView().getOptions().isEmpty()) {
//            return getObjectCollectionView().getOptions();
//        }
//
//        if (options == null) {
//            if (ResourceType.class.equals(getType())) {
//                options = SelectorOptions.createCollection(GetOperationOptions.createNoFetch());
//            }
//        } else {
//            if (ResourceType.class.equals(getType())) {
//                GetOperationOptions root = SelectorOptions.findRootOptions(options);
//                root.setNoFetch(Boolean.TRUE);
//            }
//        }
//        return options;
//    }

    protected List<C> getPreselectedObjectList() {
        return null;
    }

    protected SearchPanel initSearch(String headerId) {

        return new SearchPanel<>(headerId, searchModel) {

            @Override
            public void searchPerformed(AjaxRequestTarget target) {
                ContainerableListPanel.this.refreshTable(target);
            }

            @Override
            protected void saveSearch(Search search, AjaxRequestTarget target) {
                PageStorage storage = getPageStorage();
                if (storage != null) {
                    storage.setSearch(search);
                }
            }
        };
    }

    public String getAdditionalBoxCssClasses() {
        return additionalBoxCssClasses;
    }

    public void setAdditionalBoxCssClasses(String boxCssClasses) {
        this.additionalBoxCssClasses = boxCssClasses;
    }

    protected List<Component> createToolbarButtonsList(String idButton) {
        return new ArrayList<>();
    }

    protected String getStorageKey() {
        if (isCollectionViewPanelForCompiledView()) {
            StringValue collectionName = WebComponentUtil.getCollectionNameParameterValue(getPageBase());
            String collectionNameValue = collectionName != null ? collectionName.toString() : "";
            return WebComponentUtil.getObjectListPageStorageKey(collectionNameValue);
        } else if (isCollectionViewPanelForWidget()) {
            String widgetName = getWidgetNameOfCollection();
            return WebComponentUtil.getObjectListPageStorageKey(widgetName);
        } else if (isPreview()) {
            return WebComponentUtil.getObjectListPageStorageKey(config.getIdentifier());
        }

        return WebComponentUtil.getObjectListPageStorageKey(getDefaultType().getSimpleName());
    }

    protected boolean isRefreshEnabled() {
        if (getAutoRefreshInterval() == 0) {
            return manualRefreshEnabled != null && manualRefreshEnabled;
        }

        return Objects.requireNonNullElse(manualRefreshEnabled, true);
    }

    protected int getAutoRefreshInterval() {
        if (isCollectionViewPanel()) {
            CompiledObjectCollectionView view = getObjectCollectionView();
            if (view == null) {
                return 0;
            }

            Integer autoRefreshInterval = view.getRefreshInterval();
            return Objects.requireNonNullElse(autoRefreshInterval, 0);

        }
        return 0;
    }

    public CompiledObjectCollectionView getObjectCollectionView() {
        CompiledObjectCollectionView containerPanelCollectionView = getCompiledCollectionViewFromPanelConfiguration();
        if (containerPanelCollectionView != null) {
            return containerPanelCollectionView;
        }
        CompiledObjectCollectionView view = getWidgetCollectionView();
        if (view != null) {
            return view;
        }
        String collectionName = WebComponentUtil.getCollectionNameParameterValueAsString(getPageBase());
        return getPageBase().getCompiledGuiProfile().findObjectCollectionView
                (WebComponentUtil.anyClassToQName(getPageBase().getPrismContext(), getType()), collectionName);
    }

    private CompiledObjectCollectionView getCompiledCollectionViewFromPanelConfiguration() {
        if (compiledCollectionViewFromPanelConfiguration != null) {
            return compiledCollectionViewFromPanelConfiguration;
        }
        if (config == null) {
            return null;
        }
        GuiObjectListViewType listViewType = config.getListView();
        if (listViewType == null) {
            return null;
        }
        compiledCollectionViewFromPanelConfiguration = WebComponentUtil.getCompiledObjectCollectionView(listViewType, config, getPageBase());
        return compiledCollectionViewFromPanelConfiguration;

    }

    private CompiledObjectCollectionView getWidgetCollectionView() {
        PageParameters parameters = getPageBase().getPageParameters();
        String dashboardOid = parameters == null ? null : parameters.get(PageBase.PARAMETER_DASHBOARD_TYPE_OID).toString();

        if (StringUtils.isEmpty(dashboardOid) || StringUtils.isEmpty(getWidgetNameOfCollection())) {
            LOGGER.trace("Dashboard not defined, skipping getting collection view for dashboard");
            return null;
        }
        if (dashboardWidgetView != null) {
            return dashboardWidgetView;
        }

        Task task = getPageBase().createSimpleTask("Create view from dashboard");
        PrismObject<DashboardType> dashboard = WebModelServiceUtils.loadObject(DashboardType.class, dashboardOid, getPageBase(), task, task.getResult());
        if (dashboard == null) {
            return null;
        }
        DashboardWidgetType widget = findWidget(dashboard.asObjectable());
        dashboardWidgetView = compileWidgetCollectionView(widget, task);

        return dashboardWidgetView;
    }

    private DashboardWidgetType findWidget(DashboardType dashboardType) {
        return dashboardType.getWidget()
                .stream()
                .filter(d -> Objects.equals(getWidgetNameOfCollection(), d.getIdentifier()))
                .findFirst().orElse(null);
    }

    private CompiledObjectCollectionView compileWidgetCollectionView(DashboardWidgetType widget, Task task) {
        CollectionRefSpecificationType collectionSpec = widget.getData().getCollection();
        try {
            @NotNull CompiledObjectCollectionView compiledView = getPageBase().getModelInteractionService()
                    .compileObjectCollectionView(collectionSpec, null, task, task.getResult());
            if (widget.getPresentation() != null && widget.getPresentation().getView() != null) {
                getPageBase().getModelInteractionService().applyView(compiledView, widget.getPresentation().getView());
            }
            compiledView.setCollection(collectionSpec);
            return compiledView;
        } catch (SchemaException | CommunicationException | ConfigurationException | SecurityViolationException |
                ExpressionEvaluationException
                | ObjectNotFoundException e) {
            LOGGER.error("Couldn't compile collection " + collectionSpec, e);
            return null;
        }
    }

    protected boolean isCollectionViewPanelForWidget() {
        PageParameters parameters = getPageBase().getPageParameters();
        if (parameters != null) {
            StringValue widget = parameters.get(PageBase.PARAMETER_DASHBOARD_WIDGET_NAME);
            StringValue dashboardOid = parameters.get(PageBase.PARAMETER_DASHBOARD_TYPE_OID);
            return widget != null && widget.toString() != null && dashboardOid != null && dashboardOid.toString() != null;
        }
        return false;
    }

    private String getWidgetNameOfCollection() {
        PageParameters parameters = getPageBase().getPageParameters();
        return parameters == null ? null : parameters.get(PageBase.PARAMETER_DASHBOARD_WIDGET_NAME).toString();
    }

    protected boolean isCollectionViewPanelForCompiledView() {
        return WebComponentUtil.getCollectionNameParameterValueAsString(getPageBase()) != null;
    }

    protected boolean isCollectionViewPanel() {
        return isCollectionViewPanelForCompiledView() || isCollectionViewPanelForWidget()
                || defaultCollectionExists() || getCompiledCollectionViewFromPanelConfiguration() != null
                || getObjectCollectionView() != null;
    }

    protected boolean defaultCollectionExists() {
        return getCollectionViewForAllObject() != null;
    }

    private CompiledObjectCollectionView getCollectionViewForAllObject() {
        return getPageBase().getCompiledGuiProfile().findObjectCollectionView(WebComponentUtil.anyClassToQName(getPrismContext(), getType()), null);
    }

    protected ISelectableDataProvider getDataProvider() {
        BoxedTablePanel<PO> table = getTable();
        return (ISelectableDataProvider) table.getDataTable().getDataProvider();
    }

    protected Collection<SelectorOptions<GetOperationOptions>> getOptions() {
        return options;
    }

    public void refreshTable(AjaxRequestTarget target) {
        BoxedTablePanel<PO> table = getTable();
        if (searchModel.getObject().isForceReload()) {
            resetTable(target);
        } else {
            saveSearchModel(getCurrentTablePaging());
        }
        target.add(table);
        target.add(getFeedbackPanel());
    }

    public void resetTable(AjaxRequestTarget target) {
        BoxedTablePanel<PO> table = getTable();
        table.getDataTable().getColumns().clear();
        //noinspection unchecked
        table.getDataTable().getColumns().addAll(createColumns());
        table.addOrReplace(initSearch("header"));
        resetSearchModel();
        table.setCurrentPage(null);
    }

    public Component getFeedbackPanel() {
        return getPageBase().getFeedbackPanel();
    }

    public void resetSearchModel() {
        PageStorage storage = getPageStorage();
        if (storage != null) {
            storage.setPaging(null);
        }
    }

    protected void saveSearchModel(ObjectPaging paging) {
        PageStorage storage = getPageStorage();
        if (storage != null) {
            storage.setSearch(searchModel.getObject());
            storage.setPaging(paging);
        }
    }

    public void clearCache() {
        WebComponentUtil.clearProviderCache(getDataProvider());
    }

    @Override
    public StringResourceModel createStringResource(String resourceKey, Object... objects) {
        return PageBase.createStringResourceStatic(resourceKey, objects);
    }

    protected void addCustomActions(@NotNull List<InlineMenuItem> actionsList, SerializableSupplier<Collection<? extends C>> objectsSupplier) {
    }

    public void addPerformed(AjaxRequestTarget target, List<C> selected) {
        getPageBase().hideMainPopup(target);
    }

    private List<GuiObjectColumnType> getGuiObjectColumnTypeList() {
        CompiledObjectCollectionView guiObjectListViewType = getObjectCollectionView();
        return guiObjectListViewType != null ? guiObjectListViewType.getColumns() : null;
    }

    private boolean isCustomColumnsListConfigured() {
        if (!isCollectionViewPanel()) {
            return false;
        }
        List<GuiObjectColumnType> columnList = getGuiObjectColumnTypeList();
        return columnList != null && !columnList.isEmpty();
    }

    private boolean shouldIncludeDefaultColumns() {
        if (!isCollectionViewPanel()) {
            return false;
        }
        CompiledObjectCollectionView guiObjectListViewType = getObjectCollectionView();
        return BooleanUtils.isTrue(guiObjectListViewType.isIncludeDefaultColumns());
    }

    private String getItemDisplayName(GuiObjectColumnType column) {
<<<<<<< HEAD
        ItemDefinition def = getContainerDefinitionForColumns().findItemDefinition(column.getPath().getItemPath());
        if (def == null) {
            return "";
        }

        return def.getDisplayName() != null ? def.getDisplayName() : def.getItemName().getLocalPart();
=======
        if (!(getContainerDefinitionForColumns() instanceof PrismContainerDefinition)) {
            LOGGER.warn("Cannot determine item name, it is supported only for containerable tables, but the provided definition is {}", getContainerDefinitionForColumns());
            return "";
        }
        PrismContainerDefinition<? extends Containerable> containerDefinition = (PrismContainerDefinition<? extends Containerable>) getContainerDefinitionForColumns();
        ItemDefinition itemDefinition = containerDefinition.findItemDefinition(column.getPath().getItemPath());
        return itemDefinition == null ? "" : itemDefinition.getDisplayName();
>>>>>>> e9cf580f
    }

    public ObjectPaging getCurrentTablePaging() {
        PageStorage storage = getPageStorage();
        if (storage == null) {
            return null;
        }
        return storage.getPaging();
    }

    protected boolean hideFooterIfSinglePage() {
        return false;
    }

    public void setManualRefreshEnabled(Boolean manualRefreshEnabled) {
        this.manualRefreshEnabled = manualRefreshEnabled;
    }

    public LoadableDetachableModel<Search<C>> getSearchModel() {
        return searchModel;
    }

    protected void createReportPerformed(AjaxRequestTarget target) {
        PrismContext prismContext = getPageBase().getPrismContext();
        PrismObjectDefinition<ReportType> def = prismContext.getSchemaRegistry().findObjectDefinitionByType(ReportType.COMPLEX_TYPE);
        PrismObject<ReportType> obj;
        try {
            obj = def.instantiate();
        } catch (SchemaException e) {
            LOGGER.error("Couldn't instantiate new report", e);
            getPageBase().error(getString("MainObjectListPanel.message.error.instantiateNewReport"));
            target.add(getPageBase().getFeedbackPanel());
            return;
        }
        ReportType report = obj.asObjectable();
        ObjectCollectionReportEngineConfigurationType objectCollection = new ObjectCollectionReportEngineConfigurationType();
        CompiledObjectCollectionView view = getObjectCollectionView();
        CollectionRefSpecificationType collection = new CollectionRefSpecificationType();
        objectCollection.setUseOnlyReportView(true);
        if (view != null) {
            objectCollection.setView(view.toGuiObjectListViewType());
            if (view.getCollection() != null && view.getCollection().getCollectionRef() != null) {
                if (!QNameUtil.match(view.getCollection().getCollectionRef().getType(), ArchetypeType.COMPLEX_TYPE)) {
                    collection.setBaseCollectionRef(view.getCollection());
                } else {
                    OperationResult result = new OperationResult(MainObjectListPanel.class.getSimpleName() + "." + "evaluateExpressionsInFilter");
                    CollectionRefSpecificationType baseCollection = new CollectionRefSpecificationType();
                    try {
                        baseCollection.setFilter(getPageBase().getQueryConverter().createSearchFilterType(
                                WebComponentUtil.evaluateExpressionsInFilter(view.getFilter(), result, getPageBase())));
                        collection.setBaseCollectionRef(baseCollection);
                    } catch (SchemaException e) {
                        LOGGER.error("Couldn't create filter for archetype");
                        getPageBase().error(getString("MainObjectListPanel.message.error.createArchetypeFilter"));
                        target.add(getPageBase().getFeedbackPanel());
                    }
                }
            }
        } else {
            objectCollection.setView(getDefaultView());
        }
        SearchFilterType searchFilter = null;
        ISelectableDataProvider<?> dataProvider = getDataProvider();
        ObjectQuery query = (dataProvider instanceof BaseSortableDataProvider)
                ? ((BaseSortableDataProvider<?>) dataProvider).getQuery()
                : getSearchModel().getObject().createObjectQuery(getPageBase());
        if (query != null) {
            ObjectFilter filter = query.getFilter();
            try {
                searchFilter = getPageBase().getPrismContext().getQueryConverter().createSearchFilterType(filter);
            } catch (Exception e) {
                LOGGER.error("Couldn't create filter from search panel", e);
                getPageBase().error(getString("ExportingFilterTabPanel.message.error.serializeFilterFromSearch"));
            }
        }
        if (searchFilter != null) {
            collection.setFilter(searchFilter);
        } else {
            try {
                SearchFilterType allFilter = prismContext.getQueryConverter().createSearchFilterType(prismContext.queryFactory().createAll());
                collection.setFilter(allFilter);
            } catch (SchemaException e) {
                LOGGER.error("Couldn't create all filter", e);
                getPageBase().error(getString("MainObjectListPanel.message.error.createAllFilter"));
                target.add(getPageBase().getFeedbackPanel());
                return;
            }
        }
        objectCollection.setCollection(collection);
        report.setObjectCollection(objectCollection);
        report.getAssignment()
                .add(ObjectTypeUtil.createAssignmentTo(SystemObjectsType.ARCHETYPE_COLLECTION_REPORT.value(), ObjectTypes.ARCHETYPE, prismContext));
        report.getArchetypeRef()
                .add(ObjectTypeUtil.createObjectRef(SystemObjectsType.ARCHETYPE_COLLECTION_REPORT.value(), ObjectTypes.ARCHETYPE));

        PageReport pageReport = new PageReport(report.asPrismObject());
        getPageBase().navigateToNext(pageReport);
    }

    protected GuiObjectListViewType getDefaultView() {
        return DefaultColumnUtils.getDefaultView(getType());
    }

    protected void setDefaultSorting(ISelectableDataProvider<PO> provider) {
        if (provider instanceof SortableDataProvider
                && isCollectionViewPanel() && getObjectCollectionView().getPaging() != null
                && getObjectCollectionView().getPaging().getOrderBy() != null) {
            PagingType paging = getObjectCollectionView().getPaging();
            boolean ascending = !OrderDirectionType.DESCENDING.equals(paging.getOrderDirection());
            ItemPath orderBy = paging.getOrderBy().getItemPath();
            ItemName name = orderBy.lastName();
            if (name == null) {
                return;
            }
            ((SortableDataProvider) provider).setSort(new SortParam(name.getLocalPart(), ascending));
        }
    }

    public ContainerPanelConfigurationType getPanelConfiguration() {
        return config;
    }

    public boolean isValidFormComponents(AjaxRequestTarget target) {
        AtomicReference<Boolean> valid = new AtomicReference<>(true);
        getTable().visitChildren(SelectableDataTable.SelectableRowItem.class, (row, object) -> {
            ((SelectableDataTable.SelectableRowItem) row).visitChildren(FormComponent.class, (baseFormComponent, object2) -> {
                if (!baseFormComponent.hasErrorMessage()) {
                    baseFormComponent.getBehaviors().stream()
                            .filter(behaviour -> behaviour instanceof ValidatorAdapter
                                    && ((ValidatorAdapter) behaviour).getValidator() instanceof NotNullValidator)
                            .map(adapter -> ((ValidatorAdapter) adapter).getValidator())
                            .forEach(validator -> ((NotNullValidator) validator).setUseModel(true));
                    ((FormComponent) baseFormComponent).validate();
                }
                if (baseFormComponent.hasErrorMessage()) {
                    valid.set(false);
                    if (target != null) {
                        target.add(baseFormComponent);
                        InputPanel inputParent = baseFormComponent.findParent(InputPanel.class);
                        if (inputParent != null && inputParent.getParent() != null) {
                            target.addChildren(inputParent.getParent(), FeedbackLabels.class);
                        }
                    }
                }
            });
        });
        return valid.get();
    }

    public boolean isValidFormComponents() {
        return isValidFormComponents(null);
    }
}<|MERGE_RESOLUTION|>--- conflicted
+++ resolved
@@ -969,22 +969,17 @@
     }
 
     private String getItemDisplayName(GuiObjectColumnType column) {
-<<<<<<< HEAD
-        ItemDefinition def = getContainerDefinitionForColumns().findItemDefinition(column.getPath().getItemPath());
-        if (def == null) {
-            return "";
-        }
-
-        return def.getDisplayName() != null ? def.getDisplayName() : def.getItemName().getLocalPart();
-=======
         if (!(getContainerDefinitionForColumns() instanceof PrismContainerDefinition)) {
             LOGGER.warn("Cannot determine item name, it is supported only for containerable tables, but the provided definition is {}", getContainerDefinitionForColumns());
             return "";
         }
         PrismContainerDefinition<? extends Containerable> containerDefinition = (PrismContainerDefinition<? extends Containerable>) getContainerDefinitionForColumns();
-        ItemDefinition itemDefinition = containerDefinition.findItemDefinition(column.getPath().getItemPath());
-        return itemDefinition == null ? "" : itemDefinition.getDisplayName();
->>>>>>> e9cf580f
+        ItemDefinition def = containerDefinition.findItemDefinition(column.getPath().getItemPath());
+        if (def == null) {
+            return "";
+        }
+
+        return def.getDisplayName() != null ? def.getDisplayName() : def.getItemName().getLocalPart();
     }
 
     public ObjectPaging getCurrentTablePaging() {
