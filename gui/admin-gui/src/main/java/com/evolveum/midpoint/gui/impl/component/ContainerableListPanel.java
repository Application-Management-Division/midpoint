--- conflicted
+++ resolved
@@ -108,7 +108,7 @@
 
     private LoadableDetachableModel<Search<C>> searchModel;
 
-//    private Collection<SelectorOptions<GetOperationOptions>> options;
+    private Collection<SelectorOptions<GetOperationOptions>> options;
 
     private String additionalBoxCssClasses;
 
@@ -134,22 +134,21 @@
 ////        this.options = options;
 //    }
 
-<<<<<<< HEAD
-    public ContainerableListPanel(String id, Class<C> defaultType, Collection<SelectorOptions<GetOperationOptions>> options, boolean isRoleMining) {
-        super(id);
-        this.defaultType = defaultType;
-        this.options = options;
-        this.isRoleMining = isRoleMining;
-    }
-
-    public ContainerableListPanel(String id, Class<C> defaultType, Collection<SelectorOptions<GetOperationOptions>> options, ContainerPanelConfigurationType configurationType) {
-=======
     public ContainerableListPanel(String id, Class<C> defaultType, ContainerPanelConfigurationType configurationType) {
->>>>>>> 0817eb9d
         super(id);
         this.defaultType = defaultType;
 //        this.options = options;
         this.config = configurationType;
+
+    }
+
+    public ContainerableListPanel(String id, Class<C> defaultType, ContainerPanelConfigurationType configurationType,boolean isRoleMining) {
+        super(id);
+        this.defaultType = defaultType;
+//        this.options = options;
+        this.config = configurationType;
+        this.isRoleMining = isRoleMining;
+
     }
 
     @Override
@@ -266,7 +265,7 @@
         setDefaultSorting(provider);
         setUseCounting(provider);
         BoxedTablePanel<PO> itemTable = new BoxedTablePanel<>(ID_ITEMS_TABLE,
-                provider, columns, getTableId(),isRoleMining) {
+                provider, columns, getTableId()) {
             private static final long serialVersionUID = 1L;
 
             @Override
@@ -340,9 +339,6 @@
         return itemTable;
     }
 
-    public String getTb(String s){
-        return s;
-    }
     private int getDefaultPageSize() {
         if (isPreview()) {
             Integer previewSize = ((PreviewContainerPanelConfigurationType) config).getPreviewSize();
@@ -706,6 +702,26 @@
 
     public abstract List<C> getSelectedRealObjects();
 
+//    protected final Collection<SelectorOptions<GetOperationOptions>> createOptions() {
+//
+//        if (getObjectCollectionView() != null && getObjectCollectionView().getOptions() != null
+//                && !getObjectCollectionView().getOptions().isEmpty()) {
+//            return getObjectCollectionView().getOptions();
+//        }
+//
+//        if (options == null) {
+//            if (ResourceType.class.equals(getType())) {
+//                options = SelectorOptions.createCollection(GetOperationOptions.createNoFetch());
+//            }
+//        } else {
+//            if (ResourceType.class.equals(getType())) {
+//                GetOperationOptions root = SelectorOptions.findRootOptions(options);
+//                root.setNoFetch(Boolean.TRUE);
+//            }
+//        }
+//        return options;
+//    }
+
     protected List<C> getPreselectedObjectList() {
         return null;
     }
@@ -744,8 +760,12 @@
     }
 
     protected CsvDownloadButtonPanel createDownloadButton(String buttonId) {
-
-        CsvDownloadButtonPanel exportDataLink = new CsvDownloadButtonPanel(buttonId) {
+        boolean canCountBeforeExporting = getType() == null || !ShadowType.class.isAssignableFrom(getType()) ||
+                isRawOrNoFetchOption(getOptions());
+        CsvDownloadButtonPanel exportDataLink = new CsvDownloadButtonPanel(buttonId, canCountBeforeExporting) {
+
+            private static final long serialVersionUID = 1L;
+
             @Override
             protected DataTable<?, ?> getDataTable() {
                 return getTable().getDataTable();
@@ -765,6 +785,19 @@
     private boolean isExportDataLinkVisible() {
         return !WebComponentUtil.hasPopupableParent(ContainerableListPanel.this)
                 && WebComponentUtil.isAuthorized(AuthorizationConstants.AUTZ_UI_ADMIN_CSV_EXPORT_ACTION_URI);
+    }
+
+    private boolean isRawOrNoFetchOption(Collection<SelectorOptions<GetOperationOptions>> options) {
+        if (options == null) {
+            return false;
+        }
+        for (SelectorOptions<GetOperationOptions> option : options) {
+            if (Boolean.TRUE.equals(option.getOptions().getRaw()) ||
+                    Boolean.TRUE.equals(option.getOptions().getNoFetch())) {
+                return true;
+            }
+        }
+        return false;
     }
 
     protected String getStorageKey() {
@@ -918,6 +951,10 @@
     protected ISelectableDataProvider getDataProvider() {
         BoxedTablePanel<PO> table = getTable();
         return (ISelectableDataProvider) table.getDataTable().getDataProvider();
+    }
+
+    protected Collection<SelectorOptions<GetOperationOptions>> getOptions() {
+        return options;
     }
 
     public void refreshTable(AjaxRequestTarget target) {
