--- conflicted
+++ resolved
@@ -13,11 +13,8 @@
 
 import com.evolveum.midpoint.gui.impl.page.admin.task.PageTask;
 
-<<<<<<< HEAD
+import com.evolveum.midpoint.authentication.api.util.AuthConstants;
 import com.evolveum.midpoint.prism.PrismContext;
-=======
-import com.evolveum.midpoint.authentication.api.util.AuthConstants;
->>>>>>> 070b68fb
 import com.evolveum.midpoint.web.component.dialog.*;
 
 import com.evolveum.midpoint.web.component.search.refactored.AbstractSearchItemWrapper;
@@ -151,6 +148,16 @@
                 return search;
             }
         };
+
+//        confDialogModel = new LoadableModel<>() {
+//            private static final long serialVersionUID = 1L;
+//
+//            @Override
+//            protected DebugConfDialogDto load() {
+//                return new DebugConfDialogDto();
+//            }
+//        };
+
         initLayout();
     }
 
@@ -546,7 +553,7 @@
 //            search.searchWasReload();
 //        }
 //    }
-//
+
 //    private PropertySearchItem createObjectClassSearchItem(Search search) {
 //        PrismPropertyDefinition objectClassDef = getPrismContext().getSchemaRegistry().findComplexTypeDefinitionByCompileTimeClass(ShadowType.class)
 //                .findPropertyDefinition(ShadowType.F_OBJECT_CLASS);
@@ -569,7 +576,7 @@
 //            }
 //        };
 //    }
-//
+
 //    private PropertySearchItem createResourceRefSearchItem(Search search) {
 //        PrismReferenceDefinition resourceRefDef = getPrismContext().getSchemaRegistry().findComplexTypeDefinitionByCompileTimeClass(ShadowType.class)
 //                .findReferenceDefinition(ShadowType.F_RESOURCE_REF);
