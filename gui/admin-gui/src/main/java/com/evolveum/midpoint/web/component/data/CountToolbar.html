<!--
  ~ Copyright (c) 2010-2013 Evolveum
  ~
  ~ Licensed under the Apache License, Version 2.0 (the "License");
  ~ you may not use this file except in compliance with the License.
  ~ You may obtain a copy of the License at
  ~
  ~     http://www.apache.org/licenses/LICENSE-2.0
  ~
  ~ Unless required by applicable law or agreed to in writing, software
  ~ distributed under the License is distributed on an "AS IS" BASIS,
  ~ WITHOUT WARRANTIES OR CONDITIONS OF ANY KIND, either express or implied.
  ~ See the License for the specific language governing permissions and
  ~ limitations under the License.
  -->

<!DOCTYPE html>
<html xmlns:wicket="http://wicket.apache.org">
<wicket:panel>
    <tr>
        <td wicket:id="td" style="text-align: right;">
            <span wicket:id="count"/>
<<<<<<< HEAD

            <!--<button id="asdf" type="button" class="btn btn-xs btn-default">-->
                <!--<i class="fa fa-cog"></i>-->
            <!--</button>-->

            <!--
            <script>
$(document).ready(function() {
    $("#asdf").popover({
        placement: 'left',
        html: 'true',
        title : 'Page size',
        content : '<div class="input-group"><input type="text" class="form-control input-sm" style="display: inline-block; width: auto;" size="1"/><span class="input-group-btn"><button class="btn btn-sm btn-success" type="button"><i class="fa fa-check"></i></button></span></div>'
    });
});
            </script>
            -->
=======
            <div wicket:id="pageSize"/>
>>>>>>> 4010a7ae
        </td>
    </tr>
</wicket:panel>
</html><|MERGE_RESOLUTION|>--- conflicted
+++ resolved
@@ -20,27 +20,7 @@
     <tr>
         <td wicket:id="td" style="text-align: right;">
             <span wicket:id="count"/>
-<<<<<<< HEAD
-
-            <!--<button id="asdf" type="button" class="btn btn-xs btn-default">-->
-                <!--<i class="fa fa-cog"></i>-->
-            <!--</button>-->
-
-            <!--
-            <script>
-$(document).ready(function() {
-    $("#asdf").popover({
-        placement: 'left',
-        html: 'true',
-        title : 'Page size',
-        content : '<div class="input-group"><input type="text" class="form-control input-sm" style="display: inline-block; width: auto;" size="1"/><span class="input-group-btn"><button class="btn btn-sm btn-success" type="button"><i class="fa fa-check"></i></button></span></div>'
-    });
-});
-            </script>
-            -->
-=======
             <div wicket:id="pageSize"/>
->>>>>>> 4010a7ae
         </td>
     </tr>
 </wicket:panel>
