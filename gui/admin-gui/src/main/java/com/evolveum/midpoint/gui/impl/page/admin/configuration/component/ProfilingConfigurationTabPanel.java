--- conflicted
+++ resolved
@@ -48,7 +48,7 @@
 /**
  * @author skublik
  * @deprecated
- * 
+ *
  * rework to use special wrapper - smth like profiling wrapper which will prepare all the predefined values, profiling level etc.
  */
 
@@ -64,8 +64,6 @@
 	private static final String ID_PROFILING_LOGGER_APPENDERS = "profilingLoggerAppenders";
 	private static final String ID_PROFILING_LOGGER_LEVEL = "profilingLoggerLevel";
 
-<<<<<<< HEAD
-	public static final String LOGGER_PROFILING = "PROFILING";
 	private IModel<PrismContainerWrapper<LoggingConfigurationType>> loggingModel;
 
 	public ProfilingConfigurationTabPanel(String id, IModel<PrismContainerWrapper<ProfilingConfigurationType>> profilingModel,
@@ -97,63 +95,11 @@
 
 			@Override
 			public boolean isVisible() {
-				return !getPageBase().getMidpointConfiguration().isProfilingEnabled();
-=======
-	private IModel<ContainerWrapper<LoggingConfigurationType>> loggingModel;
-	
-	
-    public ProfilingConfigurationTabPanel(String id, IModel<ContainerWrapper<ProfilingConfigurationType>> profilingModel, IModel<ContainerWrapper<LoggingConfigurationType>> loggingModel) {
-        super(id, profilingModel);
-        this.loggingModel = loggingModel;
-    }
-
-    @Override
-    protected void onInitialize() {
-    	super.onInitialize();
-    	initLayout();
-    }
-    
-    private IModel<ContainerWrapper<LoggingConfigurationType>> getLoggingModel() {
-    	return loggingModel;
-    }
-    
-    private IModel<ContainerWrapper<ProfilingConfigurationType>> getProfilingModel() {
-    	return getModel();
-    }
-    
-    protected void initLayout() {
-    	
-    	WebMarkupContainer profilingEnabledNote = new WebMarkupContainer(ID_PROFILING_ENABLED_NOTE);
-    	profilingEnabledNote.add(new VisibleEnableBehaviour() {
-    		
-			private static final long serialVersionUID = 1L;
-
-			@Override
-    		public boolean isVisible() {
-    			return getPageBase().getMidpointConfiguration().getProfilingMode() == ProfilingMode.OFF;
-    		}
-    	});
-		add(profilingEnabledNote);
-    	
-    	PrismContainerPanel<ProfilingConfigurationType> profilingPanel = new PrismContainerPanel<ProfilingConfigurationType>(ID_PROFILING, getProfilingModel(), true, new Form<>("form"), null, getPageBase());
-    	add(profilingPanel);
-    	
-    	IModel<ContainerWrapper<ClassLoggerConfigurationType>> loggerModel = new Model<>(getLoggingModel().getObject()
-			    .findContainerWrapper(
-					    ItemPath.create(SystemConfigurationType.F_LOGGING, LoggingConfigurationType.F_CLASS_LOGGER)));
-    	
-    	ContainerValueWrapper<ClassLoggerConfigurationType> profilingLogger = null;
-    	
-    	for (ContainerValueWrapper<ClassLoggerConfigurationType> logger : loggerModel.getObject().getValues()) {
-			if (MidPointConstants.PROFILING_LOGGER_NAME
-					.equals(new RealContainerValueFromContainerValueWrapperModel<>(logger).getObject().getPackage())) {
-				profilingLogger = logger;
-				continue;
->>>>>>> 5a7e157d
+				return getPageBase().getMidpointConfiguration().getProfilingMode() == ProfilingMode.OFF;
 			}
 		});
 		add(profilingEnabledNote);
-		
+
 		try {
 			getProfilingModel().getObject().setShowOnTopLevel(true);
 			Panel panel = getPageBase().initItemPanel(ID_PROFILING, ProfilingConfigurationType.COMPLEX_TYPE, getProfilingModel(), null);
@@ -172,53 +118,10 @@
 			LOGGER.error("Cannot create profiling panel. Reason: {}", e.getMessage(), e);
 			getSession().error("Cannot create profiling panel.");
 		}
-<<<<<<< HEAD
 
 	}
 
 	private ItemVisibility getAppendersPanelVisibility(ItemPath pathToCheck) {
-=======
-    	
-    	if(profilingLogger == null) {
-    		profilingLogger = WebModelServiceUtils.createNewItemContainerValueWrapper(getPageBase(), loggerModel);
-		    new RealContainerValueFromContainerValueWrapperModel<>(profilingLogger).getObject().setPackage(
-				    MidPointConstants.PROFILING_LOGGER_NAME);
-    	}
-    	
-    	ValueWrapperOfSingleValuePropertyFromSingleValueContainerValueWrapperModel<LoggingLevelType, ClassLoggerConfigurationType> level = new ValueWrapperOfSingleValuePropertyFromSingleValueContainerValueWrapperModel<>(profilingLogger, ClassLoggerConfigurationType.F_LEVEL);
-    	
-    	DropDownFormGroup<ProfilingLevel> dropDownProfilingLevel = new DropDownFormGroup<>(ID_PROFILING_LOGGER_LEVEL, new Model<ProfilingLevel>() {
-
-					private static final long serialVersionUID = 1L;
-					
-					private PropertyModel<LoggingLevelType> levelModel = new PropertyModel<LoggingLevelType>(level, "value.value");
-					
-					@Override
-					public ProfilingLevel getObject() {
-					return ProfilingLevel.fromLoggerLevelType(levelModel.getObject());
-					}
-					
-					@Override
-					public void setObject(ProfilingLevel object) {
-						super.setObject(object);
-						levelModel.setObject(ProfilingLevel.toLoggerLevelType(object));
-					}
-    		
-    			}, WebComponentUtil.createReadonlyModelFromEnum(ProfilingLevel.class), new EnumChoiceRenderer<>(this), createStringResource("LoggingConfigPanel.subsystem.level"), 
-    			"", getInputCssClass(), false, true);
-        add(dropDownProfilingLevel);
-        
-        PropertyWrapper appenders = (PropertyWrapper)profilingLogger.findPropertyWrapperByName(ClassLoggerConfigurationType.F_APPENDER);
-        appenders.setPredefinedValues(WebComponentUtil.createAppenderChoices(getPageBase()));
-        
-        PrismPropertyPanel<PropertyWrapper> profilingLoggerLevel = new PrismPropertyPanel<PropertyWrapper>(ID_PROFILING_LOGGER_APPENDERS, new Model(appenders), new Form<>("form"), itemWrapper -> getAppendersPanelVisibility(itemWrapper.getPath()), getPageBase());
-        
-    	add(profilingLoggerLevel);
-    	
-    }
-    
-    private ItemVisibility getAppendersPanelVisibility(ItemPath pathToCheck) {
->>>>>>> 5a7e157d
 		return ItemVisibility.VISIBLE;
 	}
 
