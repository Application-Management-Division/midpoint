/*
 * Copyright (c) 2010-2017 Evolveum
 *
 * Licensed under the Apache License, Version 2.0 (the "License");
 * you may not use this file except in compliance with the License.
 * You may obtain a copy of the License at
 *
 *     http://www.apache.org/licenses/LICENSE-2.0
 *
 * Unless required by applicable law or agreed to in writing, software
 * distributed under the License is distributed on an "AS IS" BASIS,
 * WITHOUT WARRANTIES OR CONDITIONS OF ANY KIND, either express or implied.
 * See the License for the specific language governing permissions and
 * limitations under the License.
 */

package com.evolveum.midpoint.web.page.admin.server;

import com.evolveum.midpoint.gui.api.model.LoadableModel;
import com.evolveum.midpoint.gui.impl.prism.ObjectWrapperImpl;
import com.evolveum.midpoint.model.api.ModelAuthorizationAction;
import com.evolveum.midpoint.prism.ItemDefinition;
import com.evolveum.midpoint.prism.PrismContainerDefinition;
import com.evolveum.midpoint.prism.PrismObject;
import com.evolveum.midpoint.prism.path.ItemName;
import com.evolveum.midpoint.prism.path.ItemPath;
import com.evolveum.midpoint.schema.GetOperationOptions;
import com.evolveum.midpoint.schema.SelectorOptions;
import com.evolveum.midpoint.schema.result.OperationResult;
import com.evolveum.midpoint.security.api.AuthorizationConstants;
import com.evolveum.midpoint.task.api.Task;
import com.evolveum.midpoint.task.api.TaskManager;
import com.evolveum.midpoint.util.exception.*;
import com.evolveum.midpoint.util.logging.LoggingUtils;
import com.evolveum.midpoint.util.logging.Trace;
import com.evolveum.midpoint.util.logging.TraceManager;
import com.evolveum.midpoint.web.application.AuthorizationAction;
import com.evolveum.midpoint.web.application.PageDescriptor;
import com.evolveum.midpoint.web.component.prism.ContainerStatus;
import com.evolveum.midpoint.web.component.prism.ObjectWrapperFactory;
import com.evolveum.midpoint.web.component.refresh.AutoRefreshDto;
import com.evolveum.midpoint.web.component.refresh.AutoRefreshPanel;
import com.evolveum.midpoint.web.component.refresh.Refreshable;
import com.evolveum.midpoint.web.component.util.VisibleEnableBehaviour;
import com.evolveum.midpoint.web.page.admin.PageAdmin;
import com.evolveum.midpoint.web.page.admin.server.dto.TaskDto;
import com.evolveum.midpoint.web.page.admin.server.dto.TaskDtoExecutionStatus;
import com.evolveum.midpoint.web.page.admin.server.dto.TaskDtoProviderOptions;
import com.evolveum.midpoint.web.util.OnePageParameterEncoder;
import com.evolveum.midpoint.xml.ns._public.common.common_3.NodeType;
import com.evolveum.midpoint.xml.ns._public.common.common_3.TaskType;
import com.evolveum.midpoint.xml.ns._public.common.common_3.WfContextType;
import org.apache.wicket.Component;
import org.apache.wicket.ajax.AjaxRequestTarget;
import org.apache.wicket.markup.html.form.Form;
import org.apache.wicket.model.IModel;
import org.apache.wicket.model.Model;
import org.apache.wicket.request.mapper.parameter.PageParameters;

import javax.xml.namespace.QName;
import java.util.*;

/**
 * @author mederly
 */
@PageDescriptor(url = "/admin/task2", encoder = OnePageParameterEncoder.class, action = {
		@AuthorizationAction(actionUri = PageAdminTasks.AUTHORIZATION_TASKS_ALL,
				label = PageAdminTasks.AUTH_TASKS_ALL_LABEL,
				description = PageAdminTasks.AUTH_TASKS_ALL_DESCRIPTION),
		@AuthorizationAction(actionUri = AuthorizationConstants.AUTZ_UI_TASK_URL,
				label = "PageTaskEdit.auth.task.label",
				description = "PageTaskEdit.auth.task.description")})

public class PageTaskEdit extends PageAdmin implements Refreshable {

	private static final int REFRESH_INTERVAL_IF_RUNNING = 2000;
	private static final int REFRESH_INTERVAL_IF_RUNNABLE = 60000;
	private static final int REFRESH_INTERVAL_IF_SUSPENDED = 60000;
	private static final int REFRESH_INTERVAL_IF_WAITING = 60000;
	private static final int REFRESH_INTERVAL_IF_CLOSED = 60000;

	public static final String DOT_CLASS = PageTaskEdit.class.getName() + ".";
	private static final String OPERATION_LOAD_TASK = DOT_CLASS + "loadTask";
	private static final String OPERATION_LOAD_NODES = DOT_CLASS + "loadNodes";
	static final String OPERATION_SAVE_TASK = DOT_CLASS + "saveTask";
	static final String OPERATION_DELETE_SYNC_TOKEN = DOT_CLASS + "deleteSyncToken";

	public static final String ID_SUMMARY_PANEL = "summaryPanel";
	public static final String ID_MAIN_PANEL = "mainPanel";

	private static final Trace LOGGER = TraceManager.getTrace(PageTaskEdit.class);

	private String taskOid;
	private IModel<TaskDto> taskDtoModel;
	private LoadableModel<ObjectWrapperImpl<TaskType>> objectWrapperModel;
	private boolean edit = false;

	private TaskDto currentTaskDto, previousTaskDto;

	private PageTaskController controller = new PageTaskController(this);

	private TaskMainPanel mainPanel;
	private IModel<AutoRefreshDto> refreshModel;
	private IModel<Boolean> showAdvancedFeaturesModel;
	private IModel<List<NodeType>> nodeListModel;

	public PageTaskEdit(PageParameters parameters) {
		taskOid = parameters.get(OnePageParameterEncoder.PARAMETER).toString();
<<<<<<< HEAD
		taskDtoModel = new LoadableModel<TaskDto>(false) {
			@Override
			protected TaskDto load() {
				try {
					previousTaskDto = currentTaskDto;
					final OperationResult result = new OperationResult(OPERATION_LOAD_TASK);
					final Task operationTask = getTaskManager().createTaskInstance(OPERATION_LOAD_TASK);
					final TaskType taskType = loadTaskTypeChecked(taskOid, operationTask, result);
					currentTaskDto = prepareTaskDto(taskType, true, operationTask, result);
					result.computeStatusIfUnknown();
					if (!result.isSuccess()) {
						showResult(result);
					}
					return currentTaskDto;
				} catch (SchemaException e) {
					throw new SystemException("Couldn't prepare task DTO: " + e.getMessage(), e);
				}
			}
		};
		objectWrapperModel = new LoadableModel<ObjectWrapperImpl<TaskType>>() {
			@Override
			protected ObjectWrapperImpl<TaskType> load() {
				final Task operationTask = getTaskManager().createTaskInstance(OPERATION_LOAD_TASK);
				return loadObjectWrapper(taskDtoModel.getObject().getTaskType().asPrismObject(), operationTask, new OperationResult("loadObjectWrapper"));
			}
		};
		showAdvancedFeaturesModel = new Model<>(false);		// todo save setting in session
		nodeListModel = new LoadableModel<List<NodeType>>(false) {
			@Override
			protected List<NodeType> load() {
				OperationResult result = new OperationResult(OPERATION_LOAD_NODES);
				Task opTask = getTaskManager().createTaskInstance(OPERATION_LOAD_NODES);
				try {
					return PrismObject.asObjectableList(
							getModelService().searchObjects(NodeType.class, null, null, opTask, result));
				} catch (Throwable t) {
					LoggingUtils.logUnexpectedException(LOGGER, "Couldn't retrieve nodes", t);
					return Collections.emptyList();
				}
			}
		};
		initLayout();
=======
>>>>>>> 779c9df9
	}

	@Override
	protected IModel<String> createPageTitleModel() {
		TaskDto taskDto = taskDtoModel != null ? taskDtoModel.getObject() : null;
		String suffix;
		if (taskDto != null && taskDto.isWorkflowParent()) {
			suffix = ".wfOperation";
		} else if (taskDto != null && taskDto.isWorkflowChild()) {
			suffix = ".wfRequest";
		} else {
			suffix = "";
		}
		return createStringResource("PageTaskEdit.title" + suffix);
	}

	private TaskType loadTaskTypeChecked(String taskOid, Task operationTask, OperationResult result) {
		TaskType taskType = loadTaskType(taskOid, operationTask, result);
		if (taskType == null) {
			getSession().error(getString("pageTaskEdit.message.cantTaskDetails"));
			showResult(result, false);
			throw getRestartResponseException(PageTasks.class);
		}

		return taskType;
	}

	public IModel<List<NodeType>> getNodeListModel() {
		return nodeListModel;
	}

	private TaskType loadTaskType(String taskOid, Task operationTask, OperationResult result) {
		TaskType taskType = null;
		try {
			Collection<SelectorOptions<GetOperationOptions>> options = getOperationOptionsBuilder()
					// retrieve
					.item(TaskType.F_SUBTASK).retrieve()
					.item(TaskType.F_NODE_AS_OBSERVED).retrieve()
					.item(TaskType.F_NEXT_RUN_START_TIMESTAMP).retrieve()
					.item(TaskType.F_NEXT_RETRY_TIMESTAMP).retrieve()
					.item(TaskType.F_RESULT).retrieve()         // todo maybe only when it is to be displayed
					.item(TaskType.F_WORKFLOW_CONTEXT, WfContextType.F_WORK_ITEM).retrieve()
					// resolve
					.item(TaskType.F_WORKFLOW_CONTEXT, WfContextType.F_REQUESTER_REF).resolve()
					.build();
			taskType = getModelService().getObject(TaskType.class, taskOid, options, operationTask, result).asObjectable();
		} catch (Exception ex) {
			result.recordFatalError("Couldn't get task.", ex);
		}
		return taskType;
	}

	private TaskDto prepareTaskDto(TaskType task, boolean subtasksLoaded, Task operationTask, OperationResult result) throws SchemaException {
		return new TaskDto(task, null, getModelService(), getTaskService(), getModelInteractionService(),
				getTaskManager(), getWorkflowManager(), TaskDtoProviderOptions.fullOptions(), subtasksLoaded, operationTask, result, this);
	}


	@Override
	protected void onInitialize() {
		super.onInitialize();

		taskDtoModel = new LoadableModel<TaskDto>(false) {
			@Override
			protected TaskDto load() {
				try {
					previousTaskDto = currentTaskDto;
					final OperationResult result = new OperationResult(OPERATION_LOAD_TASK);
					final Task operationTask = getTaskManager().createTaskInstance(OPERATION_LOAD_TASK);
					final TaskType taskType = loadTaskTypeChecked(taskOid, operationTask, result);
					currentTaskDto = prepareTaskDto(taskType, true, operationTask, result);
					result.computeStatusIfUnknown();
					if (!result.isSuccess()) {
						showResult(result);
					}
					return currentTaskDto;
				} catch (SchemaException e) {
					throw new SystemException("Couldn't prepare task DTO: " + e.getMessage(), e);
				}
			}
		};
		objectWrapperModel = new LoadableModel<ObjectWrapper<TaskType>>() {
			@Override
			protected ObjectWrapper<TaskType> load() {
				final Task operationTask = getTaskManager().createTaskInstance(OPERATION_LOAD_TASK);
				return loadObjectWrapper(taskDtoModel.getObject().getTaskType().asPrismObject(), operationTask, new OperationResult("loadObjectWrapper"));
			}
		};
		showAdvancedFeaturesModel = new Model<>(false);		// todo save setting in session
		nodeListModel = new LoadableModel<List<NodeType>>(false) {
			@Override
			protected List<NodeType> load() {
				OperationResult result = new OperationResult(OPERATION_LOAD_NODES);
				Task opTask = getTaskManager().createTaskInstance(OPERATION_LOAD_NODES);
				try {
					return PrismObject.asObjectableList(
							getModelService().searchObjects(NodeType.class, null, null, opTask, result));
				} catch (Throwable t) {
					LoggingUtils.logUnexpectedException(LOGGER, "Couldn't retrieve nodes", t);
					return Collections.emptyList();
				}
			}
		};
		refreshModel = new Model<>(new AutoRefreshDto());
		refreshModel.getObject().setInterval(getRefreshInterval());



		final TaskSummaryPanel summaryPanel = new TaskSummaryPanel(ID_SUMMARY_PANEL,
				Model.of(objectWrapperModel.getObject().getObject().asObjectable()), refreshModel, this);
		summaryPanel.setOutputMarkupId(true);
		add(summaryPanel);

		mainPanel = new TaskMainPanel(ID_MAIN_PANEL, objectWrapperModel, taskDtoModel, showAdvancedFeaturesModel, this);
		mainPanel.setOutputMarkupId(true);
		add(mainPanel);

		summaryPanel.getRefreshPanel().startRefreshing(this, null);
	}

	@Override
	public int getRefreshInterval() {
		TaskDtoExecutionStatus exec = getTaskDto().getExecution();
		if (exec == null) {
			return REFRESH_INTERVAL_IF_CLOSED;
		}
		switch (exec) {
			case RUNNING:
			case SUSPENDING: return REFRESH_INTERVAL_IF_RUNNING;
			case RUNNABLE:return REFRESH_INTERVAL_IF_RUNNABLE;
			case SUSPENDED: return REFRESH_INTERVAL_IF_SUSPENDED;
			case WAITING: return REFRESH_INTERVAL_IF_WAITING;
			case CLOSED: return REFRESH_INTERVAL_IF_CLOSED;
		}
		return REFRESH_INTERVAL_IF_RUNNABLE;
	}

	public void refresh(AjaxRequestTarget target) {
		TaskTabsVisibility tabsVisibilityOld = new TaskTabsVisibility();
		tabsVisibilityOld.computeAll(this);
		TaskButtonsVisibility buttonsVisibilityOld = new TaskButtonsVisibility();
		buttonsVisibilityOld.computeAll(this);

		refreshTaskModels();

		TaskTabsVisibility tabsVisibilityNew = new TaskTabsVisibility();
		tabsVisibilityNew.computeAll(this);
		TaskButtonsVisibility buttonsVisibilityNew = new TaskButtonsVisibility();
		buttonsVisibilityNew.computeAll(this);

		if (!buttonsVisibilityNew.equals(buttonsVisibilityOld)) {
			target.add(mainPanel.getButtonPanel());
		}
		if (tabsVisibilityNew.equals(tabsVisibilityOld)) {
			// soft version
			for (Component component : mainPanel.getTabPanel()) {
				if (component instanceof TaskTabPanel) {
					for (Component c : ((TaskTabPanel) component).getComponentsToUpdate()) {
						target.add(c);
					}
				}
			}
		} else {
			// hard version
			target.add(getSummaryPanel());
			target.add(mainPanel.getTabPanel());
		}
		target.add(getSummaryPanel());

		AutoRefreshDto refreshDto = refreshModel.getObject();
		refreshDto.recordRefreshed();

		if (isEdit() || !refreshDto.isEnabled()) {
			getRefreshPanel().stopRefreshing(this, target);
		} else {
			getRefreshPanel().startRefreshing(this, target);
		}
	}

	public TaskDto getCurrentTaskDto() {
		return currentTaskDto;
	}

	public TaskDto getPreviousTaskDto() {
		return previousTaskDto;
	}

	@Override
	public Component getRefreshingBehaviorParent() {
		return getRefreshPanel();
	}

	private void refreshTaskModels() {
		TaskDto oldTaskDto = taskDtoModel.getObject();
		if (oldTaskDto == null) {
			LOGGER.warn("Null or empty taskModel");
			return;
		}
		TaskManager taskManager = getTaskManager();
		OperationResult result = new OperationResult("refresh");
		Task operationTask = taskManager.createTaskInstance("refresh");

		try {
			LOGGER.debug("Refreshing task {}", oldTaskDto);
			TaskType taskType = loadTaskType(oldTaskDto.getOid(), operationTask, result);
			TaskDto newTaskDto = prepareTaskDto(taskType, true, operationTask, result);
			final ObjectWrapperImpl<TaskType> newWrapper = loadObjectWrapper(taskType.asPrismObject(), operationTask, result);
			previousTaskDto = currentTaskDto;
			currentTaskDto = newTaskDto;
			taskDtoModel.setObject(newTaskDto);
			objectWrapperModel.setObject(newWrapper);
		} catch (SchemaException|RuntimeException|Error e) {
			LoggingUtils.logUnexpectedException(LOGGER, "Couldn't refresh task {}", e, oldTaskDto);
			result.recordFatalError("Couldn't refresh task: " + e.getMessage(), e);
		}
		result.computeStatusIfUnknown();
		if (!result.isSuccess()) {
			showResult(result);
		}
	}

	protected ObjectWrapperImpl<TaskType> loadObjectWrapper(PrismObject<TaskType> object, Task task, OperationResult result) {
		ObjectWrapperImpl<TaskType> wrapper;
		ObjectWrapperFactory owf = new ObjectWrapperFactory(this);
		try {
			object.revive(getPrismContext());		// just to be sure (after deserialization the context is missing in this object)
			wrapper = owf.createObjectWrapper("pageAdminFocus.focusDetails", null, object, ContainerStatus.MODIFYING, task);
		} catch (Exception ex) {
			result.recordFatalError("Couldn't get user.", ex);
			LoggingUtils.logUnexpectedException(LOGGER, "Couldn't load user", ex);
			try {
				wrapper = owf.createObjectWrapper("pageAdminFocus.focusDetails", null, object, null, null, ContainerStatus.MODIFYING, task);
			} catch (SchemaException e) {
				throw new SystemException(e.getMessage(), e);
			}
		}
		showResult(wrapper.getResult(), false);

		return wrapper;
	}

	public boolean isEdit() {
		return edit;
	}

	public void setEdit(boolean edit) {
		this.edit = edit;
	}

	public IModel<TaskDto> getTaskDtoModel() {
		return taskDtoModel;
	}

	public LoadableModel<ObjectWrapperImpl<TaskType>> getObjectWrapperModel() {
		return objectWrapperModel;
	}

	public TaskDto getTaskDto() {
		return taskDtoModel.getObject();
	}

	public PageTaskController getController() {
		return controller;
	}

	public TaskSummaryPanel getSummaryPanel() {
		return (TaskSummaryPanel) get(ID_SUMMARY_PANEL);
	}

	public AutoRefreshPanel getRefreshPanel() {
		return getSummaryPanel().getRefreshPanel();
	}

	public boolean isShowAdvanced() {
		return showAdvancedFeaturesModel.getObject();
	}

	public VisibleEnableBehaviour createVisibleIfEdit(final ItemPath itemPath) {
		return new VisibleEnableBehaviour() {
			@Override
			public boolean isVisible() {
				return isEdit() && isEditable(itemPath);
			}
		};
	}

	public VisibleEnableBehaviour createEnabledIfEdit(final ItemPath itemPath) {
		return new VisibleEnableBehaviour() {
			@Override
			public boolean isEnabled() {
				return isEdit() && isEditable(itemPath);
			}
		};
	}
	public VisibleEnableBehaviour createVisibleIfView(final ItemPath itemPath) {
		return new VisibleEnableBehaviour() {
			@Override
			public boolean isVisible() {
				return isReadable(itemPath) && (!isEdit() || !isEditable(itemPath));
			}
		};
	}

	public VisibleEnableBehaviour createVisibleIfAccessible(final ItemPath... itemPaths) {
		return new VisibleEnableBehaviour() {
			@Override
			public boolean isVisible() {
				for (ItemPath itemPath : itemPaths) {
					if (!isReadable(itemPath)) {
						return false;
					}
				}
				return true;
			}
		};
	}

	protected boolean isEditable() {
		return isEditable(objectWrapperModel.getObject().getDefinition());
	}

	private boolean isEditable(ItemDefinition<?> definition) {
		return isEditable(definition, new HashSet<>());
	}

	private boolean isEditable(ItemDefinition<?> definition, Set<ItemDefinition<?>> seen) {
		if (definition.canModify()) {
			return true;
		} else if (definition instanceof PrismContainerDefinition) {
			for (ItemDefinition<?> subdef : ((PrismContainerDefinition<?>) definition).getDefinitions()) {
				if (seen.contains(subdef)) {
					return false;
				}
				if (isEditable(subdef, seen)) {
					return true;
				}
				seen.add(subdef);
			}
		}
		return false;
	}

	protected boolean isEditable(ItemPath itemPath) {
		ItemDefinition<?> itemDefinition = objectWrapperModel.getObject().getDefinition().findItemDefinition(itemPath);
		if (itemDefinition != null) {
			return itemDefinition.canRead() && itemDefinition.canModify();
		} else {
			return true;
		}
	}

	protected boolean isReadable(ItemPath itemPath) {
		ItemDefinition<?> itemDefinition = objectWrapperModel.getObject().getDefinition().findItemDefinition(itemPath);
		if (itemDefinition != null) {
			return itemDefinition.canRead();
		} else {
			return true;
		}
	}

	public boolean isExtensionReadable(ItemName name) {
		return isReadable(ItemPath.create(TaskType.F_EXTENSION, name));
	}

	boolean isReadableSomeOf(QName... names) {
		for (QName name : names) {
			if (isReadable(ItemName.fromQName(name))) {
				return true;
			}
		}
		return false;
	}

	public Form getForm() {
		return mainPanel.getMainForm();
	}

	boolean canSuspend() {
		return isAuthorized(ModelAuthorizationAction.SUSPEND_TASK);
	}

	boolean canResume() {
		return isAuthorized(ModelAuthorizationAction.RESUME_TASK);
	}

	boolean canRunNow() {
		return isAuthorized(ModelAuthorizationAction.RUN_TASK_IMMEDIATELY);
	}

	boolean canStop() {
		return isAuthorized(ModelAuthorizationAction.STOP_APPROVAL_PROCESS_INSTANCE);
	}

	private boolean isAuthorized(ModelAuthorizationAction action) {
		try {
			return isAuthorized(AuthorizationConstants.AUTZ_ALL_URL, null, null, null, null, null)
					|| isAuthorized(action.getUrl(), null, taskDtoModel.getObject().getTaskType().asPrismObject(), null, null, null);
		} catch (SchemaException | ExpressionEvaluationException | ObjectNotFoundException | CommunicationException | ConfigurationException | SecurityViolationException e) {
			LoggingUtils.logUnexpectedException(LOGGER, "Couldn't determine authorization for {}", e, action);
			return true;			// it is only GUI thing
		}
	}
}<|MERGE_RESOLUTION|>--- conflicted
+++ resolved
@@ -106,51 +106,6 @@
 
 	public PageTaskEdit(PageParameters parameters) {
 		taskOid = parameters.get(OnePageParameterEncoder.PARAMETER).toString();
-<<<<<<< HEAD
-		taskDtoModel = new LoadableModel<TaskDto>(false) {
-			@Override
-			protected TaskDto load() {
-				try {
-					previousTaskDto = currentTaskDto;
-					final OperationResult result = new OperationResult(OPERATION_LOAD_TASK);
-					final Task operationTask = getTaskManager().createTaskInstance(OPERATION_LOAD_TASK);
-					final TaskType taskType = loadTaskTypeChecked(taskOid, operationTask, result);
-					currentTaskDto = prepareTaskDto(taskType, true, operationTask, result);
-					result.computeStatusIfUnknown();
-					if (!result.isSuccess()) {
-						showResult(result);
-					}
-					return currentTaskDto;
-				} catch (SchemaException e) {
-					throw new SystemException("Couldn't prepare task DTO: " + e.getMessage(), e);
-				}
-			}
-		};
-		objectWrapperModel = new LoadableModel<ObjectWrapperImpl<TaskType>>() {
-			@Override
-			protected ObjectWrapperImpl<TaskType> load() {
-				final Task operationTask = getTaskManager().createTaskInstance(OPERATION_LOAD_TASK);
-				return loadObjectWrapper(taskDtoModel.getObject().getTaskType().asPrismObject(), operationTask, new OperationResult("loadObjectWrapper"));
-			}
-		};
-		showAdvancedFeaturesModel = new Model<>(false);		// todo save setting in session
-		nodeListModel = new LoadableModel<List<NodeType>>(false) {
-			@Override
-			protected List<NodeType> load() {
-				OperationResult result = new OperationResult(OPERATION_LOAD_NODES);
-				Task opTask = getTaskManager().createTaskInstance(OPERATION_LOAD_NODES);
-				try {
-					return PrismObject.asObjectableList(
-							getModelService().searchObjects(NodeType.class, null, null, opTask, result));
-				} catch (Throwable t) {
-					LoggingUtils.logUnexpectedException(LOGGER, "Couldn't retrieve nodes", t);
-					return Collections.emptyList();
-				}
-			}
-		};
-		initLayout();
-=======
->>>>>>> 779c9df9
 	}
 
 	@Override
@@ -232,9 +187,9 @@
 				}
 			}
 		};
-		objectWrapperModel = new LoadableModel<ObjectWrapper<TaskType>>() {
-			@Override
-			protected ObjectWrapper<TaskType> load() {
+		objectWrapperModel = new LoadableModel<ObjectWrapperImpl<TaskType>>() {
+			@Override
+			protected ObjectWrapperImpl<TaskType> load() {
 				final Task operationTask = getTaskManager().createTaskInstance(OPERATION_LOAD_TASK);
 				return loadObjectWrapper(taskDtoModel.getObject().getTaskType().asPrismObject(), operationTask, new OperationResult("loadObjectWrapper"));
 			}
