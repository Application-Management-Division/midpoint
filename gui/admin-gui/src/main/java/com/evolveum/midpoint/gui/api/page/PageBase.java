--- conflicted
+++ resolved
@@ -2161,30 +2161,6 @@
         };
     }
 
-<<<<<<< HEAD
-=======
-    @NotNull
-    public AdminGuiConfigurationType loadAdminGuiConfiguration() {
-        MidPointPrincipal user = SecurityUtils.getPrincipalUser();
-        AdminGuiConfigurationType adminGuiConfig = new AdminGuiConfigurationType();
-        if (user == null) {
-            return adminGuiConfig;
-        } else {
-            OperationResult result = new OperationResult(OPERATION_GET_SYSTEM_CONFIG);
-            Task task = createSimpleTask(OPERATION_GET_SYSTEM_CONFIG);
-            try {
-                adminGuiConfig = getModelInteractionService().getAdminGuiConfiguration(task, result);
-                LOGGER.trace("Admin GUI config: {}", adminGuiConfig);
-                result.recordSuccess();
-            } catch (Exception ex) {
-                LoggingUtils.logUnexpectedException(LOGGER, "Couldn't load system configuration", ex);
-                result.recordFatalError(createStringResource("PageBase.message.loadAdminGuiConfiguration.fatalError").getString(), ex);
-            }
-            return adminGuiConfig;
-        }
-    }
-
->>>>>>> 13d9b2be
     public DeploymentInformationType loadDeploymentInformationType() {
         DeploymentInformationType deploymentInformationType = null;
         OperationResult result = new OperationResult(OPERATION_GET_DEPLOYMENT_INFORMATION);
