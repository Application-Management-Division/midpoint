--- conflicted
+++ resolved
@@ -18,60 +18,7 @@
 
 import com.evolveum.midpoint.audit.api.AuditService;
 import com.evolveum.midpoint.common.SystemConfigurationHolder;
-<<<<<<< HEAD
-import com.evolveum.midpoint.gui.api.SubscriptionType;
-import com.evolveum.midpoint.model.api.*;
-import com.evolveum.midpoint.prism.*;
-import com.evolveum.midpoint.prism.query.builder.S_FilterEntryOrEmpty;
-import com.evolveum.midpoint.schema.result.OperationConstants;
-import com.evolveum.midpoint.schema.util.ObjectResolver;
-import com.evolveum.midpoint.util.exception.*;
-import com.evolveum.midpoint.web.component.menu.*;
-import com.evolveum.midpoint.web.page.admin.configuration.*;
-import com.evolveum.midpoint.web.page.admin.reports.*;
-import com.evolveum.midpoint.web.page.admin.valuePolicy.PageValuePolicies;
-import com.evolveum.midpoint.web.page.self.*;
-import com.evolveum.midpoint.web.util.NewWindowNotifyingBehavior;
-import com.evolveum.midpoint.wf.util.QueryUtils;
-import com.evolveum.midpoint.xml.ns._public.common.common_3.*;
-import org.apache.commons.lang.StringUtils;
-import org.apache.commons.lang.Validate;
-import org.apache.wicket.*;
-import org.apache.wicket.ajax.AbstractDefaultAjaxBehavior;
-import org.apache.wicket.ajax.AjaxRequestTarget;
-import org.apache.wicket.ajax.markup.html.AjaxLink;
-import org.apache.wicket.behavior.AttributeAppender;
-import org.apache.wicket.devutils.debugbar.DebugBar;
-import org.apache.wicket.extensions.ajax.markup.html.modal.ModalWindow;
-import org.apache.wicket.feedback.FeedbackMessage;
-import org.apache.wicket.feedback.FeedbackMessages;
-import org.apache.wicket.injection.Injector;
-import org.apache.wicket.markup.head.CssHeaderItem;
-import org.apache.wicket.markup.head.IHeaderResponse;
-import org.apache.wicket.markup.head.JavaScriptHeaderItem;
-import org.apache.wicket.markup.head.OnDomReadyHeaderItem;
-import org.apache.wicket.markup.html.TransparentWebMarkupContainer;
-import org.apache.wicket.markup.html.WebMarkupContainer;
-import org.apache.wicket.markup.html.WebPage;
-import org.apache.wicket.markup.html.basic.Label;
-import org.apache.wicket.markup.html.list.ListItem;
-import org.apache.wicket.markup.html.list.ListView;
-import org.apache.wicket.model.AbstractReadOnlyModel;
-import org.apache.wicket.model.IModel;
-import org.apache.wicket.model.Model;
-import org.apache.wicket.model.StringResourceModel;
-import org.apache.wicket.protocol.http.WebSession;
-import org.apache.wicket.request.mapper.parameter.PageParameters;
-import org.apache.wicket.request.resource.CssResourceReference;
-import org.apache.wicket.resource.CoreLibrariesContributor;
-import org.apache.wicket.spring.injection.annot.SpringBean;
-import org.apache.wicket.util.string.StringValue;
-import org.jetbrains.annotations.NotNull;
-import org.w3c.dom.Element;
-import org.w3c.dom.Node;
-
-=======
->>>>>>> 7a8e0b61
+
 import com.evolveum.midpoint.common.configuration.api.MidpointConfiguration;
 import com.evolveum.midpoint.common.validator.EventHandler;
 import com.evolveum.midpoint.common.validator.EventResult;
@@ -144,6 +91,7 @@
 import com.evolveum.midpoint.web.page.admin.users.PageOrgUnit;
 import com.evolveum.midpoint.web.page.admin.users.PageUser;
 import com.evolveum.midpoint.web.page.admin.users.PageUsers;
+import com.evolveum.midpoint.web.page.admin.valuePolicy.PageValuePolicies;
 import com.evolveum.midpoint.web.page.admin.workflow.*;
 import com.evolveum.midpoint.web.page.login.PageLogin;
 import com.evolveum.midpoint.web.page.self.*;
@@ -501,415 +449,10 @@
         return reportManager;
     }
 
-<<<<<<< HEAD
-		// todo fix with visible behaviour [lazyman]
-		if (WebComponentUtil.isAuthorized(AuthorizationConstants.AUTZ_UI_DASHBOARD_URL,
-				AuthorizationConstants.AUTZ_UI_HOME_ALL_URL, AuthorizationConstants.AUTZ_GUI_ALL_URL,
-				AuthorizationConstants.AUTZ_GUI_ALL_DEPRECATED_URL)) {
-			items.add(createHomeItems());
-		}
-
-		if (WebComponentUtil.isAuthorized(AuthorizationConstants.AUTZ_UI_USERS_URL,
-				AuthorizationConstants.AUTZ_UI_USERS_ALL_URL, AuthorizationConstants.AUTZ_GUI_ALL_URL,
-				AuthorizationConstants.AUTZ_GUI_ALL_DEPRECATED_URL)) {
-			items.add(createUsersItems());
-		}
-
-		if (WebComponentUtil.isAuthorized(AuthorizationConstants.AUTZ_UI_ORG_STRUCT_URL,
-				AuthorizationConstants.AUTZ_UI_ORG_ALL_URL, AuthorizationConstants.AUTZ_GUI_ALL_URL,
-				AuthorizationConstants.AUTZ_GUI_ALL_DEPRECATED_URL)) {
-			items.add(createOrganizationsMenu());
-		}
-
-		if (WebComponentUtil.isAuthorized(AuthorizationConstants.AUTZ_UI_ROLES_URL,
-				AuthorizationConstants.AUTZ_UI_ROLES_ALL_URL, AuthorizationConstants.AUTZ_GUI_ALL_URL,
-				AuthorizationConstants.AUTZ_GUI_ALL_DEPRECATED_URL)) {
-			items.add(createRolesItems());
-		}
-
-		if (WebComponentUtil.isAuthorized(AuthorizationConstants.AUTZ_UI_SERVICES_URL,
-				AuthorizationConstants.AUTZ_UI_SERVICES_ALL_URL, AuthorizationConstants.AUTZ_GUI_ALL_URL,
-				AuthorizationConstants.AUTZ_GUI_ALL_DEPRECATED_URL)) {
-			items.add(createServicesItems());
-		}
-
-		if (WebComponentUtil.isAuthorized(AuthorizationConstants.AUTZ_UI_RESOURCES_URL,
-				AuthorizationConstants.AUTZ_UI_RESOURCES_ALL_URL, AuthorizationConstants.AUTZ_GUI_ALL_URL,
-				AuthorizationConstants.AUTZ_GUI_ALL_DEPRECATED_URL, AuthorizationConstants.AUTZ_UI_RESOURCE_URL,
-				AuthorizationConstants.AUTZ_UI_RESOURCE_EDIT_URL)) {
-			items.add(createResourcesItems());
-		}
-
-		if (WebComponentUtil.isAuthorized(AuthorizationConstants.AUTZ_UI_VALUE_POLICIES_URL,
-				AuthorizationConstants.AUTZ_UI_VALUE_POLICIES_ALL_URL, AuthorizationConstants.AUTZ_GUI_ALL_DEPRECATED_URL)) {
-			items.add(createValuePolicieItems());
-		}
-
-		if (WebComponentUtil.isAuthorized(AuthorizationConstants.AUTZ_UI_MY_WORK_ITEMS_URL,
-				AuthorizationConstants.AUTZ_UI_APPROVALS_ALL_URL, AuthorizationConstants.AUTZ_GUI_ALL_URL,
-				AuthorizationConstants.AUTZ_GUI_ALL_DEPRECATED_URL)) {
-			if (getWorkflowManager().isEnabled()) {
-				items.add(createWorkItemsItems());
-			}
-		}
-
-		if (WebComponentUtil.isAuthorized(AuthorizationConstants.AUTZ_UI_CERTIFICATION_ALL_URL,
-				AuthorizationConstants.AUTZ_UI_CERTIFICATION_DEFINITIONS_URL,
-				AuthorizationConstants.AUTZ_UI_CERTIFICATION_NEW_DEFINITION_URL,
-				AuthorizationConstants.AUTZ_UI_CERTIFICATION_CAMPAIGNS_URL,
-				AuthorizationConstants.AUTZ_UI_CERTIFICATION_DECISIONS_URL, AuthorizationConstants.AUTZ_GUI_ALL_URL,
-				AuthorizationConstants.AUTZ_GUI_ALL_DEPRECATED_URL)) {
-			items.add(createCertificationItems());
-		}
-
-		if (WebComponentUtil.isAuthorized(AuthorizationConstants.AUTZ_UI_TASKS_URL,
-				AuthorizationConstants.AUTZ_UI_TASKS_ALL_URL, AuthorizationConstants.AUTZ_GUI_ALL_URL,
-				AuthorizationConstants.AUTZ_GUI_ALL_DEPRECATED_URL)) {
-			items.add(createServerTasksItems());
-		}
-
-		if (WebComponentUtil.isAuthorized(AuthorizationConstants.AUTZ_UI_REPORTS_URL,
-				AuthorizationConstants.AUTZ_UI_REPORTS_ALL_URL, AuthorizationConstants.AUTZ_GUI_ALL_DEPRECATED_URL)) {
-			items.add(createReportsItems());
-		}
-
-
-
-		if (WebComponentUtil.isAuthorized(AuthorizationConstants.AUTZ_UI_CONFIGURATION_URL,
-				AuthorizationConstants.AUTZ_UI_CONFIGURATION_DEBUG_URL,
-				AuthorizationConstants.AUTZ_UI_CONFIGURATION_DEBUGS_URL,
-				AuthorizationConstants.AUTZ_UI_CONFIGURATION_IMPORT_URL,
-				AuthorizationConstants.AUTZ_UI_CONFIGURATION_LOGGING_URL,
-				AuthorizationConstants.AUTZ_UI_CONFIGURATION_SYSTEM_CONFIG_URL,
-				AuthorizationConstants.AUTZ_UI_CONFIGURATION_ABOUT_URL,
-				AuthorizationConstants.AUTZ_UI_CONFIGURATION_REPOSITORY_QUERY_URL,
-				AuthorizationConstants.AUTZ_UI_CONFIGURATION_SYNCHRONIZATION_ACCOUNTS_URL,
-				AuthorizationConstants.AUTZ_UI_CONFIGURATION_ALL_URL, AuthorizationConstants.AUTZ_GUI_ALL_URL,
-				AuthorizationConstants.AUTZ_GUI_ALL_DEPRECATED_URL)) {
-			items.add(createConfigurationItems());
-		}
-
-		return menus;
-	}
-
-	private MainMenuItem createWorkItemsItems() {
-		MainMenuItem item = new MainMenuItem(GuiStyleConstants.CLASS_OBJECT_WORK_ITEM_ICON_COLORED, createStringResource("PageAdmin.menu.top.workItems"), null) {
-			private static final long serialVersionUID = 1L;
-
-			@Override
-			public String getBubbleLabel() {
-				Integer workItemCount = workItemCountModel.getObject();
-				if (workItemCount == null || workItemCount == 0) {
-					return null;
-				} else {
-					return workItemCount.toString();
-				}
-			}
-
-		};
-
-		List<MenuItem> submenu = item.getItems();
-
-		MenuItem menu = new MenuItem(createStringResource("PageAdmin.menu.top.workItems.list"), PageWorkItemsAllocatedToMe.class);
-		submenu.add(menu);
-		menu = new MenuItem(createStringResource("PageAdmin.menu.top.workItems.listClaimable"),
-				PageWorkItemsClaimable.class);
-		submenu.add(menu);
-		menu = new MenuItem(createStringResource("PageAdmin.menu.top.workItems.listAll"), PageWorkItemsAll.class);
-		submenu.add(menu);
-
-		menu = new MenuItem(createStringResource("PageAdmin.menu.top.workItems.listProcessInstancesRequestedBy"),
-				PageProcessInstancesRequestedBy.class);
-		submenu.add(menu);
-		menu = new MenuItem(createStringResource("PageAdmin.menu.top.workItems.listProcessInstancesRequestedFor"),
-				PageProcessInstancesRequestedFor.class);
-		submenu.add(menu);
-		menu = new MenuItem(createStringResource("PageAdmin.menu.top.workItems.listProcessInstancesAll"),
-				PageProcessInstancesAll.class);
-		submenu.add(menu);
-
-		return item;
-	}
-
-	private MainMenuItem createServerTasksItems() {
-		MainMenuItem item = new MainMenuItem(GuiStyleConstants.CLASS_OBJECT_TASK_ICON_COLORED, createStringResource("PageAdmin.menu.top.serverTasks"),
-				null);
-
-		List<MenuItem> submenu = item.getItems();
-
-		MenuItem list = new MenuItem(createStringResource("PageAdmin.menu.top.serverTasks.list"), PageTasks.class, null,
-				null);
-		submenu.add(list);
-		MenuItem n = new MenuItem(createStringResource("PageAdmin.menu.top.serverTasks.new"), PageTaskAdd.class);
-		submenu.add(n);
-		n = new MenuItem(createStringResource("PageAdmin.menu.top.serverTasks.edit"), PageTaskEdit.class, null,
-				createVisibleDisabledBehaviorForEditMenu(PageTaskEdit.class));
-		submenu.add(n);
-
-		return item;
-	}
-
-	private MainMenuItem createResourcesItems() {
-		MainMenuItem item = new MainMenuItem(GuiStyleConstants.CLASS_OBJECT_RESOURCE_ICON_COLORED, createStringResource("PageAdmin.menu.top.resources"),
-				null);
-
-		List<MenuItem> submenu = item.getItems();
-
-		MenuItem list = new MenuItem(createStringResource("PageAdmin.menu.top.resources.list"), PageResources.class);
-		submenu.add(list);
-		createFocusPageViewMenu(submenu, "PageAdmin.menu.top.resources.view", PageResource.class);
-        createFocusPageNewEditMenu(submenu, "PageAdmin.menu.top.resources.new", "PageAdmin.menu.top.resources.edit",
-				PageResourceWizard.class, false);
-		MenuItem n = new MenuItem(createStringResource("PageAdmin.menu.top.resources.import"),
-				PageImportResource.class);
-		submenu.add(n);
-
-		MenuItem connectorHostsList = new MenuItem(createStringResource("PageAdmin.menu.top.connectorHosts.list"),
-				PageConnectorHosts.class);
-		submenu.add(connectorHostsList);
-		return item;
-	}
-
-	private MainMenuItem createValuePolicieItems(){
-    	MainMenuItem item = new MainMenuItem("fa fa-asterisk", createStringResource("PageAdmin.menu.top.valuePolicies"),null);
-		List<MenuItem> submenu = item.getItems();
-
-		MenuItem list = new MenuItem(createStringResource("PageAdmin.menu.top.valuePolicies.list"), PageValuePolicies.class);
-		submenu.add(list);
-
-		return item;
-    }
-
-	private MainMenuItem createReportsItems() {
-		MainMenuItem item = new MainMenuItem("fa fa-pie-chart", createStringResource("PageAdmin.menu.top.reports"),
-				null);
-
-		List<MenuItem> submenu = item.getItems();
-
-		MenuItem list = new MenuItem(createStringResource("PageAdmin.menu.top.reports.list"), PageReports.class);
-		submenu.add(list);
-		MenuItem configure = new MenuItem(createStringResource("PageAdmin.menu.top.reports.configure"),
-				PageReport.class, null, createVisibleDisabledBehaviorForEditMenu(PageReport.class));
-		submenu.add(configure);
-		MenuItem created = new MenuItem(createStringResource("PageAdmin.menu.top.reports.created"),
-				PageCreatedReports.class);
-		submenu.add(created);
-		MenuItem n = new MenuItem(createStringResource("PageAdmin.menu.top.reports.new"), PageNewReport.class);
-		submenu.add(n);
-
-		if (WebComponentUtil.isAuthorized(ModelAuthorizationAction.AUDIT_READ.getUrl())){
-			MenuItem auditLogViewer = new MenuItem(createStringResource("PageAuditLogViewer.menuName"),
-					PageAuditLogViewer.class);
-			submenu.add(auditLogViewer);
-		}
-		return item;
-	}
-
-	private MainMenuItem createCertificationItems() {
-
-		MainMenuItem item = new MainMenuItem("fa fa-certificate",
-				createStringResource("PageAdmin.menu.top.certification"), null){
-			private static final long serialVersionUID = 1L;
-
-			@Override
-			public String getBubbleLabel() {
-				Integer certWorkItemCount = certWorkItemCountModel.getObject();
-				if (certWorkItemCount == null || certWorkItemCount == 0) {
-					return null;
-				} else {
-					return certWorkItemCount.toString();
-				}
-			}
-		};
-
-		List<MenuItem> submenu = item.getItems();
-
-		MenuItem menu = new MenuItem(createStringResource("PageAdmin.menu.top.certification.definitions"),
-				PageCertDefinitions.class);
-		submenu.add(menu);
-		menu = new MenuItem(createStringResource("PageAdmin.menu.top.certification.newDefinition"),
-				PageCertDefinition.class);
-		submenu.add(menu);
-		menu = new MenuItem(createStringResource("PageAdmin.menu.top.certification.campaigns"),
-				PageCertCampaigns.class);
-		submenu.add(menu);
-		PageParameters params = new PageParameters();
-		params.add(PageTasks.SELECTED_CATEGORY, TaskCategory.ACCESS_CERTIFICATION);
-		menu = new MenuItem(createStringResource("PageAdmin.menu.top.certification.scheduling"), PageTasksCertScheduling.class,
-				params, null);
-		submenu.add(menu);
-		menu = new MenuItem(createStringResource("PageAdmin.menu.top.certification.decisions"),
-				PageCertDecisions.class);
-		submenu.add(menu);
-
-		return item;
-	}
-
-	private MainMenuItem createConfigurationItems() {
-		MainMenuItem item = new MainMenuItem("fa fa-cog", createStringResource("PageAdmin.menu.top.configuration"),
-				null);
-		item.setInsertDefaultBackBreadcrumb(false);
-
-		List<MenuItem> submenu = item.getItems();
-
-		MenuItem menu = new MenuItem(createStringResource("PageAdmin.menu.top.configuration.bulkActions"),
-				PageBulkAction.class);
-		submenu.add(menu);
-
-		menu = new MenuItem(createStringResource("PageAdmin.menu.top.configuration.importObject"),
-				PageImportObject.class, null, null);
-		submenu.add(menu);
-		menu = new MenuItem(createStringResource("PageAdmin.menu.top.configuration.repositoryObjects"),
-				PageDebugList.class);
-		submenu.add(menu);
-		menu = new MenuItem(createStringResource("PageAdmin.menu.top.configuration.repositoryObjectView"),
-				PageDebugView.class, null, createVisibleDisabledBehaviorForEditMenu(PageDebugView.class));
-		submenu.add(menu);
-
-		PageParameters params = new PageParameters();
-		params.add(PageSystemConfiguration.SELECTED_TAB_INDEX, PageSystemConfiguration.CONFIGURATION_TAB_BASIC);
-		menu = new MenuItem(createStringResource("PageAdmin.menu.top.configuration.basic"),
-				PageSystemConfiguration.class, params, null) {
-
-			@Override
-			public boolean isMenuActive(WebPage page) {
-				if (!PageSystemConfiguration.class.equals(page.getClass())) {
-					return false;
-				}
-
-				int index = getSelectedTabForConfiguration(page);
-				return PageSystemConfiguration.CONFIGURATION_TAB_BASIC == index ? true : false;
-			}
-		};
-		submenu.add(menu);
-
-		params = new PageParameters();
-		params.add(PageSystemConfiguration.SELECTED_TAB_INDEX, PageSystemConfiguration.CONFIGURATION_TAB_NOTIFICATION);
-		menu = new MenuItem(createStringResource("PageAdmin.menu.top.configuration.notifications"),
-				PageSystemConfiguration.class, params, null) {
-
-			@Override
-			public boolean isMenuActive(WebPage page) {
-				if (!PageSystemConfiguration.class.equals(page.getClass())) {
-					return false;
-				}
-
-				int index = getSelectedTabForConfiguration(page);
-				return PageSystemConfiguration.CONFIGURATION_TAB_NOTIFICATION == index ? true : false;
-			}
-		};
-		submenu.add(menu);
-
-		params = new PageParameters();
-		params.add(PageSystemConfiguration.SELECTED_TAB_INDEX, PageSystemConfiguration.CONFIGURATION_TAB_LOGGING);
-		menu = new MenuItem(createStringResource("PageAdmin.menu.top.configuration.logging"),
-				PageSystemConfiguration.class, params, null) {
-
-			@Override
-			public boolean isMenuActive(WebPage page) {
-				if (!PageSystemConfiguration.class.equals(page.getClass())) {
-					return false;
-				}
-
-				int index = getSelectedTabForConfiguration(page);
-				return PageSystemConfiguration.CONFIGURATION_TAB_LOGGING == index ? true : false;
-			}
-		};
-		submenu.add(menu);
-
-		params = new PageParameters();
-		params.add(PageSystemConfiguration.SELECTED_TAB_INDEX, PageSystemConfiguration.CONFIGURATION_TAB_PROFILING);
-		menu = new MenuItem(createStringResource("PageAdmin.menu.top.configuration.profiling"),
-				PageSystemConfiguration.class, params, null) {
-
-			@Override
-			public boolean isMenuActive(WebPage page) {
-				if (!PageSystemConfiguration.class.equals(page.getClass())) {
-					return false;
-				}
-
-				int index = getSelectedTabForConfiguration(page);
-				return PageSystemConfiguration.CONFIGURATION_TAB_PROFILING == index ? true : false;
-			}
-		};
-		submenu.add(menu);
-
-		params = new PageParameters();
-		params.add(PageSystemConfiguration.SELECTED_TAB_INDEX, PageSystemConfiguration.CONFIGURATION_TAB_ADMIN_GUI);
-		menu = new MenuItem(createStringResource("PageAdmin.menu.top.configuration.adminGui"),
-				PageSystemConfiguration.class, params, null) {
-
-			@Override
-			public boolean isMenuActive(WebPage page) {
-				if (!PageSystemConfiguration.class.equals(page.getClass())) {
-					return false;
-				}
-
-				int index = getSelectedTabForConfiguration(page);
-				return PageSystemConfiguration.CONFIGURATION_TAB_ADMIN_GUI == index ? true : false;
-			}
-		};
-		submenu.add(menu);
-
-		menu = new MenuItem(createStringResource("PageAdmin.menu.top.configuration.shadowsDetails"),
-				PageAccounts.class);
-		submenu.add(menu);
-		menu = new MenuItem(createStringResource("PageAdmin.menu.top.configuration.internals"), PageInternals.class);
-		submenu.add(menu);
-
-		menu = new MenuItem(createStringResource("PageAdmin.menu.top.configuration.repoQuery"),
-				PageRepositoryQuery.class);
-		submenu.add(menu);
-
-		if (SystemConfigurationHolder.isExperimentalCodeEnabled()) {
-			menu = new MenuItem(createStringResource("PageAdmin.menu.top.configuration.evaluateMapping"),
-					PageEvaluateMapping.class);
-			submenu.add(menu);
-		}
-
-		menu = new MenuItem(createStringResource("PageAdmin.menu.top.configuration.about"), PageAbout.class);
-		submenu.add(menu);
-
-		return item;
-	}
-
-	private int getSelectedTabForConfiguration(WebPage page) {
-		PageParameters params = page.getPageParameters();
-		StringValue val = params.get(PageSystemConfiguration.SELECTED_TAB_INDEX);
-		String value = null;
-		if (val != null && !val.isNull()) {
-			value = val.toString();
-		}
-
-		return StringUtils.isNumeric(value) ? Integer.parseInt(value) : PageSystemConfiguration.CONFIGURATION_TAB_BASIC;
-	}
-
-	private void createSelfServiceMenu(SideBarMenuItem menu) {
-		MainMenuItem item = new MainMenuItem(GuiStyleConstants.CLASS_ICON_DASHBOARD, createStringResource("PageAdmin.menu.selfDashboard"),
-				PageSelfDashboard.class);
-		menu.getItems().add(item);
-		item = new MainMenuItem(GuiStyleConstants.CLASS_ICON_PROFILE, createStringResource("PageAdmin.menu.profile"), PageSelfProfile.class);
-		menu.getItems().add(item);
-		// PageSelfAssignments is not implemented yet
-		// item = new MainMenuItem("fa fa-star",
-		// createStringResource("PageAdmin.menu.assignments"),
-		// PageSelfAssignments.class);
-		// menu.getItems().add(item);
-		item = new MainMenuItem(GuiStyleConstants.CLASS_ICON_CREDENTIALS, createStringResource("PageAdmin.menu.credentials"),
-				PageSelfCredentials.class);
-		menu.getItems().add(item);
-		item = new MainMenuItem(GuiStyleConstants.CLASS_ICON_REQUEST, createStringResource("PageAdmin.menu.request"),
-                PageAssignmentShoppingKart.class);
-		menu.getItems().add(item);
-		item = new MainMenuItem(GuiStyleConstants.CLASS_ICON_CONSENT, createStringResource("PageAdmin.menu.consent"),
-                PageSelfConsents.class);
-		menu.getItems().add(item);
-	}
-=======
     public AuditService getAuditService() {
         return auditService;
     }
->>>>>>> 7a8e0b61
+
 
     public AccessCertificationService getCertificationService() {
         return certficationService;
@@ -1716,6 +1259,11 @@
             items.add(createResourcesItems());
         }
 
+        if (WebComponentUtil.isAuthorized(AuthorizationConstants.AUTZ_UI_VALUE_POLICIES_URL,
+                AuthorizationConstants.AUTZ_UI_VALUE_POLICIES_ALL_URL, AuthorizationConstants.AUTZ_GUI_ALL_DEPRECATED_URL)) {
+            items.add(createValuePolicieItems());
+        }
+
         if (WebComponentUtil.isAuthorized(AuthorizationConstants.AUTZ_UI_MY_WORK_ITEMS_URL,
                 AuthorizationConstants.AUTZ_UI_APPROVALS_ALL_URL, AuthorizationConstants.AUTZ_GUI_ALL_URL,
                 AuthorizationConstants.AUTZ_GUI_ALL_DEPRECATED_URL)) {
@@ -1864,6 +1412,16 @@
 
         addMenuItem(item, "PageAdmin.menu.top.resources.import", PageImportResource.class);
         addMenuItem(item, "PageAdmin.menu.top.connectorHosts.list", PageConnectorHosts.class);
+
+        return item;
+    }
+
+    private MainMenuItem createValuePolicieItems(){
+        MainMenuItem item = new MainMenuItem("fa fa-asterisk", createStringResource("PageAdmin.menu.top.valuePolicies"),null);
+        List<MenuItem> submenu = item.getItems();
+
+        MenuItem list = new MenuItem(createStringResource("PageAdmin.menu.top.valuePolicies.list"), PageValuePolicies.class);
+        submenu.add(list);
 
         return item;
     }
