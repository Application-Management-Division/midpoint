/*
 * Copyright (c) 2010-2018 Evolveum
 *
 * Licensed under the Apache License, Version 2.0 (the "License");
 * you may not use this file except in compliance with the License.
 * You may obtain a copy of the License at
 *
 *     http://www.apache.org/licenses/LICENSE-2.0
 *
 * Unless required by applicable law or agreed to in writing, software
 * distributed under the License is distributed on an "AS IS" BASIS,
 * WITHOUT WARRANTIES OR CONDITIONS OF ANY KIND, either express or implied.
 * See the License for the specific language governing permissions and
 * limitations under the License.
 */

package com.evolveum.midpoint.gui.api.page;

import com.evolveum.midpoint.audit.api.AuditService;
import com.evolveum.midpoint.common.LocalizationService;

import com.evolveum.midpoint.common.configuration.api.MidpointConfiguration;
import com.evolveum.midpoint.common.validator.EventHandler;
import com.evolveum.midpoint.common.validator.EventResult;
import com.evolveum.midpoint.common.validator.LegacyValidator;
import com.evolveum.midpoint.gui.api.GuiStyleConstants;
import com.evolveum.midpoint.gui.api.SubscriptionType;
import com.evolveum.midpoint.gui.api.component.result.OpResult;
import com.evolveum.midpoint.gui.api.model.LoadableModel;
import com.evolveum.midpoint.gui.api.registry.GuiComponentRegistry;
import com.evolveum.midpoint.gui.api.util.ModelServiceLocator;
import com.evolveum.midpoint.gui.api.util.WebComponentUtil;
import com.evolveum.midpoint.gui.api.util.WebModelServiceUtils;
import com.evolveum.midpoint.gui.impl.registry.GuiComponentRegistryImpl;
import com.evolveum.midpoint.model.api.*;
import com.evolveum.midpoint.model.api.authentication.CompiledObjectCollectionView;
import com.evolveum.midpoint.model.api.authentication.CompiledUserProfile;
import com.evolveum.midpoint.model.api.authentication.MidPointUserProfilePrincipal;
import com.evolveum.midpoint.model.api.expr.MidpointFunctions;
import com.evolveum.midpoint.model.api.validator.ResourceValidator;
import com.evolveum.midpoint.prism.delta.ObjectDelta;
import com.evolveum.midpoint.prism.*;
import com.evolveum.midpoint.prism.delta.PrismValueDeltaSetTriple;
import com.evolveum.midpoint.prism.match.MatchingRuleRegistry;
import com.evolveum.midpoint.prism.polystring.PolyString;
import com.evolveum.midpoint.prism.query.ObjectQuery;
import com.evolveum.midpoint.prism.query.QueryConverter;
import com.evolveum.midpoint.prism.query.builder.S_FilterEntryOrEmpty;
import com.evolveum.midpoint.prism.util.PolyStringUtils;
import com.evolveum.midpoint.repo.api.CacheDispatcher;
import com.evolveum.midpoint.repo.api.CounterManager;
import com.evolveum.midpoint.repo.common.ObjectResolver;
import com.evolveum.midpoint.repo.common.expression.Expression;
import com.evolveum.midpoint.repo.common.expression.ExpressionEvaluationContext;
import com.evolveum.midpoint.repo.common.expression.ExpressionFactory;
import com.evolveum.midpoint.repo.common.expression.ExpressionVariables;
import com.evolveum.midpoint.report.api.ReportManager;
import com.evolveum.midpoint.schema.*;
import com.evolveum.midpoint.schema.constants.ExpressionConstants;
import com.evolveum.midpoint.schema.constants.SchemaConstants;
import com.evolveum.midpoint.schema.internals.InternalsConfig;
import com.evolveum.midpoint.schema.result.OperationConstants;
import com.evolveum.midpoint.schema.result.OperationResult;
import com.evolveum.midpoint.security.api.AuthorizationConstants;
import com.evolveum.midpoint.security.api.MidPointPrincipal;
import com.evolveum.midpoint.security.api.OwnerResolver;
import com.evolveum.midpoint.security.api.SecurityContextManager;
import com.evolveum.midpoint.security.enforcer.api.AuthorizationParameters;
import com.evolveum.midpoint.security.enforcer.api.SecurityEnforcer;
import com.evolveum.midpoint.task.api.Task;
import com.evolveum.midpoint.task.api.TaskCategory;
import com.evolveum.midpoint.task.api.TaskManager;
import com.evolveum.midpoint.util.CheckedProducer;
import com.evolveum.midpoint.util.Holder;
import com.evolveum.midpoint.util.Producer;
import com.evolveum.midpoint.util.exception.*;
import com.evolveum.midpoint.util.logging.LoggingUtils;
import com.evolveum.midpoint.util.logging.Trace;
import com.evolveum.midpoint.util.logging.TraceManager;
import com.evolveum.midpoint.web.application.AsyncWebProcessManager;
import com.evolveum.midpoint.web.application.DescriptorLoader;
import com.evolveum.midpoint.web.boot.Wro4jConfig;
import com.evolveum.midpoint.web.component.AjaxButton;
import com.evolveum.midpoint.web.component.breadcrumbs.Breadcrumb;
import com.evolveum.midpoint.web.component.breadcrumbs.BreadcrumbPageClass;
import com.evolveum.midpoint.web.component.breadcrumbs.BreadcrumbPageInstance;
import com.evolveum.midpoint.web.component.dialog.MainPopupDialog;
import com.evolveum.midpoint.web.component.dialog.Popupable;
import com.evolveum.midpoint.web.component.menu.*;
import com.evolveum.midpoint.web.component.menu.top.LocalePanel;
import com.evolveum.midpoint.web.component.message.FeedbackAlerts;
import com.evolveum.midpoint.web.component.util.VisibleBehaviour;
import com.evolveum.midpoint.web.component.util.VisibleEnableBehaviour;
import com.evolveum.midpoint.web.page.admin.PageAdmin;
import com.evolveum.midpoint.web.page.admin.PageAdminFocus;
import com.evolveum.midpoint.web.page.admin.PageAdminObjectList;
import com.evolveum.midpoint.web.page.admin.cases.PageCase;
import com.evolveum.midpoint.web.page.admin.cases.PageCaseWorkItem;
import com.evolveum.midpoint.web.page.admin.cases.PageCaseWorkItemsAll;
import com.evolveum.midpoint.web.page.admin.cases.PageCaseWorkItemsAllocatedToMe;
import com.evolveum.midpoint.web.page.admin.cases.PageCasesAll;
import com.evolveum.midpoint.web.page.admin.cases.PageCasesAllocatedToMe;
import com.evolveum.midpoint.web.page.admin.certification.PageCertCampaigns;
import com.evolveum.midpoint.web.page.admin.certification.PageCertDecisions;
import com.evolveum.midpoint.web.page.admin.certification.PageCertDefinition;
import com.evolveum.midpoint.web.page.admin.certification.PageCertDefinitions;
import com.evolveum.midpoint.web.page.admin.configuration.*;
import com.evolveum.midpoint.web.page.admin.home.PageDashboard;
import com.evolveum.midpoint.web.page.admin.home.PageDashboardAdmin;
import com.evolveum.midpoint.web.page.admin.home.PageDashboardInfo;
import com.evolveum.midpoint.web.page.admin.reports.*;
import com.evolveum.midpoint.web.page.admin.resources.*;
import com.evolveum.midpoint.web.page.admin.roles.PageRole;
import com.evolveum.midpoint.web.page.admin.roles.PageRoles;
import com.evolveum.midpoint.web.page.admin.server.PageTaskAdd;
import com.evolveum.midpoint.web.page.admin.server.PageTaskEdit;
import com.evolveum.midpoint.web.page.admin.server.PageTasks;
import com.evolveum.midpoint.web.page.admin.server.PageTasksCertScheduling;
import com.evolveum.midpoint.web.page.admin.services.PageService;
import com.evolveum.midpoint.web.page.admin.services.PageServices;
import com.evolveum.midpoint.web.page.admin.users.*;
import com.evolveum.midpoint.web.page.admin.valuePolicy.PageValuePolicies;
import com.evolveum.midpoint.web.page.admin.valuePolicy.PageValuePolicy;
import com.evolveum.midpoint.web.page.admin.workflow.*;
import com.evolveum.midpoint.web.page.login.PageLogin;
import com.evolveum.midpoint.web.page.self.*;
import com.evolveum.midpoint.web.security.MidPointApplication;
import com.evolveum.midpoint.web.security.MidPointAuthWebSession;
import com.evolveum.midpoint.web.security.SecurityUtils;
import com.evolveum.midpoint.web.security.WebApplicationConfiguration;
import com.evolveum.midpoint.web.session.SessionStorage;
import com.evolveum.midpoint.web.session.UserProfileStorage;
import com.evolveum.midpoint.web.util.NewWindowNotifyingBehavior;
import com.evolveum.midpoint.web.util.validation.MidpointFormValidatorRegistry;
import com.evolveum.midpoint.wf.api.WorkflowManager;
import com.evolveum.midpoint.wf.util.QueryUtils;
import com.evolveum.midpoint.xml.ns._public.common.common_3.*;
import com.evolveum.prism.xml.ns._public.types_3.PolyStringType;

import org.apache.commons.lang.StringUtils;
import org.apache.commons.lang.Validate;
import org.apache.wicket.*;
import org.apache.wicket.ajax.AbstractDefaultAjaxBehavior;
import org.apache.wicket.ajax.AjaxChannel;
import org.apache.wicket.ajax.AjaxRequestTarget;
import org.apache.wicket.ajax.attributes.AjaxRequestAttributes;
import org.apache.wicket.ajax.markup.html.AjaxLink;
import org.apache.wicket.behavior.AttributeAppender;
import org.apache.wicket.devutils.debugbar.DebugBar;
import org.apache.wicket.extensions.ajax.markup.html.modal.ModalWindow;
import org.apache.wicket.feedback.FeedbackMessage;
import org.apache.wicket.feedback.FeedbackMessages;
import org.apache.wicket.injection.Injector;
import org.apache.wicket.markup.head.CssHeaderItem;
import org.apache.wicket.markup.head.IHeaderResponse;
import org.apache.wicket.markup.head.JavaScriptHeaderItem;
import org.apache.wicket.markup.head.OnDomReadyHeaderItem;
import org.apache.wicket.markup.html.TransparentWebMarkupContainer;
import org.apache.wicket.markup.html.WebMarkupContainer;
import org.apache.wicket.markup.html.WebPage;
import org.apache.wicket.markup.html.basic.Label;
import org.apache.wicket.markup.html.image.ExternalImage;
import org.apache.wicket.markup.html.list.ListItem;
import org.apache.wicket.markup.html.list.ListView;
import org.apache.wicket.model.*;
import org.apache.wicket.protocol.http.WebSession;
import org.apache.wicket.request.mapper.parameter.PageParameters;
import org.apache.wicket.request.resource.CssResourceReference;
import org.apache.wicket.resource.CoreLibrariesContributor;
import org.apache.wicket.spring.injection.annot.SpringBean;
import org.apache.wicket.util.string.StringValue;
import org.jetbrains.annotations.Contract;
import org.jetbrains.annotations.NotNull;
import org.springframework.beans.factory.annotation.Autowired;
import org.w3c.dom.Element;
import org.w3c.dom.Node;

import javax.management.MBeanServer;
import javax.management.MBeanServerFactory;
import javax.management.ObjectName;
import javax.xml.namespace.QName;

import java.util.*;

/**
 * @author lazyman
 * @author semancik
 */
public abstract class PageBase extends WebPage implements ModelServiceLocator {

    private static final long serialVersionUID = 1L;

    private static final String DOT_CLASS = PageBase.class.getName() + ".";
    private static final String OPERATION_LOAD_USER = DOT_CLASS + "loadUser";
    protected static final String OPERATION_LOAD_VIEW_COLLECTION_REF = DOT_CLASS + "loadViewCollectionRef";
    private static final String OPERATION_LOAD_WORK_ITEM_COUNT = DOT_CLASS + "loadWorkItemCount";
    private static final String OPERATION_LOAD_CERT_WORK_ITEM_COUNT = DOT_CLASS + "loadCertificationWorkItemCount";

    private static final String ID_TITLE = "title";
    private static final String ID_MAIN_HEADER = "mainHeader";
    private static final String ID_PAGE_TITLE_CONTAINER = "pageTitleContainer";
    private static final String ID_PAGE_TITLE_REAL = "pageTitleReal";
    private static final String ID_PAGE_TITLE = "pageTitle";
    private static final String ID_DEBUG_PANEL = "debugPanel";
    private static final String ID_VERSION = "version";
    public static final String ID_FEEDBACK_CONTAINER = "feedbackContainer";
    private static final String ID_FEEDBACK = "feedback";
    private static final String ID_DEBUG_BAR = "debugBar";
    private static final String ID_CLEAR_CACHE = "clearCssCache";
    private static final String ID_CART_BUTTON = "cartButton";
    private static final String ID_CART_ITEMS_COUNT = "itemsCount";
    private static final String ID_SIDEBAR_MENU = "sidebarMenu";
    private static final String ID_RIGHT_MENU = "rightMenu";
    private static final String ID_LOCALE = "locale";
    private static final String ID_MENU_TOGGLE = "menuToggle";
    private static final String ID_BREADCRUMB = "breadcrumb";
    private static final String ID_BC_LINK = "bcLink";
    private static final String ID_BC_ICON = "bcIcon";
    private static final String ID_BC_NAME = "bcName";
    private static final String ID_MAIN_POPUP = "mainPopup";
    private static final String ID_MAIN_POPUP_BODY = "popupBody";
    private static final String ID_SUBSCRIPTION_MESSAGE = "subscriptionMessage";
    private static final String ID_FOOTER_CONTAINER = "footerContainer";
    private static final String ID_COPYRIGHT_MESSAGE = "copyrightMessage";
    private static final String ID_LOGO = "logo";
    private static final String ID_CUSTOM_LOGO = "customLogo";
    private static final String ID_CUSTOM_LOGO_IMG_SRC = "customLogoImgSrc";
    private static final String ID_CUSTOM_LOGO_IMG_CSS = "customLogoImgCss";
    private static final String ID_NAVIGATION = "navigation";
    private static final String ID_DEPLOYMENT_NAME = "deploymentName";
    private static final String ID_BODY = "body";

    private static final int DEFAULT_BREADCRUMB_STEP = 2;
    public static final String PARAMETER_OBJECT_COLLECTION_TYPE_OID = "collectionOid";
    public static final String PARAMETER_OBJECT_COLLECTION_NAME = "collectionName";

    private static final String CLASS_DEFAULT_SKIN = "skin-blue-light";

    private static final String OPERATION_GET_SYSTEM_CONFIG = DOT_CLASS + "getSystemConfiguration";
    private static final String OPERATION_GET_DEPLOYMENT_INFORMATION = DOT_CLASS + "getDeploymentInformation";

    private static final Trace LOGGER = TraceManager.getTrace(PageBase.class);

    // Strictly speaking following fields should be transient.
    // But making them transient is causing problems on some
    // JVM version or tomcat configurations (MID-3357).
    // It seems to be somehow related to session persistence.
    // But honestly I have no idea about the real cause.
    // Anyway, setting these fields to non-transient seems to
    // fix it. And surprisingly it does not affect the session
    // size.

    @SpringBean(name = "modelController")
    private ScriptingService scriptingService;

    @SpringBean(name = "modelController")
    private ModelService modelService;

    @SpringBean(name = "modelInteractionService")
    private ModelInteractionService modelInteractionService;

    @SpringBean(name = "modelController")
    private TaskService taskService;

    @SpringBean(name = "modelDiagController")
    private ModelDiagnosticService modelDiagnosticService;

    @SpringBean(name = "taskManager")
    private TaskManager taskManager;

    @SpringBean(name = "auditService")
    private AuditService auditService;

    @SpringBean(name = "modelController")
    private WorkflowService workflowService;

    @SpringBean(name = "workflowManager")
    private WorkflowManager workflowManager;

    @SpringBean(name = "midpointConfiguration")
    private MidpointConfiguration midpointConfiguration;

    @SpringBean(name = "reportManager")
    private ReportManager reportManager;

    @SpringBean(name = "resourceValidator")
    private ResourceValidator resourceValidator;

    // @SpringBean(name = "certificationManager")
    // private CertificationManager certificationManager;

    @SpringBean(name = "modelController")
    private AccessCertificationService certficationService;

    @SpringBean(name = "modelController")
    private CaseManagementService caseManagementService;

    @SpringBean(name = "accessDecisionManager")
    private SecurityEnforcer securityEnforcer;

    @SpringBean
    private SecurityContextManager securityContextManager;

    @SpringBean
    private MidpointFormValidatorRegistry formValidatorRegistry;

    @SpringBean(name = "modelObjectResolver")
    private ObjectResolver modelObjectResolver;

    @SpringBean
    private LocalizationService localizationService;

    @SpringBean
    private CacheDispatcher cacheDispatcher;

    @SpringBean
    private MidpointFunctions midpointFunctions;
    
<<<<<<< HEAD
    @SpringBean private GuiComponentRegistryImpl registry;
=======
    @SpringBean
    private CounterManager counterManager;
>>>>>>> 29fca9c1

    private List<Breadcrumb> breadcrumbs;

    private boolean initialized = false;

    private LoadableModel<Integer> workItemCountModel;
    private LoadableModel<Integer> certWorkItemCountModel;

    // No need to store this in the session. Retrieval is cheap.
    private transient CompiledUserProfile compiledUserProfile;

    // No need for this to store in session. It is used only during single init and render.
    private transient Task pageTask;

    public PageBase(PageParameters parameters) {
        super(parameters);

        LOGGER.debug("Initializing page {}", this.getClass());

        Injector.get().inject(this);
        Validate.notNull(modelService, "Model service was not injected.");
        Validate.notNull(taskManager, "Task manager was not injected.");
        Validate.notNull(reportManager, "Report manager was not injected.");

        MidPointAuthWebSession.getSession().setClientCustomization();

        add(new NewWindowNotifyingBehavior());

        initializeModel();

    }

    @Override
    protected void onInitialize() {
        super.onInitialize();
        initLayout();
    }

    @Override
    protected void onConfigure() {
        super.onConfigure();

        if (initialized) {
            return;
        }
        initialized = true;

        createBreadcrumb();
    }

    private void initializeModel() {
        workItemCountModel = new LoadableModel<Integer>() {
            private static final long serialVersionUID = 1L;

            @Override
            protected Integer load() {
                try {
                    Task task = createSimpleTask(OPERATION_LOAD_WORK_ITEM_COUNT);
                    S_FilterEntryOrEmpty q = getPrismContext().queryFor(WorkItemType.class);
                    ObjectQuery query = QueryUtils.filterForAssignees(q, getPrincipal(),
                            OtherPrivilegesLimitationType.F_APPROVAL_WORK_ITEMS, getRelationRegistry()).build();
                    return getModelService().countContainers(WorkItemType.class, query, null, task, task.getResult());
                } catch (SchemaException | SecurityViolationException | ExpressionEvaluationException | ObjectNotFoundException | CommunicationException | ConfigurationException e) {
                    LoggingUtils.logExceptionAsWarning(LOGGER, "Couldn't load work item count", e);
                    return null;
                }
            }
        };
        certWorkItemCountModel = new LoadableModel<Integer>() {
            private static final long serialVersionUID = 1L;

            @Override
            protected Integer load() {
                try {
                    AccessCertificationService acs = getCertificationService();
                    Task task = createSimpleTask(OPERATION_LOAD_CERT_WORK_ITEM_COUNT);
                    OperationResult result = task.getResult();
                    return acs.countOpenWorkItems(getPrismContext().queryFactory().createQuery(), true, null, task, result);
                } catch (SchemaException | SecurityViolationException | ObjectNotFoundException
                        | ConfigurationException | CommunicationException | ExpressionEvaluationException e) {
                    LoggingUtils.logExceptionAsWarning(LOGGER, "Couldn't load certification work item count", e);
                    return null;
                }
            }
        };
    }

    public void resetWorkItemCountModel() {
        if (workItemCountModel != null) {
            workItemCountModel.reset();
        }
    }

    public void resetCertWorkItemCountModel() {
        if (certWorkItemCountModel != null) {
            certWorkItemCountModel.reset();
        }
    }

    protected void createBreadcrumb() {
        BreadcrumbPageClass bc = new BreadcrumbPageClass(new IModel<String>() {
            private static final long serialVersionUID = 1L;

            @Override
            public String getObject() {
                return getPageTitleModel().getObject();
            }
        }, this.getClass(), getPageParameters());

        addBreadcrumb(bc);
    }

    protected void createInstanceBreadcrumb() {
        BreadcrumbPageInstance bc = new BreadcrumbPageInstance(new IModel<String>() {
            private static final long serialVersionUID = 1L;

            @Override
            public String getObject() {
                return getPageTitleModel().getObject();
            }
        }, this);

        addBreadcrumb(bc);
    }

    public void updateBreadcrumbParameters(String key, Object value) {
        List<Breadcrumb> list = getBreadcrumbs();
        if (list.isEmpty()) {
            return;
        }

        Breadcrumb bc = list.get(list.size() - 1);
        PageParameters params = bc.getParameters();
        if (params == null) {
            return;
        }

        params.set(key, value);
    }

    public PageBase() {
        this(null);
    }

    public MidPointApplication getMidpointApplication() {
        return (MidPointApplication) getApplication();
    }

    public WebApplicationConfiguration getWebApplicationConfiguration() {
        MidPointApplication application = getMidpointApplication();
        return application.getWebApplicationConfiguration();
    }

    @Override
    public LocalizationService getLocalizationService() {
        return localizationService;
    }

    public MidpointFunctions getMidpointFunctions() {
        return midpointFunctions;
    }
    
   public CounterManager getCounterManager() {
		return counterManager;
	}

    @Contract(pure = true)
    public PrismContext getPrismContext() {
        return getMidpointApplication().getPrismContext();
    }

    public SchemaHelper getSchemaHelper() {
        return getMidpointApplication().getSchemaHelper();
    }

    public GetOperationOptionsBuilder getOperationOptionsBuilder() {
        return getSchemaHelper().getOperationOptionsBuilder();
    }

    public Collection<SelectorOptions<GetOperationOptions>> retrieveItemsNamed(Object... items) {
        return getOperationOptionsBuilder().items(items).retrieve().build();
    }

    public QueryConverter getQueryConverter() {
        return getPrismContext().getQueryConverter();
    }

    public RelationRegistry getRelationRegistry() {
        return getMidpointApplication().getRelationRegistry();
    }

    public ExpressionFactory getExpressionFactory() {
        return getMidpointApplication().getExpressionFactory();
    }

    public MatchingRuleRegistry getMatchingRuleRegistry() {
        return getMidpointApplication().getMatchingRuleRegistry();
    }

    public TaskManager getTaskManager() {
        return taskManager;
    }

    public WorkflowService getWorkflowService() {
        return workflowService;
    }

    public WorkflowManager getWorkflowManager() {
        return workflowManager;
    }

    public ResourceValidator getResourceValidator() {
        return resourceValidator;
    }

    public ReportManager getReportManager() {
        return reportManager;
    }

    public AuditService getAuditService() {
        return auditService;
    }


    public AccessCertificationService getCertificationService() {
        return certficationService;
    }

    public CaseManagementService getCaseManagementService() {
        return caseManagementService;
    }

    @Override
    public ModelService getModelService() {
        return modelService;
    }

    @Override
    public ObjectResolver getModelObjectResolver() {
        return modelObjectResolver;
    }

    public ScriptingService getScriptingService() {
        return scriptingService;
    }

    public TaskService getTaskService() {
        return taskService;
    }

    @Override
    public SecurityEnforcer getSecurityEnforcer() {
        return securityEnforcer;
    }

    @Override
    public SecurityContextManager getSecurityContextManager() {
        return securityContextManager;
    }

    @Override
    public ModelInteractionService getModelInteractionService() {
        return modelInteractionService;
    }

    protected ModelDiagnosticService getModelDiagnosticService() {
        return modelDiagnosticService;
    }
    
    public GuiComponentRegistryImpl getRegistry() {
		return registry;
	}

    public CacheDispatcher getCacheDispatcher() {
        return cacheDispatcher;
    }
    
    @NotNull
    @Override
    public CompiledUserProfile getCompiledUserProfile() {
    	// TODO: may need to always go to ModelInteractionService to make sure the setting is up to date
    	if (compiledUserProfile == null) {
            Task task = createSimpleTask(PageBase.DOT_CLASS + "getCompiledUserProfile");
            try {
            	compiledUserProfile = modelInteractionService.getCompiledUserProfile(task, task.getResult());
            } catch (ObjectNotFoundException | SchemaException | CommunicationException | ConfigurationException | SecurityViolationException | ExpressionEvaluationException e) {
                LoggingUtils.logUnexpectedException(LOGGER, "Cannot retrieve compiled user profile", e);
                if (InternalsConfig.nonCriticalExceptionsAreFatal()) {
                    throw new SystemException("Cannot retrieve compiled user profile: " + e.getMessage(), e);
                } else {
                    // Just return empty admin GUI config, so the GUI can go on (and the problem may get fixed)
                    return new CompiledUserProfile();
                }
            }
        }
        return compiledUserProfile;
    }

    @Override
    public Task getPageTask() {
        if (pageTask == null) {
            pageTask = createSimpleTask(this.getClass().getName());
        }
        return pageTask;
    }

    public <O extends ObjectType, T extends ObjectType> boolean isAuthorized(String operationUrl) throws SchemaException, ObjectNotFoundException, ExpressionEvaluationException, CommunicationException, ConfigurationException, SecurityViolationException {
        return isAuthorized(operationUrl, null, null, null, null, null);
    }

    public <O extends ObjectType, T extends ObjectType> boolean isAuthorized(String operationUrl, AuthorizationPhaseType phase,
                                                                             PrismObject<O> object, ObjectDelta<O> delta, PrismObject<T> target, OwnerResolver ownerResolver) throws SchemaException, ObjectNotFoundException, ExpressionEvaluationException, CommunicationException, ConfigurationException, SecurityViolationException {
        Task task = getPageTask();
        AuthorizationParameters<O, T> params = new AuthorizationParameters.Builder<O, T>()
                .oldObject(object)
                .delta(delta)
                .target(target)
                .build();
        boolean isAuthorized = getSecurityEnforcer().isAuthorized(operationUrl, phase, params, ownerResolver, task, task.getResult());
        if (!isAuthorized && (ModelAuthorizationAction.GET.getUrl().equals(operationUrl) || ModelAuthorizationAction.SEARCH.getUrl().equals(operationUrl))) {
            isAuthorized = getSecurityEnforcer().isAuthorized(ModelAuthorizationAction.READ.getUrl(), phase, params, ownerResolver, task, task.getResult());
        }
        return isAuthorized;
    }

    public <O extends ObjectType, T extends ObjectType> void authorize(String operationUrl, AuthorizationPhaseType phase,
                                                                       PrismObject<O> object, ObjectDelta<O> delta, PrismObject<T> target, OwnerResolver ownerResolver, OperationResult result)
            throws SecurityViolationException, SchemaException, ObjectNotFoundException, ExpressionEvaluationException, CommunicationException, ConfigurationException {
        AuthorizationParameters<O, T> params = new AuthorizationParameters.Builder<O, T>()
                .oldObject(object)
                .delta(delta)
                .target(target)
                .build();
        getSecurityEnforcer().authorize(operationUrl, phase, params, ownerResolver, getPageTask(), result);
    }

    public <O extends ObjectType, T extends ObjectType> void authorize(String operationUrl, AuthorizationPhaseType phase,
                                                                       PrismObject<O> object, ObjectDelta<O> delta, PrismObject<T> target, OwnerResolver ownerResolver)
            throws SecurityViolationException, SchemaException, ObjectNotFoundException, ExpressionEvaluationException, CommunicationException, ConfigurationException {
        Task task = getPageTask();
        AuthorizationParameters<O, T> params = new AuthorizationParameters.Builder<O, T>()
                .oldObject(object)
                .delta(delta)
                .target(target)
                .build();
        getSecurityEnforcer().authorize(operationUrl, phase, params, ownerResolver, task, task.getResult());
    }


    public MidpointFormValidatorRegistry getFormValidatorRegistry() {
        return formValidatorRegistry;
    }

    public MidPointUserProfilePrincipal getPrincipal() {
        return SecurityUtils.getPrincipalUser();
    }
    
    public UserType getPrincipalUser() {
        MidPointPrincipal principal = getPrincipal();
        if (principal == null) {
        	return null;
        }
        return principal.getUser();
    }
    
    public boolean hasSubjectRoleRelation(String oid, List<QName> subjectRelations) {
    	UserType userType = getPrincipalUser();
    	if (userType == null) {
    		return false;
    	}
    	
    	if (oid == null) {
    		return false;
    	}
    	
    	for (ObjectReferenceType roleMembershipRef : userType.getRoleMembershipRef()) {
    		if (oid.equals(roleMembershipRef.getOid()) && 
    				getPrismContext().relationMatches(subjectRelations, roleMembershipRef.getRelation())) {
    			return true;
    		}
    	}
    	return false;
    }

    public static StringResourceModel createStringResourceStatic(Component component, Enum<?> e) {
        String resourceKey = createEnumResourceKey(e);
        return createStringResourceStatic(component, resourceKey);
    }

    public static String createEnumResourceKey(Enum<?> e) {
        return e.getDeclaringClass().getSimpleName() + "." + e.name();
    }

    public Task createAnonymousTask(String operation) {
        TaskManager manager = getTaskManager();
        Task task = manager.createTaskInstance(operation);

        task.setChannel(SchemaConstants.CHANNEL_GUI_USER_URI);

        return task;
    }

    public Task createSimpleTask(String operation) {
        return createSimpleTask(operation, null);
    }
    
    public Task createSimpleTask(String operation, String channel) {
        MidPointPrincipal user = SecurityUtils.getPrincipalUser();
        if (user == null) {
            throw new RestartResponseException(PageLogin.class);
        }
        return WebModelServiceUtils.createSimpleTask(operation, channel, user.getUser().asPrismObject(), getTaskManager());
    }

    public MidpointConfiguration getMidpointConfiguration() {
        return midpointConfiguration;
    }

    @Override
    public void renderHead(IHeaderResponse response) {
        super.renderHead(response);

        String skinCssString = CLASS_DEFAULT_SKIN;
        DeploymentInformationType info = MidPointApplication.get().getDeploymentInfo();
        if (info != null && StringUtils.isNotEmpty(info.getSkin())) {
            skinCssString = info.getSkin();
        }

        String skinCssPath = String.format("../../../../../../webjars/adminlte/2.3.11/dist/css/skins/%s.min.css", skinCssString);
        response.render(CssHeaderItem.forReference(
                new CssResourceReference(
                        PageBase.class, skinCssPath)
                )
        );

        // this attaches jquery.js as first header item, which is used in our scripts.
        CoreLibrariesContributor.contribute(getApplication(), response);
    }

    @Override
    protected void onBeforeRender() {
        super.onBeforeRender();
        FeedbackMessages messages = getSession().getFeedbackMessages();
        for (FeedbackMessage message : messages) {
            getFeedbackMessages().add(message);
        }

        getSession().getFeedbackMessages().clear();
    }

    private void initHeaderLayout(WebMarkupContainer container) {
        WebMarkupContainer menuToggle = new WebMarkupContainer(ID_MENU_TOGGLE);
        menuToggle.add(createUserStatusBehaviour(true));
        container.add(menuToggle);

        UserMenuPanel rightMenu = new UserMenuPanel(ID_RIGHT_MENU);
        rightMenu.add(createUserStatusBehaviour(true));
        container.add(rightMenu);

        LocalePanel locale = new LocalePanel(ID_LOCALE);
        locale.add(createUserStatusBehaviour(false));
        container.add(locale);
    }

    private void initTitleLayout(WebMarkupContainer mainHeader) {
        WebMarkupContainer pageTitleContainer = new WebMarkupContainer(ID_PAGE_TITLE_CONTAINER);
        pageTitleContainer.add(createUserStatusBehaviour(true));
        mainHeader.add(pageTitleContainer);

        WebMarkupContainer pageTitle = new WebMarkupContainer(ID_PAGE_TITLE);
        pageTitleContainer.add(pageTitle);

        IModel<String> deploymentNameModel = new IModel<String>() {

            private static final long serialVersionUID = 1L;

            @Override
            public String getObject() {
                DeploymentInformationType info = MidPointApplication.get().getDeploymentInfo();
                if (info == null) {
                    return "";
                }

                return StringUtils.isEmpty(info.getName()) ? "" : info.getName() + ": ";
            }
        };

        Label deploymentName = new Label(ID_DEPLOYMENT_NAME, deploymentNameModel);
        deploymentName.add(new VisibleBehaviour(() -> StringUtils.isNotEmpty(deploymentNameModel.getObject())));
        deploymentName.setRenderBodyOnly(true);
        pageTitle.add(deploymentName);

        Label pageTitleReal = new Label(ID_PAGE_TITLE_REAL, createPageTitleModel());
        pageTitleReal.setRenderBodyOnly(true);
        pageTitle.add(pageTitleReal);

        IModel<List<Breadcrumb>> breadcrumbsModel = new IModel<List<Breadcrumb>>() {

            private static final long serialVersionUID = 1L;

            @Override
            public List<Breadcrumb> getObject() {
                return getBreadcrumbs();
            }
        };

        ListView<Breadcrumb> breadcrumbs = new ListView<Breadcrumb>(ID_BREADCRUMB, breadcrumbsModel) {

            private static final long serialVersionUID = 1L;

            @Override
            protected void populateItem(ListItem<Breadcrumb> item) {
                final Breadcrumb dto = item.getModelObject();

                AjaxLink<String> bcLink = new AjaxLink<String>(ID_BC_LINK) {
                    private static final long serialVersionUID = 1L;

                    @Override
                    public void onClick(AjaxRequestTarget target) {
                        redirectBackToBreadcrumb(dto);
                    }
                };
                item.add(bcLink);
                bcLink.add(new VisibleEnableBehaviour() {
                    private static final long serialVersionUID = 1L;

                    @Override
                    public boolean isEnabled() {
                        return dto.isUseLink();
                    }
                });

                WebMarkupContainer bcIcon = new WebMarkupContainer(ID_BC_ICON);
                bcIcon.add(new VisibleEnableBehaviour() {
                    private static final long serialVersionUID = 1L;

                    @Override
                    public boolean isVisible() {
                        return dto.getIcon() != null && dto.getIcon().getObject() != null;
                    }
                });
                bcIcon.add(AttributeModifier.replace("class", dto.getIcon()));
                bcLink.add(bcIcon);

                Label bcName = new Label(ID_BC_NAME, dto.getLabel());
                bcLink.add(bcName);

                item.add(new VisibleEnableBehaviour() {
                    private static final long serialVersionUID = 1L;

                    @Override
                    public boolean isVisible() {
                        return dto.isVisible();
                    }
                });
            }
        };
        breadcrumbs.add(new VisibleBehaviour(() -> !isErrorPage()));
        mainHeader.add(breadcrumbs);

        initCartButton(mainHeader);
    }

    private void initCartButton(WebMarkupContainer mainHeader) {
        AjaxButton cartButton = new AjaxButton(ID_CART_BUTTON) {
            private static final long serialVersionUID = 1L;

            @Override
            protected void updateAjaxAttributes(AjaxRequestAttributes attributes) {
                attributes.setChannel(new AjaxChannel("blocking", AjaxChannel.Type.ACTIVE));
            }

            @Override
            public void onClick(AjaxRequestTarget ajaxRequestTarget) {
                navigateToNext(new PageAssignmentsList(true));
            }
        };
        cartButton.setOutputMarkupId(true);
        cartButton.add(createUserStatusBehaviour(true));
        mainHeader.add(cartButton);

        Label cartItemsCount = new Label(ID_CART_ITEMS_COUNT, new LoadableModel<String>(true) {
            private static final long serialVersionUID = 1L;

            @Override
            public String load() {
                return Integer.toString(getSessionStorage().getRoleCatalog().getAssignmentShoppingCart().size());
            }
        });
        cartItemsCount.add(new VisibleEnableBehaviour() {
            @Override
            public boolean isVisible() {
                return !(getSessionStorage().getRoleCatalog().getAssignmentShoppingCart().size() == 0);
            }
        });
        cartItemsCount.setOutputMarkupId(true);
        cartButton.add(cartItemsCount);
    }

    private void initLayout() {
        TransparentWebMarkupContainer body = new TransparentWebMarkupContainer(ID_BODY);
        body.add(new AttributeAppender("class", "hold-transition ", " "));
        body.add(new AttributeAppender("class", "custom-hold-transition ", " "));

        body.add(new AttributeAppender("class", new IModel<String>() {

            private static final long serialVersionUID = 1L;

            @Override
            public String getObject() {
                DeploymentInformationType info = MidPointApplication.get().getDeploymentInfo();
                if (info == null || StringUtils.isEmpty(info.getSkin())) {
                    return CLASS_DEFAULT_SKIN;
                }

                return info.getSkin();
            }
        }));
        add(body);

        WebMarkupContainer mainHeader = new WebMarkupContainer(ID_MAIN_HEADER);
        mainHeader.setOutputMarkupId(true);
        add(mainHeader);

        AjaxLink<String> logo = new AjaxLink<String>(ID_LOGO) {

            private static final long serialVersionUID = 1L;

            @Override
            public void onClick(AjaxRequestTarget target) {
                Class<? extends Page> page = MidPointApplication.get().getHomePage();
                setResponsePage(page);
            }
        };
        logo.add(new VisibleEnableBehaviour() {

            private static final long serialVersionUID = 1L;

            @Override
            public boolean isVisible() {
                return !isCustomLogoVisible();
            }

            @Override
            public boolean isEnabled() {
                return isLogoLinkEnabled();
            }
        });
        mainHeader.add(logo);

        AjaxLink<String> customLogo = new AjaxLink<String>(ID_CUSTOM_LOGO) {
            private static final long serialVersionUID = 1L;

            @Override
            public void onClick(AjaxRequestTarget target) {
                //TODO may be this should lead to customerUrl ?
                Class<? extends Page> page = MidPointApplication.get().getHomePage();
                setResponsePage(page);
            }
        };
        customLogo.add(new VisibleEnableBehaviour() {

            private static final long serialVersionUID = 1L;

            @Override
            public boolean isVisible() {
                return isCustomLogoVisible();
            }
        });
        mainHeader.add(customLogo);

        WebMarkupContainer navigation = new WebMarkupContainer(ID_NAVIGATION);
        mainHeader.add(navigation);


        IModel<IconType> logoModel = new IModel<IconType>() {

            private static final long serialVersionUID = 1L;

            @Override
            public IconType getObject() {
                DeploymentInformationType info = MidPointApplication.get().getDeploymentInfo();
                return info != null ? info.getLogo() : null;
            }
        };

        ExternalImage customLogoImgSrc = new ExternalImage(ID_CUSTOM_LOGO_IMG_SRC,
                WebComponentUtil.getIconUrlModel(logoModel != null ? logoModel.getObject() : null));
        customLogoImgSrc.add(new VisibleBehaviour(() -> logoModel.getObject() != null && StringUtils.isEmpty(logoModel.getObject().getCssClass())));

        WebMarkupContainer customLogoImgCss = new WebMarkupContainer(ID_CUSTOM_LOGO_IMG_CSS);
        customLogoImgCss.add(new VisibleBehaviour(() -> logoModel.getObject() != null && StringUtils.isNotEmpty(logoModel.getObject().getCssClass())));
        customLogoImgCss.add(new AttributeAppender("class", new IModel<String>() {

            private static final long serialVersionUID = 1L;

            @Override
            public String getObject() {
                return logoModel.getObject() != null ? logoModel.getObject().getCssClass() : null;
            }
        }));

        mainHeader.add(new AttributeAppender("style", new IModel<String>() {

            private static final long serialVersionUID = 1L;

            @Override
            public String getObject() {
                return logoModel.getObject() != null ? "background-color: " + GuiStyleConstants.DEFAULT_BG_COLOR + " !important;" : null;
            }
        }));

        customLogo.add(customLogoImgSrc);
        customLogo.add(customLogoImgCss);

        Label title = new Label(ID_TITLE, createPageTitleModel());
        title.setRenderBodyOnly(true);
        add(title);

        initHeaderLayout(navigation);
        initTitleLayout(navigation);

        logo.add(createHeaderColorStyleModel(false));
        customLogo.add(createHeaderColorStyleModel(false));
        mainHeader.add(createHeaderColorStyleModel(false));

        navigation.add(createHeaderColorStyleModel(true));

        initDebugBarLayout();

        SideBarMenuPanel sidebarMenu = new SideBarMenuPanel(ID_SIDEBAR_MENU, new LoadableModel<List<SideBarMenuItem>>(false) {

            private static final long serialVersionUID = 1L;

            @Override
            protected List<SideBarMenuItem> load() {
                return createMenuItems();
            }
        });
        sidebarMenu.add(createUserStatusBehaviour(true));
        add(sidebarMenu);

        WebMarkupContainer footerContainer = new WebMarkupContainer(ID_FOOTER_CONTAINER);
        footerContainer.add(new VisibleBehaviour(() -> !isErrorPage() && isFooterVisible()));
        add(footerContainer);

        WebMarkupContainer version = new WebMarkupContainer(ID_VERSION) {

            private static final long serialVersionUID = 1L;

            @Deprecated
            public String getDescribe() {
                return PageBase.this.getDescribe();
            }
        };
        version.add(new VisibleBehaviour(() ->
                isFooterVisible() && RuntimeConfigurationType.DEVELOPMENT.equals(getApplication().getConfigurationType())));
        footerContainer.add(version);

        WebMarkupContainer copyrightMessage = new WebMarkupContainer(ID_COPYRIGHT_MESSAGE);
        copyrightMessage.add(getFooterVisibleBehaviour());
        footerContainer.add(copyrightMessage);

        Label subscriptionMessage = new Label(ID_SUBSCRIPTION_MESSAGE,
                new IModel<String>() {
                    private static final long serialVersionUID = 1L;

                    @Override
                    public String getObject() {
                        String subscriptionId = getSubscriptionId();
                        if (!WebComponentUtil.isSubscriptionIdCorrect(subscriptionId)) {
                            return " " + createStringResource("PageBase.nonActiveSubscriptionMessage").getString();
                        }
                        if (SubscriptionType.DEMO_SUBSRIPTION.getSubscriptionType().equals(subscriptionId.substring(0, 2))) {
                            return " " + createStringResource("PageBase.demoSubscriptionMessage").getString();
                        }
                        return "";
                    }
                });
        subscriptionMessage.setOutputMarkupId(true);
        subscriptionMessage.add(getFooterVisibleBehaviour());
        footerContainer.add(subscriptionMessage);

        WebMarkupContainer feedbackContainer = new WebMarkupContainer(ID_FEEDBACK_CONTAINER);
        feedbackContainer.setOutputMarkupId(true);
        add(feedbackContainer);

        FeedbackAlerts feedbackList = new FeedbackAlerts(ID_FEEDBACK);
        feedbackList.setOutputMarkupId(true);
        feedbackContainer.add(feedbackList);

        MainPopupDialog mainPopup = new MainPopupDialog(ID_MAIN_POPUP);
        mainPopup.setOutputMarkupId(true);
        add(mainPopup);
    }

    private AttributeAppender createHeaderColorStyleModel(boolean checkSkinUsage) {
        return new AttributeAppender("style", new IModel<String>() {

            private static final long serialVersionUID = 1L;

            @Override
            public String getObject() {
                DeploymentInformationType info = MidPointApplication.get().getDeploymentInfo();
                if (info == null || StringUtils.isEmpty(info.getHeaderColor())) {
                    return null;
                }

//                TODO fix for MID-4897
//                if (checkSkinUsage && StringUtils.isEmpty(info.getSkin())) {  
//                    return null;
//                }

                return "background-color: " + info.getHeaderColor() + " !important;";
            }
        });
    }

    public MainPopupDialog getMainPopup() {
        return (MainPopupDialog) get(ID_MAIN_POPUP);
    }

    public String getMainPopupBodyId() {
        return ID_MAIN_POPUP_BODY;
    }

    public void setMainPopupTitle(IModel<String> title) {
        getMainPopup().setTitle(title);
    }

    public void showMainPopup(Popupable popupable, AjaxRequestTarget target) {
        getMainPopup().setBody(popupable);
        getMainPopup().show(target);
    }

    public void hideMainPopup(AjaxRequestTarget target) {
        getMainPopup().close(target);
    }

    private VisibleEnableBehaviour createUserStatusBehaviour(final boolean visibleIfLoggedIn) {
        return new VisibleEnableBehaviour() {
            private static final long serialVersionUID = 1L;

            @Override
            public boolean isVisible() {
                return !isErrorPage() && isSideMenuVisible(visibleIfLoggedIn);
            }
        };
    }

    protected boolean isSideMenuVisible(boolean visibleIfLoggedIn) {
        return SecurityUtils.getPrincipalUser() != null ? visibleIfLoggedIn : !visibleIfLoggedIn;
    }

    private void initDebugBarLayout() {
        DebugBar debugPanel = new DebugBar(ID_DEBUG_PANEL);
        add(debugPanel);

        WebMarkupContainer debugBar = new WebMarkupContainer(ID_DEBUG_BAR);
        debugBar.add(new VisibleEnableBehaviour() {
            private static final long serialVersionUID = 1L;

            @Override
            public boolean isVisible() {
                RuntimeConfigurationType runtime = getApplication().getConfigurationType();
                return RuntimeConfigurationType.DEVELOPMENT.equals(runtime);
            }
        });
        add(debugBar);

        AjaxButton clearCache = new AjaxButton(ID_CLEAR_CACHE, createStringResource("PageBase.clearCssCache")) {
            private static final long serialVersionUID = 1L;

            @Override
            public void onClick(AjaxRequestTarget target) {
                clearLessJsCache(target);
            }
        };
        debugBar.add(clearCache);
    }

    protected void clearLessJsCache(AjaxRequestTarget target) {
        try {
            ArrayList<MBeanServer> servers = MBeanServerFactory.findMBeanServer(null);
            if (servers.size() > 1) {
                LOGGER.info("Too many mbean servers, cache won't be cleared.");
                for (MBeanServer server : servers) {
                    LOGGER.info(server.getDefaultDomain());
                }
                return;
            }
            MBeanServer server = servers.get(0);
            ObjectName objectName = ObjectName.getInstance(Wro4jConfig.WRO_MBEAN_NAME + ":type=WroConfiguration");
            server.invoke(objectName, "reloadCache", new Object[]{}, new String[]{});
            if (target != null) {
                target.add(PageBase.this);
            }
        } catch (Exception ex) {
            LoggingUtils.logUnexpectedException(LOGGER, "Couldn't clear less/js cache", ex);
            error("Error occurred, reason: " + ex.getMessage());
            if (target != null) {
                target.add(getFeedbackPanel());
            }
        }
    }

    public WebMarkupContainer getFeedbackPanel() {
        return (WebMarkupContainer) get(ID_FEEDBACK_CONTAINER);
    }

    public SessionStorage getSessionStorage() {
        MidPointAuthWebSession session = (MidPointAuthWebSession) getSession();
        return session.getSessionStorage();
    }

    protected IModel<String> createPageTitleModel() {
        String key = getClass().getSimpleName() + ".title";
        return createStringResource(key);
    }

    public IModel<String> getPageTitleModel() {
        return (IModel) get(ID_TITLE).getDefaultModel();
    }

    public String getString(String resourceKey, Object... objects) {
        return createStringResource(resourceKey, objects).getString();
    }

    public StringResourceModel createStringResource(String resourceKey, Object... objects) {
        return new StringResourceModel(resourceKey, this).setModel(new Model<String>()).setDefaultValue(resourceKey)
                .setParameters(objects);
    }
    
    public StringResourceModel createStringResource(PolyString polystringKey, Object... objects) {
    	String resourceKey = null;
    	if (polystringKey != null) {
    		// TODO later: try polystringKey.getKey()
    		resourceKey = polystringKey.getOrig();
    	}
        return new StringResourceModel(resourceKey, this).setModel(new Model<String>()).setDefaultValue(resourceKey)
                .setParameters(objects);
    }
    
    public StringResourceModel createStringResource(PolyStringType polystringKey, Object... objects) {
    	String resourceKey = null;
    	if (polystringKey != null) {
    		// TODO later: try polystringKey.getKey()
    		resourceKey = polystringKey.getOrig();
    	}
        return new StringResourceModel(resourceKey, this).setModel(new Model<String>()).setDefaultValue(resourceKey)
                .setParameters(objects);
    }

    public StringResourceModel createStringResource(Enum<?> e) {
        String resourceKey = e.getDeclaringClass().getSimpleName() + "." + e.name();
        return createStringResource(resourceKey);
    }

    @NotNull
    public static StringResourceModel createStringResourceStatic(Component component, String resourceKey,
                                                                 Object... objects) {
        return new StringResourceModel(resourceKey, component).setModel(new Model<String>())
                .setDefaultValue(resourceKey).setParameters(objects);
    }

    public OpResult showResult(OperationResult result, String errorMessageKey) {
        return showResult(result, errorMessageKey, true);
    }

    public OpResult showResult(OperationResult result, boolean showSuccess) {
        return showResult(result, null, showSuccess);
    }

    public OpResult showResult(OperationResult result) {
        return showResult(result, null, true);
    }

    public OpResult showResult(OperationResult result, String errorMessageKey, boolean showSuccess) {
        Validate.notNull(result, "Operation result must not be null.");
        Validate.notNull(result.getStatus(), "Operation result status must not be null.");

        OperationResult scriptResult = executeResultScriptHook(result);
        if (scriptResult == null) {
            return null;
        }

        result = scriptResult;

        OpResult opResult = OpResult.getOpResult((PageBase) getPage(), result);
        opResult.determineBackgroundTaskVisibility(this);
        switch (opResult.getStatus()) {
            case FATAL_ERROR:
            case PARTIAL_ERROR:
                getSession().error(opResult);

                break;
            case IN_PROGRESS:
            case NOT_APPLICABLE:
                getSession().info(opResult);
                break;
            case SUCCESS:
                if (!showSuccess) {
                    break;
                }
                getSession().success(opResult);

                break;
            case UNKNOWN:
            case WARNING:
            default:
                getSession().warn(opResult);

        }
        return opResult;
    }

    private OperationResult executeResultScriptHook(OperationResult result) {
        CompiledUserProfile adminGuiConfiguration = getCompiledUserProfile();
        if (adminGuiConfiguration.getFeedbackMessagesHook() == null) {
            return result;
        }

        FeedbackMessagesHookType hook = adminGuiConfiguration.getFeedbackMessagesHook();
        ExpressionType expressionType = hook.getOperationResultHook();
        if (expressionType == null) {
            return result;
        }

        String contextDesc = "operation result (" + result.getOperation() + ") script hook";

        Task task = getPageTask();
        OperationResult topResult = task.getResult();
        try {
            ExpressionFactory factory = getExpressionFactory();
            PrismPropertyDefinition<OperationResultType> outputDefinition = getPrismContext().definitionFactory().createPropertyDefinition(
                    ExpressionConstants.OUTPUT_ELEMENT_NAME, OperationResultType.COMPLEX_TYPE);
            Expression<PrismPropertyValue<OperationResultType>, PrismPropertyDefinition<OperationResultType>> expression = factory.makeExpression(expressionType, outputDefinition, contextDesc, task, topResult);

            ExpressionVariables variables = new ExpressionVariables();

            OperationResultType resultType = result.createOperationResultType();

            variables.addVariableDefinition(ExpressionConstants.VAR_INPUT, resultType);

            ExpressionEvaluationContext context = new ExpressionEvaluationContext(null, variables, contextDesc, task, topResult);
            PrismValueDeltaSetTriple<PrismPropertyValue<OperationResultType>> outputTriple = expression.evaluate(context);
            if (outputTriple == null) {
                return null;
            }

            Collection<PrismPropertyValue<OperationResultType>> values = outputTriple.getNonNegativeValues();
            if (values == null || values.isEmpty()) {
                return null;
            }

            if (values.size() > 1) {
                throw new SchemaException("Expression " + contextDesc + " produced more than one value");
            }

            OperationResultType newResultType = values.iterator().next().getRealValue();
            if (newResultType == null) {
                return null;
            }

            return OperationResult.createOperationResult(newResultType);
        } catch (SchemaException | ExpressionEvaluationException | ObjectNotFoundException | CommunicationException | ConfigurationException | SecurityViolationException e) {
            topResult.recordFatalError(e);
            if (StringUtils.isEmpty(result.getMessage())) {
                topResult.setMessage("Couldn't process operation result script hook.");
            }
            topResult.addSubresult(result);
            LoggingUtils.logUnexpectedException(LOGGER, contextDesc, e);
            if (InternalsConfig.nonCriticalExceptionsAreFatal()) {
                throw new SystemException(e.getMessage(), e);
            } else {
                return topResult;
            }
        }
    }

    // common result processing
    protected void processResult(AjaxRequestTarget target, OperationResult result, boolean showSuccess) {
        result.computeStatusIfUnknown();
        if (!result.isSuccess()) {
            showResult(result, showSuccess);
            target.add(getFeedbackPanel());
        } else {
            showResult(result);
            redirectBack();
        }
    }

    public String createComponentPath(String... components) {
        return StringUtils.join(components, ":");
    }

    public String createPropertyModelExpression(String... components) {
        return StringUtils.join(components, ".");
    }

    /**
     * It's here only because of some IDEs - it's not properly filtering
     * resources during maven build. "describe" variable is not replaced.
     *
     * @return "unknown" instead of "git describe" for current build.
     */
    @Deprecated
    public String getDescribe() {
        return getString("pageBase.unknownBuildNumber");
    }

    protected ModalWindow createModalWindow(final String id, IModel<String> title, int width, int height) {
        final ModalWindow modal = new ModalWindow(id);
        add(modal);

        modal.setResizable(false);
        modal.setTitle(title);
        modal.setCookieName(PageBase.class.getSimpleName() + ((int) (Math.random() * 100)));

        modal.setInitialWidth(width);
        modal.setWidthUnit("px");
        modal.setInitialHeight(height);
        modal.setHeightUnit("px");

        modal.setCloseButtonCallback(new ModalWindow.CloseButtonCallback() {

            private static final long serialVersionUID = 1L;

            @Override
            public boolean onCloseButtonClicked(AjaxRequestTarget target) {
                return true;
            }
        });

        modal.setWindowClosedCallback(new ModalWindow.WindowClosedCallback() {

            private static final long serialVersionUID = 1L;

            @Override
            public void onClose(AjaxRequestTarget target) {
                modal.close(target);
            }
        });

        modal.add(new AbstractDefaultAjaxBehavior() {

            private static final long serialVersionUID = 1L;

            @Override
            public void renderHead(Component component, IHeaderResponse response) {
                response.render(OnDomReadyHeaderItem.forScript("Wicket.Window.unloadConfirmation = false;"));
                response.render(JavaScriptHeaderItem
                        .forScript("$(document).ready(function() {\n" + "  $(document).bind('keyup', function(evt) {\n"
                                + "    if (evt.keyCode == 27) {\n" + getCallbackScript() + "\n"
                                + "        evt.preventDefault();\n" + "    }\n" + "  });\n" + "});", id));
            }

            @Override
            protected void respond(AjaxRequestTarget target) {
                modal.close(target);
            }
        });

        return modal;
    }

    // returns to previous page via restart response exception
    public RestartResponseException getRestartResponseException(Class<? extends Page> defaultBackPageClass) {
        return new RestartResponseException(defaultBackPageClass);
    }

    // TODO untangle this brutal code (list vs objectable vs other cases)
    public <T> void parseObject(String lexicalRepresentation, final Holder<T> objectHolder,
                                String language, boolean validateSchema, boolean skipChecks, Class<T> clazz, OperationResult result) {

        boolean isListOfObjects = List.class.isAssignableFrom(clazz);
        boolean isObjectable = Objectable.class.isAssignableFrom(clazz);
        if (skipChecks || language == null || PrismContext.LANG_JSON.equals(language) || PrismContext.LANG_YAML.equals(language)
                || (!isObjectable && !isListOfObjects)) {
            T object;
            try {
                if (isListOfObjects) {
                    List<PrismObject<? extends Objectable>> prismObjects = getPrismContext().parserFor(lexicalRepresentation)
                            .language(language).parseObjects();
                    if (!skipChecks) {
                        for (PrismObject<? extends Objectable> prismObject : prismObjects) {
                            prismObject.checkConsistence();
                        }
                    }
                    object = (T) prismObjects;
                } else if (isObjectable) {
                    PrismObject<ObjectType> prismObject = getPrismContext().parserFor(lexicalRepresentation).language(language).parse();
                    if (!skipChecks) {
                        prismObject.checkConsistence();
                    }
                    object = (T) prismObject.asObjectable();
                } else {
                    object = getPrismContext().parserFor(lexicalRepresentation).language(language).type(clazz).parseRealValue();
                }
                objectHolder.setValue(object);
            } catch (RuntimeException | SchemaException e) {
                result.recordFatalError(createStringResource("PageBase.message.parseObject.fatalError", e.getMessage()).getString(), e);
            }
            return;
        }

        List<PrismObject<?>> list = new ArrayList<>();
        if (isListOfObjects) {
            objectHolder.setValue((T) list);
        }
        EventHandler handler = new EventHandler() {

            @Override
            public EventResult preMarshall(Element objectElement, Node postValidationTree,
                                           OperationResult objectResult) {
                return EventResult.cont();
            }

            @Override
            public <O extends Objectable> EventResult postMarshall(PrismObject<O> object, Element objectElement,
                                                                   OperationResult objectResult) {
                if (isListOfObjects) {
                    list.add(object);
                } else {
                    @SuppressWarnings({"unchecked", "raw"})
                    T value = (T) object.asObjectable();
                    objectHolder.setValue(value);
                }
                return EventResult.cont();
            }

            @Override
            public void handleGlobalError(OperationResult currentResult) {
            }
        };
        LegacyValidator validator = new LegacyValidator(getPrismContext(), handler);
        validator.setVerbose(true);
        validator.setValidateSchema(validateSchema);
        validator.validate(lexicalRepresentation, result, OperationConstants.IMPORT_OBJECT);        // TODO the operation name

        result.computeStatus();
    }

    public long getItemsPerPage(UserProfileStorage.TableId tableId) {
        UserProfileStorage userProfile = getSessionStorage().getUserProfile();
        return userProfile.getPagingSize(tableId);
    }

    protected List<SideBarMenuItem> createMenuItems() {
        List<SideBarMenuItem> menus = new ArrayList<>();

        SideBarMenuItem menu = new SideBarMenuItem(createStringResource("PageAdmin.menu.selfService"));
        menus.add(menu);
        createSelfServiceMenu(menu);

        menu = new SideBarMenuItem(createStringResource("PageAdmin.menu.mainNavigation"));
        menus.add(menu);
        List<MainMenuItem> items = menu.getItems();


        if (WebComponentUtil.isAuthorized(AuthorizationConstants.AUTZ_UI_CONFIGURATION_URL,
                AuthorizationConstants.AUTZ_UI_CONFIGURATION_DEBUG_URL,
                AuthorizationConstants.AUTZ_UI_CONFIGURATION_DEBUGS_URL,
                AuthorizationConstants.AUTZ_UI_CONFIGURATION_IMPORT_URL,
                AuthorizationConstants.AUTZ_UI_CONFIGURATION_LOGGING_URL,
                AuthorizationConstants.AUTZ_UI_CONFIGURATION_SYSTEM_CONFIG_URL,
                AuthorizationConstants.AUTZ_UI_CONFIGURATION_ABOUT_URL,
                AuthorizationConstants.AUTZ_UI_CONFIGURATION_REPOSITORY_QUERY_URL,
                AuthorizationConstants.AUTZ_UI_CONFIGURATION_ALL_URL, AuthorizationConstants.AUTZ_GUI_ALL_URL,
                AuthorizationConstants.AUTZ_GUI_ALL_DEPRECATED_URL)) {

            menu = new SideBarMenuItem(createStringResource("PageAdmin.menu.top.configuration"));
            menus.add(menu);
            createConfigurationMenu(menu);
        }

        menu = new SideBarMenuItem(createStringResource("PageAdmin.menu.additional"));
        menus.add(menu);
        createAdditionalMenu(menu);


        // todo fix with visible behaviour [lazyman]
        if (WebComponentUtil.isAuthorized(AuthorizationConstants.AUTZ_UI_DASHBOARD_URL,
                AuthorizationConstants.AUTZ_UI_HOME_ALL_URL, AuthorizationConstants.AUTZ_GUI_ALL_URL,
                AuthorizationConstants.AUTZ_GUI_ALL_DEPRECATED_URL)) {
            items.add(createHomeItems());
        }

        if (WebComponentUtil.isAuthorized(AuthorizationConstants.AUTZ_UI_USERS_URL,
                AuthorizationConstants.AUTZ_UI_USERS_ALL_URL, AuthorizationConstants.AUTZ_GUI_ALL_URL,
                AuthorizationConstants.AUTZ_GUI_ALL_DEPRECATED_URL)) {
            items.add(createUsersItems());
        }

        if (WebComponentUtil.isAuthorized(AuthorizationConstants.AUTZ_UI_ORG_STRUCT_URL,
                AuthorizationConstants.AUTZ_UI_ORG_ALL_URL, AuthorizationConstants.AUTZ_GUI_ALL_URL,
                AuthorizationConstants.AUTZ_GUI_ALL_DEPRECATED_URL)) {
            items.add(createOrganizationsMenu());
        }

        if (WebComponentUtil.isAuthorized(AuthorizationConstants.AUTZ_UI_ROLES_URL,
                AuthorizationConstants.AUTZ_UI_ROLES_ALL_URL, AuthorizationConstants.AUTZ_GUI_ALL_URL,
                AuthorizationConstants.AUTZ_GUI_ALL_DEPRECATED_URL)) {
            items.add(createRolesItems());
        }

        if (WebComponentUtil.isAuthorized(AuthorizationConstants.AUTZ_UI_SERVICES_URL,
                AuthorizationConstants.AUTZ_UI_SERVICES_ALL_URL, AuthorizationConstants.AUTZ_GUI_ALL_URL,
                AuthorizationConstants.AUTZ_GUI_ALL_DEPRECATED_URL)) {
            items.add(createServicesItems());
        }

        if (WebComponentUtil.isAuthorized(AuthorizationConstants.AUTZ_UI_RESOURCES_URL,
                AuthorizationConstants.AUTZ_UI_RESOURCES_ALL_URL, AuthorizationConstants.AUTZ_GUI_ALL_URL,
                AuthorizationConstants.AUTZ_GUI_ALL_DEPRECATED_URL, AuthorizationConstants.AUTZ_UI_RESOURCE_URL,
                AuthorizationConstants.AUTZ_UI_RESOURCE_EDIT_URL)) {
            items.add(createResourcesItems());
        }
        //TODO uncomment after ValuePolicies pages are finished
//        if (WebComponentUtil.isAuthorized(AuthorizationConstants.AUTZ_UI_VALUE_POLICIES_URL, AuthorizationConstants.AUTZ_GUI_ALL_URL,
//                AuthorizationConstants.AUTZ_UI_VALUE_POLICIES_ALL_URL, AuthorizationConstants.AUTZ_GUI_ALL_DEPRECATED_URL)) {
//            items.add(createValuePolicieItems());
//        }

        if (WebComponentUtil.isAuthorized(AuthorizationConstants.AUTZ_UI_MY_WORK_ITEMS_URL,
                AuthorizationConstants.AUTZ_UI_ATTORNEY_WORK_ITEMS_URL,
                AuthorizationConstants.AUTZ_UI_CASES_ALLOCATED_TO_ME_URL, AuthorizationConstants.AUTZ_UI_CASES_ALL_URL,
                AuthorizationConstants.AUTZ_UI_CASE_WORK_ITEMS_ALLOCATED_TO_ME_URL, AuthorizationConstants.AUTZ_UI_CASE_WORK_ITEMS_ALL_URL,
                AuthorizationConstants.AUTZ_UI_APPROVALS_ALL_URL, AuthorizationConstants.AUTZ_GUI_ALL_URL,
                AuthorizationConstants.AUTZ_GUI_ALL_DEPRECATED_URL)) {
            if (getWorkflowManager().isEnabled()) {
                items.add(createWorkItemsItems());
            }
        }

        if (WebComponentUtil.isAuthorized(AuthorizationConstants.AUTZ_UI_CERTIFICATION_ALL_URL,
                AuthorizationConstants.AUTZ_UI_CERTIFICATION_DEFINITIONS_URL,
                AuthorizationConstants.AUTZ_UI_CERTIFICATION_NEW_DEFINITION_URL,
                AuthorizationConstants.AUTZ_UI_CERTIFICATION_CAMPAIGNS_URL,
                AuthorizationConstants.AUTZ_UI_CERTIFICATION_DECISIONS_URL, AuthorizationConstants.AUTZ_GUI_ALL_URL,
                AuthorizationConstants.AUTZ_GUI_ALL_DEPRECATED_URL)) {
            items.add(createCertificationItems());
        }

        if (WebComponentUtil.isAuthorized(AuthorizationConstants.AUTZ_UI_TASKS_URL,
                AuthorizationConstants.AUTZ_UI_TASKS_ALL_URL, AuthorizationConstants.AUTZ_GUI_ALL_URL,
                AuthorizationConstants.AUTZ_GUI_ALL_DEPRECATED_URL)) {
            items.add(createServerTasksItems());
        }

        if (WebComponentUtil.isAuthorized(AuthorizationConstants.AUTZ_UI_REPORTS_URL,
                AuthorizationConstants.AUTZ_UI_REPORTS_ALL_URL, AuthorizationConstants.AUTZ_GUI_ALL_DEPRECATED_URL)) {
            items.add(createReportsItems());
        }

        return menus;
    }


    private void createConfigurationMenu(SideBarMenuItem item) {
        addMainMenuItem(item, "fa fa-bullseye", "PageAdmin.menu.top.configuration.bulkActions", PageBulkAction.class);
        addMainMenuItem(item, "fa fa-upload", "PageAdmin.menu.top.configuration.importObject", PageImportObject.class);

        MainMenuItem debugs = addMainMenuItem(item, "fa fa-file-text", "PageAdmin.menu.top.configuration.repositoryObjects", null);

        addMenuItem(debugs, "PageAdmin.menu.top.configuration.repositoryObjectsList", PageDebugList.class);

        MenuItem menu = new MenuItem(createStringResource("PageAdmin.menu.top.configuration.repositoryObjectView"),
                PageDebugView.class, null, createVisibleDisabledBehaviorForEditMenu(PageDebugView.class));
        debugs.getItems().add(menu);

        MainMenuItem systemItemNew = addMainMenuItem(item, "fa fa-cog", "PageAdmin.menu.top.configuration.basic", null);

        addSystemMenuItem(systemItemNew, "PageAdmin.menu.top.configuration.basic",
                PageSystemConfiguration.CONFIGURATION_TAB_BASIC);
        addSystemMenuItem(systemItemNew, "PageAdmin.menu.top.configuration.objectPolicy",
                PageSystemConfiguration.CONFIGURATION_TAB_OBJECT_POLICY);
        addSystemMenuItem(systemItemNew, "PageAdmin.menu.top.configuration.globalPolicyRule",
                PageSystemConfiguration.CONFIGURATION_TAB_GLOBAL_POLICY_RULE);
        addSystemMenuItem(systemItemNew, "PageAdmin.menu.top.configuration.globalAccountSynchronization",
                PageSystemConfiguration.CONFIGURATION_TAB_GLOBAL_ACCOUNT_SYNCHRONIZATION);
        addSystemMenuItem(systemItemNew, "PageAdmin.menu.top.configuration.cleanupPolicy",
                PageSystemConfiguration.CONFIGURATION_TAB_CLEANUP_POLICY);
        addSystemMenuItem(systemItemNew, "PageAdmin.menu.top.configuration.notifications",
                PageSystemConfiguration.CONFIGURATION_TAB_NOTIFICATION);
        addSystemMenuItem(systemItemNew, "PageAdmin.menu.top.configuration.logging",
                PageSystemConfiguration.CONFIGURATION_TAB_LOGGING);
        addSystemMenuItem(systemItemNew, "PageAdmin.menu.top.configuration.profiling",
                PageSystemConfiguration.CONFIGURATION_TAB_PROFILING);
        addSystemMenuItem(systemItemNew, "PageAdmin.menu.top.configuration.adminGui",
                PageSystemConfiguration.CONFIGURATION_TAB_ADMIN_GUI);
        addSystemMenuItem(systemItemNew, "PageAdmin.menu.top.configuration.workflow",
                PageSystemConfiguration.CONFIGURATION_TAB_WORKFLOW);
        addSystemMenuItem(systemItemNew, "PageAdmin.menu.top.configuration.roleManagement",
                PageSystemConfiguration.CONFIGURATION_TAB_ROLE_MANAGEMENT);
        addSystemMenuItem(systemItemNew, "PageAdmin.menu.top.configuration.internals",
                PageSystemConfiguration.CONFIGURATION_TAB_INTERNALS);
        addSystemMenuItem(systemItemNew, "PageAdmin.menu.top.configuration.deploymentInformation",
                PageSystemConfiguration.CONFIGURATION_TAB_DEPLOYMENT_INFORMATION);
        addSystemMenuItem(systemItemNew, "PageAdmin.menu.top.configuration.accessCertification",
                PageSystemConfiguration.CONFIGURATION_TAB_ACCESS_CERTIFICATION);
        addSystemMenuItem(systemItemNew, "PageAdmin.menu.top.configuration.infrastructure",
                PageSystemConfiguration.CONFIGURATION_TAB_INFRASTRUCTURE);
        addSystemMenuItem(systemItemNew, "PageAdmin.menu.top.configuration.fullTextSearch",
                PageSystemConfiguration.CONFIGURATION_TAB_FULL_TEXT_SEARCH);

        addMainMenuItem(item, "fa fa-archive", "PageAdmin.menu.top.configuration.internals", PageInternals.class);
        addMainMenuItem(item, "fa fa-search", "PageAdmin.menu.top.configuration.repoQuery", PageRepositoryQuery.class);
        if (WebModelServiceUtils.isEnableExperimentalFeature(this)) {
            addMainMenuItem(item, "fa fa-cog", "PageAdmin.menu.top.configuration.evaluateMapping", PageEvaluateMapping.class);
        }
        addMainMenuItem(item, "fa fa-info-circle", "PageAdmin.menu.top.configuration.about", PageAbout.class);
    }

    private void addSystemMenuItem(MainMenuItem mainItem, String key, int tabIndex) {
        PageParameters params = new PageParameters();
        params.add(PageSystemConfiguration.SELECTED_TAB_INDEX, tabIndex);
        MenuItem menu = new MenuItem(createStringResource(key), PageSystemConfiguration.class, params, null) {

            @Override
            public boolean isMenuActive(WebPage page) {
                if (!PageSystemConfiguration.class.equals(page.getClass())) {
                    return false;
                }

                int index = getSelectedTabForConfiguration(page);
                return tabIndex == index ? true : false;
            }
        };
        mainItem.getItems().add(menu);
    }

    private MainMenuItem addMainMenuItem(SideBarMenuItem item, String icon, String key, Class<? extends PageBase> page) {
        MainMenuItem mainItem = new MainMenuItem(icon, createStringResource(key), page);
        item.getItems().add(mainItem);

        return mainItem;
    }

    private void addMenuItem(MainMenuItem item, String key, Class<? extends PageBase> page) {
        MenuItem menu = new MenuItem(createStringResource(key), page);
        item.getItems().add(menu);
    }

    private MainMenuItem createWorkItemsItems() {
        MainMenuItem item = new MainMenuItem(GuiStyleConstants.CLASS_OBJECT_WORK_ITEM_ICON_COLORED,
                createStringResource("PageAdmin.menu.top.workItems"), null) {

            private static final long serialVersionUID = 1L;

            @Override
            public String getBubbleLabel() {
                Integer workItemCount = workItemCountModel.getObject();
                if (workItemCount == null || workItemCount == 0) {
                    return null;
                } else {
                    return workItemCount.toString();
                }
            }
        };

        addMenuItem(item, "PageAdmin.menu.top.workItems.list", PageWorkItemsAllocatedToMe.class);
        addMenuItem(item, "PageAdmin.menu.top.workItems.listClaimable", PageWorkItemsClaimable.class);
        addMenuItem(item, "PageAdmin.menu.top.workItems.listAttorney", PageAttorneySelection.class);
        addMenuItem(item, "PageAdmin.menu.top.workItems.listAll", PageWorkItemsAll.class);
        addMenuItem(item, "PageAdmin.menu.top.workItems.listProcessInstancesRequestedBy", PageProcessInstancesRequestedBy.class);
        addMenuItem(item, "PageAdmin.menu.top.workItems.listProcessInstancesRequestedFor", PageProcessInstancesRequestedFor.class);
        addMenuItem(item, "PageAdmin.menu.top.workItems.listProcessInstancesAll", PageProcessInstancesAll.class);
        addMenuItem(item, "PageAdmin.menu.top.cases.list", PageCasesAllocatedToMe.class);
        addMenuItem(item, "PageAdmin.menu.top.cases.listAll", PageCasesAll.class);
        addMenuItem(item, "PageAdmin.menu.top.caseWorkItems.list", PageCaseWorkItemsAllocatedToMe.class);
        addMenuItem(item, "PageAdmin.menu.top.caseWorkItems.listAll", PageCaseWorkItemsAll.class);

        createFocusPageViewMenu(item.getItems(), "PageAdmin.menu.top.caseWorkItems.view", PageCaseWorkItem.class);

        MenuItem newCaseMenu = new MenuItem(createStringResource("PageAdmin.menu.top.case.new"), GuiStyleConstants.CLASS_PLUS_CIRCLE, PageCase.class, null,
                new VisibleEnableBehaviour());
        item.getItems().add(newCaseMenu);

        return item;
    }

    private MainMenuItem createServerTasksItems() {
        MainMenuItem item = new MainMenuItem(GuiStyleConstants.CLASS_OBJECT_TASK_ICON_COLORED,
                createStringResource("PageAdmin.menu.top.serverTasks"), null);

        addMenuItem(item, "PageAdmin.menu.top.serverTasks.list", PageTasks.class);
        //should we support archetype view for TaskType?
//        addCollectionsMenuItems(item.getItems(), TaskType.COMPLEX_TYPE);
        MenuItem newTaskMenu = new MenuItem(createStringResource("PageAdmin.menu.top.serverTasks.new"), GuiStyleConstants.CLASS_PLUS_CIRCLE, PageTaskAdd.class, null,
                new VisibleEnableBehaviour());
        item.getItems().add(newTaskMenu);

        MenuItem menuItem = new MenuItem(createStringResource("PageAdmin.menu.top.serverTasks.edit"),
                PageTaskEdit.class, null, createVisibleDisabledBehaviorForEditMenu(PageTaskEdit.class));
        item.getItems().add(menuItem);

        return item;
    }

    private MainMenuItem createResourcesItems() {
        MainMenuItem item = new MainMenuItem(GuiStyleConstants.CLASS_OBJECT_RESOURCE_ICON_COLORED,
                createStringResource("PageAdmin.menu.top.resources"), null);

        MenuItem menu = new MenuItem(createStringResource("PageAdmin.menu.top.resources.list"),
                GuiStyleConstants.CLASS_OBJECT_RESOURCE_ICON, PageResources.class){
            private static final long serialVersionUID = 1L;

            @Override
            public boolean isMenuActive(WebPage page) {
                if (getPageParameters() != null && getPageParameters().get(PARAMETER_OBJECT_COLLECTION_NAME) != null
                        && getPageParameters().get(PARAMETER_OBJECT_COLLECTION_NAME).toString() != null){
                    return false;
                } else {
                    return super.isMenuActive(page);
                }
            }
        };
        item.getItems().add(menu);

        addCollectionsMenuItems(item.getItems(), ResourceType.COMPLEX_TYPE, PageResources.class);

        createFocusPageViewMenu(item.getItems(), "PageAdmin.menu.top.resources.view", PageResource.class);
        createFocusPageNewEditMenu(item.getItems(), "PageAdmin.menu.top.resources.new",
                "PageAdmin.menu.top.resources.edit", PageResourceWizard.class, false);

        addMenuItem(item, "PageAdmin.menu.top.resources.import", PageImportResource.class);
        addMenuItem(item, "PageAdmin.menu.top.connectorHosts.list", PageConnectorHosts.class);

        return item;
    }

    // Izolated until the referenced value policies pages are fully implemented
    private MainMenuItem createValuePolicieItems() {
        MainMenuItem item = new MainMenuItem("fa fa-asterisk", createStringResource("PageAdmin.menu.top.valuePolicies"), null);

        addMenuItem(item, "PageAdmin.menu.top.valuePolicies.list", PageValuePolicies.class);
        addMenuItem(item, "PageAdmin.menu.top.valuePolicies.new", PageValuePolicy.class);

        return item;
    }

    private MainMenuItem createReportsItems() {
        MainMenuItem item = new MainMenuItem("fa fa-pie-chart", createStringResource("PageAdmin.menu.top.reports"),
                null);

        addMenuItem(item, "PageAdmin.menu.top.reports.list", PageReports.class);

        MenuItem configure = new MenuItem(createStringResource("PageAdmin.menu.top.reports.configure"),
                PageReport.class, null, createVisibleDisabledBehaviorForEditMenu(PageReport.class));
        item.getItems().add(configure);

        addMenuItem(item, "PageAdmin.menu.top.reports.created", PageCreatedReports.class);
        addMenuItem(item, "PageAdmin.menu.top.reports.new", PageNewReport.class);

        if (WebComponentUtil.isAuthorized(ModelAuthorizationAction.AUDIT_READ.getUrl())) {
            addMenuItem(item, "PageAuditLogViewer.menuName", PageAuditLogViewer.class);
        }

        return item;
    }

    private MainMenuItem createCertificationItems() {
        MainMenuItem item = new MainMenuItem("fa fa-certificate",
                createStringResource("PageAdmin.menu.top.certification"), null) {

            private static final long serialVersionUID = 1L;

            @Override
            public String getBubbleLabel() {
                Integer certWorkItemCount = certWorkItemCountModel.getObject();
                if (certWorkItemCount == null || certWorkItemCount == 0) {
                    return null;
                } else {
                    return certWorkItemCount.toString();
                }
            }
        };

        addMenuItem(item, "PageAdmin.menu.top.certification.definitions", PageCertDefinitions.class);
        addMenuItem(item, "PageAdmin.menu.top.certification.campaigns", PageCertCampaigns.class);

        PageParameters params = new PageParameters();
        params.add(PageTasks.SELECTED_CATEGORY, TaskCategory.ACCESS_CERTIFICATION);
        MenuItem menu = new MenuItem(createStringResource("PageAdmin.menu.top.certification.scheduling"),
                PageTasksCertScheduling.class, params, null);
        item.getItems().add(menu);

        addMenuItem(item, "PageAdmin.menu.top.certification.decisions", PageCertDecisions.class);

        MenuItem newCertificationMenu = new MenuItem(createStringResource("PageAdmin.menu.top.certification.newDefinition"), GuiStyleConstants.CLASS_PLUS_CIRCLE, PageCertDefinition.class, null,
                new VisibleEnableBehaviour());
        item.getItems().add(newCertificationMenu);

        return item;
    }

    private int getSelectedTabForConfiguration(WebPage page) {
        PageParameters params = page.getPageParameters();
        StringValue val = params.get(PageSystemConfiguration.SELECTED_TAB_INDEX);
        String value = null;
        if (val != null && !val.isNull()) {
            value = val.toString();
        }

        return StringUtils.isNumeric(value) ? Integer.parseInt(value) : PageSystemConfiguration.CONFIGURATION_TAB_BASIC;
    }

    private void createSelfServiceMenu(SideBarMenuItem menu) {
        addMainMenuItem(menu, GuiStyleConstants.CLASS_ICON_DASHBOARD, "PageAdmin.menu.selfDashboard",
                PageSelfDashboard.class);
        addMainMenuItem(menu, GuiStyleConstants.CLASS_ICON_PROFILE, "PageAdmin.menu.profile",
                PageSelfProfile.class);
        addMainMenuItem(menu, GuiStyleConstants.CLASS_ICON_CREDENTIALS, "PageAdmin.menu.credentials",
                PageSelfCredentials.class);
        addMainMenuItem(menu, GuiStyleConstants.CLASS_ICON_REQUEST, "PageAdmin.menu.request",
                PageAssignmentShoppingCart.class);

        //GDPR feature.. temporary disabled MID-4281
//        addMainMenuItem(menu, GuiStyleConstants.CLASS_ICON_CONSENT, "PageAdmin.menu.consent",
//                PageSelfConsents.class);
    }

    private void createAdditionalMenu(SideBarMenuItem menu) {
        CompiledUserProfile userProfile = getCompiledUserProfile();
        List<RichHyperlinkType> menuList = userProfile.getAdditionalMenuLink();

        Map<String, Class> urlClassMap = DescriptorLoader.getUrlClassMap();
        if (menuList != null && menuList.size() > 0 && urlClassMap != null && urlClassMap.size() > 0) {
            for (RichHyperlinkType link : menuList) {
                if (link.getTargetUrl() != null && !link.getTargetUrl().trim().equals("")) {
                    AdditionalMenuItem item = new AdditionalMenuItem(link.getIcon() == null ? "" : link.getIcon().getCssClass(),
                            new Model<String>(link.getLabel()),
                            link.getTargetUrl(), urlClassMap.get(link.getTargetUrl()));
                    menu.getItems().add(item);
                }
            }
        }
    }

    private MainMenuItem createHomeItems() {
		MainMenuItem item = new MainMenuItem(GuiStyleConstants.CLASS_DASHBOARD_ICON,
				createStringResource("PageAdmin.menu.dashboard"), null);

		addMenuItem(item, "PageAdmin.menu.dashboard.info", PageDashboardInfo.class);
		addMenuItem(item, "PageAdmin.menu.dashboard.admin", PageDashboardAdmin.class);

		return item;
	}

    private MainMenuItem createUsersItems() {
        MainMenuItem item = new MainMenuItem(GuiStyleConstants.CLASS_OBJECT_USER_ICON_COLORED,
                createStringResource("PageAdmin.menu.top.users"), null);

        MenuItem menu = new MenuItem(createStringResource("PageAdmin.menu.top.users.list"),
                GuiStyleConstants.CLASS_OBJECT_USER_ICON, PageUsers.class){
            private static final long serialVersionUID = 1L;

            @Override
            public boolean isMenuActive(WebPage page) {
                if (getPageParameters() != null && getPageParameters().get(PARAMETER_OBJECT_COLLECTION_NAME) != null
                        && getPageParameters().get(PARAMETER_OBJECT_COLLECTION_NAME).toString() != null){
                    return false;
                } else {
                    return super.isMenuActive(page);
                }
            }
        };
        item.getItems().add(menu);
        addCollectionsMenuItems(item.getItems(), UserType.COMPLEX_TYPE, PageUsers.class);

        createFocusPageNewEditMenu(item.getItems(), "PageAdmin.menu.top.users.new",
                "PageAdmin.menu.top.users.edit", PageUser.class, true);
        return item;
    }

    private void createFocusPageNewEditMenu(List<MenuItem> submenu, String newKey, String editKey,
                                            final Class<? extends PageAdmin> newPageClass, boolean checkAuthorization) {
        MenuItem edit = new MenuItem(createStringResource(editKey), newPageClass, null, new VisibleEnableBehaviour() {
            private static final long serialVersionUID = 1L;

            @Override
            public boolean isEnabled() {
                return false;
            }

            @Override
            public boolean isVisible() {
                if (!getPage().getClass().equals(newPageClass)) {
                    return false;
                }

                if (getPage() instanceof PageAdminFocus) {
                    PageAdminFocus page = (PageAdminFocus) getPage();
                    return page.isOidParameterExists() || page.isEditingFocus();
                } else if (getPage() instanceof PageResourceWizard) {
                    PageResourceWizard page = (PageResourceWizard) getPage();
                    return !page.isNewResource();
                } else {
                    return false;
                }
            }
        });
        submenu.add(edit);
        MenuItem newMenu = new MenuItem(createStringResource(newKey), GuiStyleConstants.CLASS_PLUS_CIRCLE, newPageClass, null, new VisibleEnableBehaviour() {
            private static final long serialVersionUID = 1L;

            @Override
            public boolean isVisible() {
                return !checkAuthorization || isMenuItemAuthorized(newPageClass);
            }
        }) {
            private static final long serialVersionUID = 1L;

            @Override
            protected boolean isMenuActive() {
                if (!PageBase.this.getPage().getClass().equals(newPageClass)) {
                    return false;
                }

                if (PageBase.this.getPage() instanceof PageAdminFocus) {
                    PageAdminFocus page = (PageAdminFocus) PageBase.this.getPage();
                    return !page.isOidParameterExists() && !page.isEditingFocus();
                } else if (PageBase.this.getPage() instanceof PageResourceWizard) {
                    PageResourceWizard page = (PageResourceWizard) PageBase.this.getPage();
                    return page.isNewResource();
                } else {
                    return false;
                }
            }
        };
        submenu.add(newMenu);
    }

    private boolean isMenuItemAuthorized(Class<? extends PageAdmin> newPageClass) {
        try {
            ObjectType object = null;
            if (PageOrgUnit.class.equals(newPageClass)) {
                object = new OrgType(getPrismContext());
            } else if (PageUser.class.equals(newPageClass)) {
                object = new UserType(getPrismContext());
            } else if (PageRole.class.equals(newPageClass)) {
                object = new RoleType(getPrismContext());
            } else if (PageService.class.equals(newPageClass)) {
                object = new ServiceType(getPrismContext());
            }

            // TODO: the modify authorization here is probably wrong.
            // It is a model autz. UI autz should be here instead?
            return isAuthorized(ModelAuthorizationAction.ADD.getUrl(),
                    AuthorizationPhaseType.REQUEST, object == null ? null : object.asPrismObject(),
                    null, null, null);
        } catch (SchemaException | ObjectNotFoundException | ExpressionEvaluationException | CommunicationException | ConfigurationException | SecurityViolationException ex) {
            LoggingUtils.logUnexpectedException(LOGGER, "Couldn't solve authorization for New organization menu item", ex);
        }
        return false;
    }

    private void createFocusPageViewMenu(List<MenuItem> submenu, String viewKey,
                                         final Class<? extends PageBase> newPageType) {
        MenuItem view = new MenuItem(createStringResource(viewKey), newPageType, null, new VisibleEnableBehaviour() {
            private static final long serialVersionUID = 1L;

            @Override
            public boolean isEnabled() {
                return false;
            }

            @Override
            public boolean isVisible() {
                if (!getPage().getClass().equals(newPageType)) {
                    return false;
                }

                return true;
            }
        });
        submenu.add(view);
    }

    private MainMenuItem createOrganizationsMenu() {
        MainMenuItem item = new MainMenuItem(GuiStyleConstants.CLASS_OBJECT_ORG_ICON_COLORED,
                createStringResource("PageAdmin.menu.top.users.org"), null);

        MenuItem orgTree = new MenuItem(createStringResource("PageAdmin.menu.top.users.org.tree"),
                GuiStyleConstants.CLASS_OBJECT_ORG_ICON, PageOrgTree.class);
        item.getItems().add(orgTree);
        //todo should we have org list page for collection/archetype view?
//        addCollectionsMenuItems(item.getItems(), OrgType.COMPLEX_TYPE);

        createFocusPageNewEditMenu(item.getItems(), "PageAdmin.menu.top.users.org.new", "PageAdmin.menu.top.users.org.edit",
                PageOrgUnit.class, true);

        return item;
    }

    private MainMenuItem createRolesItems() {
        MainMenuItem item = new MainMenuItem(GuiStyleConstants.CLASS_OBJECT_ROLE_ICON_COLORED,
                createStringResource("PageAdmin.menu.top.roles"), null);

        MenuItem menu = new MenuItem(createStringResource("PageAdmin.menu.top.roles.list"),
                GuiStyleConstants.CLASS_OBJECT_ROLE_ICON, PageRoles.class){
            private static final long serialVersionUID = 1L;

            @Override
            public boolean isMenuActive(WebPage page) {
                if (getPageParameters() != null && getPageParameters().get(PARAMETER_OBJECT_COLLECTION_NAME) != null
                        && getPageParameters().get(PARAMETER_OBJECT_COLLECTION_NAME).toString() != null){
                    return false;
                } else {
                    return super.isMenuActive(page);
                }
            }
        };
        item.getItems().add(menu);
        addCollectionsMenuItems(item.getItems(), RoleType.COMPLEX_TYPE, PageRoles.class);

        createFocusPageNewEditMenu(item.getItems(), "PageAdmin.menu.top.roles.new", "PageAdmin.menu.top.roles.edit",
                PageRole.class, true);

        return item;
    }

    private MainMenuItem createServicesItems() {
        MainMenuItem item = new MainMenuItem(GuiStyleConstants.CLASS_OBJECT_SERVICE_ICON_COLORED,
                createStringResource("PageAdmin.menu.top.services"), null);

        MenuItem menu = new MenuItem(createStringResource("PageAdmin.menu.top.services.list"),
                GuiStyleConstants.CLASS_OBJECT_SERVICE_ICON, PageServices.class){
            private static final long serialVersionUID = 1L;

            @Override
            public boolean isMenuActive(WebPage page) {
                if (getPageParameters() != null && getPageParameters().get(PARAMETER_OBJECT_COLLECTION_NAME) != null
                        && getPageParameters().get(PARAMETER_OBJECT_COLLECTION_NAME).toString() != null){
                    return false;
                } else {
                    return super.isMenuActive(page);
                }
            }
        };
        item.getItems().add(menu);
        addCollectionsMenuItems(item.getItems(), ServiceType.COMPLEX_TYPE, PageServices.class);

        createFocusPageNewEditMenu(item.getItems(), "PageAdmin.menu.top.services.new", "PageAdmin.menu.top.services.edit",
                PageService.class, true);

        return item;
    }

    private void addCollectionsMenuItems(List<MenuItem> menu, QName type, Class<? extends PageAdminObjectList> redirectToPage) {
        List<CompiledObjectCollectionView> objectViews = getCompiledUserProfile().findAllApplicableObjectCollectionViews(type);
        if (objectViews == null) {
            return;
        }
        objectViews.forEach(objectView -> {
        	CollectionRefSpecificationType collection = objectView.getCollection();
        	if (collection == null) {
        		return;
        	}
        	
            ObjectReferenceType collectionRef = collection.getCollectionRef();
            if (collectionRef == null) {
                return;
            }

            OperationResult result = new OperationResult(OPERATION_LOAD_VIEW_COLLECTION_REF);
            Task task = createSimpleTask(OPERATION_LOAD_VIEW_COLLECTION_REF);
            PrismObject<? extends ObjectType> collectionObject = WebModelServiceUtils.resolveReferenceNoFetch(collectionRef, this,
                    task, result);
            if (collectionObject == null) {
                return;
            }
            ObjectType objectType = collectionObject.asObjectable();
            if (!(objectType instanceof ArchetypeType) && !(objectType instanceof ObjectCollectionType)) {
                return;
            }
            DisplayType viewDisplayType = objectView.getDisplay();

            PageParameters pageParameters = new PageParameters();
            pageParameters.add(PARAMETER_OBJECT_COLLECTION_NAME, objectView.getViewIdentifier());

            MenuItem userViewMenu = new MenuItem(viewDisplayType != null && PolyStringUtils.isNotEmpty(viewDisplayType.getPluralLabel())
                    ? createStringResource(viewDisplayType.getPluralLabel())
                    : createStringResource("MenuItem.noName"),
                    WebComponentUtil.getIconCssClass(viewDisplayType), redirectToPage, pageParameters, null){
                private static final long serialVersionUID = 1L;

                @Override
                public boolean isMenuActive(WebPage page) {
                    PageParameters params = getPageParameters();
                    if (params != null && params.get(PARAMETER_OBJECT_COLLECTION_NAME) != null){
                        StringValue collectionName = params.get(PARAMETER_OBJECT_COLLECTION_NAME);
                        if (objectView.getViewIdentifier().equals(collectionName.toString())) {
                            return true;
                        }
                    }
                    return false;
                }
            };
            menu.add(userViewMenu);

        });
    }

    public PrismObject<UserType> loadUserSelf() {
        Task task = createSimpleTask(OPERATION_LOAD_USER);
        OperationResult result = task.getResult();
        PrismObject<UserType> user = WebModelServiceUtils.loadObject(UserType.class,
                WebModelServiceUtils.getLoggedInUserOid(), PageBase.this, task, result);
        result.computeStatus();

        showResult(result, null, false);

        return user;
    }

    private VisibleEnableBehaviour createVisibleDisabledBehaviorForEditMenu(final Class<? extends WebPage> page) {
        return new VisibleEnableBehaviour() {

            private static final long serialVersionUID = 1L;

            @Override
            public boolean isVisible() {
                return getPage().getClass().equals(page);
            }

            @Override
            public boolean isEnabled() {
                return false;
            }
        };
    }

    public DeploymentInformationType loadDeploymentInformationType() {
        DeploymentInformationType deploymentInformationType = null;
        OperationResult result = new OperationResult(OPERATION_GET_DEPLOYMENT_INFORMATION);
        try {
            deploymentInformationType = getModelInteractionService().getDeploymentInformationConfiguration(result);
            LOGGER.trace("Deployment information : {}", deploymentInformationType);
            result.recordSuccess();
        } catch (Exception ex) {
            LoggingUtils.logUnexpectedException(LOGGER, "Couldn't load deployment information", ex);
            result.recordFatalError(createStringResource("PageBase.message.loadDeploymentInformationType.fatalError").getString(), ex);
        }
        return deploymentInformationType;
    }

    public boolean canRedirectBack() {
        return canRedirectBack(DEFAULT_BREADCRUMB_STEP);
    }

    /**
     * checks if it's possible to make backStep steps back
     *
     * @param backStep
     * @return
     */
    public boolean canRedirectBack(int backStep) {
        List<Breadcrumb> breadcrumbs = getBreadcrumbs();
        if (breadcrumbs.size() > backStep) {
            return true;
        }
        if (breadcrumbs.size() == backStep && (breadcrumbs.get(breadcrumbs.size() - backStep)) != null) {
            return true;
        }

        return false;
    }

    public Breadcrumb redirectBack() {
        return redirectBack(DEFAULT_BREADCRUMB_STEP);
    }

    /**
     * @param backStep redirects back to page with backStep step
     * @return
     */
    public Breadcrumb redirectBack(int backStep) {
        List<Breadcrumb> breadcrumbs = getBreadcrumbs();
        if (canRedirectBack(backStep)) {
            Breadcrumb breadcrumb = breadcrumbs.get(breadcrumbs.size() - backStep);
            redirectBackToBreadcrumb(breadcrumb);
            return breadcrumb;
        } else if (canRedirectBack(DEFAULT_BREADCRUMB_STEP)) {
            Breadcrumb breadcrumb = breadcrumbs.get(breadcrumbs.size() - DEFAULT_BREADCRUMB_STEP);
            redirectBackToBreadcrumb(breadcrumb);
            return breadcrumb;
        } else {
            setResponsePage(getMidpointApplication().getHomePage());
            return null;
        }
    }

    public void navigateToNext(Class<? extends WebPage> page) {
        navigateToNext(page, null);
    }

    public void navigateToNext(Class<? extends WebPage> pageType, PageParameters params) {
        IPageFactory pFactory = Session.get().getPageFactory();
        WebPage page;
        if (params == null) {
            page = pFactory.newPage(pageType);
        } else {
            page = pFactory.newPage(pageType, params);
        }

        navigateToNext(page);
    }

    public void navigateToNext(WebPage page) {
        if (!(page instanceof PageBase)) {
            setResponsePage(page);
            return;
        }

        PageBase next = (PageBase) page;
        next.setBreadcrumbs(getBreadcrumbs());

        setResponsePage(next);
    }

    // TODO deduplicate with redirectBack
    public RestartResponseException redirectBackViaRestartResponseException() {
        List<Breadcrumb> breadcrumbs = getBreadcrumbs();
        if (breadcrumbs.size() < 2) {
            return new RestartResponseException(getApplication().getHomePage());
        }

        Breadcrumb breadcrumb = breadcrumbs.get(breadcrumbs.size() - 2);
        redirectBackToBreadcrumb(breadcrumb);
        return breadcrumb.getRestartResponseException();
    }


    public void redirectBackToBreadcrumb(Breadcrumb breadcrumb) {
        Validate.notNull(breadcrumb, "Breadcrumb must not be null");

        boolean found = false;

        //we remove all breadcrumbs that are after "breadcrumb"
        List<Breadcrumb> breadcrumbs = getBreadcrumbs();
        Iterator<Breadcrumb> iterator = breadcrumbs.iterator();
        while (iterator.hasNext()) {
            Breadcrumb b = iterator.next();
            if (found) {
                iterator.remove();
            } else if (b.equals(breadcrumb)) {
                found = true;
            }
        }
        WebPage page = breadcrumb.redirect();
        if (page instanceof PageBase) {
            PageBase base = (PageBase) page;
            base.setBreadcrumbs(breadcrumbs);
        }

        setResponsePage(page);
    }

    protected void setTimeZone(PageBase page) {
        PrismObject<UserType> user = loadUserSelf();
        String timeZone = null;
        MidPointUserProfilePrincipal principal = SecurityUtils.getPrincipalUser();
        if (user != null && user.asObjectable().getTimezone() != null) {
            timeZone = user.asObjectable().getTimezone();
        } else if (principal != null && principal.getCompiledUserProfile() != null) {
            timeZone = principal.getCompiledUserProfile().getDefaultTimezone();
        }
        if (timeZone != null) {
            WebSession.get().getClientInfo().getProperties().
                    setTimeZone(TimeZone.getTimeZone(timeZone));
        }
    }

    public <T> T runPrivileged(Producer<T> producer) {
        return securityContextManager.runPrivileged(producer);
    }

    public <T> T runAsChecked(CheckedProducer<T> producer, PrismObject<UserType> user) throws CommonException {
        return securityContextManager.runAsChecked(producer, user);
    }

    @NotNull public PrismObject<UserType> getAdministratorPrivileged(OperationResult parentResult) throws CommonException {
        OperationResult result = parentResult.createSubresult(OPERATION_LOAD_USER);
        try {
            return securityContextManager.runPrivilegedChecked(() -> {
                Task task = createAnonymousTask(OPERATION_LOAD_USER);
                return getModelService()
                        .getObject(UserType.class, SystemObjectsType.USER_ADMINISTRATOR.value(), null, task, result);
            });
        } catch (Throwable t) {
            result.recordFatalError(createStringResource("PageBase.message.getAdministratorPrivileged.fatalError", t.getMessage()).getString(), t);
            throw t;
        } finally {
            result.computeStatusIfUnknown();
        }
    }

    public void setBreadcrumbs(List<Breadcrumb> breadcrumbs) {
        getBreadcrumbs().clear();

        if (breadcrumbs != null) {
            getBreadcrumbs().addAll(breadcrumbs);
        }
    }

    public List<Breadcrumb> getBreadcrumbs() {
        if (breadcrumbs == null) {
            breadcrumbs = new ArrayList<>();
        }
        return breadcrumbs;
    }

    public void addBreadcrumb(Breadcrumb breadcrumb) {
        Validate.notNull(breadcrumb, "Breadcrumb must not be null");

        Breadcrumb last = getBreadcrumbs().isEmpty() ?
                null : getBreadcrumbs().get(getBreadcrumbs().size() - 1);
        if (last != null && last.equals(breadcrumb)) {
            return;
        }

        getBreadcrumbs().add(breadcrumb);
    }

    public Breadcrumb getLastBreadcrumb() {
        if (getBreadcrumbs().isEmpty()) {
            return null;
        }

        return getBreadcrumbs().get(getBreadcrumbs().size() - 1);
    }

    public void clearBreadcrumbs() {
        getBreadcrumbs().clear();
    }

    private boolean isCustomLogoVisible() {
        DeploymentInformationType info = MidPointApplication.get().getDeploymentInfo();
        if (info == null || info.getLogo() == null) {
            return false;
        }

        IconType logo = info.getLogo();
        return StringUtils.isNotEmpty(logo.getImageUrl()) || StringUtils.isNotEmpty(logo.getCssClass());
    }

    protected boolean isLogoLinkEnabled() {
        return true;
    }

    private String getSubscriptionId() {
        DeploymentInformationType info = MidPointApplication.get().getDeploymentInfo();
        return info != null ? info.getSubscriptionIdentifier() : null;
    }

    private VisibleEnableBehaviour getFooterVisibleBehaviour() {
        return new VisibleEnableBehaviour() {
            private static final long serialVersionUID = 1L;

            @Override
            public boolean isVisible() {
                return isFooterVisible();
            }
        };
    }

    private boolean isFooterVisible() {
        String subscriptionId = getSubscriptionId();
        if (StringUtils.isEmpty(subscriptionId)) {
            return true;
        }
        return !WebComponentUtil.isSubscriptionIdCorrect(subscriptionId) ||
                (SubscriptionType.DEMO_SUBSRIPTION.getSubscriptionType().equals(subscriptionId.substring(0, 2))
                        && WebComponentUtil.isSubscriptionIdCorrect(subscriptionId));
    }

    protected String determineDataLanguage() {
        CompiledUserProfile config = getCompiledUserProfile();
        if (config.getPreferredDataLanguage() != null) {
            if (PrismContext.LANG_JSON.equals(config.getPreferredDataLanguage())) {
                return PrismContext.LANG_JSON;
            } else if (PrismContext.LANG_YAML.equals(config.getPreferredDataLanguage())) {
                return PrismContext.LANG_YAML;
            } else {
                return PrismContext.LANG_XML;
            }
        } else {
            return PrismContext.LANG_XML;
        }
    }

    public void reloadShoppingCartIcon(AjaxRequestTarget target) {
        target.add(get(createComponentPath(ID_MAIN_HEADER, ID_NAVIGATION, ID_CART_BUTTON)));
    }

    public AsyncWebProcessManager getAsyncWebProcessManager() {
        return MidPointApplication.get().getAsyncWebProcessManager();
    }

    @Override
    public Locale getLocale() {
        return getSession().getLocale();
    }
}<|MERGE_RESOLUTION|>--- conflicted
+++ resolved
@@ -316,12 +316,9 @@
     @SpringBean
     private MidpointFunctions midpointFunctions;
     
-<<<<<<< HEAD
     @SpringBean private GuiComponentRegistryImpl registry;
-=======
-    @SpringBean
-    private CounterManager counterManager;
->>>>>>> 29fca9c1
+    
+    @SpringBean private CounterManager counterManager;
 
     private List<Breadcrumb> breadcrumbs;
 
