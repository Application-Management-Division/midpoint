--- conflicted
+++ resolved
@@ -1,8452 +1,4242 @@
-<<<<<<< HEAD
-/*
- * Copyright (c) 2010-2019 Evolveum and contributors
- *
- * This work is dual-licensed under the Apache License 2.0
- * and European Union Public License. See LICENSE file for details.
- */
-package com.evolveum.midpoint.gui.api.util;
-
-import com.evolveum.midpoint.common.LocalizationService;
-import com.evolveum.midpoint.common.refinery.*;
-import com.evolveum.midpoint.gui.api.GuiStyleConstants;
-import com.evolveum.midpoint.gui.api.SubscriptionType;
-import com.evolveum.midpoint.gui.api.component.BasePanel;
-import com.evolveum.midpoint.gui.api.component.MainObjectListPanel;
-import com.evolveum.midpoint.gui.api.model.LoadableModel;
-import com.evolveum.midpoint.gui.api.model.NonEmptyModel;
-import com.evolveum.midpoint.gui.api.model.ReadOnlyValueModel;
-import com.evolveum.midpoint.gui.api.page.PageBase;
-import com.evolveum.midpoint.gui.api.prism.ItemWrapper;
-import com.evolveum.midpoint.gui.api.prism.PrismContainerWrapper;
-import com.evolveum.midpoint.gui.impl.component.icon.CompositedIcon;
-import com.evolveum.midpoint.gui.impl.component.icon.CompositedIconBuilder;
-import com.evolveum.midpoint.gui.impl.component.icon.IconCssStyle;
-import com.evolveum.midpoint.gui.impl.factory.WrapperContext;
-import com.evolveum.midpoint.gui.impl.prism.PrismContainerValueWrapper;
-import com.evolveum.midpoint.gui.impl.prism.PrismPropertyValueWrapper;
-import com.evolveum.midpoint.gui.impl.prism.PrismPropertyWrapper;
-import com.evolveum.midpoint.model.api.*;
-import com.evolveum.midpoint.model.api.authentication.CompiledObjectCollectionView;
-import com.evolveum.midpoint.model.api.authentication.CompiledUserProfile;
-import com.evolveum.midpoint.model.api.util.ResourceUtils;
-import com.evolveum.midpoint.model.api.visualizer.Scene;
-import com.evolveum.midpoint.prism.*;
-import com.evolveum.midpoint.prism.crypto.EncryptionException;
-import com.evolveum.midpoint.prism.crypto.Protector;
-import com.evolveum.midpoint.prism.delta.ChangeType;
-import com.evolveum.midpoint.prism.delta.ObjectDelta;
-import com.evolveum.midpoint.prism.delta.PropertyDelta;
-import com.evolveum.midpoint.prism.path.ItemName;
-import com.evolveum.midpoint.prism.path.ItemPath;
-import com.evolveum.midpoint.prism.path.ItemPathCollectionsUtil;
-import com.evolveum.midpoint.prism.polystring.PolyString;
-import com.evolveum.midpoint.prism.query.*;
-import com.evolveum.midpoint.prism.query.builder.S_FilterEntryOrEmpty;
-import com.evolveum.midpoint.prism.util.PolyStringUtils;
-import com.evolveum.midpoint.prism.xml.XmlTypeConverter;
-import com.evolveum.midpoint.schema.*;
-import com.evolveum.midpoint.schema.constants.ObjectTypes;
-import com.evolveum.midpoint.schema.constants.RelationTypes;
-import com.evolveum.midpoint.schema.constants.SchemaConstants;
-import com.evolveum.midpoint.schema.processor.ResourceSchema;
-import com.evolveum.midpoint.schema.result.OperationResult;
-import com.evolveum.midpoint.schema.result.OperationResultStatus;
-import com.evolveum.midpoint.schema.util.*;
-import com.evolveum.midpoint.security.api.AuthorizationConstants;
-import com.evolveum.midpoint.security.api.MidPointPrincipal;
-import com.evolveum.midpoint.task.api.Task;
-import com.evolveum.midpoint.task.api.TaskBinding;
-import com.evolveum.midpoint.task.api.TaskCategory;
-import com.evolveum.midpoint.task.api.TaskExecutionStatus;
-import com.evolveum.midpoint.util.*;
-import com.evolveum.midpoint.util.exception.*;
-import com.evolveum.midpoint.util.logging.LoggingUtils;
-import com.evolveum.midpoint.util.logging.Trace;
-import com.evolveum.midpoint.util.logging.TraceManager;
-import com.evolveum.midpoint.web.component.DateLabelComponent;
-import com.evolveum.midpoint.web.component.TabbedPanel;
-import com.evolveum.midpoint.web.component.breadcrumbs.Breadcrumb;
-import com.evolveum.midpoint.web.component.breadcrumbs.BreadcrumbPageClass;
-import com.evolveum.midpoint.web.component.breadcrumbs.BreadcrumbPageInstance;
-import com.evolveum.midpoint.web.component.data.BaseSortableDataProvider;
-import com.evolveum.midpoint.web.component.data.SelectableBeanObjectDataProvider;
-import com.evolveum.midpoint.web.component.data.Table;
-import com.evolveum.midpoint.web.component.data.column.ColumnMenuAction;
-import com.evolveum.midpoint.web.component.data.column.ColumnUtils;
-import com.evolveum.midpoint.web.component.input.DisplayableValueChoiceRenderer;
-import com.evolveum.midpoint.web.component.input.DropDownChoicePanel;
-import com.evolveum.midpoint.web.component.menu.cog.InlineMenuItem;
-import com.evolveum.midpoint.web.component.menu.cog.InlineMenuItemAction;
-import com.evolveum.midpoint.web.component.prism.*;
-import com.evolveum.midpoint.web.component.prism.show.SceneDto;
-import com.evolveum.midpoint.web.component.prism.show.SceneUtil;
-import com.evolveum.midpoint.web.component.util.Selectable;
-import com.evolveum.midpoint.web.component.util.SelectableBeanImpl;
-import com.evolveum.midpoint.web.component.util.VisibleEnableBehaviour;
-import com.evolveum.midpoint.web.page.PageDialog;
-import com.evolveum.midpoint.web.page.admin.archetype.PageArchetype;
-import com.evolveum.midpoint.web.page.admin.cases.PageCase;
-import com.evolveum.midpoint.web.page.admin.reports.PageReport;
-import com.evolveum.midpoint.web.page.admin.resources.PageResource;
-import com.evolveum.midpoint.web.page.admin.resources.PageResourceWizard;
-import com.evolveum.midpoint.web.page.admin.resources.PageResources;
-import com.evolveum.midpoint.web.page.admin.resources.content.PageAccount;
-import com.evolveum.midpoint.web.page.admin.roles.PageRole;
-import com.evolveum.midpoint.web.page.admin.roles.PageRoles;
-import com.evolveum.midpoint.web.page.admin.server.PageTasks;
-import com.evolveum.midpoint.web.page.admin.server.PageTask;
-import com.evolveum.midpoint.web.page.admin.server.dto.OperationResultStatusPresentationProperties;
-import com.evolveum.midpoint.web.page.admin.services.PageService;
-import com.evolveum.midpoint.web.page.admin.services.PageServices;
-import com.evolveum.midpoint.web.page.admin.users.PageOrgUnit;
-import com.evolveum.midpoint.web.page.admin.users.PageUser;
-import com.evolveum.midpoint.web.page.admin.users.PageUsers;
-import com.evolveum.midpoint.web.page.admin.valuePolicy.PageValuePolicy;
-import com.evolveum.midpoint.web.page.admin.workflow.dto.EvaluatedTriggerGroupDto;
-import com.evolveum.midpoint.web.security.MidPointApplication;
-import com.evolveum.midpoint.web.security.util.SecurityUtils;
-import com.evolveum.midpoint.web.session.SessionStorage;
-import com.evolveum.midpoint.web.session.UserProfileStorage.TableId;
-import com.evolveum.midpoint.web.util.DateValidator;
-import com.evolveum.midpoint.web.util.InfoTooltipBehavior;
-import com.evolveum.midpoint.web.util.ObjectTypeGuiDescriptor;
-import com.evolveum.midpoint.web.util.OnePageParameterEncoder;
-import com.evolveum.midpoint.wf.util.ApprovalUtils;
-import com.evolveum.midpoint.wf.util.ChangesByState;
-import com.evolveum.midpoint.xml.ns._public.common.common_3.*;
-import com.evolveum.midpoint.xml.ns._public.model.scripting_3.ExecuteScriptType;
-import com.evolveum.prism.xml.ns._public.query_3.QueryType;
-import com.evolveum.prism.xml.ns._public.types_3.ObjectDeltaType;
-import com.evolveum.prism.xml.ns._public.types_3.PolyStringTranslationType;
-import com.evolveum.prism.xml.ns._public.types_3.PolyStringType;
-import com.evolveum.prism.xml.ns._public.types_3.ProtectedStringType;
-import org.apache.commons.collections4.CollectionUtils;
-import org.apache.commons.lang.StringUtils;
-import org.apache.commons.lang.Validate;
-import org.apache.commons.lang.math.NumberUtils;
-import org.apache.commons.lang.time.DurationFormatUtils;
-import org.apache.commons.lang3.StringEscapeUtils;
-import org.apache.commons.validator.routines.checkdigit.VerhoeffCheckDigit;
-import org.apache.wicket.*;
-import org.apache.wicket.ajax.AjaxRequestTarget;
-import org.apache.wicket.ajax.form.AjaxFormComponentUpdatingBehavior;
-import org.apache.wicket.ajax.markup.html.form.AjaxSubmitLink;
-import org.apache.wicket.authroles.authentication.AuthenticatedWebApplication;
-import org.apache.wicket.authroles.authorization.strategies.role.Roles;
-import org.apache.wicket.behavior.Behavior;
-import org.apache.wicket.core.request.handler.RenderPageRequestHandler;
-import org.apache.wicket.datetime.PatternDateConverter;
-import org.apache.wicket.extensions.markup.html.repeater.data.table.DataTable;
-import org.apache.wicket.extensions.markup.html.repeater.util.SortParam;
-import org.apache.wicket.extensions.markup.html.tabs.ITab;
-import org.apache.wicket.feedback.IFeedback;
-import org.apache.wicket.markup.html.WebMarkupContainer;
-import org.apache.wicket.markup.html.basic.Label;
-import org.apache.wicket.markup.html.form.DropDownChoice;
-import org.apache.wicket.markup.html.form.Form;
-import org.apache.wicket.markup.html.form.FormComponent;
-import org.apache.wicket.markup.html.form.IChoiceRenderer;
-import org.apache.wicket.markup.repeater.data.IDataProvider;
-import org.apache.wicket.model.IModel;
-import org.apache.wicket.model.Model;
-import org.apache.wicket.model.StringResourceModel;
-import org.apache.wicket.request.IRequestHandler;
-import org.apache.wicket.request.cycle.RequestCycle;
-import org.apache.wicket.request.mapper.parameter.PageParameters;
-import org.apache.wicket.util.string.StringValue;
-import org.apache.wicket.util.visit.IVisit;
-import org.apache.wicket.util.visit.IVisitor;
-import org.jetbrains.annotations.NotNull;
-import org.jetbrains.annotations.Nullable;
-import org.joda.time.format.DateTimeFormat;
-
-import javax.xml.datatype.XMLGregorianCalendar;
-import javax.xml.namespace.QName;
-import java.io.PrintWriter;
-import java.io.StringWriter;
-import java.lang.reflect.Constructor;
-import java.lang.reflect.InvocationTargetException;
-import java.net.URI;
-import java.text.SimpleDateFormat;
-import java.util.*;
-import java.util.function.Predicate;
-import java.util.function.Supplier;
-import java.util.stream.Collectors;
-import java.util.stream.StreamSupport;
-
-import static com.evolveum.midpoint.gui.api.page.PageBase.createStringResourceStatic;
-
-/**
- * Utility class containing miscellaneous methods used mostly in Wicket
- * components.
- *
- * @author lazyman
- */
-public final class WebComponentUtil {
-
-    private static final Trace LOGGER = TraceManager.getTrace(WebComponentUtil.class);
-
-    private static final String KEY_BOOLEAN_NULL = "Boolean.NULL";
-    private static final String KEY_BOOLEAN_TRUE = "Boolean.TRUE";
-    private static final String KEY_BOOLEAN_FALSE = "Boolean.FALSE";
-
-    /**
-     * To be used only for tests when there's no MidpointApplication.
-     * (Quite a hack. Replace eventually by a more serious solution.)
-     */
-    private static RelationRegistry staticallyProvidedRelationRegistry;
-
-    private static Map<Class<?>, Class<? extends PageBase>> objectDetailsPageMap;
-    private static Map<Class<?>, Class<? extends PageBase>> createNewObjectPageMap;
-
-    static {
-        objectDetailsPageMap = new HashMap<>();
-        objectDetailsPageMap.put(UserType.class, PageUser.class);
-        objectDetailsPageMap.put(OrgType.class, PageOrgUnit.class);
-        objectDetailsPageMap.put(RoleType.class, PageRole.class);
-        objectDetailsPageMap.put(ServiceType.class, PageService.class);
-        objectDetailsPageMap.put(ResourceType.class, PageResource.class);
-        objectDetailsPageMap.put(TaskType.class, PageTask.class);
-        objectDetailsPageMap.put(ReportType.class, PageReport.class);
-        objectDetailsPageMap.put(ValuePolicyType.class, PageValuePolicy.class);
-        objectDetailsPageMap.put(CaseType.class, PageCase.class);
-        objectDetailsPageMap.put(ArchetypeType.class, PageArchetype.class);
-        objectDetailsPageMap.put(ShadowType.class, PageAccount.class);
-    }
-
-    static{
-        createNewObjectPageMap = new HashMap<>();
-        createNewObjectPageMap.put(ResourceType.class, PageResourceWizard.class);
-    }
-
-    // only pages that support 'advanced search' are currently listed here (TODO: generalize)
-    private static Map<Class<?>, Class<? extends PageBase>> objectListPageMap;
-
-    static {
-        objectListPageMap = new HashMap<>();
-        objectListPageMap.put(UserType.class, PageUsers.class);
-        objectListPageMap.put(RoleType.class, PageRoles.class);
-        objectListPageMap.put(ServiceType.class, PageServices.class);
-        objectListPageMap.put(ResourceType.class, PageResources.class);
-        objectListPageMap.put(TaskType.class, PageTasks.class);
-    }
-
-    private static Map<TableId, String> storageTableIdMap;
-
-    static {
-        storageTableIdMap = new HashMap<>();
-        storageTableIdMap.put(TableId.PAGE_RESOURCE_ACCOUNTS_PANEL_REPOSITORY_MODE, SessionStorage.KEY_RESOURCE_ACCOUNT_CONTENT + SessionStorage.KEY_RESOURCE_PAGE_REPOSITORY_CONTENT);
-        storageTableIdMap.put(TableId.PAGE_RESOURCE_ACCOUNTS_PANEL_RESOURCE_MODE, SessionStorage.KEY_RESOURCE_ACCOUNT_CONTENT + SessionStorage.KEY_RESOURCE_PAGE_RESOURCE_CONTENT);
-        storageTableIdMap.put(TableId.PAGE_RESOURCE_ENTITLEMENT_PANEL_REPOSITORY_MODE, SessionStorage.KEY_RESOURCE_ENTITLEMENT_CONTENT + SessionStorage.KEY_RESOURCE_PAGE_REPOSITORY_CONTENT);
-        storageTableIdMap.put(TableId.PAGE_RESOURCE_ENTITLEMENT_PANEL_RESOURCE_MODE, SessionStorage.KEY_RESOURCE_ENTITLEMENT_CONTENT + SessionStorage.KEY_RESOURCE_PAGE_RESOURCE_CONTENT);
-        storageTableIdMap.put(TableId.PAGE_RESOURCE_GENERIC_PANEL_REPOSITORY_MODE, SessionStorage.KEY_RESOURCE_GENERIC_CONTENT + SessionStorage.KEY_RESOURCE_PAGE_REPOSITORY_CONTENT);
-        storageTableIdMap.put(TableId.PAGE_RESOURCE_GENERIC_PANEL_RESOURCE_MODE, SessionStorage.KEY_RESOURCE_GENERIC_CONTENT + SessionStorage.KEY_RESOURCE_PAGE_RESOURCE_CONTENT);
-        storageTableIdMap.put(TableId.PAGE_RESOURCE_OBJECT_CLASS_PANEL, SessionStorage.KEY_RESOURCE_OBJECT_CLASS_CONTENT);
-        storageTableIdMap.put(TableId.ROLE_MEMEBER_PANEL, SessionStorage.KEY_ROLE_MEMEBER_PANEL);
-        storageTableIdMap.put(TableId.ORG_MEMEBER_PANEL, SessionStorage.KEY_ORG_MEMEBER_PANEL);
-        storageTableIdMap.put(TableId.SERVICE_MEMEBER_PANEL, SessionStorage.KEY_SERVICE_MEMEBER_PANEL);
-
-    }
-
-    private static final Map<String, LoggingComponentType> COMPONENT_MAP = new HashMap<>();
-
-    static {
-        COMPONENT_MAP.put("com.evolveum.midpoint", LoggingComponentType.ALL);
-        COMPONENT_MAP.put("com.evolveum.midpoint.model", LoggingComponentType.MODEL);
-        COMPONENT_MAP.put("com.evolveum.midpoint.provisioning", LoggingComponentType.PROVISIONING);
-        COMPONENT_MAP.put("com.evolveum.midpoint.repo", LoggingComponentType.REPOSITORY);
-        COMPONENT_MAP.put("com.evolveum.midpoint.web", LoggingComponentType.WEB);
-        COMPONENT_MAP.put("com.evolveum.midpoint.gui", LoggingComponentType.GUI);
-        COMPONENT_MAP.put("com.evolveum.midpoint.task", LoggingComponentType.TASKMANAGER);
-        COMPONENT_MAP.put("com.evolveum.midpoint.model.sync",
-                LoggingComponentType.RESOURCEOBJECTCHANGELISTENER);
-        COMPONENT_MAP.put("com.evolveum.midpoint.wf", LoggingComponentType.WORKFLOWS);
-        COMPONENT_MAP.put("com.evolveum.midpoint.notifications", LoggingComponentType.NOTIFICATIONS);
-        COMPONENT_MAP.put("com.evolveum.midpoint.certification", LoggingComponentType.ACCESS_CERTIFICATION);
-        COMPONENT_MAP.put("com.evolveum.midpoint.security", LoggingComponentType.SECURITY);
-    }
-
-    public enum AssignmentOrder{
-
-        ASSIGNMENT(0),
-        INDUCEMENT(1);
-
-        private int order;
-
-        AssignmentOrder(int order){
-            this.order = order;
-        }
-
-        public int getOrder() {
-            return order;
-        }
-    }
-
-    public static String nl2br(String text) {
-        if (text == null) {
-            return null;
-        }
-        return StringEscapeUtils.escapeHtml4(text).replace("\n", "<br/>");
-    }
-
-    public static String getTypeLocalized(ObjectReferenceType ref) {
-        ObjectTypes type = ref != null ? ObjectTypes.getObjectTypeFromTypeQName(ref.getType()) : null;
-        ObjectTypeGuiDescriptor descriptor = ObjectTypeGuiDescriptor.getDescriptor(type);
-        if (descriptor == null) {
-            return null;
-        }
-        return createStringResourceStatic(null, descriptor.getLocalizationKey()).getString();
-    }
-
-    public static String getReferencedObjectNames(List<ObjectReferenceType> refs, boolean showTypes) {
-        return getReferencedObjectNames(refs, showTypes, true);
-    }
-
-    public static String getReferencedObjectNames(List<ObjectReferenceType> refs, boolean showTypes, boolean translate) {
-        return refs.stream()
-                .map(ref -> emptyIfNull(getName(ref, translate)) + (showTypes ? (" (" + emptyIfNull(getTypeLocalized(ref)) + ")") : ""))
-                .collect(Collectors.joining(", "));
-    }
-
-    private static String emptyIfNull(String s) {
-        return s != null ? s : "";
-    }
-
-    public static String getReferencedObjectDisplayNamesAndNames(List<ObjectReferenceType> refs, boolean showTypes) {
-        return refs.stream()
-                .map(ref -> emptyIfNull(getDisplayNameAndName(ref)) + (showTypes ? (" (" + emptyIfNull(getTypeLocalized(ref)) + ")") : ""))
-                .collect(Collectors.joining(", "));
-    }
-
-    public static String getReferencedObjectDisplayNamesAndNames(Referencable ref, boolean showTypes) {
-        return getReferencedObjectDisplayNamesAndNames(ref, showTypes, true);
-    }
-
-    public static String getReferencedObjectDisplayNamesAndNames(Referencable ref, boolean showTypes, boolean translate) {
-        if (ref == null){
-            return "";
-        }
-        String name = ref.getTargetName() == null ? "" :
-                (translate ? ref.getTargetName().getOrig() : "");
-        StringBuilder sb = new StringBuilder(name);
-        if(showTypes) {
-            sb.append(" (");
-            ObjectTypes type = ObjectTypes.getObjectTypeFromTypeQName(ref.getType());
-            ObjectTypeGuiDescriptor descriptor = ObjectTypeGuiDescriptor.getDescriptor(type);
-            if (descriptor == null) {
-                return null;
-            }
-            sb.append(emptyIfNull(createStringResourceStatic(null, descriptor.getLocalizationKey()).getString())).append(")");
-        }
-        return sb.toString();
-    }
-
-    public static <O extends ObjectType> List<O> loadReferencedObjectList(List<ObjectReferenceType> refList, String operation, PageBase pageBase){
-        List<O> loadedObjectsList = new ArrayList<>();
-        if (refList == null){
-            return loadedObjectsList;
-        }
-        refList.forEach(objectRef -> {
-            OperationResult result = new OperationResult(operation);
-            PrismObject<O> loadedObject = WebModelServiceUtils.resolveReferenceNoFetch(objectRef, pageBase, pageBase.createSimpleTask(operation), result);
-            if (loadedObject != null) {
-                loadedObjectsList.add(loadedObject.asObjectable());
-            }
-        });
-        return loadedObjectsList;
-    }
-
-    public static List<UserType> loadTargetUsersListForShoppingCart(String operation, PageBase pageBase){
-        List<String> usersOidsList = pageBase.getSessionStorage().getRoleCatalog().getTargetUserOidsList();
-        if (CollectionUtils.isEmpty(usersOidsList)){
-            return new ArrayList<>();
-        }
-        List<ObjectReferenceType> usersReferenceList = new ArrayList<>();
-        usersOidsList.forEach(userOid -> {
-            usersReferenceList.add(WebComponentUtil.createObjectRef(userOid, null, UserType.COMPLEX_TYPE));
-        });
-        return WebComponentUtil.loadReferencedObjectList(usersReferenceList, operation, pageBase);
-
-    }
-
-    public static ObjectFilter getShadowTypeFilterForAssociation(ConstructionType construction, String operation, PageBase pageBase){
-        PrismContext prismContext = pageBase.getPrismContext();
-        if (construction == null){
-            return null;
-        }
-        PrismObject<ResourceType> resource = WebComponentUtil.getConstructionResource(construction, operation, pageBase);
-        if (resource == null){
-            return null;
-        }
-
-        ObjectQuery query = prismContext.queryFactory().createQuery();
-        try {
-            RefinedResourceSchema refinedResourceSchema = RefinedResourceSchema.getRefinedSchema(resource);
-            RefinedObjectClassDefinition oc = refinedResourceSchema.getRefinedDefinition(construction.getKind(), construction.getIntent());
-            if (oc == null){
-                return null;
-            }
-            Collection<RefinedAssociationDefinition> refinedAssociationDefinitions = oc.getAssociationDefinitions();
-
-            for (RefinedAssociationDefinition refinedAssociationDefinition : refinedAssociationDefinitions) {
-                S_FilterEntryOrEmpty atomicFilter = prismContext.queryFor(ShadowType.class);
-                List<ObjectFilter> orFilterClauses = new ArrayList<>();
-                refinedAssociationDefinition.getIntents()
-                        .forEach(intent -> orFilterClauses.add(atomicFilter.item(ShadowType.F_INTENT).eq(intent).buildFilter()));
-                OrFilter intentFilter = prismContext.queryFactory().createOr(orFilterClauses);
-
-                AndFilter filter = (AndFilter) atomicFilter.item(ShadowType.F_KIND).eq(refinedAssociationDefinition.getKind()).and()
-                        .item(ShadowType.F_RESOURCE_REF).ref(resource.getOid(), ResourceType.COMPLEX_TYPE).buildFilter();
-                filter.addCondition(intentFilter);
-                query.setFilter(filter);        // TODO this overwrites existing filter (created in previous cycle iteration)... is it OK? [med]
-            }
-        } catch (SchemaException ex) {
-            LOGGER.error("Couldn't create query filter for ShadowType for association: {}" , ex.getErrorTypeMessage());
-        }
-        return query.getFilter();
-    }
-
-    public static void addAjaxOnUpdateBehavior(WebMarkupContainer container) {
-        container.visitChildren(new IVisitor<Component, Object>() {
-            @Override
-            public void component(Component component, IVisit<Object> objectIVisit) {
-                if (component instanceof InputPanel) {
-                    addAjaxOnBlurUpdateBehaviorToComponent(((InputPanel) component).getBaseFormComponent());
-                } else if (component instanceof FormComponent) {
-                    addAjaxOnBlurUpdateBehaviorToComponent(component);
-                }
-            }
-        });
-    }
-
-    private static void addAjaxOnBlurUpdateBehaviorToComponent(final Component component) {
-        component.setOutputMarkupId(true);
-        component.add(new AjaxFormComponentUpdatingBehavior("blur") {
-
-            @Override
-            protected void onUpdate(AjaxRequestTarget target) {
-            }
-        });
-    }
-
-    public static String resolveLocalizableMessage(LocalizableMessageType localizableMessage, Component component) {
-        if (localizableMessage == null) {
-            return null;
-        }
-        return resolveLocalizableMessage(LocalizationUtil.toLocalizableMessage(localizableMessage), component);
-    }
-
-    public static String resolveLocalizableMessage(LocalizableMessage localizableMessage, Component component) {
-        if (localizableMessage == null) {
-            return null;
-        } else if (localizableMessage instanceof SingleLocalizableMessage) {
-            return resolveLocalizableMessage((SingleLocalizableMessage) localizableMessage, component);
-        } else if (localizableMessage instanceof LocalizableMessageList) {
-            return resolveLocalizableMessage((LocalizableMessageList) localizableMessage, component);
-        } else {
-            throw new AssertionError("Unsupported localizable message type: " + localizableMessage);
-        }
-    }
-
-    private static String resolveLocalizableMessage(SingleLocalizableMessage localizableMessage, Component component) {
-        if (localizableMessage == null) {
-            return null;
-        }
-        while (localizableMessage.getFallbackLocalizableMessage() != null) {
-            if (localizableMessage.getKey() != null) {
-                Localizer localizer = Application.get().getResourceSettings().getLocalizer();
-                if (localizer.getStringIgnoreSettings(localizableMessage.getKey(), component, null, null) != null) {
-                    break; // the key exists => we can use the current localizableMessage
-                }
-            }
-            if (localizableMessage.getFallbackLocalizableMessage() instanceof SingleLocalizableMessage) {
-                localizableMessage = (SingleLocalizableMessage) localizableMessage.getFallbackLocalizableMessage();
-            } else {
-                return resolveLocalizableMessage(localizableMessage.getFallbackLocalizableMessage(), component);
-            }
-        }
-        String key = localizableMessage.getKey() != null ? localizableMessage.getKey() : localizableMessage.getFallbackMessage();
-        StringResourceModel stringResourceModel = new StringResourceModel(key, component)
-                .setModel(new Model<String>())
-                .setDefaultValue(localizableMessage.getFallbackMessage())
-                .setParameters(resolveArguments(localizableMessage.getArgs(), component));
-        String rv = stringResourceModel.getString();
-        //System.out.println("GUI: Resolving [" + key + "]: to [" + rv + "]");
-        return rv;
-    }
-
-    // todo deduplicate with similar method in LocalizationServiceImpl
-    private static String resolveLocalizableMessage(LocalizableMessageList msgList, Component component) {
-        String separator = resolveIfPresent(msgList.getSeparator(), component);
-        String prefix = resolveIfPresent(msgList.getPrefix(), component);
-        String suffix = resolveIfPresent(msgList.getPostfix(), component);
-        return msgList.getMessages().stream()
-                .map(m -> resolveLocalizableMessage(m, component))
-                .collect(Collectors.joining(separator, prefix, suffix));
-    }
-
-    private static String resolveIfPresent(LocalizableMessage msg, Component component) {
-        return msg != null ? resolveLocalizableMessage(msg, component) : "";
-    }
-
-    private static Object[] resolveArguments(Object[] args, Component component) {
-        if (args == null) {
-            return null;
-        }
-        Object[] rv = new Object[args.length];
-        for (int i = 0; i < args.length; i++) {
-            if (args[i] instanceof LocalizableMessage) {
-                rv[i] = resolveLocalizableMessage(((LocalizableMessage) args[i]), component);
-            } else {
-                rv[i] = args[i];
-            }
-        }
-        return rv;
-    }
-
-    // TODO add other classes; probably move to some enum
-    @Nullable
-    public static String getAuthorizationActionForTargetClass(Class targetClass) {
-        if (UserType.class.equals(targetClass)) {
-            return AuthorizationConstants.AUTZ_UI_USER_URL;
-        } else if (OrgType.class.equals(targetClass)) {
-            return AuthorizationConstants.AUTZ_UI_ORG_UNIT_URL;
-        } else if (RoleType.class.equals(targetClass)) {
-            return AuthorizationConstants.AUTZ_UI_ROLE_URL;
-        } else if (ServiceType.class.equals(targetClass)) {
-            return AuthorizationConstants.AUTZ_UI_SERVICE_URL;
-        } else if (ResourceType.class.equals(targetClass)) {
-            return AuthorizationConstants.AUTZ_UI_RESOURCE_URL;
-        } else {
-            return null;
-        }
-    }
-
-    public static void safeResultCleanup(OperationResult result, Trace logger) {
-        try {
-            result.cleanupResultDeeply();
-        } catch (Throwable t) {
-            LoggingUtils.logUnexpectedException(logger, "Couldn't clean up the operation result", t);
-        }
-    }
-
-    /**
-     * Default list view setting should never be needed. Always check setting for specific
-     * object type (and archetype).
-     */
-    @Deprecated
-    public static CompiledObjectCollectionView getDefaultGuiObjectListType(PageBase pageBase) {
-        return pageBase.getCompiledUserProfile().getDefaultObjectCollectionView();
-    }
-
-    public enum Channel {
-        // TODO: move this to schema component
-        LIVE_SYNC(SchemaConstants.CHANGE_CHANNEL_LIVE_SYNC_URI),
-        RECONCILIATION(SchemaConstants.CHANGE_CHANNEL_RECON_URI),
-        RECOMPUTATION(SchemaConstants.CHANGE_CHANNEL_RECOMPUTE_URI),
-        DISCOVERY(SchemaConstants.CHANGE_CHANNEL_DISCOVERY_URI),
-        WEB_SERVICE(SchemaConstants.CHANNEL_WEB_SERVICE_URI),
-        IMPORT(SchemaConstants.CHANNEL_OBJECT_IMPORT_URI),
-        REST(SchemaConstants.CHANNEL_REST_URI),
-        INIT(SchemaConstants.CHANNEL_GUI_INIT_URI),
-        USER(SchemaConstants.CHANNEL_GUI_USER_URI),
-        SELF_REGISTRATION(SchemaConstants.CHANNEL_GUI_SELF_REGISTRATION_URI),
-        RESET_PASSWORD(SchemaConstants.CHANNEL_GUI_RESET_PASSWORD_URI);
-
-        private String channel;
-
-        Channel(String channel) {
-            this.channel = channel;
-        }
-
-        public String getChannel() {
-            return channel;
-        }
-    }
-
-    public static DateValidator getRangeValidator(Form<?> form, ItemPath path) {
-        DateValidator validator = null;
-        List<DateValidator> validators = form.getBehaviors(DateValidator.class);
-        if (validators != null) {
-            for (DateValidator val : validators) {
-                if (path.equivalent(val.getIdentifier())) {
-                    validator = val;
-                    break;
-                }
-            }
-        }
-
-        if (validator == null) {
-            validator = new DateValidator();
-            validator.setIdentifier(path);
-            form.add(validator);
-        }
-
-        return validator;
-    }
-
-    public static boolean isItemVisible(List<ItemPath> visibleItems, ItemPath itemToBeFound) {
-            return ItemPathCollectionsUtil.containsSubpathOrEquivalent(visibleItems, itemToBeFound);
-
-    }
-
-    public static Class<?> qnameToClass(PrismContext prismContext, QName type) {
-        return prismContext.getSchemaRegistry().determineCompileTimeClass(type);
-    }
-
-    public static <T extends ObjectType> Class<T> qnameToClass(PrismContext prismContext, QName type, Class<T> returnType) {
-        return prismContext.getSchemaRegistry().determineCompileTimeClass(type);
-    }
-
-    public static <T extends ObjectType> QName classToQName(PrismContext prismContext, Class<T> clazz) {
-        return prismContext.getSchemaRegistry().findObjectDefinitionByCompileTimeClass(clazz).getTypeName();
-    }
-
-    public static TaskType createSingleRecurrenceTask(String taskName, QName applicableType, ObjectQuery query,
-            ObjectDelta delta, ModelExecuteOptions options, String category, PageBase pageBase) throws SchemaException {
-
-        TaskType task = new TaskType(pageBase.getPrismContext());
-
-        MidPointPrincipal owner = SecurityUtils.getPrincipalUser();
-
-        ObjectReferenceType ownerRef = new ObjectReferenceType();
-        ownerRef.setOid(owner.getOid());
-        ownerRef.setType(owner.getUser().COMPLEX_TYPE);
-        task.setOwnerRef(ownerRef);
-
-        task.setBinding(TaskBindingType.LOOSE);
-        task.setCategory(category);
-        task.setExecutionStatus(TaskExecutionStatusType.RUNNABLE);
-        task.setRecurrence(TaskRecurrenceType.SINGLE);
-        task.setThreadStopAction(ThreadStopActionType.RESTART);
-        task.setHandlerUri(pageBase.getTaskService().getHandlerUriForCategory(category));
-        ScheduleType schedule = new ScheduleType();
-        schedule.setMisfireAction(MisfireActionType.EXECUTE_IMMEDIATELY);
-        task.setSchedule(schedule);
-
-        task.setName(WebComponentUtil.createPolyFromOrigString(taskName));
-
-        PrismObject<TaskType> prismTask = task.asPrismObject();
-        QueryType queryType = pageBase.getQueryConverter().createQueryType(query);
-        prismTask.findOrCreateProperty(SchemaConstants.PATH_MODEL_EXTENSION_OBJECT_QUERY).addRealValue(queryType);
-
-        if (applicableType != null) {
-            prismTask.findOrCreateProperty(SchemaConstants.PATH_MODEL_EXTENSION_OBJECT_TYPE).setRealValue(applicableType);
-        }
-
-        if (delta != null) {
-            ObjectDeltaType deltaBean = DeltaConvertor.toObjectDeltaType(delta);
-            prismTask.findOrCreateProperty(SchemaConstants.PATH_MODEL_EXTENSION_OBJECT_DELTA).setRealValue(deltaBean);
-        }
-
-        if (options != null) {
-            prismTask.findOrCreateProperty(SchemaConstants.PATH_MODEL_EXTENSION_EXECUTE_OPTIONS)
-                    .setRealValue(options.toModelExecutionOptionsType());
-        }
-        return task;
-    }
-
-    public static void iterativeExecuteBulkAction(PageBase pageBase, ExecuteScriptType script, Task task, OperationResult result )
-            throws SchemaException, SecurityViolationException, ObjectNotFoundException, ExpressionEvaluationException,
-            CommunicationException, ConfigurationException{
-
-        pageBase.getScriptingService().evaluateIterativeExpressionInBackground(script, task, result);
-    }
-
-    public static void executeMemberOperation(Task operationalTask, QName type, ObjectQuery memberQuery,
-            ExecuteScriptType script, Collection<SelectorOptions<GetOperationOptions>> option, OperationResult parentResult, PageBase pageBase) throws SchemaException {
-
-        MidPointPrincipal owner = SecurityUtils.getPrincipalUser();
-        operationalTask.setOwner(owner.getUser().asPrismObject());
-
-        operationalTask.setBinding(TaskBinding.LOOSE);
-        operationalTask.setInitialExecutionStatus(TaskExecutionStatus.RUNNABLE);
-        operationalTask.setThreadStopAction(ThreadStopActionType.RESTART);
-        ScheduleType schedule = new ScheduleType();
-        schedule.setMisfireAction(MisfireActionType.EXECUTE_IMMEDIATELY);
-        operationalTask.makeSingle(schedule);
-        operationalTask.setName(WebComponentUtil.createPolyFromOrigString(parentResult.getOperation()));
-
-        PrismPropertyDefinition propertyDefQuery = pageBase.getPrismContext().getSchemaRegistry()
-                .findPropertyDefinitionByElementName(SchemaConstants.MODEL_EXTENSION_OBJECT_QUERY);
-        PrismProperty<QueryType> queryProperty = propertyDefQuery.instantiate();
-        QueryType queryType = pageBase.getQueryConverter().createQueryType(memberQuery);
-        queryProperty.setRealValue(queryType);
-        operationalTask.addExtensionProperty(queryProperty);
-
-        PrismPropertyDefinition propertyDefType = pageBase.getPrismContext().getSchemaRegistry()
-                .findPropertyDefinitionByElementName(SchemaConstants.MODEL_EXTENSION_OBJECT_TYPE);
-        PrismProperty<QName> typeProperty = propertyDefType.instantiate();
-        typeProperty.setRealValue(type);
-        operationalTask.addExtensionProperty(typeProperty);
-
-        if (option != null) {
-            PrismPropertyDefinition propertyDefOption = pageBase.getPrismContext().getSchemaRegistry()
-                    .findPropertyDefinitionByElementName(SchemaConstants.MODEL_EXTENSION_SEARCH_OPTIONS);
-            PrismProperty<SelectorQualifiedGetOptionsType> optionProperty = propertyDefOption.instantiate();
-            optionProperty.setRealValue(MiscSchemaUtil.optionsToOptionsType(option));
-            operationalTask.addExtensionProperty(optionProperty);
-        }
-
-        try {
-            iterativeExecuteBulkAction(pageBase, script, operationalTask, parentResult);
-            parentResult.recordInProgress();
-            parentResult.setBackgroundTaskOid(operationalTask.getOid());
-            pageBase.showResult(parentResult);
-        } catch (ObjectNotFoundException | SchemaException
-            | ExpressionEvaluationException | CommunicationException | ConfigurationException
-            | SecurityViolationException e) {
-            parentResult.recordFatalError(pageBase.createStringResource("WebComponentUtil.message.startPerformed.fatalError.submit").getString(), e);
-            LoggingUtils.logUnexpectedException(LOGGER, "Couldn't submit bulk action to execution", e);
-        }
-
-//        ModelExecuteOptions options = TaskCategory.EXECUTE_CHANGES.equals(category)
-//                ? ModelExecuteOptions.createReconcile()        // This was originally in ExecuteChangesTaskHandler, now it's transferred through task extension.
-//                : null;
-//        TaskType task = WebComponentUtil.createSingleRecurrenceTask(parentResult.getOperation()+2, type,
-//                memberQuery, null, null, TaskCategory.BULK_ACTIONS, pageBase);
-//        PrismObject<TaskType> prismTask = task.asPrismObject();
-//        prismTask.findOrCreateProperty(ItemPath.create(TaskType.F_EXTENSION, SchemaConstants.SE_EXECUTE_SCRIPT)).setRealValue(script);
-//
-//        WebModelServiceUtils.runTask(task, operationalTask, parentResult, pageBase);
-    }
-
-    public static boolean isAuthorized(String... action) {
-        if (action == null || action.length == 0) {
-            return true;
-        }
-        List<String> actions = Arrays.asList(action);
-        return isAuthorized(actions);
-    }
-
-    public static boolean isAuthorized(Collection<String> actions) {
-        if (actions == null || actions.isEmpty()) {
-            return true;
-        }
-        Roles roles = new Roles(AuthorizationConstants.AUTZ_ALL_URL);
-        roles.add(AuthorizationConstants.AUTZ_GUI_ALL_URL);
-        roles.add(AuthorizationConstants.AUTZ_GUI_ALL_DEPRECATED_URL);
-        roles.addAll(actions);
-        if (((AuthenticatedWebApplication) AuthenticatedWebApplication.get()).hasAnyRole(roles)) {
-            return true;
-        }
-        return false;
-    }
-
-    // TODO: move to util component
-    public static Integer safeLongToInteger(Long l) {
-        if (l == null) {
-            return null;
-        }
-
-        if (l > Integer.MAX_VALUE || l < Integer.MIN_VALUE) {
-            throw new IllegalArgumentException(
-                    "Couldn't transform long '" + l + "' to int, too big or too small.");
-        }
-
-        return (int) l.longValue();
-    }
-
-    // TODO: move to schema component
-    public static List<QName> createObjectTypeList() {
-
-        List<QName> types = new ArrayList<>(ObjectTypes.values().length);
-        for (ObjectTypes t : ObjectTypes.values()) {
-            types.add(t.getTypeQName());
-        }
-
-        return types.stream().sorted((type1, type2) -> {
-                Validate.notNull(type1);
-                Validate.notNull(type2);
-
-                return String.CASE_INSENSITIVE_ORDER.compare(QNameUtil.qNameToUri(type1), QNameUtil.qNameToUri(type2));
-
-
-        }).collect(Collectors.toList());
-
-    }
-
-    public static List<QName> createAssignmentHolderTypeQnamesList() {
-
-        List<ObjectTypes> objectTypes = createAssignmentHolderTypesList();
-        List<QName> types = new ArrayList<>();
-        objectTypes.forEach(objectType -> {
-            types.add(objectType.getTypeQName());
-        });
-
-        return types.stream().sorted((type1, type2) -> {
-                Validate.notNull(type1);
-                Validate.notNull(type2);
-
-                return String.CASE_INSENSITIVE_ORDER.compare(QNameUtil.qNameToUri(type1), QNameUtil.qNameToUri(type2));
-
-
-        }).collect(Collectors.toList());
-
-    }
-
-    public static List<ObjectTypes> createAssignmentHolderTypesList(){
-        List<ObjectTypes> objectTypes = new ArrayList<>();
-        for (ObjectTypes t : ObjectTypes.values()) {
-            if (AssignmentHolderType.class.isAssignableFrom(t.getClassDefinition())) {
-                objectTypes.add(t);
-            }
-        }
-        return objectTypes.stream().sorted((type1, type2) -> {
-            Validate.notNull(type1);
-            Validate.notNull(type2);
-
-            return String.CASE_INSENSITIVE_ORDER.compare(QNameUtil.qNameToUri(type1.getTypeQName()), QNameUtil.qNameToUri(type2.getTypeQName()));
-
-
-        }).collect(Collectors.toList());
-    }
-
-    // TODO: move to schema component
-    public static List<QName> createFocusTypeList() {
-        return createFocusTypeList(false);
-    }
-
-    public static List<QName> createFocusTypeList(boolean includeAbstractType) {
-        List<QName> focusTypeList = new ArrayList<>();
-
-        focusTypeList.add(UserType.COMPLEX_TYPE);
-        focusTypeList.add(OrgType.COMPLEX_TYPE);
-        focusTypeList.add(RoleType.COMPLEX_TYPE);
-        focusTypeList.add(ServiceType.COMPLEX_TYPE);
-
-        if (includeAbstractType) {
-            focusTypeList.add(FocusType.COMPLEX_TYPE);
-        }
-
-        return focusTypeList;
-    }
-
-    // TODO: move to schema component
-    public static List<QName> createAbstractRoleTypeList() {
-        List<QName> focusTypeList = new ArrayList<>();
-
-        focusTypeList.add(AbstractRoleType.COMPLEX_TYPE);
-        focusTypeList.add(OrgType.COMPLEX_TYPE);
-        focusTypeList.add(RoleType.COMPLEX_TYPE);
-        focusTypeList.add(ServiceType.COMPLEX_TYPE);
-
-        return focusTypeList;
-    }
-
-    public static List<ObjectTypes> createAssignableTypesList() {
-        List<ObjectTypes> focusTypeList = new ArrayList<>();
-
-        focusTypeList.add(ObjectTypes.RESOURCE);
-        focusTypeList.add(ObjectTypes.ORG);
-        focusTypeList.add(ObjectTypes.ROLE);
-        focusTypeList.add(ObjectTypes.SERVICE);
-
-        return focusTypeList;
-    }
-
-    public static List<QName> createSupportedTargetTypeList(QName targetTypeFromDef) {
-         if (targetTypeFromDef == null || ObjectType.COMPLEX_TYPE.equals(targetTypeFromDef)) {
-             return createObjectTypeList();
-         }
-
-         if (AbstractRoleType.COMPLEX_TYPE.equals(targetTypeFromDef)) {
-             return createAbstractRoleTypeList();
-         }
-
-         if (FocusType.COMPLEX_TYPE.equals(targetTypeFromDef)) {
-             return createFocusTypeList();
-         }
-
-         if (AssignmentHolderType.COMPLEX_TYPE.equals(targetTypeFromDef)) {
-             return createAssignmentHolderTypeQnamesList();
-         }
-
-         return Arrays.asList(targetTypeFromDef);
-    }
-
-    /**
-     * Takes a collection of object types (classes) that may contain abstract types. Returns a collection
-     * that only contain concrete types.
-     * @param <O> common supertype for all the types in the collections
-     *
-     * TODO: move to schema component
-     */
-    public static <O extends ObjectType> List<QName> resolveObjectTypesToQNames(Collection<Class<? extends O>> types, PrismContext prismContext) {
-        if (types == null) {
-            return null;
-        }
-        List<QName> concreteTypes = new ArrayList<>(types.size());
-        for (Class<? extends O> type: types) {
-            if (type == null || type.equals(ObjectType.class)) {
-                MiscUtil.addAllIfNotPresent(concreteTypes, createObjectTypeList());
-            } else if (type.equals(FocusType.class)) {
-                MiscUtil.addAllIfNotPresent(concreteTypes, createFocusTypeList());
-            } else if (type.equals(AbstractRoleType.class)) {
-                MiscUtil.addAllIfNotPresent(concreteTypes, createAbstractRoleTypeList());
-            } else {
-                MiscUtil.addIfNotPresent(concreteTypes, classToQName(prismContext, type));
-            }
-        }
-        return concreteTypes;
-    }
-
-    public static <T extends Enum> IModel<String> createLocalizedModelForEnum(T value, Component comp) {
-        String key = value != null ? value.getClass().getSimpleName() + "." + value.name() : "";
-        return new StringResourceModel(key, comp, null);
-    }
-
-    public static <T extends Enum> IModel<List<T>> createReadonlyModelFromEnum(final Class<T> type) {
-        return (IModel<List<T>>) () -> {
-            List<T> list = new ArrayList<>();
-            Collections.addAll(list, type.getEnumConstants());
-
-            return list;
-        };
-    }
-
-    // use for small enums only
-    @NotNull
-    public static <T extends Enum> IModel<List<T>> createReadonlyValueModelFromEnum(@NotNull Class<T> type, @NotNull Predicate<T> filter) {
-        return new ReadOnlyValueModel<>(
-                Arrays.stream(type.getEnumConstants())
-                        .filter(filter)
-                        .collect(Collectors.toList()));
-    }
-
-    public static List<String> createTaskCategoryList() {
-        List<String> categories = new ArrayList<>();
-
-        // todo change to something better and add i18n
-        // TaskManager manager = getTaskManager();
-        // List<String> list = manager.getAllTaskCategories();
-        // if (list != null) {
-        // Collections.sort(list);
-        // for (String item : list) {
-        // if (item != TaskCategory.IMPORT_FROM_FILE && item !=
-        // TaskCategory.WORKFLOW) {
-        // categories.add(item);
-        // }
-        // }
-        // }
-        categories.add(TaskCategory.LIVE_SYNCHRONIZATION);
-        categories.add(TaskCategory.RECONCILIATION);
-        categories.add(TaskCategory.IMPORTING_ACCOUNTS);
-        categories.add(TaskCategory.RECOMPUTATION);
-        categories.add(TaskCategory.DEMO);
-        // TODO: what about other categories?
-        // categories.add(TaskCategory.ACCESS_CERTIFICATION);
-        // categories.add(TaskCategory.BULK_ACTIONS);
-        // categories.add(TaskCategory.CUSTOM);
-        // categories.add(TaskCategory.EXECUTE_CHANGES);
-        // categories.add(TaskCategory.IMPORT_FROM_FILE);
-        // categories.add(TaskCategory.IMPORT_FROM_FILE);
-        return categories;
-    }
-
-    public static IModel<String> createCategoryNameModel(final Component component,
-            final IModel<String> categorySymbolModel) {
-        return (IModel<String>) () -> createStringResourceStatic(component,
-                "pageTasks.category." + categorySymbolModel.getObject()).getString();
-    }
-
-    public static ObjectReferenceType createObjectRef(String oid, String name, QName type) {
-        ObjectReferenceType ort = new ObjectReferenceType();
-        ort.setOid(oid);
-        ort.setTargetName(createPolyFromOrigString(name));
-        ort.setType(type);
-        return ort;
-    }
-
-    public static <E extends Enum> DropDownChoicePanel createEnumPanel(Class clazz, String id,
-            final IModel<E> model, final Component component) {
-        return createEnumPanel(clazz, id, model, component, true);
-
-    }
-    public static <E extends Enum> DropDownChoicePanel createEnumPanel(Class clazz, String id,
-            final IModel<E> model, final Component component, boolean allowNull) {
-        return createEnumPanel(clazz, id, WebComponentUtil.createReadonlyModelFromEnum(clazz),
-                model, component, allowNull );
-    }
-
-    public static <E extends Enum> DropDownChoicePanel<E> createEnumPanel(Class<E> clazz, String id,
-            IModel<List<E>> choicesList, final IModel<E> model, final Component component, boolean allowNull) {
-        return createEnumPanel(clazz, id, choicesList, model, component, allowNull, null);
-    }
-
-    public static <E extends Enum> DropDownChoicePanel<E> createEnumPanel(Class<E> clazz, String id,
-            IModel<List<E>> choicesList, final IModel<E> model, final Component component, boolean allowNull, String nullValidDisplayValue) {
-        return new DropDownChoicePanel<E>(id, model, choicesList, getEnumChoiceRenderer(component)
-            , allowNull){
-
-            private static final long serialVersionUID = 1L;
-
-            @Override
-            protected String getNullValidDisplayValue() {
-                return nullValidDisplayValue != null && StringUtils.isNotEmpty(nullValidDisplayValue.trim()) ?
-                        nullValidDisplayValue : super.getNullValidDisplayValue();
-            }
-        };
-    }
-
-    public static <E extends Enum> IChoiceRenderer<E> getEnumChoiceRenderer(Component component){
-        return new IChoiceRenderer<E>() {
-
-            private static final long serialVersionUID = 1L;
-
-            @Override
-            public E getObject(String id, IModel<? extends List<? extends E>> choices) {
-                if (StringUtils.isBlank(id)) {
-                    return null;
-                }
-                return choices.getObject().get(Integer.parseInt(id));
-            }
-
-            @Override
-            public Object getDisplayValue(E object) {
-                return WebComponentUtil.createLocalizedModelForEnum(object, component).getObject();
-            }
-
-            @Override
-            public String getIdValue(E object, int index) {
-                return Integer.toString(index);
-            }
-        };
-    }
-
-    public static DropDownChoicePanel createEnumPanel(final PrismPropertyDefinition def, String id,
-            final IModel model) {
-        final Object o = model.getObject();
-
-        final IModel<List<DisplayableValue>> enumModelValues = (IModel<List<DisplayableValue>>) () -> getDisplayableValues(def.getAllowedValues());
-
-        return new DropDownChoicePanel(id, model, enumModelValues, new DisplayableValueChoiceRenderer(getDisplayableValues(def.getAllowedValues())), true);
-    }
-
-    private static <T> List<DisplayableValue> getDisplayableValues(Collection<T> allowedValues) {
-        List<DisplayableValue> values = null;
-        if (allowedValues != null) {
-            values = new ArrayList<>(allowedValues.size());
-            for (T v : allowedValues) {
-                if (v instanceof DisplayableValue) {
-                    values.add(((DisplayableValue) v));
-                }
-            }
-        }
-        return values;
-    }
-
-    public static String getName(ObjectType object) {
-        return getName(object, true);
-    }
-
-    public static String getName(ObjectType object, boolean translate) {
-        if (object == null) {
-            return null;
-        }
-
-        return getName(object.asPrismObject(), translate);
-    }
-
-    public static String getEffectiveName(ObjectType object, QName propertyName) {
-        return getEffectiveName(object, propertyName, true);
-    }
-
-    public static String getEffectiveName(ObjectType object, QName propertyName, boolean translate) {
-        if (object == null) {
-            return null;
-        }
-
-        return getEffectiveName(object.asPrismObject(), propertyName, translate);
-    }
-
-    public static <O extends ObjectType> String getEffectiveName(PrismObject<O> object, QName propertyName) {
-        return getEffectiveName(object, propertyName, true);
-    }
-
-    public static <O extends ObjectType> String getEffectiveName(PrismObject<O> object, QName propertyName, boolean translate) {
-        if (object == null) {
-            return null;
-        }
-
-        PrismProperty prop = object.findProperty(ItemName.fromQName(propertyName));
-
-        if (prop != null) {
-            Object realValue = prop.getRealValue();
-            if (prop.getDefinition().getTypeName().equals(DOMUtil.XSD_STRING)) {
-                return (String) realValue;
-            } else if (realValue instanceof PolyString) {
-                return translate ? getTranslatedPolyString((PolyString) realValue)
-                        : WebComponentUtil.getOrigStringFromPoly((PolyString) realValue);
-            }
-        }
-
-        PolyString name = getValue(object, ObjectType.F_NAME, PolyString.class);
-        if (name == null){
-            return null;
-        }
-        return translate ? getTranslatedPolyString(name)
-                : WebComponentUtil.getOrigStringFromPoly(name);
-    }
-
-    public static String getTranslatedPolyString(PolyStringType value){
-        return getTranslatedPolyString(PolyString.toPolyString(value));
-    }
-
-    public static String getTranslatedPolyString(PolyString value){
-        MidPointApplication application = MidPointApplication.get();
-        return getTranslatedPolyString(value, application != null ? application.getLocalizationService() : null);
-    }
-
-    public static String getTranslatedPolyString(PolyString value, LocalizationService localizationService){
-        if (value == null){
-            return "";
-        }
-        if (localizationService == null){
-            localizationService = MidPointApplication.get().getLocalizationService();
-        }
-        return localizationService.translate(value, getCurrentLocale(), true);
-    }
-
-    public static <O extends ObjectType> String getName(ObjectReferenceType ref, PageBase pageBase, String operation) {
-        String name = getName(ref);
-        if (StringUtils.isEmpty(name) || name.equals(ref.getOid())) {
-            String oid = ref.getOid();
-            Collection<SelectorOptions<GetOperationOptions>> options = SelectorOptions
-                    .createCollection(GetOperationOptions.createNoFetch());
-            Class<O> type = (Class<O>) ObjectType.class;
-            PrismObject<O> object = WebModelServiceUtils.loadObject(type, oid, pageBase,
-                    pageBase.createSimpleTask(operation), new OperationResult(operation));
-            if (object != null) {
-                name = object.getName().getOrig();
-            }
-        }
-        return name;
-    }
-
-    public static <O extends ObjectType> String getDisplayNameOrName(ObjectReferenceType ref, PageBase pageBase, String operation) {
-        return getDisplayNameOrName(ref, pageBase, operation, true);
-    }
-
-    public static <O extends ObjectType> String getDisplayNameOrName(ObjectReferenceType ref, PageBase pageBase,
-                                                                     String operation, boolean translate) {
-        String name = getName(ref, translate);
-        if (StringUtils.isEmpty(name) || name.equals(ref.getOid())) {
-            String oid = ref.getOid();
-            Collection<SelectorOptions<GetOperationOptions>> options = SelectorOptions
-                    .createCollection(GetOperationOptions.createNoFetch());
-            Class<O> type = ref.getType() != null ? (Class<O>)qnameToClass(pageBase.getPrismContext(), ref.getType())  : (Class<O>) ObjectType.class;
-            PrismObject<O> object = WebModelServiceUtils.loadObject(type, oid, pageBase,
-                    pageBase.createSimpleTask(operation), new OperationResult(operation));
-            if (object != null) {
-                name = getDisplayNameOrName(object, true);
-            }
-        }
-        return name;
-    }
-
-    public static <O extends ObjectType> String getEffectiveName(ObjectReferenceType ref, QName propertyName,
-                                                                 PageBase pageBase, String operation) {
-        return getEffectiveName(ref, propertyName, pageBase, operation, true);
-    }
-    public static <O extends ObjectType> String getEffectiveName(ObjectReferenceType ref, QName propertyName,
-                                                                 PageBase pageBase, String operation, boolean translate) {
-        PrismObject<O> object = WebModelServiceUtils.loadObject(ref, pageBase,
-                pageBase.createSimpleTask(operation), new OperationResult(operation));
-
-        if (object == null) {
-            return "Not Found";
-        }
-
-        return getEffectiveName(object, propertyName, translate);
-
-    }
-
-    public static String getName(ObjectReferenceType ref) {
-        return getName(ref, true);
-    }
-
-    public static String getName(ObjectReferenceType ref, boolean translate) {
-        if (ref == null) {
-            return null;
-        }
-        if (ref.getTargetName() != null) {
-            if (translate){
-                return getTranslatedPolyString(ref.getTargetName());
-            }
-            return getOrigStringFromPoly(ref.getTargetName());
-        }
-        if (ref.asReferenceValue().getObject() != null) {
-            return getName(ref.asReferenceValue().getObject(), translate);
-        }
-        return ref.getOid();
-    }
-
-    public static String getName(PrismObject object) {
-        return getName(object, true);
-    }
-
-    public static String getName(PrismObject object, boolean translate) {
-        return getName(object, translate, (LocalizationService) null);
-    }
-
-    public static String getName(PrismObject object, boolean translate, LocalizationService localizationService) {
-        if (object == null) {
-            return null;
-        }
-        PolyString name = getValue(object, ObjectType.F_NAME, PolyString.class);
-        if (name == null){
-            return null;
-        }
-        if (translate){
-            return getTranslatedPolyString(name, localizationService);
-        }
-        return name.getOrig();
-    }
-
-    public static <C extends Containerable> String getDisplayName(PrismContainerValue<C> prismContainerValue) {
-        if (prismContainerValue == null) {
-            return "ContainerPanel.containerProperties";
-        }
-
-        String displayName = null;
-
-        if (prismContainerValue.canRepresent(LifecycleStateType.class)) {
-            LifecycleStateType lifecycleStateType = (LifecycleStateType) prismContainerValue.asContainerable();
-            String name = lifecycleStateType.getDisplayName();
-            if (name == null || name.isEmpty()) {
-                Class<C> cvalClass = prismContainerValue.getCompileTimeClass();
-                name = lifecycleStateType.getName();
-            }
-
-            if (name != null && !name.isEmpty()) {
-                displayName = name;
-            }
-        } else if (prismContainerValue.canRepresent(PropertyConstraintType.class)) {
-            PropertyConstraintType propertyConstraintType = (PropertyConstraintType) prismContainerValue.asContainerable();
-            String path = "";
-            if (propertyConstraintType.getPath() != null) {
-                path = propertyConstraintType.getPath().getItemPath().toString();
-            }
-
-            if (path != null && !path.isEmpty()) {
-                displayName = path;
-            }
-        } else if (prismContainerValue.canRepresent(AssignmentType.class)) {
-            AssignmentType assignmentType = (AssignmentType) prismContainerValue.asContainerable();
-            if (assignmentType.getTargetRef() != null) {
-                ObjectReferenceType assignmentTargetRef = assignmentType.getTargetRef();
-                displayName = getName(assignmentTargetRef) + " - " + normalizeRelation(assignmentTargetRef.getRelation()).getLocalPart();
-            } else {
-                displayName = "AssignmentTypeDetailsPanel.containerTitle";
-            }
-        } else if (prismContainerValue.canRepresent(ExclusionPolicyConstraintType.class)) {
-            ExclusionPolicyConstraintType exclusionConstraint = (ExclusionPolicyConstraintType) prismContainerValue.asContainerable();
-            String exclusionConstraintName = (exclusionConstraint.getName() != null ? exclusionConstraint.getName() :
-                    exclusionConstraint.asPrismContainerValue().getParent().getPath().last()) + " - "
-                    + StringUtils.defaultIfEmpty(getName(exclusionConstraint.getTargetRef()), "");
-            displayName = StringUtils.isNotEmpty(exclusionConstraintName) && StringUtils.isNotEmpty(getName(exclusionConstraint.getTargetRef())) ? exclusionConstraintName : "ExclusionPolicyConstraintType.details";
-        } else if (prismContainerValue.canRepresent(AbstractPolicyConstraintType.class)) {
-            AbstractPolicyConstraintType constraint = (AbstractPolicyConstraintType) prismContainerValue.asContainerable();
-            String constraintName = constraint.getName();
-            if (StringUtils.isNotEmpty(constraintName)) {
-                displayName = constraintName;
-            } else {
-                displayName = constraint.asPrismContainerValue().getParent().getPath().last().toString() + ".details";
-            }
-        } else if (prismContainerValue.canRepresent(RichHyperlinkType.class)) {
-            RichHyperlinkType richHyperlink = (RichHyperlinkType) prismContainerValue.asContainerable();
-            String label = richHyperlink.getLabel();
-            String description = richHyperlink.getDescription();
-            String targetUrl = richHyperlink.getTargetUrl();
-            if (StringUtils.isNotEmpty(label)) {
-                displayName = label + (StringUtils.isNotEmpty(description) ? (" - " + description) : "");
-            } else if (StringUtils.isNotEmpty(targetUrl)) {
-                displayName = targetUrl;
-            }
-        } else if (prismContainerValue.canRepresent(UserInterfaceFeatureType.class)) {
-            UserInterfaceFeatureType userInterfaceFeature = (UserInterfaceFeatureType) prismContainerValue.asContainerable();
-            String identifier = userInterfaceFeature.getIdentifier();
-
-            if (StringUtils.isBlank(identifier)) {
-                DisplayType uifDisplay = userInterfaceFeature.getDisplay();
-                if (uifDisplay != null) {
-                    displayName = WebComponentUtil.getOrigStringFromPoly(uifDisplay.getLabel());
-                }
-
-                if (displayName == null) {
-                    displayName = "UserInterfaceFeatureType.containerTitle";
-                }
-            } else {
-                displayName = identifier;
-            }
-        } else if (prismContainerValue.canRepresent(GuiObjectColumnType.class)) {
-            GuiObjectColumnType guiObjectColumn = (GuiObjectColumnType) prismContainerValue.asContainerable();
-            String name = guiObjectColumn.getName();
-            if (StringUtils.isNotEmpty(name)) {
-                displayName = name;
-            }
-        } else if (prismContainerValue.canRepresent(GuiObjectListViewType.class)) {
-            GuiObjectListViewType guiObjectListView = (GuiObjectListViewType) prismContainerValue.asContainerable();
-            String name = guiObjectListView.getName();
-            if (StringUtils.isNotEmpty(name)) {
-                displayName = name;
-            }
-        } else if (prismContainerValue.canRepresent(GenericPcpAspectConfigurationType.class)) {
-            GenericPcpAspectConfigurationType genericPcpAspectConfiguration = (GenericPcpAspectConfigurationType) prismContainerValue.asContainerable();
-            String name = genericPcpAspectConfiguration.getName();
-            if (StringUtils.isNotEmpty(name)) {
-                displayName = name;
-            }
-        } else if (prismContainerValue.canRepresent(RelationDefinitionType.class)) {
-            RelationDefinitionType relationDefinition = (RelationDefinitionType) prismContainerValue.asContainerable();
-            if (relationDefinition.getRef() != null) {
-                String name = (relationDefinition.getRef().getLocalPart());
-                String description = relationDefinition.getDescription();
-                if (StringUtils.isNotEmpty(name)) {
-                    displayName = name + (StringUtils.isNotEmpty(description) ? (" - " + description) : "");
-                }
-            }
-        } else if (prismContainerValue.canRepresent(ResourceItemDefinitionType.class)) {
-            ResourceItemDefinitionType resourceItemDefinition = (ResourceItemDefinitionType) prismContainerValue.asContainerable();
-            if (resourceItemDefinition.getDisplayName() != null && !resourceItemDefinition.getDisplayName().isEmpty()) {
-                displayName = resourceItemDefinition.getDisplayName();
-            } else {
-                return prismContainerValue.getParent().getPath().last().toString();
-            }
-        } else if (prismContainerValue.canRepresent(MappingType.class)) {
-            MappingType mapping = (MappingType) prismContainerValue.asContainerable();
-            if (mapping.getName() != null && !mapping.getName().isEmpty()) {
-                String name = mapping.getName();
-                String description = mapping.getDescription();
-                displayName = name + (StringUtils.isNotEmpty(description) ? (" - " + description) : "");
-            }
-        } else {
-
-            Class<C> cvalClass = prismContainerValue.getCompileTimeClass();
-            if (cvalClass != null) {
-                displayName = cvalClass.getSimpleName() + ".details";
-            } else {
-                displayName = "ContainerPanel.containerProperties";
-            }
-        }
-
-
-        String escaped = org.apache.commons.lang.StringEscapeUtils.escapeHtml(displayName);
-        return escaped;
-    }
-
-    public static QName normalizeRelation(QName relation) {
-        return getRelationRegistry().normalizeRelation(relation);
-    }
-
-    public static String getDisplayNameOrName(PrismObject object) {
-        return getDisplayNameOrName(object, true);
-    }
-
-    public static String getDisplayNameOrName(PrismObject object, boolean translate) {
-        return getDisplayNameOrName(object, translate, null);
-    }
-
-    public static String getDisplayNameOrName(PrismObject object, boolean translate, LocalizationService localizationService) {
-        if (object == null) {
-            return null;
-        }
-
-        String displayName = getDisplayName(object, translate, localizationService);
-        return displayName != null ? displayName : getName(object, translate, localizationService);
-    }
-
-    public static String getDisplayNameOrName(ObjectReferenceType ref) {
-        return getDisplayNameOrName(ref, true);
-    }
-
-    public static String getDisplayNameOrName(ObjectReferenceType ref, boolean translate) {
-        if (ref == null) {
-            return null;
-        }
-        String displayName = getDisplayName(ref, translate);
-        return StringUtils.isNotEmpty(displayName) ? displayName : getName(ref,translate);
-    }
-
-    // <display-name> (<name>) OR simply <name> if there's no display name
-    public static String getDisplayNameAndName(ObjectReferenceType ref) {
-        return getDisplayNameOrName(ref, true);
-    }
-
-    private static String getDisplayNameAndName(ObjectReferenceType ref, boolean translate) {
-        if (ref == null) {
-            return null;
-        }
-        String displayName = getDisplayName(ref, translate);
-        String name = getName(ref, translate);
-        return displayName != null ? displayName + " (" + name + ")" : name;
-    }
-
-    public static String getDisplayName(ObjectReferenceType ref) {
-        return getDisplayName(ref, true);
-    }
-
-    public static String getDisplayName(ObjectReferenceType ref, boolean translate) {
-        if (translate){
-            return getTranslatedPolyString(ObjectTypeUtil.getDisplayName(ref));
-        } else {
-            return PolyString.getOrig(ObjectTypeUtil.getDisplayName(ref));
-        }
-    }
-
-    public static String getDisplayName(PrismObject object) {
-        return getDisplayName(object, true);
-    }
-
-    public static String getDisplayName(PrismObject object, boolean translate) {
-        return getDisplayName(object, translate, null);
-    }
-
-    public static String getDisplayName(PrismObject object, boolean translate, LocalizationService localizationService) {
-        if (object == null){
-            return  "";
-        }
-        if (translate){
-            if (localizationService == null) {
-                return getTranslatedPolyString(ObjectTypeUtil.getDisplayName(object));
-            } else {
-                return getTranslatedPolyString(PolyString.toPolyString(ObjectTypeUtil.getDisplayName(object)), localizationService);
-            }
-        } else {
-            return PolyString.getOrig(ObjectTypeUtil.getDisplayName(object));
-        }
-    }
-
-    public static PolyStringType createPolyFromOrigString(String str) {
-        if (str == null) {
-            return null;
-        }
-
-        PolyStringType poly = new PolyStringType();
-        poly.setOrig(str);
-
-        return poly;
-    }
-
-    public static String getOrigStringFromPoly(PolyString str) {
-        return str != null ? str.getOrig() : null;
-    }
-
-    public static String getOrigStringFromPoly(PolyStringType str) {
-        return str != null ? str.getOrig() : null;
-    }
-
-    public static <T> T getValue(PrismContainerValue object, QName propertyName, Class<T> type) {
-        if (object == null) {
-            return null;
-        }
-
-        PrismProperty property = object.findProperty(ItemName.fromQName(propertyName));
-        if (property == null || property.isEmpty()) {
-            return null;
-        }
-
-        return (T) property.getRealValue(type);
-    }
-
-    public static <T> T getContainerValue(PrismContainerValue object, QName containerName, Class<T> type) {
-        if (object == null) {
-            return null;
-        }
-
-        PrismContainer container = object.findContainer(containerName);
-        if (container == null || container.isEmpty()) {
-            return null;
-        }
-
-        PrismContainerValue containerValue = container.getValue();
-
-        if (containerValue == null || containerValue.isEmpty()) {
-            return null;
-        }
-
-        return (T) containerValue.getValue();
-    }
-
-    public static <T> T getValue(PrismContainer object, QName propertyName, Class<T> type) {
-        if (object == null) {
-            return null;
-        }
-
-        return getValue(object.getValue(), propertyName, type);
-    }
-
-    public static Locale getLocaleFromString(String localeString) {
-        if (localeString == null) {
-            return null;
-        }
-        localeString = localeString.trim();
-        if (localeString.toLowerCase().equals("default")) {
-            return Locale.getDefault();
-        }
-
-        // Extract language
-        int languageIndex = localeString.indexOf('_');
-        String language = null;
-        if (languageIndex == -1) {
-            // No further "_" so is "{language}" only
-            return new Locale(localeString, "");
-        } else {
-            language = localeString.substring(0, languageIndex);
-        }
-
-        // Extract country
-        int countryIndex = localeString.indexOf('_', languageIndex + 1);
-        String country = null;
-        if (countryIndex == -1) {
-            // No further "_" so is "{language}_{country}"
-            country = localeString.substring(languageIndex + 1);
-            return new Locale(language, country);
-        } else {
-            // Assume all remaining is the variant so is
-            // "{language}_{country}_{variant}"
-            country = localeString.substring(languageIndex + 1, countryIndex);
-            String variant = localeString.substring(countryIndex + 1);
-            return new Locale(language, country, variant);
-        }
-    }
-
-    public static void encryptCredentials(ObjectDelta delta, boolean encrypt, MidPointApplication app) {
-        if (delta == null || delta.isEmpty()) {
-            return;
-        }
-
-        PropertyDelta propertyDelta = delta.findPropertyDelta(SchemaConstants.PATH_CREDENTIALS_PASSWORD_VALUE);
-        if (propertyDelta == null) {
-            return;
-        }
-
-        Collection<PrismPropertyValue<ProtectedStringType>> values = propertyDelta
-                .getValues(ProtectedStringType.class);
-        for (PrismPropertyValue<ProtectedStringType> value : values) {
-            ProtectedStringType string = value.getValue();
-            encryptProtectedString(string, encrypt, app);
-        }
-    }
-
-    public static void encryptCredentials(PrismObject object, boolean encrypt, MidPointApplication app) {
-        PrismContainer password = object.findContainer(SchemaConstants.PATH_CREDENTIALS_PASSWORD);
-        if (password == null) {
-            return;
-        }
-        PrismProperty protectedStringProperty = password.findProperty(PasswordType.F_VALUE);
-        if (protectedStringProperty == null
-                || protectedStringProperty.getRealValue(ProtectedStringType.class) == null) {
-            return;
-        }
-
-        ProtectedStringType string = (ProtectedStringType) protectedStringProperty
-                .getRealValue(ProtectedStringType.class);
-
-        encryptProtectedString(string, encrypt, app);
-    }
-
-    public static void encryptProtectedString(ProtectedStringType string, boolean encrypt,
-            MidPointApplication app) {
-        if (string == null) {
-            return;
-        }
-        Protector protector = app.getProtector();
-        try {
-            if (encrypt) {
-                if (StringUtils.isEmpty(string.getClearValue())) {
-                    return;
-                }
-                protector.encrypt(string);
-            } else {
-                if (string.getEncryptedDataType() == null) {
-                    return;
-                }
-                protector.decrypt(string);
-            }
-        } catch (EncryptionException ex) {
-            LoggingUtils.logUnexpectedException(LOGGER, "Couldn't encrypt protected string", ex);
-        } catch (SchemaException e) {
-            LoggingUtils.logUnexpectedException(LOGGER, "Couldn't encrypt/decrypt protected string", e);
-        }
-    }
-
-    public static <T extends Selectable> List<T> getSelectedData(Table table) {
-        DataTable dataTable = table.getDataTable();
-        BaseSortableDataProvider<T> provider = (BaseSortableDataProvider<T>) dataTable.getDataProvider();
-
-        List<T> selected = new ArrayList<>();
-        for (T bean : provider.getAvailableData()) {
-            if (bean.isSelected()) {
-                selected.add(bean);
-            }
-        }
-
-        return selected;
-    }
-
-    public static void clearProviderCache(IDataProvider provider){
-        if (provider == null){
-            return;
-        }
-        if (provider instanceof BaseSortableDataProvider){
-            ((BaseSortableDataProvider)provider).clearCache();
-        }
-        if (provider instanceof SelectableBeanObjectDataProvider) {
-            ((SelectableBeanObjectDataProvider) provider).clearSelectedObjects();
-        }
-    }
-
-    public static Collection<ObjectDelta<? extends ObjectType>> createDeltaCollection(
-            ObjectDelta<? extends ObjectType>... deltas) {
-        Collection<ObjectDelta<? extends ObjectType>> collection = new ArrayList<>();
-        for (ObjectDelta delta : deltas) {
-            collection.add(delta);
-        }
-
-        return collection;
-    }
-
-    public static boolean showResultInPage(OperationResult result) {
-        if (result == null) {
-            return false;
-        }
-
-        return !result.isSuccess() && !result.isHandledError() && !result.isInProgress();
-    }
-
-    public static String formatDate(XMLGregorianCalendar calendar) {
-        if (calendar == null) {
-            return null;
-        }
-
-        return formatDate(XmlTypeConverter.toDate(calendar));
-    }
-
-    public static String formatDate(Date date) {
-        return formatDate(null, date);
-    }
-
-    public static String formatDate(String format, Date date) {
-        if (date == null) {
-            return null;
-        }
-
-        if (StringUtils.isEmpty(format)) {
-            format = "EEEE, d. MMM yyyy HH:mm:ss";
-        }
-        Locale locale = Session.get().getLocale();
-        if (locale == null) {
-            locale = Locale.US;
-        }
-        SimpleDateFormat dateFormat = new SimpleDateFormat(format, locale);
-        return dateFormat.format(date);
-    }
-
-    public static String getLocalizedDatePattern(String style) {
-        return DateTimeFormat.patternForStyle(style, getCurrentLocale());
-    }
-
-    public static Locale getCurrentLocale() {
-        Locale locale = Session.get().getLocale();
-        if (locale == null) {
-            locale = Locale.getDefault();
-        }
-        return locale;
-    }
-
-    public static String getLocalizedDate(XMLGregorianCalendar date, String style) {
-        return getLocalizedDate(XmlTypeConverter.toDate(date), style);
-    }
-
-    public static String getLocalizedDate(Date date, String style) {
-        if (date == null) {
-            return null;
-        }
-        PatternDateConverter converter = new PatternDateConverter(getLocalizedDatePattern(style), true);
-        return converter.convertToString(date, getCurrentLocale());
-    }
-
-    public static String getShortDateTimeFormattedValue(XMLGregorianCalendar date, PageBase pageBase) {
-        return getShortDateTimeFormattedValue(XmlTypeConverter.toDate(date), pageBase);
-    }
-
-    public static String getShortDateTimeFormattedValue(Date date, PageBase pageBase) {
-        if (date == null) {
-            return "";
-        }
-        String shortDateTimeFortam = getShortDateTimeFormat(pageBase);
-        return getLocalizedDate(date, shortDateTimeFortam);
-    }
-
-    public static String getLongDateTimeFormattedValue(XMLGregorianCalendar date, PageBase pageBase) {
-        return getLongDateTimeFormattedValue(XmlTypeConverter.toDate(date), pageBase);
-    }
-
-    public static String getLongDateTimeFormattedValue(Date date, PageBase pageBase) {
-        if (date == null) {
-            return "";
-        }
-        String longDateTimeFormat = getLongDateTimeFormat(pageBase);
-        return getLocalizedDate(date, longDateTimeFormat);
-    }
-
-    public static String getShortDateTimeFormat(PageBase pageBase){
-        AdminGuiConfigurationDisplayFormatsType displayFormats = pageBase.getCompiledUserProfile().getDisplayFormats();
-        if (displayFormats == null || StringUtils.isEmpty(displayFormats.getShortDateTimeFormat())){
-            return DateLabelComponent.SHORT_MEDIUM_STYLE;
-        } else {
-            return displayFormats.getShortDateTimeFormat();
-        }
-    }
-
-    public static String getLongDateTimeFormat(PageBase pageBase){
-        AdminGuiConfigurationDisplayFormatsType displayFormats = pageBase.getCompiledUserProfile().getDisplayFormats();
-        if (displayFormats == null || StringUtils.isEmpty(displayFormats.getLongDateTimeFormat())){
-            return DateLabelComponent.LONG_MEDIUM_STYLE;
-        } else {
-            return displayFormats.getLongDateTimeFormat();
-        }
-    }
-
-    public static boolean isActivationEnabled(PrismObject object) {
-        Validate.notNull(object);
-
-        PrismContainer activation = object.findContainer(UserType.F_ACTIVATION); // this
-                                                                                    // is
-                                                                                    // equal
-                                                                                    // to
-                                                                                    // account
-                                                                                    // activation...
-        if (activation == null) {
-            return false;
-        }
-
-        ActivationStatusType status = (ActivationStatusType) activation
-                .getPropertyRealValue(ActivationType.F_ADMINISTRATIVE_STATUS, ActivationStatusType.class);
-        if (status == null) {
-            return false;
-        }
-
-        // todo imrove with activation dates...
-        return ActivationStatusType.ENABLED.equals(status);
-    }
-
-    public static boolean isSuccessOrHandledError(OperationResult result) {
-        if (result == null) {
-            return false;
-        }
-
-        return result.isSuccess() || result.isHandledError();
-    }
-
-    public static boolean isSuccessOrHandledError(OperationResultType resultType) {
-        if (resultType == null) {
-            return false;
-        }
-        return resultType.getStatus() == OperationResultStatusType.SUCCESS || resultType.getStatus() == OperationResultStatusType.HANDLED_ERROR;
-    }
-
-    public static boolean isSuccessOrHandledErrorOrWarning(OperationResult result) {
-        if (result == null) {
-            return false;
-        }
-
-        return result.isSuccess() || result.isHandledError() || result.isWarning();
-    }
-
-    public static <T extends ObjectType> String createDefaultIcon(PrismObject<T> object) {
-        Class<T> type = object.getCompileTimeClass();
-        if (type.equals(UserType.class)) {
-            return createUserIcon((PrismObject<UserType>) object);
-        } else if (RoleType.class.equals(type)) {
-            return createRoleIcon((PrismObject<RoleType>) object);
-        } else if (OrgType.class.equals(type)) {
-            return createOrgIcon((PrismObject<OrgType>) object);
-        } else if (ServiceType.class.equals(type)) {
-            return createServiceIcon((PrismObject<ServiceType>) object);
-        } else if (type.equals(TaskType.class)) {
-            return createTaskIcon((PrismObject<TaskType>) object);
-        } else if (type.equals(ResourceType.class)) {
-            return createResourceIcon((PrismObject<ResourceType>) object);
-        }
-
-        return "";
-    }
-
-    // TODO reconcile with ObjectTypeGuiDescriptor
-    public static <T extends ObjectType> String createDefaultColoredIcon(QName objectType) {
-        if (objectType == null) {
-            return "";
-        } else if (QNameUtil.match(UserType.COMPLEX_TYPE, objectType) || QNameUtil.match(PersonaConstructionType.COMPLEX_TYPE, objectType)) {
-            return GuiStyleConstants.CLASS_OBJECT_USER_ICON_COLORED;
-        } else if (QNameUtil.match(RoleType.COMPLEX_TYPE, objectType)) {
-            return GuiStyleConstants.CLASS_OBJECT_ROLE_ICON_COLORED;
-        } else if (QNameUtil.match(OrgType.COMPLEX_TYPE, objectType)) {
-            return GuiStyleConstants.CLASS_OBJECT_ORG_ICON_COLORED;
-        } else if (QNameUtil.match(ServiceType.COMPLEX_TYPE, objectType)) {
-            return GuiStyleConstants.CLASS_OBJECT_SERVICE_ICON_COLORED;
-        } else if (QNameUtil.match(TaskType.COMPLEX_TYPE, objectType)) {
-            return GuiStyleConstants.CLASS_OBJECT_TASK_ICON_COLORED;
-        } else if (QNameUtil.match(ResourceType.COMPLEX_TYPE, objectType) || QNameUtil.match(ConstructionType.COMPLEX_TYPE, objectType)) {
-            return GuiStyleConstants.CLASS_OBJECT_RESOURCE_ICON_COLORED;
-        } else if (QNameUtil.match(AccessCertificationCampaignType.COMPLEX_TYPE, objectType)) {
-            return GuiStyleConstants.CLASS_OBJECT_CERT_CAMPAIGN_ICON_COLORED;
-        } else if (QNameUtil.match(AccessCertificationDefinitionType.COMPLEX_TYPE, objectType)) {
-            return GuiStyleConstants.CLASS_OBJECT_CERT_DEF_ICON_COLORED;
-        } else if (QNameUtil.match(CaseWorkItemType.COMPLEX_TYPE, objectType)) {
-            return GuiStyleConstants.CLASS_OBJECT_WORK_ITEM_ICON_COLORED;
-        } else if (QNameUtil.match(ShadowType.COMPLEX_TYPE, objectType)) {
-            return GuiStyleConstants.CLASS_OBJECT_SHADOW_ICON_COLORED;
-        } else if (QNameUtil.match(PolicyRuleType.COMPLEX_TYPE, objectType)) {
-            return GuiStyleConstants.CLASS_POLICY_RULES_ICON_COLORED;
-        } else if (QNameUtil.match(ObjectPolicyConfigurationType.COMPLEX_TYPE, objectType) || QNameUtil.match(GlobalPolicyRuleType.COMPLEX_TYPE, objectType)
-                || QNameUtil.match(FileAppenderConfigurationType.COMPLEX_TYPE, objectType) || QNameUtil.match(SyslogAppenderConfigurationType.COMPLEX_TYPE, objectType)) {
-            return GuiStyleConstants.CLASS_SYSTEM_CONFIGURATION_ICON_COLORED;
-        } else {
-            return "";
-        }
-    }
-
-    // TODO reconcile with ObjectTypeGuiDescriptor
-    public static <T extends ObjectType> String createDefaultBlackIcon(QName objectType) {
-        if (objectType == null) {
-            return "";
-        } else if (QNameUtil.match(UserType.COMPLEX_TYPE, objectType) || QNameUtil.match(PersonaConstructionType.COMPLEX_TYPE, objectType)) {
-            return GuiStyleConstants.CLASS_OBJECT_USER_ICON;
-        } else if (QNameUtil.match(RoleType.COMPLEX_TYPE, objectType)) {
-            return GuiStyleConstants.CLASS_OBJECT_ROLE_ICON;
-        } else if (QNameUtil.match(OrgType.COMPLEX_TYPE, objectType)) {
-            return GuiStyleConstants.CLASS_OBJECT_ORG_ICON;
-        } else if (QNameUtil.match(ServiceType.COMPLEX_TYPE, objectType)) {
-            return GuiStyleConstants.CLASS_OBJECT_SERVICE_ICON;
-        } else if (QNameUtil.match(TaskType.COMPLEX_TYPE, objectType)) {
-            return GuiStyleConstants.CLASS_OBJECT_TASK_ICON;
-        } else if (QNameUtil.match(ResourceType.COMPLEX_TYPE, objectType) || QNameUtil.match(ConstructionType.COMPLEX_TYPE, objectType)) {
-            return GuiStyleConstants.CLASS_OBJECT_RESOURCE_ICON;
-        } else if (QNameUtil.match(AccessCertificationCampaignType.COMPLEX_TYPE, objectType)) {
-            return GuiStyleConstants.CLASS_OBJECT_CERT_CAMPAIGN_ICON;
-        } else if (QNameUtil.match(AccessCertificationDefinitionType.COMPLEX_TYPE, objectType)) {
-            return GuiStyleConstants.CLASS_OBJECT_CERT_DEF_ICON;
-        } else if (QNameUtil.match(CaseWorkItemType.COMPLEX_TYPE, objectType)) {
-            return GuiStyleConstants.CLASS_OBJECT_WORK_ITEM_ICON;
-        } else if (QNameUtil.match(ShadowType.COMPLEX_TYPE, objectType)) {
-            return GuiStyleConstants.CLASS_OBJECT_SHADOW_ICON;
-        } else if (QNameUtil.match(PolicyRuleType.COMPLEX_TYPE, objectType)) {
-            return GuiStyleConstants.CLASS_POLICY_RULES_ICON;
-        } else if (QNameUtil.match(SystemConfigurationType.COMPLEX_TYPE, objectType)) {
-            return GuiStyleConstants.CLASS_SYSTEM_CONFIGURATION_ICON;
-        } else if (QNameUtil.match(MappingType.COMPLEX_TYPE, objectType)) {
-            //TODO fix icon style for mapping type
-            return "";
-        } else {
-            return "";
-        }
-    }
-
-    public static <T extends ObjectType> String getBoxCssClasses(QName objectType) {
-        if (QNameUtil.match(UserType.COMPLEX_TYPE, objectType)) {
-            return GuiStyleConstants.CLASS_OBJECT_USER_BOX_CSS_CLASSES;
-        } else if (QNameUtil.match(RoleType.COMPLEX_TYPE, objectType)) {
-            return GuiStyleConstants.CLASS_OBJECT_ROLE_BOX_CSS_CLASSES;
-        } else if (QNameUtil.match(OrgType.COMPLEX_TYPE, objectType)) {
-            return GuiStyleConstants.CLASS_OBJECT_ORG_BOX_CSS_CLASSES;
-        } else if (QNameUtil.match(ServiceType.COMPLEX_TYPE, objectType)) {
-            return GuiStyleConstants.CLASS_OBJECT_SERVICE_BOX_CSS_CLASSES;
-        } else if (QNameUtil.match(TaskType.COMPLEX_TYPE, objectType)) {
-            return GuiStyleConstants.CLASS_OBJECT_TASK_BOX_CSS_CLASSES;
-        } else if (QNameUtil.match(ResourceType.COMPLEX_TYPE, objectType)) {
-            return GuiStyleConstants.CLASS_OBJECT_RESOURCE_BOX_CSS_CLASSES;
-        } else {
-            return "";
-        }
-    }
-
-    public static <T extends ObjectType> String getBoxThinCssClasses(QName objectType) {
-        if (QNameUtil.match(UserType.COMPLEX_TYPE, objectType)) {
-            return GuiStyleConstants.CLASS_OBJECT_USER_BOX_THIN_CSS_CLASSES;
-        } else if (QNameUtil.match(RoleType.COMPLEX_TYPE, objectType)) {
-            return GuiStyleConstants.CLASS_OBJECT_ROLE_BOX_THIN_CSS_CLASSES;
-        } else if (QNameUtil.match(OrgType.COMPLEX_TYPE, objectType)) {
-            return GuiStyleConstants.CLASS_OBJECT_ORG_BOX_THIN_CSS_CLASSES;
-        } else if (QNameUtil.match(ServiceType.COMPLEX_TYPE, objectType)) {
-            return GuiStyleConstants.CLASS_OBJECT_SERVICE_BOX_THIN_CSS_CLASSES;
-        } else if (QNameUtil.match(TaskType.COMPLEX_TYPE, objectType)) {
-            return GuiStyleConstants.CLASS_OBJECT_TASK_BOX_THIN_CSS_CLASSES;
-        } else if (QNameUtil.match(ResourceType.COMPLEX_TYPE, objectType)) {
-            return GuiStyleConstants.CLASS_OBJECT_RESOURCE_BOX_THIN_CSS_CLASSES;
-        } else {
-            return "";
-        }
-    }
-
-    // can this implementation be made more efficient? [pm]
-    @SuppressWarnings("WeakerAccess")
-    public static boolean isOfKind(QName relation, RelationKindType kind) {
-        return getRelationRegistry().isOfKind(relation, kind);
-    }
-
-    protected static RelationRegistry getRelationRegistry() {
-        if (staticallyProvidedRelationRegistry != null) {
-            return staticallyProvidedRelationRegistry;
-        } else {
-            return MidPointApplication.get().getRelationRegistry();
-        }
-    }
-
-    public static boolean isManagerRelation(QName relation) {
-        return isOfKind(relation, RelationKindType.MANAGER);
-    }
-
-    public static boolean isDefaultRelation(QName relation) {
-        return getRelationRegistry().isDefault(relation);
-    }
-
-    @SuppressWarnings("WeakerAccess")
-    public static QName getDefaultRelation() {
-        return getRelationRegistry().getDefaultRelation();
-    }
-
-    @NotNull
-    public static QName getDefaultRelationOrFail() {
-        QName relation = getDefaultRelation();
-        if (relation != null) {
-            return relation;
-        } else {
-            throw new IllegalStateException("No default relation is defined");
-        }
-    }
-
-    @SuppressWarnings("WeakerAccess")
-    @Nullable
-    public static QName getDefaultRelationFor(RelationKindType kind) {
-        return getRelationRegistry().getDefaultRelationFor(kind);
-    }
-
-    @NotNull
-    public static QName getDefaultRelationOrFail(RelationKindType kind) {
-        QName relation = getDefaultRelationFor(kind);
-        if (relation != null) {
-            return relation;
-        } else {
-            throw new IllegalStateException("No default relation for kind " + kind);
-        }
-    }
-
-    @NotNull
-    public static String getRelationHeaderLabelKey(QName relation) {
-        String label = getRelationHeaderLabelKeyIfKnown(relation);
-        if (label != null) {
-            return label;
-        } else {
-            return relation != null ? relation.getLocalPart() : "default";
-        }
-    }
-
-    @Nullable
-    public static String getRelationHeaderLabelKeyIfKnown(QName relation) {
-        RelationDefinitionType definition = getRelationRegistry().getRelationDefinition(relation);
-        if (definition != null && definition.getDisplay() != null && definition.getDisplay().getLabel() != null) {
-            return definition.getDisplay().getLabel().getOrig();
-        } else {
-            return null;
-        }
-    }
-
-    public static String createUserIcon(PrismObject<UserType> object) {
-        UserType user = object.asObjectable();
-
-        // if user has superuser role assigned, it's superuser
-        boolean isEndUser = false;
-        for (AssignmentType assignment : user.getAssignment()) {
-            ObjectReferenceType targetRef = assignment.getTargetRef();
-            if (targetRef == null) {
-                continue;
-            }
-            if (StringUtils.equals(targetRef.getOid(), SystemObjectsType.ROLE_SUPERUSER.value())) {
-                return GuiStyleConstants.CLASS_OBJECT_USER_ICON + " "
-                        + GuiStyleConstants.CLASS_ICON_STYLE_PRIVILEGED;
-            }
-            if (StringUtils.equals(targetRef.getOid(), SystemObjectsType.ROLE_END_USER.value())) {
-                isEndUser = true;
-            }
-        }
-
-        boolean isManager = false;
-        for (ObjectReferenceType parentOrgRef : user.getParentOrgRef()) {
-            if (isManagerRelation(parentOrgRef.getRelation())) {
-                isManager = true;
-                break;
-            }
-        }
-
-        String additionalStyle = "";
-//                getIconEnabledDisabled(object);
-//        if (additionalStyle == null) {
-            // Set manager and end-user icon only as a last resort. All other
-            // colors have priority.
-            if (isManager) {
-                additionalStyle = GuiStyleConstants.CLASS_ICON_STYLE_MANAGER;
-            } else if (isEndUser) {
-                additionalStyle = GuiStyleConstants.CLASS_ICON_STYLE_END_USER;
-            } else {
-                additionalStyle = GuiStyleConstants.CLASS_ICON_STYLE_NORMAL;
-            }
-//        }
-        return GuiStyleConstants.CLASS_OBJECT_USER_ICON + " " + additionalStyle;
-    }
-
-    public static String createRoleIcon(PrismObject<RoleType> object) {
-        for (AuthorizationType authorization : object.asObjectable().getAuthorization()) {
-            if (authorization.getAction().contains(AuthorizationConstants.AUTZ_ALL_URL)) {
-                return GuiStyleConstants.CLASS_OBJECT_ROLE_ICON + " "
-                        + GuiStyleConstants.CLASS_ICON_STYLE_PRIVILEGED;
-            }
-        }
-
-        return getObjectNormalIconStyle(GuiStyleConstants.CLASS_OBJECT_ROLE_ICON);
-    }
-
-    public static String createOrgIcon(PrismObject<OrgType> object) {
-        return getObjectNormalIconStyle(GuiStyleConstants.CLASS_OBJECT_ORG_ICON);
-    }
-
-    public static String createServiceIcon(PrismObject<ServiceType> object) {
-        return getObjectNormalIconStyle(GuiStyleConstants.CLASS_OBJECT_SERVICE_ICON);
-    }
-
-    private static <AHT extends AssignmentHolderType> String getObjectNormalIconStyle(String baseIcon){
-        return baseIcon + " " + GuiStyleConstants.CLASS_ICON_STYLE_NORMAL;
-    }
-
-    private static <F extends FocusType> String getIconEnabledDisabled(PrismObject<F> object,
-            String baseIcon) {
-        String additionalStyle = getIconEnabledDisabled(object);
-        if (additionalStyle == null) {
-            return baseIcon + " " + GuiStyleConstants.CLASS_ICON_STYLE_NORMAL;
-        } else {
-            return baseIcon + " " + additionalStyle;
-        }
-    }
-
-    public static <F extends FocusType> String getIconEnabledDisabled(PrismObject<F> object) {
-        ActivationType activation = object.asObjectable().getActivation();
-        if (activation != null) {
-            if (ActivationStatusType.DISABLED.equals(activation.getEffectiveStatus())) {
-                return GuiStyleConstants.CLASS_ICON_STYLE_DISABLED;
-            } else if (ActivationStatusType.ARCHIVED.equals(activation.getEffectiveStatus())) {
-                return GuiStyleConstants.CLASS_ICON_STYLE_ARCHIVED;
-            }
-        }
-
-        return null;
-    }
-
-    public static String createResourceIcon(PrismObject<ResourceType> object) {
-        OperationalStateType operationalState = object.asObjectable().getOperationalState();
-        if (operationalState != null) {
-            AvailabilityStatusType lastAvailabilityStatus = operationalState.getLastAvailabilityStatus();
-            if (lastAvailabilityStatus == AvailabilityStatusType.UP) {
-                return GuiStyleConstants.CLASS_OBJECT_RESOURCE_ICON + " "
-                        + GuiStyleConstants.CLASS_ICON_STYLE_UP;
-            }
-            if (lastAvailabilityStatus == AvailabilityStatusType.DOWN) {
-                return GuiStyleConstants.CLASS_OBJECT_RESOURCE_ICON + " "
-                        + GuiStyleConstants.CLASS_ICON_STYLE_DOWN;
-            }
-
-            if (lastAvailabilityStatus == AvailabilityStatusType.BROKEN) {
-                return GuiStyleConstants.CLASS_OBJECT_RESOURCE_ICON + " "
-                        + GuiStyleConstants.CLASS_ICON_STYLE_BROKEN;
-            }
-        }
-        return GuiStyleConstants.CLASS_OBJECT_RESOURCE_ICON + " " + GuiStyleConstants.CLASS_ICON_STYLE_NORMAL;
-    }
-
-    public static String createTaskIcon(PrismObject<TaskType> object) {
-        return GuiStyleConstants.CLASS_OBJECT_TASK_ICON + " " + GuiStyleConstants.CLASS_ICON_STYLE_NORMAL;
-    }
-
-    public static String createShadowIcon(PrismContainerValue<ShadowType> prismContainerValue) {
-        return createShadowIcon(((ShadowType)prismContainerValue.getRealValue()).asPrismContainer());
-    }
-
-    public static String createShadowIcon(PrismObject<ShadowType> object) {
-        ShadowType shadow = object.asObjectable();
-
-        if (ShadowUtil.isProtected(object)) {
-            return GuiStyleConstants.CLASS_SHADOW_ICON_PROTECTED;
-        }
-
-        ShadowKindType kind = shadow.getKind();
-        if (kind == null) {
-            return GuiStyleConstants.CLASS_SHADOW_ICON_UNKNOWN;
-        }
-
-        switch (kind) {
-            case ACCOUNT:
-                return GuiStyleConstants.CLASS_SHADOW_ICON_ACCOUNT;
-            case GENERIC:
-                return GuiStyleConstants.CLASS_SHADOW_ICON_GENERIC;
-            case ENTITLEMENT:
-                return GuiStyleConstants.CLASS_SHADOW_ICON_ENTITLEMENT;
-
-        }
-
-        return GuiStyleConstants.CLASS_SHADOW_ICON_UNKNOWN;
-    }
-
-    public static <AHT extends AssignmentHolderType> void initNewObjectWithReference(PageBase pageBase, QName type, List<ObjectReferenceType> newReferences) throws SchemaException {
-        PrismContext prismContext = pageBase.getPrismContext();
-        PrismObjectDefinition<AHT> def = prismContext.getSchemaRegistry().findObjectDefinitionByType(type);
-        PrismObject<AHT> obj = def.instantiate();
-        AHT assignmentHolder = obj.asObjectable();
-        if (newReferences != null) {
-            newReferences.stream().forEach(ref -> {
-                AssignmentType assignment = new AssignmentType();
-                assignment.setTargetRef(ref);
-                assignmentHolder.getAssignment().add(assignment);
-
-                // Set parentOrgRef in any case. This is not strictly correct.
-                // The parentOrgRef should be added by the projector. But
-                // this is needed to successfully pass through security
-                // TODO: fix MID-3234
-                if (ref.getType() != null && OrgType.COMPLEX_TYPE.equals(ref.getType())) {
-                    assignmentHolder.getParentOrgRef().add(ref.clone());
-                }
-
-            });
-        }
-
-        WebComponentUtil.dispatchToObjectDetailsPage(obj, true, pageBase);
-    }
-
-    public static String createErrorIcon(OperationResult result) {
-        if (result == null){
-            return "";
-        }
-        OperationResultStatus status = result.getStatus();
-        OperationResultStatusPresentationProperties icon = OperationResultStatusPresentationProperties
-                .parseOperationalResultStatus(status);
-        return icon.getIcon() + " fa-lg";
-    }
-
-    public static void refreshFeedbacks(MarkupContainer component, final AjaxRequestTarget target) {
-        component.visitChildren(IFeedback.class, (IVisitor<Component, Void>) (component1, visit) -> target.add(component1));
-    }
-
-    /*
-     * Methods used for providing prismContext into various objects.
-     */
-    public static void revive(LoadableModel<?> loadableModel, PrismContext prismContext)
-            throws SchemaException {
-        if (loadableModel != null) {
-            loadableModel.revive(prismContext);
-        }
-    }
-
-    public static void reviveObject(Object object, PrismContext prismContext) throws SchemaException {
-        if (object == null) {
-            return;
-        }
-        if (object instanceof Collection) {
-            for (Object item : (Collection) object) {
-                reviveObject(item, prismContext);
-            }
-        } else if (object instanceof Revivable) {
-            ((Revivable) object).revive(prismContext);
-        }
-    }
-
-    // useful for components other than those inheriting from PageBase
-    public static PrismContext getPrismContext(Component component) {
-        return ((MidPointApplication) component.getApplication()).getPrismContext();
-    }
-
-
-    public static List<String> getChannelList() {
-        List<String> channels = new ArrayList<>();
-
-        for (Channel channel : Channel.values()) {
-            channels.add(channel.getChannel());
-        }
-
-        return channels;
-    }
-
-    public static List<QName> getMatchingRuleList() {
-        List<QName> list = new ArrayList<>();
-
-        list.add(PrismConstants.DEFAULT_MATCHING_RULE_NAME);
-        list.add(PrismConstants.STRING_IGNORE_CASE_MATCHING_RULE_NAME);
-        list.add(PrismConstants.POLY_STRING_STRICT_MATCHING_RULE_NAME);
-        list.add(PrismConstants.POLY_STRING_ORIG_MATCHING_RULE_NAME);
-        list.add(PrismConstants.POLY_STRING_NORM_MATCHING_RULE_NAME);
-        list.add(PrismConstants.DISTINGUISHED_NAME_MATCHING_RULE_NAME);
-        list.add(PrismConstants.EXCHANGE_EMAIL_ADDRESSES_MATCHING_RULE_NAME);
-        list.add(PrismConstants.UUID_MATCHING_RULE_NAME);
-        list.add(PrismConstants.XML_MATCHING_RULE_NAME);
-
-        return list;
-    }
-
-    public static String createHumanReadableByteCount(long bytes) {
-        int unit = 1024;
-        if (bytes < unit)
-            return bytes + "B";
-        int exp = (int) (Math.log(bytes) / Math.log(unit));
-        char pre = "KMGTPE".charAt(exp - 1);
-        return String.format("%.1f%sB", bytes / Math.pow(unit, exp), pre);
-    }
-
-    public static void setCurrentPage(Table table, ObjectPaging paging) {
-        if (table == null) {
-            return;
-        }
-
-        if (paging == null) {
-            table.getDataTable().setCurrentPage(0);
-            return;
-        }
-
-        long itemsPerPage = table.getDataTable().getItemsPerPage();
-        long page = ((paging.getOffset() + itemsPerPage) / itemsPerPage) - 1;
-        if (page < 0) {
-            page = 0;
-        }
-
-        table.getDataTable().setCurrentPage(page);
-    }
-
-    public static PageBase getPageBase(Component component) {
-        Page page = component.getPage();
-        if (page instanceof PageBase) {
-            return (PageBase) page;
-        } else if (page instanceof PageDialog) {
-            return ((PageDialog) page).getPageBase();
-        } else {
-            throw new IllegalStateException("Couldn't determine page base for " + page);
-        }
-    }
-
-    public static String debugHandler(IRequestHandler handler) {
-        if (handler == null) {
-            return null;
-        }
-        if (handler instanceof RenderPageRequestHandler) {
-            return "RenderPageRequestHandler(" + ((RenderPageRequestHandler) handler).getPageClass().getName()
-                    + ")";
-        } else {
-            return handler.toString();
-        }
-    }
-
-    // todo specify functionality of this method
-    public static ItemPath joinPath(ItemPath path1, ItemPath path2) {
-        ItemPath path = ItemPath.emptyIfNull(path1);
-        ItemPath deltaPath = ItemPath.emptyIfNull(path2);
-        List<Object> newPath = new ArrayList<>();
-
-        Object firstDeltaSegment = deltaPath.first();
-        for (Object seg : path.getSegments()) {
-            if (ItemPath.segmentsEquivalent(seg, firstDeltaSegment)) {
-                break;
-            }
-            newPath.add(seg);
-        }
-        newPath.addAll(deltaPath.getSegments());
-
-        return ItemPath.create(newPath);
-    }
-
-    public static <T extends ObjectType> T getObjectFromReference(ObjectReferenceType ref, Class<T> type) {
-        if (ref == null || ref.asReferenceValue().getObject() == null) {
-            return null;
-        }
-        Objectable object = ref.asReferenceValue().getObject().asObjectable();
-        if (!type.isAssignableFrom(object.getClass())) {
-            throw new IllegalStateException("Got " + object.getClass() + " when expected " + type + ": "
-                    + ObjectTypeUtil.toShortString(ref, true));
-        }
-        return (T) object;
-    }
-
-    public static void dispatchToObjectDetailsPage(ObjectReferenceType objectRef, Component component, boolean failIfUnsupported) {
-        if (objectRef == null) {
-            return; // should not occur
-        }
-        Validate.notNull(objectRef.getOid(), "No OID in objectRef");
-        Validate.notNull(objectRef.getType(), "No type in objectRef");
-        Class<? extends ObjectType> targetClass = ObjectTypes.getObjectTypeFromTypeQName(objectRef.getType()).getClassDefinition();
-        dispatchToObjectDetailsPage(targetClass, objectRef.getOid(), component, failIfUnsupported);
-    }
-
-    public static void dispatchToObjectDetailsPage(PrismObject obj, Component component) {
-        dispatchToObjectDetailsPage(obj, false, component);
-    }
-
-    // shows the actual object that is passed via parameter (not its state in repository)
-    public static void dispatchToObjectDetailsPage(PrismObject obj, boolean isNewObject, Component component) {
-        Class newObjectPageClass = isNewObject ? getNewlyCreatedObjectPage(obj.getCompileTimeClass()) : getObjectDetailsPage(obj.getCompileTimeClass());
-        if (newObjectPageClass == null) {
-            throw new IllegalArgumentException("Cannot determine details page for "+obj.getCompileTimeClass());
-        }
-
-        Constructor constructor;
-        try {
-            PageBase page;
-            if (ResourceType.class.equals(obj.getCompileTimeClass())) {
-                constructor = newObjectPageClass.getConstructor(PageParameters.class);
-                page = (PageBase) constructor.newInstance(new PageParameters());
-            } else {
-                constructor = newObjectPageClass.getConstructor(PrismObject.class, boolean.class);
-                page = (PageBase) constructor.newInstance(obj, isNewObject);
-
-            }
-            if (component.getPage() instanceof PageBase) {
-                // this way we have correct breadcrumbs
-                PageBase pb = (PageBase) component.getPage();
-                pb.navigateToNext(page);
-            } else {
-                component.setResponsePage(page);
-            }
-        } catch (NoSuchMethodException | SecurityException e) {
-            throw new SystemException("Unable to locate constructor (PrismObject) in " + newObjectPageClass
-
-                    + ": " + e.getMessage(), e);
-        } catch (InstantiationException | IllegalAccessException | IllegalArgumentException
-                | InvocationTargetException e) {
-            throw new SystemException("Error instantiating " + newObjectPageClass + ": " + e.getMessage(), e);
-        }
-    }
-
-    public static void dispatchToObjectDetailsPage(Class<? extends ObjectType> objectClass, String oid, Component component, boolean failIfUnsupported) {
-        PageParameters parameters = new PageParameters();
-        parameters.add(OnePageParameterEncoder.PARAMETER, oid);
-        Class<? extends PageBase> page = getObjectDetailsPage(objectClass);
-        if (page != null) {
-            ((PageBase) component.getPage()).navigateToNext(page, parameters);
-        } else if (failIfUnsupported) {
-            throw new SystemException("Cannot determine details page for "+objectClass);
-        }
-    }
-
-    public static boolean hasDetailsPage(PrismObject<?> object) {
-        Class<?> clazz = object.getCompileTimeClass();
-        return hasDetailsPage(clazz);
-    }
-
-    public static boolean hasDetailsPage(Class<?> clazz) {
-        return objectDetailsPageMap.containsKey(clazz);
-    }
-
-    public static boolean hasDetailsPage(ObjectReferenceType ref) {
-        if (ref == null) {
-            return false;
-        }
-        ObjectTypes t = ObjectTypes.getObjectTypeFromTypeQName(ref.getType());
-        if (t == null) {
-            return false;
-        }
-        return hasDetailsPage(t.getClassDefinition());
-    }
-
-    public static String getStorageKeyForTableId(TableId tableId) {
-        return storageTableIdMap.get(tableId);
-    }
-
-    public static Class<? extends PageBase> getObjectDetailsPage(Class<? extends ObjectType> type) {
-        return objectDetailsPageMap.get(type);
-    }
-
-    public static Class<? extends PageBase> getNewlyCreatedObjectPage(Class<? extends ObjectType> type) {
-        if (ResourceType.class.equals(type)) {
-            return createNewObjectPageMap.get(type);
-        } else {
-            return objectDetailsPageMap.get(type);
-        }
-    }
-
-    public static Class<? extends PageBase> getObjectListPage(Class<? extends ObjectType> type) {
-        return objectListPageMap.get(type);
-    }
-
-    @NotNull
-    public static TabbedPanel<ITab> createTabPanel(
-            String id, final PageBase parentPage, final List<ITab> tabs, TabbedPanel.RightSideItemProvider provider) {
-        return createTabPanel(id, parentPage, tabs, provider, null);
-    }
-
-    @NotNull
-    public static TabbedPanel<ITab> createTabPanel(
-            String id, final PageBase parentPage, final List<ITab> tabs, TabbedPanel.RightSideItemProvider provider,
-            final String tabChangeParameter) {
-
-        TabbedPanel<ITab> tabPanel = new TabbedPanel<ITab>(id, tabs, provider) {
-            private static final long serialVersionUID = 1L;
-
-            @Override
-            protected void onTabChange(int index) {
-                if (tabChangeParameter != null) {
-                    parentPage.updateBreadcrumbParameters(tabChangeParameter, index);
-                }
-            }
-
-            @Override
-            protected WebMarkupContainer newLink(String linkId, final int index) {
-                return new AjaxSubmitLink(linkId) {
-                    private static final long serialVersionUID = 1L;
-
-                    @Override
-                    protected void onError(AjaxRequestTarget target) {
-                        super.onError(target);
-                        target.add(parentPage.getFeedbackPanel());
-                    }
-
-                    @Override
-                    protected void onSubmit(AjaxRequestTarget target) {
-                        super.onSubmit(target);
-
-                        setSelectedTab(index);
-                        if (target != null) {
-                            target.add(findParent(TabbedPanel.class));
-                        }
-                    }
-
-                };
-            }
-        };
-        tabPanel.setOutputMarkupId(true);
-        return tabPanel;
-    }
-
-    public static Component createHelp(String id) {
-        Label helpLabel = new Label(id);
-        helpLabel.add(new InfoTooltipBehavior());
-        return helpLabel;
-    }
-
-    private static void debugDumpComponentTree(StringBuilder sb, Component c, int level) {
-        DebugUtil.indentDebugDump(sb, level);
-        sb.append(c).append("\n");
-        if (c instanceof MarkupContainer) {
-            for (Component sub : (MarkupContainer) c) {
-                debugDumpComponentTree(sb, sub, level + 1);
-            }
-        }
-    }
-
-    public static String exceptionToString(String message, Exception e) {
-        StringWriter sw = new StringWriter();
-        PrintWriter pw = new PrintWriter(sw);
-        pw.println(message);
-        e.printStackTrace(pw);
-        pw.close();
-        return sw.toString();
-    }
-
-    public static Behavior visibleIfFalse(final NonEmptyModel<Boolean> model) {
-        return new VisibleEnableBehaviour() {
-            private static final long serialVersionUID = 1L;
-
-            @Override
-            public boolean isVisible() {
-                return !model.getObject();
-            }
-        };
-    }
-
-    public static Behavior enabledIfFalse(final NonEmptyModel<Boolean> model) {
-        return new VisibleEnableBehaviour() {
-            private static final long serialVersionUID = 1L;
-
-            @Override
-            public boolean isEnabled() {
-                return !model.getObject();
-            }
-        };
-    }
-
-    public static String getStringParameter(PageParameters params, String key) {
-        if (params == null || params.get(key) == null) {
-            return null;
-        }
-
-        StringValue value = params.get(key);
-        if (StringUtils.isBlank(value.toString())) {
-            return null;
-        }
-
-        return value.toString();
-    }
-
-    public static Integer getIntegerParameter(PageParameters params, String key) {
-        if (params == null || params.get(key) == null) {
-            return null;
-        }
-
-        StringValue value = params.get(key);
-        if (!StringUtils.isNumeric(value.toString())) {
-            return null;
-        }
-
-        return value.toInteger();
-    }
-
-    public static boolean isSubscriptionIdCorrect(String subscriptionId){
-        if (StringUtils.isEmpty(subscriptionId)) {
-            return false;
-        }
-        if (!NumberUtils.isDigits(subscriptionId)){
-            return false;
-        }
-        if (subscriptionId.length() < 11){
-            return false;
-        }
-        String subscriptionType = subscriptionId.substring(0, 2);
-        boolean isTypeCorrect = false;
-        for (SubscriptionType type : SubscriptionType.values()){
-            if (type.getSubscriptionType().equals(subscriptionType)){
-                isTypeCorrect = true;
-                break;
-            }
-        }
-        if (!isTypeCorrect){
-            return false;
-        }
-        String substring1 = subscriptionId.substring(2, 4);
-        String substring2 = subscriptionId.substring(4, 6);
-        try {
-            if (Integer.parseInt(substring1) < 1 || Integer.parseInt(substring1) > 12) {
-                return false;
-            }
-
-            SimpleDateFormat dateFormat = new SimpleDateFormat("yy");
-            String currentYear = dateFormat.format(Calendar.getInstance().getTime());
-            if (Integer.parseInt(substring2) < Integer.parseInt(currentYear)){
-                return false;
-            }
-
-            String expDateStr = subscriptionId.substring(2, 6);
-            dateFormat = new SimpleDateFormat("MMyy");
-            Date expDate = dateFormat.parse(expDateStr);
-            Calendar expireCalendarValue = Calendar.getInstance();
-            expireCalendarValue.setTime(expDate);
-            expireCalendarValue.add(Calendar.MONTH, 1);
-            Date currentDate = new Date(System.currentTimeMillis());
-            if (expireCalendarValue.getTime().before(currentDate) || expireCalendarValue.getTime().equals(currentDate)) {
-                return false;
-            }
-        } catch (Exception ex) {
-            return false;
-        }
-        VerhoeffCheckDigit checkDigit = new VerhoeffCheckDigit();
-        if (checkDigit.isValid(subscriptionId)){
-            return true;
-        }
-        return false;
-    }
-
-    public static void setSelectedTabFromPageParameters(TabbedPanel tabbed, PageParameters params, String paramName) {
-        IModel<List> tabsModel = tabbed.getTabs();
-
-        Integer tabIndex = getIntegerParameter(params, paramName);
-        if (tabIndex == null || tabIndex < 0 || tabIndex >= tabsModel.getObject().size()) {
-            return;
-        }
-
-        tabbed.setSelectedTab(tabIndex);
-    }
-
-    public static boolean getElementVisibility(UserInterfaceElementVisibilityType visibilityType){
-        return getElementVisibility(visibilityType, new ArrayList<>());
-    }
-
-    public static boolean getElementVisibility(UserInterfaceElementVisibilityType visibilityType, List<String> requiredAuthorizations){
-        if (UserInterfaceElementVisibilityType.HIDDEN.equals(visibilityType) ||
-                UserInterfaceElementVisibilityType.VACANT.equals(visibilityType)){
-            return false;
-        }
-        if (UserInterfaceElementVisibilityType.VISIBLE.equals(visibilityType)){
-            return true;
-        }
-        if (UserInterfaceElementVisibilityType.AUTOMATIC.equals(visibilityType)){
-            return WebComponentUtil.isAuthorized(requiredAuthorizations);
-        }
-        return true;
-    }
-
-    public static <AR extends AbstractRoleType> IModel<String> createAbstractRoleConfirmationMessage(String actionName,
-            ColumnMenuAction action, MainObjectListPanel<AR> abstractRoleTable, PageBase pageBase) {
-        List<AR> selectedRoles =  new ArrayList<>();
-        if (action.getRowModel() == null) {
-            selectedRoles.addAll(abstractRoleTable.getSelectedObjects());
-        } else {
-            selectedRoles.add(((SelectableBeanImpl<AR>) action.getRowModel().getObject()).getValue());
-        }
-        OperationResult result = new OperationResult("Search Members");
-        boolean atLeastOneWithMembers = false;
-        for (AR selectedRole : selectedRoles) {
-            ObjectQuery query = pageBase.getPrismContext().queryFor(FocusType.class)
-                    .item(FocusType.F_ROLE_MEMBERSHIP_REF)// TODO MID-3581
-                            .ref(ObjectTypeUtil.createObjectRef(selectedRole, pageBase.getPrismContext()).asReferenceValue())
-                    .maxSize(1)
-                    .build();
-            List<PrismObject<FocusType>> members = WebModelServiceUtils.searchObjects(FocusType.class, query, result, pageBase);
-            if (CollectionUtils.isNotEmpty(members)) {
-                atLeastOneWithMembers = true;
-                break;
-            }
-        }
-        String members = atLeastOneWithMembers ? ".members" : "";
-        ObjectTypes objectType = ObjectTypes.getObjectType(abstractRoleTable.getType());
-        String propertyKeyPrefix = ObjectTypes.SERVICE.equals(objectType) ? "pageServices" : "pageRoles";
-
-        if (action.getRowModel() == null) {
-            return pageBase.createStringResource(propertyKeyPrefix + ".message.confirmationMessageForMultipleObject" + members,
-                    actionName, abstractRoleTable.getSelectedObjectsCount());
-        } else {
-            return pageBase.createStringResource(propertyKeyPrefix + ".message.confirmationMessageForSingleObject" + members,
-                    actionName, ((ObjectType)((SelectableBeanImpl)action.getRowModel().getObject()).getValue()).getName());
-        }
-    }
-
-    public static DisplayType getNewObjectDisplayTypeFromCollectionView(CompiledObjectCollectionView view, PageBase pageBase){
-        DisplayType displayType = view != null ? view.getDisplay() : null;
-        if (displayType == null){
-            displayType = WebComponentUtil.createDisplayType(GuiStyleConstants.CLASS_ADD_NEW_OBJECT, "green", "");
-        }
-        if (PolyStringUtils.isEmpty(displayType.getTooltip()) && !PolyStringUtils.isEmpty(displayType.getLabel())){
-            StringBuilder sb = new StringBuilder();
-            sb.append(pageBase.createStringResource("MainObjectListPanel.newObject").getString());
-            sb.append(" ");
-            sb.append(displayType.getLabel().getOrig().toLowerCase());
-            displayType.setTooltip(WebComponentUtil.createPolyFromOrigString(sb.toString()));
-        }
-        return view != null ? view.getDisplay() : null;
-    }
-
-    /**
-     * Returns name of the collection suitable to be displayed in the menu or other labels.
-     * E.g. "All tasks", "Active employees".
-     */
-    public static PolyStringType getCollectionLabel(DisplayType viewDisplayType, CollectionRefSpecificationType collectionRefSpec ,ObjectType collectionRefTarget) {
-        if (viewDisplayType != null) {
-            PolyStringType viewPluralLabel = viewDisplayType.getPluralLabel();
-            if (viewPluralLabel != null) {
-                return viewPluralLabel;
-            }
-            PolyStringType viewLabel = viewDisplayType.getLabel();
-            if (viewLabel != null) {
-                return viewLabel;
-            }
-        }
-        if (collectionRefTarget != null) {
-            if (collectionRefTarget instanceof ObjectCollectionType) {
-                // MID-5709
-                // TODO: use collectionRefTarget.getDisplay() first - when the schema is updated
-            }
-            // TODO: try to use archetype policy?
-            return collectionRefTarget.getName();
-        }
-        return null;
-    }
-
-    public static ItemVisibility checkShadowActivationAndPasswordVisibility(ItemWrapper<?, ?, ?,?> itemWrapper,
-                                                                     ShadowType shadowType) {
-        ObjectReferenceType resourceRef = shadowType.getResourceRef();
-        if (resourceRef == null) {
-            //TODO: what to return if we don't have resource available?
-            return ItemVisibility.AUTO;
-        }
-        PrismObject<ResourceType> resource = resourceRef.asReferenceValue().getObject();
-        if (resource == null) {
-            //TODO: what to return if we don't have resource available?
-            return ItemVisibility.AUTO;
-        }
-        ResourceType resourceType = resource.asObjectable();
-
-        CompositeRefinedObjectClassDefinition ocd = null;
-
-        try {
-            RefinedResourceSchema resourceSchema = RefinedResourceSchema.getRefinedSchema(resource);
-            ocd = resourceSchema.determineCompositeObjectClassDefinition(shadowType.asPrismObject());
-        } catch (SchemaException e) {
-            LOGGER.error("Cannot find refined definition for {} in {}", shadowType, resource);
-        }
-        ResourceObjectTypeDefinitionType resourceObjectTypeDefinitionType = ResourceTypeUtil.findObjectTypeDefinition(resource, shadowType.getKind(), shadowType.getIntent());
-
-
-        if (SchemaConstants.PATH_ACTIVATION.equivalent(itemWrapper.getPath())) {
-            if (ResourceTypeUtil.isActivationCapabilityEnabled(resourceType, resourceObjectTypeDefinitionType)) {
-                return ItemVisibility.AUTO;
-            } else {
-                return ItemVisibility.HIDDEN;
-            }
-        }
-
-        if (SchemaConstants.PATH_ACTIVATION_ADMINISTRATIVE_STATUS.equivalent(itemWrapper.getPath())) {
-            if (ResourceTypeUtil.isActivationStatusCapabilityEnabled(resourceType, resourceObjectTypeDefinitionType)) {
-                return ItemVisibility.AUTO;
-            } else {
-                return ItemVisibility.HIDDEN;
-            }
-        }
-
-        if (SchemaConstants.PATH_ACTIVATION_LOCKOUT_STATUS.equivalent(itemWrapper.getPath())) {
-            if (ResourceTypeUtil.isActivationLockoutStatusCapabilityEnabled(resourceType, resourceObjectTypeDefinitionType)) {
-                return ItemVisibility.AUTO;
-            } else {
-                return ItemVisibility.HIDDEN;
-            }
-        }
-
-        if (SchemaConstants.PATH_ACTIVATION_VALID_FROM.equivalent(itemWrapper.getPath())) {
-            if (ResourceTypeUtil.isActivationValidityFromCapabilityEnabled(resourceType, resourceObjectTypeDefinitionType)) {
-                return ItemVisibility.AUTO;
-            } else {
-                return ItemVisibility.HIDDEN;
-            }
-        }
-
-        if (SchemaConstants.PATH_ACTIVATION_VALID_TO.equivalent(itemWrapper.getPath())) {
-            if (ResourceTypeUtil.isActivationValidityToCapabilityEnabled(resourceType, resourceObjectTypeDefinitionType)) {
-                return ItemVisibility.AUTO;
-            } else {
-                return ItemVisibility.HIDDEN;
-            }
-        }
-
-        if (SchemaConstants.PATH_PASSWORD.equivalent(itemWrapper.getPath())) {
-            if (ResourceTypeUtil.isPasswordCapabilityEnabled(resourceType, resourceObjectTypeDefinitionType)) {
-                return ItemVisibility.AUTO;
-            } else {
-                return ItemVisibility.HIDDEN;
-            }
-        }
-
-        if (ShadowType.F_ASSOCIATION.equivalent(itemWrapper.getPath())) {
-            if (ocd != null && CollectionUtils.isNotEmpty(ocd.getAssociationDefinitions())) {
-                return ItemVisibility.AUTO;
-            } else {
-                return ItemVisibility.HIDDEN;
-            }
-        }
-
-        return ItemVisibility.AUTO;
-
-    }
-
-    public static boolean isActivationSupported(ShadowType shadowType) {
-        ObjectReferenceType resourceRef = shadowType.getResourceRef();
-        if (resourceRef == null) {
-            //TODO: what to return if we don't have resource available?
-            return true;
-        }
-        PrismObject<ResourceType> resource = resourceRef.asReferenceValue().getObject();
-        if (resource == null) {
-            //TODO: what to return if we don't have resource available?
-            return true;
-        }
-
-        ResourceObjectTypeDefinitionType resourceObjectTypeDefinitionType = ResourceTypeUtil.findObjectTypeDefinition(resource, shadowType.getKind(), shadowType.getIntent());
-
-        if (ResourceTypeUtil.isActivationCapabilityEnabled(resource.asObjectable(), resourceObjectTypeDefinitionType)) {
-            return true;
-        }
-
-        return false;
-
-    }
-
-    public static boolean isPasswordSupported(ShadowType shadowType) {
-        ObjectReferenceType resourceRef = shadowType.getResourceRef();
-        if (resourceRef == null) {
-            //TODO: what to return if we don't have resource available?
-            return true;
-        }
-        PrismObject<ResourceType> resource = resourceRef.asReferenceValue().getObject();
-        if (resource == null) {
-            //TODO: what to return if we don't have resource available?
-            return true;
-        }
-
-        ResourceObjectTypeDefinitionType resourceObjectTypeDefinitionType = ResourceTypeUtil.findObjectTypeDefinition(resource, shadowType.getKind(), shadowType.getIntent());
-
-        if (ResourceTypeUtil.isPasswordCapabilityEnabled(resource.asObjectable(), resourceObjectTypeDefinitionType)) {
-            return true;
-        }
-
-        return false;
-
-    }
-
-
-    public static boolean isAssociationSupported(ShadowType shadowType) {
-        ObjectReferenceType resourceRef = shadowType.getResourceRef();
-        if (resourceRef == null) {
-            //TODO: what to return if we don't have resource available?
-            return true;
-        }
-        PrismObject<ResourceType> resource = resourceRef.asReferenceValue().getObject();
-        if (resource == null) {
-            //TODO: what to return if we don't have resource available?
-            return true;
-        }
-
-        CompositeRefinedObjectClassDefinition ocd = null;
-
-        try {
-            RefinedResourceSchema resourceSchema = RefinedResourceSchema.getRefinedSchema(resource);
-            ocd = resourceSchema.determineCompositeObjectClassDefinition(shadowType.asPrismObject());
-        } catch (SchemaException e) {
-            LOGGER.error("Cannot find refined definition for {} in {}", shadowType, resource);
-        }
-
-        if (ocd == null) {
-            return false;
-        }
-
-        return CollectionUtils.isNotEmpty(ocd.getAssociationDefinitions());
-    }
-
-    public static void refreshResourceSchema(@NotNull PrismObject<ResourceType> resource, String operation, AjaxRequestTarget target, PageBase pageBase){
-        Task task = pageBase.createSimpleTask(operation);
-        OperationResult parentResult = new OperationResult(operation);
-
-        try {
-            ResourceUtils.deleteSchema(resource, pageBase.getModelService(), pageBase.getPrismContext(), task, parentResult);
-            pageBase.getModelService().testResource(resource.getOid(), task);                    // try to load fresh scehma
-        } catch (ObjectAlreadyExistsException | ObjectNotFoundException | SchemaException
-                | ExpressionEvaluationException | CommunicationException | ConfigurationException
-                | PolicyViolationException | SecurityViolationException e) {
-            LoggingUtils.logUnexpectedException(LOGGER, "Error refreshing resource schema", e);
-            parentResult.recordFatalError(pageBase.createStringResource("WebComponentUtil.message.refreshResourceSchema.fatalError").getString(), e);
-        }
-
-        parentResult.computeStatus();
-        pageBase.showResult(parentResult, "pageResource.refreshSchema.failed");
-        target.add(pageBase.getFeedbackPanel());
-    }
-
-    public static List<QName> getCategoryRelationChoices(AreaCategoryType category, ModelServiceLocator pageBase){
-        List<QName> relationsList = new ArrayList<>();
-        List<RelationDefinitionType> defList = getRelationDefinitions(pageBase);
-        defList.forEach(def -> {
-            if (def.getCategory() != null && def.getCategory().contains(category)) {
-                relationsList.add(def.getRef());
-            }
-        });
-        return relationsList;
-    }
-
-    public static QName getCategoryDefaultRelation(AreaCategoryType category){
-        if (AreaCategoryType.GOVERNANCE.equals(category)) {
-            return RelationTypes.APPROVER.getRelation();
-        }
-        return null;
-    }
-
-    public static List<QName> getAllRelations(ModelServiceLocator pageBase) {
-        List<RelationDefinitionType> allRelationDefinitions = getRelationDefinitions(pageBase);
-        List<QName> allRelationsQName = new ArrayList<>(allRelationDefinitions.size());
-        allRelationDefinitions.forEach(relation -> allRelationsQName.add(relation.getRef()));
-        return allRelationsQName;
-    }
-
-    @NotNull
-    public static List<RelationDefinitionType> getRelationDefinitions(ModelServiceLocator pageBase) {
-        return pageBase.getModelInteractionService().getRelationDefinitions();
-    }
-
-    public static RelationDefinitionType getRelationDefinition(QName relation) {
-        return getRelationRegistry().getRelationDefinition(relation);
-    }
-
-    public static List<String> prepareAutoCompleteList(LookupTableType lookupTable, String input,
-            LocalizationService localizationService){
-        List<String> values = new ArrayList<>();
-
-        if (lookupTable == null) {
-            return values;
-        }
-
-        List<LookupTableRowType> rows = lookupTable.getRow();
-
-        if (input == null || input.isEmpty()) {
-            for (LookupTableRowType row : rows) {
-
-                PolyString polystring = null;
-                if (row.getLabel() != null) {
-                    polystring = setTranslateToPolystring(row);
-                }
-                values.add(localizationService.translate(polystring));
-            }
-        } else {
-            for (LookupTableRowType row : rows) {
-                if (row.getLabel() == null) {
-                    continue;
-                }
-                PolyString polystring = setTranslateToPolystring(row);
-                String rowLabel = localizationService.translate(polystring);
-                if (rowLabel != null && rowLabel.toLowerCase().contains(input.toLowerCase())) {
-                    values.add(rowLabel);
-                }
-            }
-        }
-        return values;
-    }
-
-    private static PolyString setTranslateToPolystring(LookupTableRowType row){
-        PolyString polystring = row.getLabel().toPolyString();
-        if (org.apache.commons.lang3.StringUtils.isNotBlank(polystring.getOrig())) {
-            if (polystring.getTranslation() == null) {
-                PolyStringTranslationType translation = new PolyStringTranslationType();
-                translation.setKey(polystring.getOrig());
-                if (org.apache.commons.lang3.StringUtils.isBlank(translation.getFallback())) {
-                    translation.setFallback(polystring.getOrig());
-                }
-                polystring.setTranslation(translation);
-            } else if (org.apache.commons.lang3.StringUtils.isNotBlank(polystring.getTranslation().getKey())) {
-                polystring.getTranslation().setKey(polystring.getOrig());
-                if (org.apache.commons.lang3.StringUtils.isBlank(polystring.getTranslation().getFallback())) {
-                    polystring.getTranslation().setFallback(polystring.getOrig());
-                }
-            }
-        }
-        return polystring;
-    }
-
-    public static DropDownChoice<Boolean> createTriStateCombo(String id, IModel<Boolean> model) {
-        final IChoiceRenderer<Boolean> renderer = new IChoiceRenderer<Boolean>() {
-
-            @Override
-            public Boolean getObject(String id, IModel<? extends List<? extends Boolean>> choices) {
-                return id != null ? choices.getObject().get(Integer.parseInt(id)) : null;
-            }
-
-            @Override
-            public String getDisplayValue(Boolean object) {
-                String key;
-                if (object == null) {
-                    key = KEY_BOOLEAN_NULL;
-                } else {
-                    key = object ? KEY_BOOLEAN_TRUE : KEY_BOOLEAN_FALSE;
-                }
-
-                StringResourceModel model = PageBase.createStringResourceStatic(null, key);
-
-                return model.getString();
-            }
-
-            @Override
-            public String getIdValue(Boolean object, int index) {
-                return Integer.toString(index);
-            }
-        };
-
-        DropDownChoice<Boolean> dropDown = new DropDownChoice<Boolean>(id, model, createChoices(), renderer) {
-
-            @Override
-            protected CharSequence getDefaultChoice(String selectedValue) {
-                StringResourceModel model = PageBase.createStringResourceStatic(null, KEY_BOOLEAN_NULL);
-
-                return model.getString();
-            }
-        };
-        dropDown.setNullValid(true);
-
-        return dropDown;
-    }
-
-    public static boolean isAllNulls(Iterable<?> array) {
-        return StreamSupport.stream(array.spliterator(), true).allMatch(o -> o == null);
-    }
-
-    public static ObjectFilter createAssociationShadowRefFilter(RefinedAssociationDefinition refinedAssocationDefinition, PrismContext prismContext,
-                                                                String resourceOid){
-        S_FilterEntryOrEmpty atomicFilter = prismContext.queryFor(ShadowType.class);
-        List<ObjectFilter> orFilterClauses = new ArrayList<>();
-        refinedAssocationDefinition.getIntents()
-                .forEach(intent -> orFilterClauses.add(atomicFilter.item(ShadowType.F_INTENT).eq(intent).buildFilter()));
-        OrFilter intentFilter = prismContext.queryFactory().createOr(orFilterClauses);
-
-        AndFilter filter = (AndFilter) atomicFilter.item(ShadowType.F_KIND).eq(refinedAssocationDefinition.getKind()).and()
-                .item(ShadowType.F_RESOURCE_REF).ref(resourceOid, ResourceType.COMPLEX_TYPE).buildFilter();
-        filter.addCondition(intentFilter);
-        return filter;
-    }
-
-    private static IModel<List<Boolean>> createChoices() {
-        return (IModel<List<Boolean>>) () -> {
-            List<Boolean> list = new ArrayList<>();
-            list.add(null);
-            list.add(Boolean.TRUE);
-            list.add(Boolean.FALSE);
-
-            return list;
-        };
-    }
-
-    private static LookupTableType createAppenderChoices(List<AppenderConfigurationType> appenders) {
-        LookupTableType lookupTable = new LookupTableType();
-        List<LookupTableRowType> list = lookupTable.createRowList();
-
-        for (AppenderConfigurationType appender : appenders) {
-                LookupTableRowType row = new LookupTableRowType();
-                String name = appender.getName();
-                row.setKey(name);
-                row.setValue(name);
-                row.setLabel(new PolyStringType(name));
-                list.add(row);
-        }
-        return lookupTable;
-    }
-
-    public static Class<?> getPreviousPageClass(PageBase parentPage){
-        List<Breadcrumb> breadcrumbs = parentPage.getBreadcrumbs();
-        if (breadcrumbs == null || breadcrumbs.size() < 2){
-            return null;
-        }
-        Breadcrumb previousBreadcrumb = breadcrumbs.get(breadcrumbs.size() - 2);
-        Class<?> page = null;
-        if (previousBreadcrumb instanceof BreadcrumbPageClass){
-            page = ((BreadcrumbPageClass) previousBreadcrumb).getPage();
-        } else if (previousBreadcrumb instanceof BreadcrumbPageInstance){
-            page = ((BreadcrumbPageInstance) previousBreadcrumb).getPage().getClass();
-        }
-        return page;
-    }
-
-    @NotNull
-    public static List<InlineMenuItem> createMenuItemsFromActions(@NotNull List<GuiActionType> actions, String operation,
-            PageBase pageBase, @NotNull Supplier<Collection<? extends ObjectType>> selectedObjectsSupplier) {
-        List<InlineMenuItem> menuItems = new ArrayList<>();
-        actions.forEach(action -> {
-            if (action.getTaskTemplateRef() == null) {
-                return;
-            }
-            String templateOid = action.getTaskTemplateRef().getOid();
-            if (StringUtils.isEmpty(templateOid)) {
-                return;
-            }
-            String label = action.getDisplay() != null && PolyStringUtils.isNotEmpty(action.getDisplay().getLabel()) ?
-                    action.getDisplay().getLabel().getOrig() : action.getName();
-            menuItems.add(new InlineMenuItem(Model.of(label)) {
-                private static final long serialVersionUID = 1L;
-
-                @Override
-                public InlineMenuItemAction initAction() {
-                    return new InlineMenuItemAction() {
-                        private static final long serialVersionUID = 1L;
-
-                        @Override
-                        public void onClick(AjaxRequestTarget target) {
-                            OperationResult result = new OperationResult(operation);
-                            try {
-                                Collection<String> oids = CollectionUtils.emptyIfNull(selectedObjectsSupplier.get())
-                                        .stream()
-                                        .filter(o -> o.getOid() != null)
-                                        .map(o -> o.getOid())
-                                        .collect(Collectors.toSet());
-                                if (!oids.isEmpty()) {
-                                    Map<QName, Object> extensionValues = prepareExtensionValues(oids);
-                                    TaskType executorTask = pageBase.getModelInteractionService().submitTaskFromTemplate(
-                                            templateOid, extensionValues, pageBase.createSimpleTask(operation), result);
-                                    result.recordInProgress(); // this should be probably have been done in submitTaskFromTemplate
-                                    result.setBackgroundTaskOid(executorTask.getOid());
-                                } else {
-                                    result.recordWarning(pageBase.createStringResource("WebComponentUtil.message.createMenuItemsFromActions.warning").getString());
-                                }
-                            } catch (Exception ex) {
-                                result.recordFatalError(result.getOperation(), ex);
-                                target.add(pageBase.getFeedbackPanel());
-                            } finally {
-                                pageBase.showResult(result);
-                                target.add(pageBase.getFeedbackPanel());
-                            }
-                        }
-                    };
-                }
-
-                /**
-                 * Extension values are task-dependent. Therefore, in the future we will probably make
-                 * this behaviour configurable. For the time being we assume that the task template will be
-                 * of "iterative task handler" type and so it will expect mext:objectQuery extension property.
-                 */
-
-                @NotNull
-                private Map<QName, Object> prepareExtensionValues(Collection<String> oids) throws SchemaException {
-                    Map<QName, Object> extensionValues = new HashMap<>();
-                    PrismContext prismContext = pageBase.getPrismContext();
-                    ObjectQuery objectQuery = prismContext.queryFor(ObjectType.class)
-                            .id(oids.toArray(new String[0]))
-                            .build();
-                    QueryType queryBean = pageBase.getQueryConverter().createQueryType(objectQuery);
-                    extensionValues.put(SchemaConstants.MODEL_EXTENSION_OBJECT_QUERY, queryBean);
-                    return extensionValues;
-                }
-            });
-        });
-        return menuItems;
-    }
-
-    @SuppressWarnings("unused")
-    public static RelationRegistry getStaticallyProvidedRelationRegistry() {
-        return staticallyProvidedRelationRegistry;
-    }
-
-    public static ObjectFilter getAssignableRolesFilter(PrismObject<? extends FocusType> focusObject, Class<? extends AbstractRoleType> type, AssignmentOrder assignmentOrder,
-                                                        OperationResult result, Task task, PageBase pageBase) {
-        return getAssignableRolesFilter(focusObject, type, null, assignmentOrder, result, task, pageBase);
-    }
-
-    public static ObjectFilter getAssignableRolesFilter(PrismObject<? extends FocusType> focusObject, Class<? extends AbstractRoleType> type,
-                                                        QName relation, AssignmentOrder assignmentOrder,
-                                                        OperationResult result, Task task, PageBase pageBase) {
-        ObjectFilter filter = null;
-        LOGGER.debug("Loading objects which can be assigned");
-        try {
-            ModelInteractionService mis = pageBase.getModelInteractionService();
-            RoleSelectionSpecification roleSpec =
-                    mis.getAssignableRoleSpecification(focusObject, type, assignmentOrder.getOrder(), task, result);
-            filter = roleSpec.getGlobalFilter();
-            if (relation != null){
-                ObjectFilter relationFilter = roleSpec.getRelationFilter(relation);
-                if (filter == null){
-                    return relationFilter;
-                } else if (relationFilter == null){
-                    return filter;
-                } else {
-                    return pageBase.getPrismContext().queryFactory().createOr(filter, relationFilter);
-                }
-            }
-        } catch (Exception ex) {
-            LoggingUtils.logUnexpectedException(LOGGER, "Couldn't load available roles", ex);
-            result.recordFatalError(pageBase.createStringResource("WebComponentUtil.message.getAssignableRolesFilter.fatalError").getString(), ex);
-        } finally {
-            result.recomputeStatus();
-        }
-        if (!result.isSuccess() && !result.isHandledError()) {
-            pageBase.showResult(result);
-        }
-        return filter;
-    }
-
-    public static List<QName> getAssignableRelationsList(PrismObject<? extends FocusType> focusObject, Class<? extends AbstractRoleType> type,
-                                                         AssignmentOrder assignmentOrder,
-                                                         OperationResult result, Task task, PageBase pageBase){
-        List<QName> relationsList = null;
-        LOGGER.debug("Loading assignable relations list");
-        try {
-            ModelInteractionService mis = pageBase.getModelInteractionService();
-            RoleSelectionSpecification roleSpec =
-                    mis.getAssignableRoleSpecification(focusObject, type, assignmentOrder.getOrder(), task, result);
-            relationsList = roleSpec != null && roleSpec.getGlobalFilter() == null && roleSpec.getRelationMap() != null ?
-                    new ArrayList<QName>(roleSpec.getRelationMap().keySet()) : null;
-        } catch (Exception ex) {
-            LoggingUtils.logUnexpectedException(LOGGER, "Couldn't load assignable relations list", ex);
-            result.recordFatalError(pageBase.createStringResource("WebComponentUtil.message.getAssignableRelationsList.fatalError").getString(), ex);
-        } finally {
-            result.recomputeStatus();
-        }
-        if (!result.isSuccess() && !result.isHandledError()) {
-            pageBase.showResult(result);
-        }
-        return relationsList;
-    }
-
-    public static String formatDurationWordsForLocal(long durationMillis, boolean suppressLeadingZeroElements,
-            boolean suppressTrailingZeroElements, PageBase pageBase){
-
-        String duration = DurationFormatUtils.formatDurationWords(durationMillis, suppressLeadingZeroElements, suppressTrailingZeroElements);
-
-        duration = StringUtils.replaceOnce(duration, "seconds", pageBase.createStringResource("WebComponentUtil.formatDurationWordsForLocal.seconds").getString());
-        duration = StringUtils.replaceOnce(duration, "minutes", pageBase.createStringResource("WebComponentUtil.formatDurationWordsForLocal.minutes").getString());
-        duration = StringUtils.replaceOnce(duration, "hours", pageBase.createStringResource("WebComponentUtil.formatDurationWordsForLocal.hours").getString());
-        duration = StringUtils.replaceOnce(duration, "days", pageBase.createStringResource("WebComponentUtil.formatDurationWordsForLocal.days").getString());
-        duration = StringUtils.replaceOnce(duration, "second", pageBase.createStringResource("WebComponentUtil.formatDurationWordsForLocal.second").getString());
-        duration = StringUtils.replaceOnce(duration, "minute", pageBase.createStringResource("WebComponentUtil.formatDurationWordsForLocal.minute").getString());
-        duration = StringUtils.replaceOnce(duration, "hour", pageBase.createStringResource("WebComponentUtil.formatDurationWordsForLocal.hour").getString());
-        duration = StringUtils.replaceOnce(duration, "day", pageBase.createStringResource("WebComponentUtil.formatDurationWordsForLocal.day").getString());
-
-        return duration;
-    }
-
-    public static List<QName> loadResourceObjectClassValues(ResourceType resource, PageBase pageBase){
-        try {
-            ResourceSchema schema = RefinedResourceSchemaImpl.getResourceSchema(resource, pageBase.getPrismContext());
-            if (schema != null) {
-                return schema.getObjectClassList();
-            }
-        } catch (SchemaException|RuntimeException e){
-            LoggingUtils.logUnexpectedException(LOGGER, "Couldn't load object class list from resource.", e);
-            pageBase.error("Couldn't load object class list from resource.");
-        }
-        return new ArrayList<>();
-    }
-
-    public static List<RefinedAssociationDefinition> getRefinedAssociationDefinition(ResourceType resource, ShadowKindType kind, String intent){
-        List<RefinedAssociationDefinition> associationDefinitions = new ArrayList<>();
-
-        try {
-
-            if (resource == null) {
-                return associationDefinitions;
-            }
-            RefinedResourceSchema refinedResourceSchema = RefinedResourceSchema.getRefinedSchema(resource.asPrismObject());
-            RefinedObjectClassDefinition oc = refinedResourceSchema.getRefinedDefinition(kind, intent);
-            if (oc == null) {
-                LOGGER.debug("Association for {}/{} not supported by resource {}", kind, intent, resource);
-                return associationDefinitions;
-            }
-            associationDefinitions.addAll(oc.getAssociationDefinitions());
-
-            if (CollectionUtils.isEmpty(associationDefinitions)) {
-                LOGGER.debug("Association for {}/{} not supported by resource {}", kind, intent, resource);
-                return associationDefinitions;
-            }
-        } catch (Exception ex) {
-            LOGGER.error("Association for {}/{} not supported by resource {}: {}", kind, intent, resource, ex.getLocalizedMessage());
-        }
-        return associationDefinitions;
-    }
-
-    public static String getAssociationDisplayName(RefinedAssociationDefinition assocDef) {
-        if (assocDef == null){
-            return "";
-        }
-        StringBuilder sb = new StringBuilder();
-        if (assocDef.getDisplayName() != null) {
-            sb.append(assocDef.getDisplayName()).append(", ");
-        }
-        if (assocDef.getResourceObjectAssociationType() != null && assocDef.getResourceObjectAssociationType().getRef() != null) {
-            sb.append("ref: ").append(assocDef.getResourceObjectAssociationType().getRef().getItemPath().toString());
-        }
-        return sb.toString();
-    }
-
-    @Deprecated
-    public static ExpressionType getAssociationExpression(PrismContainerValueWrapper<AssignmentType> assignmentValueWrapper, PageBase pageBase) {
-        return getAssociationExpression(assignmentValueWrapper, false, null, pageBase);
-    }
-
-    //TODO refactor..
-    @Deprecated
-    public static ExpressionType getAssociationExpression(PrismContainerValueWrapper<AssignmentType> assignmentValueWrapper,
-            boolean createIfNotExist, PrismContext prismContext, PageBase pageBase) {
-        if (assignmentValueWrapper == null){
-            return null;
-        }
-        if (createIfNotExist && prismContext == null) {
-            throw new IllegalArgumentException("createIfNotExist is set but prismContext is null");
-        }
-        PrismContainerWrapper<ResourceObjectAssociationType> association;
-        try {
-            association = assignmentValueWrapper
-                    .findContainer(ItemPath.create(AssignmentType.F_CONSTRUCTION, ConstructionType.F_ASSOCIATION));
-        } catch (SchemaException e) {
-            LOGGER.error("Cannot find association wrapper, reason: {}", e.getMessage(), e);
-            pageBase.getSession().error("Cannot find association wrapper, reason: " + e.getMessage());
-            return null;
-        }
-
-        if (association == null || association.getValues() == null || association.getValues().size() == 0){
-            return null;
-        }
-        //FIXME HACK not to add empty association value
-        if (ContainerStatus.ADDING.equals(association.getStatus())){
-            association.getItem().clear();
-        }
-        PrismContainerValueWrapper<ResourceObjectAssociationType> associationValueWrapper = association.getValues().get(0);
-        PrismPropertyWrapper<ExpressionType> expressionWrapper;
-        try {
-            expressionWrapper = associationValueWrapper.findProperty(ItemPath.create(ResourceObjectAssociationType.F_OUTBOUND, MappingType.F_EXPRESSION));
-        } catch (SchemaException e) {
-            LOGGER.error("Cannot find expression wrapper, reason: {}", e.getMessage(), e);
-            pageBase.getSession().error("Cannot find expression wrapper, reason: " + e.getMessage());
-            return null;
-        }
-
-        if (expressionWrapper == null){
-            return null;
-        }
-        List<PrismPropertyValueWrapper<ExpressionType>> expressionValues = expressionWrapper.getValues();
-        if (expressionValues == null || expressionValues.size() == 0){
-            return null;
-        }
-        try {
-            ExpressionType expression = expressionValues.get(0).getRealValue();
-            if (expression == null && createIfNotExist) {
-                expression = new ExpressionType();
-                PrismPropertyValue<ExpressionType> exp = prismContext.itemFactory().createPropertyValue(expression);
-                WrapperContext context = new WrapperContext(null, null);
-                PrismPropertyValueWrapper<ExpressionType> val = (PrismPropertyValueWrapper<ExpressionType>) pageBase
-                        .createValueWrapper(expressionWrapper, exp, ValueStatus.ADDED, context);
-                // ValueWrapperOld<ExpressionType> val = new
-                // ValueWrapperOld<>(expressionWrapper, exp, prismContext);
-                expressionValues.remove(0);
-                expressionValues.add(0, val);
-            }
-        } catch (SchemaException e) {
-            // TODO erro handling
-            return null;
-        }
-        return expressionValues.get(0).getRealValue();
-    }
-
-    public static PrismObject<ResourceType> getConstructionResource(ConstructionType construction, String operation, PageBase pageBase){
-        ObjectReferenceType resourceRef = construction.getResourceRef();
-        if (resourceRef.asReferenceValue().getObject() != null) {
-            return resourceRef.asReferenceValue().getObject();
-        }
-        OperationResult result = new OperationResult(operation);
-        Task task = pageBase.createSimpleTask(operation);
-        return WebModelServiceUtils.resolveReferenceNoFetch(resourceRef, pageBase, task, result);
-    }
-
-    public static <O extends ObjectType> ArchetypePolicyType getArchetypeSpecification(PrismObject<O> object, ModelServiceLocator locator){
-        if (object == null || object.asObjectable() == null){
-            return null;
-        }
-        String objectName = object.asObjectable().getName() != null ? object.asObjectable().getName().getOrig() : "Unknown";
-        OperationResult result = new OperationResult("loadArchetypeSpecificationFor" + objectName);
-        if (!object.canRepresent(AssignmentHolderType.class)) {
-            return null;
-        }
-        ArchetypePolicyType spec = null;
-        try {
-            spec = locator.getModelInteractionService().determineArchetypePolicy((PrismObject<? extends AssignmentHolderType>) object, result);
-        } catch (SchemaException | ConfigurationException ex){
-            result.recordPartialError(ex.getLocalizedMessage());
-            LOGGER.error("Cannot load ArchetypeInteractionSpecification for object {}: {}", object, ex.getLocalizedMessage());
-        }
-        return spec;
-    }
-
-    public static String getIconCssClass(DisplayType displayType){
-        if (displayType == null || displayType.getIcon() == null){
-            return "";
-        }
-        return displayType.getIcon().getCssClass();
-    }
-
-    public static String getIconColor(DisplayType displayType){
-        if (displayType == null || displayType.getIcon() == null){
-            return "";
-        }
-        return displayType.getIcon().getColor();
-    }
-
-    public static String getDisplayTypeTitle(DisplayType displayType){
-        if (displayType == null || displayType.getTooltip() == null){
-            return "";
-        }
-        return displayType.getTooltip().getOrig();
-    }
-
-    public static <O extends ObjectType> DisplayType getDisplayTypeForObject(O obj, OperationResult result, PageBase pageBase){
-        if (obj == null){
-            return null;
-        }
-        if (obj instanceof ArchetypeType && ((ArchetypeType)obj).getArchetypePolicy() != null) {
-            return ((ArchetypeType)obj).getArchetypePolicy().getDisplay();
-        }
-        DisplayType displayType = WebComponentUtil.getArchetypePolicyDisplayType(obj, pageBase);
-//        if (displayType != null){
-//            String disabledStyle = "";
-//            if (obj instanceof FocusType) {
-//                disabledStyle = WebComponentUtil.getIconEnabledDisabled(((FocusType)obj).asPrismObject());
-//                if (displayType.getIcon() != null && StringUtils.isNotEmpty(displayType.getIcon().getCssClass()) &&
-//                        disabledStyle != null){
-//                    displayType.getIcon().setCssClass(displayType.getIcon().getCssClass() + " " + disabledStyle);
-//                    displayType.getIcon().setColor("");
-//                }
-//            }
-//        } else {
-        if (displayType == null){
-            displayType = WebComponentUtil.createDisplayType(createDefaultIcon(obj.asPrismObject()),
-                    "", ColumnUtils.getIconColumnTitle(obj, result));
-        }
-        return displayType;
-    }
-
-    public static <O extends ObjectType> CompositedIcon createCompositeIconForObject(O obj, OperationResult result, PageBase pageBase){
-        DisplayType basicIconDisplayType = getDisplayTypeForObject(obj, result, pageBase);
-        CompositedIconBuilder iconBuilder = new CompositedIconBuilder();
-        if (basicIconDisplayType == null){
-            return new CompositedIconBuilder().build();
-        }
-        IconType lifecycleStateIcon = getIconForLifecycleState(obj);
-        IconType activationStatusIcon = getIconForActivationStatus(obj);
-        StringBuilder title = new StringBuilder(basicIconDisplayType.getTooltip() != null ? basicIconDisplayType.getTooltip().getOrig() : "");
-
-        if (StringUtils.isNotEmpty(lifecycleStateIcon.getCssClass())){
-            if (title.length() > 0){
-                title.append("\n");
-            }
-            title.append(pageBase.createStringResource("ObjectType.lifecycleState").getString())
-                    .append(": ")
-                    .append(obj.getLifecycleState());
-        }
-        if (StringUtils.isNotEmpty(activationStatusIcon.getCssClass()) && obj instanceof FocusType
-                && ((FocusType)obj).getActivation() != null){
-            if (title.length() > 0){
-                title.append("\n");
-            }
-            String lockedStatus = LockoutStatusType.LOCKED.equals(((FocusType)obj).getActivation().getLockoutStatus()) ?
-                    ((FocusType)obj).getActivation().getLockoutStatus().value() : "";
-            String effectiveStatus = ((FocusType)obj).getActivation().getEffectiveStatus() != null ?
-                    ((FocusType)obj).getActivation().getEffectiveStatus().value() : "";
-            title.append(pageBase.createStringResource("CapabilitiesType.activationStatus").getString())
-                    .append(": ")
-                    .append(StringUtils.isNotEmpty(lockedStatus) ? lockedStatus : effectiveStatus);
-        }
-        String iconColor = getIconColor(basicIconDisplayType);
-
-        CompositedIconBuilder builder = iconBuilder.setBasicIcon(
-                getIconCssClass(basicIconDisplayType), IconCssStyle.IN_ROW_STYLE)
-                .appendColorHtmlValue(StringUtils.isNotEmpty(iconColor) ? iconColor : "")
-                .appendLayerIcon(lifecycleStateIcon, IconCssStyle.BOTTOM_LEFT_FOR_COLUMN_STYLE)
-                .appendLayerIcon(activationStatusIcon, IconCssStyle.BOTTOM_RIGHT_FOR_COLUMN_STYLE);
-
-        if (StringUtils.isNotEmpty(title.toString())){
-            builder.setTitle(title.toString());
-        }
-        return builder.build();
-    }
-
-    public static <O extends ObjectType> IconType getIconForLifecycleState(O obj){
-        IconType icon = new IconType();
-        if (obj == null){
-            icon.setCssClass("");
-            return icon;
-        }
-        if (SchemaConstants.LIFECYCLE_ARCHIVED.equals(obj.getLifecycleState())){
-            icon.setCssClass(GuiStyleConstants.CLASS_FILE_EXCEL);
-        } else if (SchemaConstants.LIFECYCLE_DRAFT.equals(obj.getLifecycleState())){
-            icon.setCssClass(GuiStyleConstants.CLASS_FILE_BLACK_FILLED);
-        } else if (SchemaConstants.LIFECYCLE_PROPOSED.equals(obj.getLifecycleState())){
-            icon.setCssClass(GuiStyleConstants.CLASS_FILE_WHITE_FILLED);
-        }
-        if (icon.getCssClass() == null){
-            icon.setCssClass("");
-        }
-        icon.setColor("blue");
-        return icon;
-    }
-
-    public static <O extends ObjectType> IconType getIconForActivationStatus(O obj){
-        IconType icon = new IconType();
-        if (obj == null || !(obj instanceof FocusType) || ((FocusType) obj).getActivation() == null){
-            icon.setCssClass("");
-            return icon;
-        }
-        if (LockoutStatusType.LOCKED.equals(((FocusType) obj).getActivation().getLockoutStatus())){
-            icon.setCssClass(GuiStyleConstants.CLASS_LOCK_STATUS);
-        } else if (ActivationStatusType.DISABLED.equals(((FocusType) obj).getActivation().getEffectiveStatus())){
-            icon.setCssClass(GuiStyleConstants.CLASS_BAN);
-        } else if (ActivationStatusType.ARCHIVED.equals(((FocusType) obj).getActivation().getEffectiveStatus())){
-            icon.setCssClass(GuiStyleConstants.CLASS_ICON_NO_OBJECTS);
-        } else if (!ActivationStatusType.ENABLED.equals(((FocusType) obj).getActivation().getEffectiveStatus())){
-            icon.setCssClass(GuiStyleConstants.CLASS_TEST_CONNECTION_MENU_ITEM);
-        }
-        if (icon.getCssClass() == null){
-            icon.setCssClass("");
-        }
-        icon.setColor("red");
-        return icon;
-    }
-
-    public static DisplayType createDisplayType(String iconCssClass){
-        return createDisplayType(iconCssClass, "", "");
-    }
-
-    public static DisplayType createDisplayType(String iconCssClass, String iconColor, String title){
-        DisplayType displayType = new DisplayType();
-        IconType icon = new IconType();
-        icon.setCssClass(iconCssClass);
-        icon.setColor(iconColor);
-        displayType.setIcon(icon);
-
-        displayType.setTooltip(createPolyFromOrigString(title));
-        return displayType;
-    }
-
-    public static DisplayType createDisplayType(String iconCssClass, PolyStringType title){
-        DisplayType displayType = new DisplayType();
-        IconType icon = new IconType();
-        icon.setCssClass(iconCssClass);
-        displayType.setIcon(icon);
-
-        displayType.setTooltip(title);
-        return displayType;
-    }
-
-    public static IconType createIconType(String iconStyle){
-        return createIconType(iconStyle, "");
-    }
-
-    public static IconType createIconType(String iconStyle, String color){
-        IconType icon = new IconType();
-        icon.setCssClass(iconStyle);
-        icon.setColor(color);
-        return icon;
-    }
-
-
-    public static CompositedIconBuilder getAssignmentRelationIconBuilder(PageBase pageBase, AssignmentObjectRelation relationSpec,
-                                                                         IconType relationIcon, IconType actionButtonIcon){
-        CompositedIconBuilder builder = new CompositedIconBuilder();
-        if (relationSpec == null){
-            if (actionButtonIcon == null){
-                return null;
-            }
-            builder.setBasicIcon(actionButtonIcon, IconCssStyle.IN_ROW_STYLE)
-                    .appendColorHtmlValue(actionButtonIcon.getColor());
-            return builder;
-        }
-        DisplayType objectTypeDisplay = null;
-        if (CollectionUtils.isNotEmpty(relationSpec.getArchetypeRefs())){
-            try {
-                String operation = pageBase.getClass().getSimpleName() + "." + "loadArchetypeObject";
-                ArchetypeType archetype = pageBase.getModelObjectResolver().resolve(relationSpec.getArchetypeRefs().get(0), ArchetypeType.class,
-                        null, null, pageBase.createSimpleTask(operation),
-                        new OperationResult(operation));
-                if (archetype != null && archetype.getArchetypePolicy() != null){
-                    objectTypeDisplay = archetype.getArchetypePolicy().getDisplay();
-                }
-            } catch (Exception ex){
-                LOGGER.error("Couldn't load archetype object, " + ex.getLocalizedMessage());
-            }
-        }
-        if (objectTypeDisplay == null){
-            objectTypeDisplay = new DisplayType();
-        }
-        if (objectTypeDisplay.getIcon() == null){
-            objectTypeDisplay.setIcon(new IconType());
-        }
-        QName objectType = org.apache.commons.collections.CollectionUtils.isNotEmpty(relationSpec.getObjectTypes()) ? relationSpec.getObjectTypes().get(0) : null;
-        if (StringUtils.isEmpty(WebComponentUtil.getIconCssClass(objectTypeDisplay)) && objectType != null){
-            objectTypeDisplay.getIcon().setCssClass(WebComponentUtil.createDefaultBlackIcon(objectType));
-        }
-        if (StringUtils.isNotEmpty(WebComponentUtil.getIconCssClass(objectTypeDisplay))) {
-            builder.setBasicIcon(objectTypeDisplay.getIcon(), IconCssStyle.IN_ROW_STYLE)
-                    .appendColorHtmlValue(WebComponentUtil.getIconColor(objectTypeDisplay))
-                    .appendLayerIcon(actionButtonIcon, IconCssStyle.BOTTOM_RIGHT_STYLE)
-                    .appendLayerIcon(relationIcon, IconCssStyle.TOP_RIGHT_STYLE);
-        } else {
-            builder.setBasicIcon(actionButtonIcon, IconCssStyle.IN_ROW_STYLE)
-                    .appendColorHtmlValue(actionButtonIcon.getColor());
-        }
-        return builder;
-    }
-
-
-    public static <O extends ObjectType> DisplayType getArchetypePolicyDisplayType(O object, PageBase pageBase) {
-        if (object != null) {
-            ArchetypePolicyType archetypePolicy = WebComponentUtil.getArchetypeSpecification(object.asPrismObject(), pageBase);
-            if (archetypePolicy != null) {
-                return archetypePolicy.getDisplay();
-            }
-        }
-        return null;
-    }
-
-    public static IModel<String> getIconUrlModel(IconType icon){
-        if (icon == null || StringUtils.isEmpty(icon.getImageUrl())){
-            return Model.of();
-        }
-        String sUrl = icon.getImageUrl();
-        if (URI.create(sUrl).isAbsolute()) {
-            return Model.of(sUrl);
-        }
-
-        List<String> segments = RequestCycle.get().getUrlRenderer().getBaseUrl().getSegments();
-        if (segments == null || segments.size() < 2) {
-            return Model.of(sUrl);
-        }
-
-        String prefix = StringUtils.repeat("../", segments.size() - 1);
-        if (!sUrl.startsWith("/")) {
-            return Model.of(prefix + sUrl);
-        }
-
-        return Model.of(StringUtils.left(prefix, prefix.length() - 1) + sUrl);
-    }
-
-    public static void deleteSyncTokenPerformed(AjaxRequestTarget target, ResourceType resourceType, PageBase pageBase){
-        String resourceOid = resourceType.getOid();
-        String handlerUri = "http://midpoint.evolveum.com/xml/ns/public/model/synchronization/task/live-sync/handler-3";
-        ObjectReferenceType resourceRef = new ObjectReferenceType();
-        resourceRef.setOid(resourceOid);
-        PrismObject<TaskType> oldTask;
-
-        OperationResult result = new OperationResult(pageBase.getClass().getName() + "." + "deleteSyncToken");
-        ObjectQuery query = pageBase.getPrismContext().queryFor(TaskType.class)
-                .item(TaskType.F_OBJECT_REF).ref(resourceOid)
-                .and().item(TaskType.F_HANDLER_URI).eq(handlerUri)
-                .build();
-
-        List<PrismObject<TaskType>> taskList = WebModelServiceUtils.searchObjects(TaskType.class, query, result, pageBase);
-
-        if (taskList.size() != 1) {
-            pageBase.error(pageBase.createStringResource("pageResource.message.invalidTaskSearch"));
-        } else {
-            oldTask = taskList.get(0);
-            saveTask(oldTask, result, pageBase);
-        }
-
-        result.recomputeStatus();
-        pageBase.showResult(result);
-        target.add(pageBase.getFeedbackPanel());
-    }
-
-    /**
-     * The idea is to divide the list of AssignmentObjectRelation objects in such way that each AssignmentObjectRelation
-     * in the list will contain not more than 1 relation. This will simplify creating of a new_assignment_button
-     * on some panels
-     *
-      * @param initialRelationsList
-     * @return
-     */
-    public static List<AssignmentObjectRelation> divideAssignmentRelationsByRelationValue(List<AssignmentObjectRelation> initialRelationsList){
-        if (org.apache.commons.collections.CollectionUtils.isEmpty(initialRelationsList)){
-            return initialRelationsList;
-        }
-        List<AssignmentObjectRelation> combinedRelationList =  new ArrayList<>();
-        initialRelationsList.forEach(assignmentTargetRelation -> {
-            if (org.apache.commons.collections.CollectionUtils.isEmpty(assignmentTargetRelation.getObjectTypes()) &&
-                    org.apache.commons.collections.CollectionUtils.isEmpty(assignmentTargetRelation.getRelations())){
-                return;
-            }
-            if (org.apache.commons.collections.CollectionUtils.isEmpty(assignmentTargetRelation.getRelations())){
-                combinedRelationList.add(assignmentTargetRelation);
-            } else {
-                assignmentTargetRelation.getRelations().forEach(relation -> {
-                    AssignmentObjectRelation relationObj = new AssignmentObjectRelation();
-                    relationObj.setObjectTypes(assignmentTargetRelation.getObjectTypes());
-                    relationObj.setRelations(Arrays.asList(relation));
-                    relationObj.setArchetypeRefs(assignmentTargetRelation.getArchetypeRefs());
-                    relationObj.setDescription(assignmentTargetRelation.getDescription());
-                    combinedRelationList.add(relationObj);
-                });
-            }
-        });
-        return combinedRelationList;
-    }
-
-    /**
-     * The idea is to divide the list of AssignmentObjectRelation objects in such way that each AssignmentObjectRelation
-     * in the list will contain not more than 1 relation, not more than 1 object type and not more than one archetype reference.
-     * This will simplify creating of a new_assignment_button
-     *
-     * @param initialAssignmentRelationsList
-     * @return
-     */
-    public static List<AssignmentObjectRelation> divideAssignmentRelationsByAllValues(List<AssignmentObjectRelation> initialAssignmentRelationsList){
-        if (initialAssignmentRelationsList == null){
-            return null;
-        }
-        List<AssignmentObjectRelation> dividedByRelationList = divideAssignmentRelationsByRelationValue(initialAssignmentRelationsList);
-        List<AssignmentObjectRelation> resultList = new ArrayList<>();
-        dividedByRelationList.forEach(assignmentObjectRelation -> {
-            if (CollectionUtils.isNotEmpty(assignmentObjectRelation.getObjectTypes())){
-                assignmentObjectRelation.getObjectTypes().forEach(objectType -> {
-                    if (CollectionUtils.isNotEmpty(assignmentObjectRelation.getArchetypeRefs())){
-                        assignmentObjectRelation.getArchetypeRefs().forEach(archetypeRef -> {
-                            AssignmentObjectRelation newRelation = new AssignmentObjectRelation();
-                            newRelation.setObjectTypes(Arrays.asList(objectType));
-                            newRelation.setRelations(assignmentObjectRelation.getRelations());
-                            newRelation.setArchetypeRefs(Arrays.asList(archetypeRef));
-                            newRelation.setDescription(assignmentObjectRelation.getDescription());
-                            resultList.add(newRelation);
-                        });
-                    } else {
-                        AssignmentObjectRelation newRelation = new AssignmentObjectRelation();
-                        newRelation.setObjectTypes(Arrays.asList(objectType));
-                        newRelation.setRelations(assignmentObjectRelation.getRelations());
-                        newRelation.setArchetypeRefs(assignmentObjectRelation.getArchetypeRefs());
-                        newRelation.setDescription(assignmentObjectRelation.getDescription());
-                        resultList.add(newRelation);
-                    }
-                });
-            } else {
-                if (CollectionUtils.isNotEmpty(assignmentObjectRelation.getArchetypeRefs())){
-                    assignmentObjectRelation.getArchetypeRefs().forEach(archetypeRef -> {
-                        AssignmentObjectRelation newRelation = new AssignmentObjectRelation();
-                        newRelation.setObjectTypes(assignmentObjectRelation.getObjectTypes());
-                        newRelation.setRelations(assignmentObjectRelation.getRelations());
-                        newRelation.setArchetypeRefs(Arrays.asList(archetypeRef));
-                        newRelation.setDescription(assignmentObjectRelation.getDescription());
-                        resultList.add(newRelation);
-                    });
-                } else {
-                    AssignmentObjectRelation newRelation = new AssignmentObjectRelation();
-                    newRelation.setObjectTypes(assignmentObjectRelation.getObjectTypes());
-                    newRelation.setRelations(assignmentObjectRelation.getRelations());
-                    newRelation.setArchetypeRefs(assignmentObjectRelation.getArchetypeRefs());
-                    newRelation.setDescription(assignmentObjectRelation.getDescription());
-                    resultList.add(newRelation);
-                }
-            }
-        });
-        return resultList;
-    }
-
-    public static DisplayType getAssignmentObjectRelationDisplayType(PageBase pageBase, AssignmentObjectRelation assignmentTargetRelation,
-                                                                     String defaultTitleKey){
-        if (assignmentTargetRelation == null){
-            return createDisplayType("", "", pageBase.createStringResource(defaultTitleKey, "", "").getString());
-        }
-
-        String typeTitle = "";
-        if (CollectionUtils.isNotEmpty(assignmentTargetRelation.getArchetypeRefs())){
-            OperationResult result = new OperationResult(pageBase.getClass().getSimpleName() + "." + "loadArchetypeObject");
-            try {
-                ArchetypeType archetype = pageBase.getModelObjectResolver().resolve(assignmentTargetRelation.getArchetypeRefs().get(0), ArchetypeType.class,
-                        null, null, pageBase.createSimpleTask(result.getOperation()), result);
-                if (archetype != null) {
-                    DisplayType archetypeDisplayType = archetype.getArchetypePolicy() != null ? archetype.getArchetypePolicy().getDisplay() : null;
-                    String archetypeTooltip = archetypeDisplayType != null && archetypeDisplayType.getLabel() != null &&
-                            StringUtils.isNotEmpty(archetypeDisplayType.getLabel().getOrig()) ?
-                            archetypeDisplayType.getLabel().getOrig() :
-                            (archetype.getName() != null && StringUtils.isNotEmpty(archetype.getName().getOrig()) ?
-                            archetype.getName().getOrig() : null);
-                    typeTitle = StringUtils.isNotEmpty(archetypeTooltip) ?
-                            pageBase.createStringResource("abstractRoleMemberPanel.withType", archetypeTooltip).getString() : "";
-                }
-            } catch (Exception ex){
-                LOGGER.error("Couldn't load archetype object. " + ex.getLocalizedMessage());
-            }
-        } else if (CollectionUtils.isNotEmpty(assignmentTargetRelation.getObjectTypes())){
-            QName type = !CollectionUtils.isEmpty(assignmentTargetRelation.getObjectTypes()) ?
-                    assignmentTargetRelation.getObjectTypes().get(0) : null;
-            String typeName = type != null ? pageBase.createStringResource("ObjectTypeLowercase." + type.getLocalPart()).getString() : null;
-            typeTitle = StringUtils.isNotEmpty(typeName) ?
-                    pageBase.createStringResource("abstractRoleMemberPanel.withType", typeName).getString() : "";
-        }
-
-
-        QName relation = !CollectionUtils.isEmpty(assignmentTargetRelation.getRelations()) ?
-                assignmentTargetRelation.getRelations().get(0) : null;
-
-        String relationValue = "";
-        String relationTitle = "";
-        if (relation != null){
-            RelationDefinitionType def = WebComponentUtil.getRelationDefinition(relation);
-            if (def != null){
-                DisplayType displayType = null;
-                if (def.getDisplay() == null){
-                    displayType = new DisplayType();
-                } else {
-                    displayType = createDisplayType(def.getDisplay().getCssClass());
-                    if (def.getDisplay().getIcon() != null){
-                        displayType.setIcon(new IconType());
-                        displayType.getIcon().setCssClass(def.getDisplay().getIcon().getCssClass());
-                        displayType.getIcon().setColor(def.getDisplay().getIcon().getColor());
-                    }
-                }
-                if (displayType.getLabel() != null && StringUtils.isNotEmpty(displayType.getLabel().getOrig())){
-                    relationValue = pageBase.createStringResource(displayType.getLabel().getOrig()).getString();
-                } else {
-                    String relationKey = "RelationTypes." + RelationTypes.getRelationTypeByRelationValue(relation);
-                    relationValue = pageBase.createStringResource(relationValue).getString();
-                    if (StringUtils.isEmpty(relationValue) || relationKey.equals(relationValue)){
-                        relationValue = relation.getLocalPart();
-                    }
-                }
-
-                relationTitle = pageBase.createStringResource("abstractRoleMemberPanel.withRelation", relationValue).getString();
-
-
-                if (displayType.getIcon() == null || StringUtils.isEmpty(displayType.getIcon().getCssClass())){
-                    displayType.setIcon(createIconType(""));
-                }
-                displayType.setTooltip(createPolyFromOrigString(pageBase.createStringResource(defaultTitleKey, typeTitle, relationTitle).getString()));
-                return displayType;
-            }
-        }
-        return createDisplayType(GuiStyleConstants.EVO_ASSIGNMENT_ICON, "green", pageBase.createStringResource(defaultTitleKey, typeTitle, relationTitle).getString());
-    }
-
-    public static void saveTask(PrismObject<TaskType> oldTask, OperationResult result, PageBase pageBase){
-        Task task = pageBase.createSimpleTask(pageBase.getClass().getName() + "." + "saveSyncTask");
-
-        PrismProperty property = oldTask.findProperty(ItemPath.create(TaskType.F_EXTENSION, SchemaConstants.SYNC_TOKEN));
-
-        if(property == null){
-            return;
-        }
-        Object value = property.getRealValue();
-
-        ObjectDelta<TaskType> delta = pageBase.getPrismContext().deltaFactory().object().createModifyDelta(oldTask.getOid(),
-                pageBase.getPrismContext().deltaFactory().property()
-                        .createModificationDeleteProperty(ItemPath.create(TaskType.F_EXTENSION, SchemaConstants.SYNC_TOKEN), property.getDefinition(), value),
-                TaskType.class);
-
-        if(LOGGER.isTraceEnabled()){
-            LOGGER.trace(delta.debugDump());
-        }
-
-        try {
-            pageBase.getModelService().executeChanges(WebComponentUtil.createDeltaCollection(delta), null, task, result);
-        } catch (Exception e){
-            LoggingUtils.logUnexpectedException(LOGGER, "Couldn't save task.", e);
-            result.recordFatalError(pageBase.createStringResource("WebModelUtils.couldntSaveTask").getString(), e);
-        }
-        result.recomputeStatus();
-    }
-
-    // TODO: use LocalizationService.translate(polyString) instead
-    @Deprecated
-    public static String getLocalizedOrOriginPolyStringValue(PolyString polyString){
-        String value = getLocalizedPolyStringValue(polyString);
-        if(value == null) {
-            return getOrigStringFromPoly(polyString);
-        }
-        return value;
-    }
-
-    @Deprecated
-    private static String getLocalizedPolyStringValue(PolyString polyString){
-        if (polyString == null){
-            return null;
-        }
-        if ((polyString.getTranslation() == null || StringUtils.isEmpty(polyString.getTranslation().getKey())) &&
-                (polyString.getLang() == null || polyString.getLang().isEmpty())){
-            return null;
-        }
-        if (polyString.getLang() != null && !polyString.getLang().isEmpty()){
-            //check if it's really selected by user or configured through sysconfig locale
-            String currentLocale = getCurrentLocale().getLanguage();
-            for (String language : polyString.getLang().keySet()){
-                if (currentLocale.equals(language)){
-                    return polyString.getLang().get(language);
-                }
-            }
-        }
-
-        if (polyString.getTranslation() != null && StringUtils.isNotEmpty(polyString.getTranslation().getKey())){
-            List<String> argumentValues = new ArrayList<>();
-            polyString.getTranslation().getArgument().forEach(argument -> {
-                String argumentValue = "";
-                String translationValue = "";
-                if (argument.getTranslation() != null){
-                    String argumentKey = argument.getTranslation().getKey();
-                    String valueByKey = StringUtils.isNotEmpty(argumentKey) ? new StringResourceModel(argumentKey).getString() : null;
-                    translationValue = StringUtils.isNotEmpty(valueByKey) ? valueByKey : argument.getTranslation().getFallback();
-                }
-                argumentValue = StringUtils.isNotEmpty(translationValue) ? translationValue : argument.getValue();
-                argumentValues.add(argumentValue);
-            });
-            return new StringResourceModel(polyString.getTranslation().getKey())
-                    .setDefaultValue(polyString.getTranslation().getKey())
-                    .setModel(new Model<String>())
-                    .setParameters(argumentValues.toArray())
-                    .getString();
-        }
-        return null;
-    }
-
-    public static <T> List<T> sortDropDownChoices(IModel<? extends List<? extends T>> choicesModel, IChoiceRenderer<T> renderer){
-        List<T> sortedList = choicesModel.getObject().stream().sorted((choice1, choice2) -> {
-            if (choice1 == null || choice2 == null){
-                return 0;
-            }
-            return String.CASE_INSENSITIVE_ORDER.compare(renderer.getDisplayValue(choice1).toString(), renderer.getDisplayValue(choice2).toString());
-
-
-        }).collect(Collectors.toList());
-        return sortedList;
-    }
-
-    public static SceneDto createSceneDto(CaseWorkItemType caseWorkItem, PageBase pageBase, String operation){
-        if (caseWorkItem == null){
-            return null;
-        }
-        return createSceneDto(CaseTypeUtil.getCase(caseWorkItem), pageBase, operation);
-    }
-
-    public static List<EvaluatedTriggerGroupDto> computeTriggers(ApprovalContextType wfc, Integer stage) {
-        List<EvaluatedTriggerGroupDto> triggers = new ArrayList<>();
-        if (wfc == null) {
-            return triggers;
-        }
-        EvaluatedTriggerGroupDto.UniquenessFilter uniquenessFilter = new EvaluatedTriggerGroupDto.UniquenessFilter();
-        List<List<EvaluatedPolicyRuleType>> rulesPerStageList = ApprovalContextUtil.getRulesPerStage(wfc);
-        for (int i = 0; i < rulesPerStageList.size(); i++) {
-            Integer stageNumber = i + 1;
-            boolean highlighted = stageNumber.equals(stage);
-            EvaluatedTriggerGroupDto group = EvaluatedTriggerGroupDto.initializeFromRules(rulesPerStageList.get(i), highlighted, uniquenessFilter);
-            triggers.add(group);
-        }
-        return triggers;
-    }
-
-    public static SceneDto createSceneDto(CaseType caseObject, PageBase pageBase, String operation){
-        if (caseObject == null || caseObject.getApprovalContext() == null) {
-            return null;
-        }
-        ObjectReferenceType objectRef = caseObject.getObjectRef();
-
-        OperationResult result = new OperationResult(operation);
-        Task task = pageBase.createSimpleTask(operation);
-        try {
-            Scene deltasScene = SceneUtil.visualizeObjectTreeDeltas(caseObject.getApprovalContext().getDeltasToApprove(), "pageWorkItem.delta",
-                    pageBase.getPrismContext(), pageBase.getModelInteractionService(), objectRef, task, result);
-            return new SceneDto(deltasScene);
-        } catch (SchemaException | ExpressionEvaluationException ex){
-            LOGGER.error("Unable to create delta visualization for case {}: {}", caseObject, ex.getLocalizedMessage(), ex);
-        }
-        return null;
-    }
-
-    public static void workItemApproveActionPerformed(AjaxRequestTarget target, CaseWorkItemType workItem, AbstractWorkItemOutputType workItemOutput,
-                                                Component formPanel, PrismObject<UserType> powerDonor, boolean approved, OperationResult result, PageBase pageBase) {
-        if (workItem == null){
-            return;
-        }
-        CaseType parentCase = CaseWorkItemUtil.getCase(workItem);
-        if (CaseTypeUtil.isManualProvisioningCase(parentCase)){
-            Task task = pageBase.createSimpleTask(result.getOperation());
-            try {
-                AbstractWorkItemOutputType output = workItem.getOutput();
-                if (output == null) {
-                    output = new AbstractWorkItemOutputType(pageBase.getPrismContext());
-                }
-                output.setOutcome(ApprovalUtils.toUri(approved));
-                if (workItemOutput != null && workItemOutput.getComment() != null){
-                    output.setComment(workItemOutput.getComment());
-                }
-                if (workItemOutput != null && workItemOutput.getEvidence() != null){
-                    output.setEvidence(workItemOutput.getEvidence());
-                }
-                WorkItemId workItemId = WorkItemId.create(parentCase.getOid(), workItem.getId());
-                pageBase.getWorkflowService().completeWorkItem(workItemId, output, task, result);
-            } catch (Exception ex) {
-                LoggingUtils.logUnexpectedException(LOGGER, "Unable to complete work item, ", ex);
-                result.recordFatalError(ex);
-            }
-        } else {
-
-            Task task = pageBase.createSimpleTask(result.getOperation());
-            try {
-                try {
-                    ObjectDelta additionalDelta = null;
-                    if (formPanel != null && formPanel instanceof DynamicFormPanel) {
-                        if (approved) {
-                            boolean requiredFieldsPresent = ((DynamicFormPanel<?>) formPanel).checkRequiredFields(pageBase);
-                            if (!requiredFieldsPresent) {
-                                target.add(pageBase.getFeedbackPanel());
-                                return;
-                            }
-                        }
-                        additionalDelta = ((DynamicFormPanel<?>) formPanel).getObjectDelta();
-                        if (additionalDelta != null) {
-                            pageBase.getPrismContext().adopt(additionalDelta);
-                        }
-                    }
-                    assumePowerOfAttorneyIfRequested(result, powerDonor, pageBase);
-                    pageBase.getWorkflowService().completeWorkItem(WorkItemId.of(workItem),
-                            workItemOutput,
-                            additionalDelta, task, result);
-                } finally {
-                    dropPowerOfAttorneyIfRequested(result, powerDonor, pageBase);
-                }
-            } catch (Exception ex) {
-                result.recordFatalError(pageBase.createStringResource("WebModelUtils.couldntSaveWorkItem").getString(), ex);
-                LoggingUtils.logUnexpectedException(LOGGER, "Couldn't save work item", ex);
-            }
-        }
-        result.computeStatusIfUnknown();
-    }
-
-    public static List<ObjectOrdering> createMetadataOrdering(SortParam<String> sortParam, String metadataProperty, PrismContext prismContext){
-        if (sortParam != null && sortParam.getProperty() != null) {
-            OrderDirection order = sortParam.isAscending() ? OrderDirection.ASCENDING : OrderDirection.DESCENDING;
-            if (sortParam.getProperty().equals(metadataProperty)) {
-                return Collections.singletonList(
-                        prismContext.queryFactory().createOrdering(
-                                ItemPath.create(ReportOutputType.F_METADATA, MetadataType.F_CREATE_TIMESTAMP), order));
-            }
-            return Collections.singletonList(
-                    prismContext.queryFactory().createOrdering(
-                            ItemPath.create(new QName(SchemaConstantsGenerated.NS_COMMON, sortParam.getProperty())), order));
-
-
-        } else {
-            return null;
-        }
-    }
-
-    public static void claimWorkItemActionPerformed(CaseWorkItemType workItemToClaim,
-                                                    String operation, AjaxRequestTarget target, PageBase pageBase){
-        Task task = pageBase.createSimpleTask(operation);
-        OperationResult mainResult = task.getResult();
-        WorkflowService workflowService = pageBase.getWorkflowService();
-        OperationResult result = mainResult.createSubresult(operation);
-        try {
-            workflowService.claimWorkItem(WorkItemId.of(workItemToClaim), task, result);
-            result.computeStatusIfUnknown();
-        } catch (ObjectNotFoundException | SecurityViolationException | RuntimeException | SchemaException |
-                ObjectAlreadyExistsException | CommunicationException | ConfigurationException | ExpressionEvaluationException e) {
-            result.recordPartialError(pageBase.createStringResource("pageWorkItems.message.partialError.claimed").getString(), e);
-        }
-        if (mainResult.isUnknown()) {
-            mainResult.recomputeStatus();
-        }
-
-        if (mainResult.isSuccess()) {
-            mainResult.recordStatus(OperationResultStatus.SUCCESS,
-                    pageBase.createStringResource("pageWorkItems.message.success.claimed").getString());
-        }
-
-        pageBase.showResult(mainResult);
-
-        pageBase.resetWorkItemCountModel();
-        target.add(pageBase);
-
-    }
-
-    public static void assumePowerOfAttorneyIfRequested(OperationResult result, PrismObject<UserType> powerDonor, PageBase pageBase) {
-        if (powerDonor != null) {
-            WebModelServiceUtils.assumePowerOfAttorney(powerDonor, pageBase.getModelInteractionService(), pageBase.getTaskManager(), result);
-        }
-    }
-
-    public static void dropPowerOfAttorneyIfRequested(OperationResult result, PrismObject<UserType> powerDonor, PageBase pageBase) {
-        if (powerDonor != null) {
-            WebModelServiceUtils.dropPowerOfAttorney(pageBase.getModelInteractionService(), pageBase.getTaskManager(), result);
-        }
-    }
-
-
-    @NotNull
-    public static List<SceneDto> computeChangesCategorizationList(ChangesByState changesByState, ObjectReferenceType objectRef,
-                                                                  ModelInteractionService modelInteractionService, PrismContext prismContext, Task opTask,
-                                                                  OperationResult thisOpResult) throws SchemaException, ExpressionEvaluationException {
-        List<SceneDto> changes = new ArrayList<>();
-        if (!changesByState.getApplied().isEmpty()) {
-            changes.add(createTaskChangesDto("TaskDto.changesApplied", "box-solid box-success", changesByState.getApplied(),
-                    modelInteractionService, prismContext, objectRef, opTask, thisOpResult));
-        }
-        if (!changesByState.getBeingApplied().isEmpty()) {
-            changes.add(createTaskChangesDto("TaskDto.changesBeingApplied", "box-solid box-info", changesByState.getBeingApplied(),
-                    modelInteractionService, prismContext, objectRef, opTask, thisOpResult));
-        }
-        if (!changesByState.getWaitingToBeApplied().isEmpty()) {
-            changes.add(createTaskChangesDto("TaskDto.changesWaitingToBeApplied", "box-solid box-warning",
-                    changesByState.getWaitingToBeApplied(), modelInteractionService, prismContext, objectRef, opTask, thisOpResult));
-        }
-        if (!changesByState.getWaitingToBeApproved().isEmpty()) {
-            changes.add(createTaskChangesDto("TaskDto.changesWaitingToBeApproved", "box-solid box-primary",
-                    changesByState.getWaitingToBeApproved(), modelInteractionService, prismContext, objectRef, opTask, thisOpResult));
-        }
-        if (!changesByState.getRejected().isEmpty()) {
-            changes.add(createTaskChangesDto("TaskDto.changesRejected", "box-solid box-danger", changesByState.getRejected(),
-                    modelInteractionService, prismContext, objectRef, opTask, thisOpResult));
-        }
-        if (!changesByState.getCanceled().isEmpty()) {
-            changes.add(createTaskChangesDto("TaskDto.changesCanceled", "box-solid box-danger", changesByState.getCanceled(),
-                    modelInteractionService, prismContext, objectRef, opTask, thisOpResult));
-        }
-        return changes;
-    }
-
-    private static SceneDto createTaskChangesDto(String titleKey, String boxClassOverride, ObjectTreeDeltas deltas, ModelInteractionService modelInteractionService,
-                                                       PrismContext prismContext, ObjectReferenceType objectRef, Task opTask, OperationResult result) throws SchemaException, ExpressionEvaluationException {
-        ObjectTreeDeltasType deltasType = ObjectTreeDeltas.toObjectTreeDeltasType(deltas);
-        Scene scene = SceneUtil.visualizeObjectTreeDeltas(deltasType, titleKey, prismContext, modelInteractionService, objectRef, opTask, result);
-        SceneDto sceneDto = new SceneDto(scene);
-        sceneDto.setBoxClassOverride(boxClassOverride);
-        return sceneDto;
-    }
-
-    public static String getMidpointCustomSystemName(PageBase pageBase, String defaultSystemNameKey){
-        DeploymentInformationType deploymentInfo = MidPointApplication.get().getDeploymentInfo();
-        String subscriptionId = deploymentInfo != null ? deploymentInfo.getSubscriptionIdentifier() : null;
-        if (!isSubscriptionIdCorrect(subscriptionId) ||
-                SubscriptionType.DEMO_SUBSRIPTION.getSubscriptionType().equals(subscriptionId.substring(0, 2))) {
-            return pageBase.createStringResource(defaultSystemNameKey).getString();
-        }
-        return deploymentInfo != null && StringUtils.isNotEmpty(deploymentInfo.getSystemName()) ?
-                deploymentInfo.getSystemName() : pageBase.createStringResource(defaultSystemNameKey).getString();
-    }
-
-    public static IModel<String> getResourceLabelModel(ShadowType shadow, PageBase pageBase){
-        return pageBase.createStringResource("DisplayNamePanel.resource",
-                WebComponentUtil.getReferencedObjectDisplayNamesAndNames(shadow.getResourceRef(), false));
-    }
-
-    public static IModel<String> getResourceAttributesLabelModel(ShadowType shadow, PageBase pageBase){
-        StringBuilder sb = new StringBuilder();
-        if(shadow != null) {
-            if(shadow.getObjectClass() != null && !StringUtils.isBlank(shadow.getObjectClass().getLocalPart())) {
-                sb.append(pageBase.createStringResource("DisplayNamePanel.objectClass", shadow.getObjectClass().getLocalPart()).getString());
-            }
-            if(shadow.getKind() != null && !StringUtils.isBlank(shadow.getKind().name())) {
-                sb.append(", ");
-                sb.append(pageBase.createStringResource("DisplayNamePanel.kind", shadow.getKind().name()).getString());
-            }
-
-            if(!StringUtils.isBlank(shadow.getIntent())) {
-                sb.append(", ");
-                sb.append(pageBase.createStringResource("DisplayNamePanel.intent", shadow.getIntent()).getString());
-            }
-
-            if(!StringUtils.isBlank(shadow.getTag())) {
-                sb.append(", ");
-                sb.append(pageBase.createStringResource("DisplayNamePanel.tag", shadow.getTag()).getString());
-            }
-            return Model.of(sb.toString());
-        }
-        return Model.of("");
-    }
-
-    public static String getPendingOperationsLabels(ShadowType shadow, BasePanel panel) {
-        if(shadow == null || shadow.getPendingOperation().isEmpty()) {
-            return null;
-        }
-        StringBuilder sb = new StringBuilder();
-        List<PendingOperationType> operations = shadow.getPendingOperation();
-        sb.append("\n").append(panel.getString("DisplayNamePanel.pendingOperation")).append(":");
-        boolean isFirst = true;
-        for(PendingOperationType operation : operations) {
-            if(operation != null) {
-                if(!isFirst) {
-                    sb.append(", ");
-                } else {
-                sb.append(" ");
-                }
-                sb.append(getPendingOperationLabel(operation, panel));
-                isFirst = false;
-            }
-        }
-        return sb.toString();
-    }
-
-    public static String getPendingOperationLabel(PendingOperationType realValue, BasePanel panel) {
-        StringBuilder sb = new StringBuilder();
-        boolean empty = true;
-        ObjectDeltaType delta = realValue.getDelta();
-        if(delta != null && delta.getChangeType() != null) {
-            sb.append(panel.getString(delta.getChangeType()));
-            empty = false;
-        }
-        PendingOperationTypeType type = realValue.getType();
-        if(type != null) {
-            if(!empty) {
-                sb.append(" ");
-            }
-            sb.append("(").append(panel.getString(type)).append(")");
-        }
-        OperationResultStatusType rStatus = realValue.getResultStatus();
-        PendingOperationExecutionStatusType eStatus = realValue.getExecutionStatus();
-        if(!empty) {
-            sb.append(" ");
-        }
-        sb.append(panel.getString("PendingOperationType.label.status")).append(": ");
-        if (rStatus == null) {
-            sb.append(panel.getString(eStatus));
-        } else {
-            sb.append(panel.getString(rStatus));
-        }
-        return sb.toString();
-    }
-
-
-    public static String getObjectListPageStorageKey(String additionalKeyValue){
-        if (StringUtils.isEmpty(additionalKeyValue)){
-            return SessionStorage.KEY_OBJECT_LIST;
-        }
-        return SessionStorage.KEY_OBJECT_LIST + "." + additionalKeyValue;
-    }
-
-    public static AssignmentHolderType getObjectFromAddDeltyForCase(CaseType aCase) {
-        if (aCase != null && aCase.getApprovalContext() != null
-                && aCase.getApprovalContext().getDeltasToApprove() != null) {
-            ObjectTreeDeltasType deltaTree = aCase.getApprovalContext().getDeltasToApprove();
-            if(deltaTree != null && deltaTree.getFocusPrimaryDelta() != null) {
-                ObjectDeltaType primaryDelta = deltaTree.getFocusPrimaryDelta();
-                if(primaryDelta != null && (primaryDelta.getItemDelta() == null || primaryDelta.getItemDelta().isEmpty())
-                        && primaryDelta.getObjectToAdd() != null && primaryDelta.getObjectToAdd() instanceof AssignmentHolderType
-                        && ChangeType.ADD.equals(ChangeType.toChangeType(primaryDelta.getChangeType()))) {
-                    return (AssignmentHolderType) primaryDelta.getObjectToAdd();
-                }
-            }
-        }
-        return null;
-    }
-
-    public static boolean isRefreshEnabled(PageBase pageBase, QName type) {
-        CompiledUserProfile cup = pageBase.getCompiledUserProfile();
-        if (cup == null) {
-            return false;
-        }
-
-       List<CompiledObjectCollectionView> views =  cup.getObjectCollectionViews();
-        if (CollectionUtils.isEmpty(views)) {
-            return false;
-        }
-
-        for (CompiledObjectCollectionView view : views) {
-            if (QNameUtil.match(type, view.getObjectType())) {
-                if (view.getRefreshInterval() != null) {
-                    return true;
-                }
-
-            }
-        }
-        return false;
-    }
-
-    public static Long xgc2long(XMLGregorianCalendar gc) {
-        return gc != null ? XmlTypeConverter.toMillis(gc) : null;
-    }
-
-    public static String getSimpleChannel(String chanelUri) {
-        if (chanelUri == null) {
-            return null;
-        }
-        int i = chanelUri.indexOf('#');
-        if (i < 0) {
-            return chanelUri;
-        }
-        return chanelUri.substring(i + 1);
-    }
-
-    public static List<String> getIntensForKind(PrismObject<ResourceType> resource, ShadowKindType kind, PageBase parentPage) {
-
-        RefinedResourceSchema refinedSchema = null;
-        try {
-            refinedSchema = RefinedResourceSchemaImpl.getRefinedSchema(resource,
-                    parentPage.getPrismContext());
-
-        } catch (SchemaException e) {
-            return Collections.emptyList();
-        }
-
-        if (kind == null) {
-            return Collections.emptyList();
-        }
-
-        return RefinedResourceSchemaImpl.getIntentsForKind(refinedSchema, kind);
-    }
-
-}
-=======
-/*
- * Copyright (c) 2010-2019 Evolveum and contributors
- *
- * This work is dual-licensed under the Apache License 2.0
- * and European Union Public License. See LICENSE file for details.
- */
-package com.evolveum.midpoint.gui.api.util;
-
-import com.evolveum.midpoint.common.LocalizationService;
-import com.evolveum.midpoint.common.refinery.*;
-import com.evolveum.midpoint.gui.api.GuiStyleConstants;
-import com.evolveum.midpoint.gui.api.SubscriptionType;
-import com.evolveum.midpoint.gui.api.component.BasePanel;
-import com.evolveum.midpoint.gui.api.component.MainObjectListPanel;
-import com.evolveum.midpoint.gui.api.model.LoadableModel;
-import com.evolveum.midpoint.gui.api.model.NonEmptyModel;
-import com.evolveum.midpoint.gui.api.model.ReadOnlyValueModel;
-import com.evolveum.midpoint.gui.api.page.PageBase;
-import com.evolveum.midpoint.gui.api.prism.ItemWrapper;
-import com.evolveum.midpoint.gui.api.prism.PrismContainerWrapper;
-import com.evolveum.midpoint.gui.impl.component.icon.CompositedIcon;
-import com.evolveum.midpoint.gui.impl.component.icon.CompositedIconBuilder;
-import com.evolveum.midpoint.gui.impl.component.icon.IconCssStyle;
-import com.evolveum.midpoint.gui.impl.factory.WrapperContext;
-import com.evolveum.midpoint.gui.impl.prism.PrismContainerValueWrapper;
-import com.evolveum.midpoint.gui.impl.prism.PrismPropertyValueWrapper;
-import com.evolveum.midpoint.gui.impl.prism.PrismPropertyWrapper;
-import com.evolveum.midpoint.model.api.*;
-import com.evolveum.midpoint.model.api.authentication.CompiledObjectCollectionView;
-import com.evolveum.midpoint.model.api.authentication.CompiledUserProfile;
-import com.evolveum.midpoint.model.api.util.ResourceUtils;
-import com.evolveum.midpoint.model.api.visualizer.Scene;
-import com.evolveum.midpoint.prism.*;
-import com.evolveum.midpoint.prism.crypto.EncryptionException;
-import com.evolveum.midpoint.prism.crypto.Protector;
-import com.evolveum.midpoint.prism.delta.ChangeType;
-import com.evolveum.midpoint.prism.delta.ObjectDelta;
-import com.evolveum.midpoint.prism.delta.PropertyDelta;
-import com.evolveum.midpoint.prism.path.ItemName;
-import com.evolveum.midpoint.prism.path.ItemPath;
-import com.evolveum.midpoint.prism.path.ItemPathCollectionsUtil;
-import com.evolveum.midpoint.prism.polystring.PolyString;
-import com.evolveum.midpoint.prism.query.*;
-import com.evolveum.midpoint.prism.query.builder.S_FilterEntryOrEmpty;
-import com.evolveum.midpoint.prism.util.PolyStringUtils;
-import com.evolveum.midpoint.prism.xml.XmlTypeConverter;
-import com.evolveum.midpoint.schema.*;
-import com.evolveum.midpoint.schema.constants.ObjectTypes;
-import com.evolveum.midpoint.schema.constants.RelationTypes;
-import com.evolveum.midpoint.schema.constants.SchemaConstants;
-import com.evolveum.midpoint.schema.processor.ResourceSchema;
-import com.evolveum.midpoint.schema.result.OperationResult;
-import com.evolveum.midpoint.schema.result.OperationResultStatus;
-import com.evolveum.midpoint.schema.util.*;
-import com.evolveum.midpoint.security.api.AuthorizationConstants;
-import com.evolveum.midpoint.security.api.MidPointPrincipal;
-import com.evolveum.midpoint.task.api.Task;
-import com.evolveum.midpoint.task.api.TaskBinding;
-import com.evolveum.midpoint.task.api.TaskCategory;
-import com.evolveum.midpoint.task.api.TaskExecutionStatus;
-import com.evolveum.midpoint.util.*;
-import com.evolveum.midpoint.util.exception.*;
-import com.evolveum.midpoint.util.logging.LoggingUtils;
-import com.evolveum.midpoint.util.logging.Trace;
-import com.evolveum.midpoint.util.logging.TraceManager;
-import com.evolveum.midpoint.web.component.DateLabelComponent;
-import com.evolveum.midpoint.web.component.TabbedPanel;
-import com.evolveum.midpoint.web.component.breadcrumbs.Breadcrumb;
-import com.evolveum.midpoint.web.component.breadcrumbs.BreadcrumbPageClass;
-import com.evolveum.midpoint.web.component.breadcrumbs.BreadcrumbPageInstance;
-import com.evolveum.midpoint.web.component.data.BaseSortableDataProvider;
-import com.evolveum.midpoint.web.component.data.SelectableBeanObjectDataProvider;
-import com.evolveum.midpoint.web.component.data.Table;
-import com.evolveum.midpoint.web.component.data.column.ColumnMenuAction;
-import com.evolveum.midpoint.web.component.data.column.ColumnUtils;
-import com.evolveum.midpoint.web.component.input.DisplayableValueChoiceRenderer;
-import com.evolveum.midpoint.web.component.input.DropDownChoicePanel;
-import com.evolveum.midpoint.web.component.menu.cog.InlineMenuItem;
-import com.evolveum.midpoint.web.component.menu.cog.InlineMenuItemAction;
-import com.evolveum.midpoint.web.component.prism.*;
-import com.evolveum.midpoint.web.component.prism.show.SceneDto;
-import com.evolveum.midpoint.web.component.prism.show.SceneUtil;
-import com.evolveum.midpoint.web.component.util.Selectable;
-import com.evolveum.midpoint.web.component.util.SelectableBeanImpl;
-import com.evolveum.midpoint.web.component.util.VisibleEnableBehaviour;
-import com.evolveum.midpoint.web.page.PageDialog;
-import com.evolveum.midpoint.web.page.admin.archetype.PageArchetype;
-import com.evolveum.midpoint.web.page.admin.cases.PageCase;
-import com.evolveum.midpoint.web.page.admin.reports.PageReport;
-import com.evolveum.midpoint.web.page.admin.resources.PageResource;
-import com.evolveum.midpoint.web.page.admin.resources.PageResourceWizard;
-import com.evolveum.midpoint.web.page.admin.resources.PageResources;
-import com.evolveum.midpoint.web.page.admin.resources.content.PageAccount;
-import com.evolveum.midpoint.web.page.admin.roles.PageRole;
-import com.evolveum.midpoint.web.page.admin.roles.PageRoles;
-import com.evolveum.midpoint.web.page.admin.server.PageTaskAdd;
-import com.evolveum.midpoint.web.page.admin.server.PageTaskEdit;
-import com.evolveum.midpoint.web.page.admin.server.dto.OperationResultStatusPresentationProperties;
-import com.evolveum.midpoint.web.page.admin.services.PageService;
-import com.evolveum.midpoint.web.page.admin.services.PageServices;
-import com.evolveum.midpoint.web.page.admin.users.PageOrgUnit;
-import com.evolveum.midpoint.web.page.admin.users.PageUser;
-import com.evolveum.midpoint.web.page.admin.users.PageUsers;
-import com.evolveum.midpoint.web.page.admin.valuePolicy.PageValuePolicy;
-import com.evolveum.midpoint.web.page.admin.workflow.dto.EvaluatedTriggerGroupDto;
-import com.evolveum.midpoint.web.security.MidPointApplication;
-import com.evolveum.midpoint.web.security.util.SecurityUtils;
-import com.evolveum.midpoint.web.session.SessionStorage;
-import com.evolveum.midpoint.web.session.UserProfileStorage.TableId;
-import com.evolveum.midpoint.web.util.DateValidator;
-import com.evolveum.midpoint.web.util.InfoTooltipBehavior;
-import com.evolveum.midpoint.web.util.ObjectTypeGuiDescriptor;
-import com.evolveum.midpoint.web.util.OnePageParameterEncoder;
-import com.evolveum.midpoint.wf.util.ApprovalUtils;
-import com.evolveum.midpoint.wf.util.ChangesByState;
-import com.evolveum.midpoint.xml.ns._public.common.common_3.*;
-import com.evolveum.midpoint.xml.ns._public.model.scripting_3.ExecuteScriptType;
-import com.evolveum.prism.xml.ns._public.query_3.QueryType;
-import com.evolveum.prism.xml.ns._public.types_3.ObjectDeltaType;
-import com.evolveum.prism.xml.ns._public.types_3.PolyStringTranslationType;
-import com.evolveum.prism.xml.ns._public.types_3.PolyStringType;
-import com.evolveum.prism.xml.ns._public.types_3.ProtectedStringType;
-import org.apache.commons.collections4.CollectionUtils;
-import org.apache.commons.lang.StringUtils;
-import org.apache.commons.lang.Validate;
-import org.apache.commons.lang.math.NumberUtils;
-import org.apache.commons.lang.time.DurationFormatUtils;
-import org.apache.commons.lang3.StringEscapeUtils;
-import org.apache.commons.validator.routines.checkdigit.VerhoeffCheckDigit;
-import org.apache.wicket.*;
-import org.apache.wicket.ajax.AjaxRequestTarget;
-import org.apache.wicket.ajax.form.AjaxFormComponentUpdatingBehavior;
-import org.apache.wicket.ajax.markup.html.form.AjaxSubmitLink;
-import org.apache.wicket.authroles.authentication.AuthenticatedWebApplication;
-import org.apache.wicket.authroles.authorization.strategies.role.Roles;
-import org.apache.wicket.behavior.Behavior;
-import org.apache.wicket.core.request.handler.RenderPageRequestHandler;
-import org.apache.wicket.datetime.PatternDateConverter;
-import org.apache.wicket.extensions.markup.html.repeater.data.table.DataTable;
-import org.apache.wicket.extensions.markup.html.repeater.util.SortParam;
-import org.apache.wicket.extensions.markup.html.tabs.ITab;
-import org.apache.wicket.feedback.IFeedback;
-import org.apache.wicket.markup.html.WebMarkupContainer;
-import org.apache.wicket.markup.html.basic.Label;
-import org.apache.wicket.markup.html.form.DropDownChoice;
-import org.apache.wicket.markup.html.form.Form;
-import org.apache.wicket.markup.html.form.FormComponent;
-import org.apache.wicket.markup.html.form.IChoiceRenderer;
-import org.apache.wicket.markup.repeater.data.IDataProvider;
-import org.apache.wicket.model.IModel;
-import org.apache.wicket.model.Model;
-import org.apache.wicket.model.StringResourceModel;
-import org.apache.wicket.request.IRequestHandler;
-import org.apache.wicket.request.cycle.RequestCycle;
-import org.apache.wicket.request.mapper.parameter.PageParameters;
-import org.apache.wicket.util.string.StringValue;
-import org.apache.wicket.util.visit.IVisit;
-import org.apache.wicket.util.visit.IVisitor;
-import org.jetbrains.annotations.NotNull;
-import org.jetbrains.annotations.Nullable;
-import org.joda.time.format.DateTimeFormat;
-
-import javax.xml.datatype.XMLGregorianCalendar;
-import javax.xml.namespace.QName;
-import java.io.PrintWriter;
-import java.io.StringWriter;
-import java.lang.reflect.Constructor;
-import java.lang.reflect.InvocationTargetException;
-import java.net.URI;
-import java.text.SimpleDateFormat;
-import java.util.*;
-import java.util.function.Predicate;
-import java.util.function.Supplier;
-import java.util.stream.Collectors;
-import java.util.stream.StreamSupport;
-
-import static com.evolveum.midpoint.gui.api.page.PageBase.createStringResourceStatic;
-
-/**
- * Utility class containing miscellaneous methods used mostly in Wicket
- * components.
- *
- * @author lazyman
- */
-public final class WebComponentUtil {
-
-    private static final Trace LOGGER = TraceManager.getTrace(WebComponentUtil.class);
-
-    private static final String KEY_BOOLEAN_NULL = "Boolean.NULL";
-    private static final String KEY_BOOLEAN_TRUE = "Boolean.TRUE";
-    private static final String KEY_BOOLEAN_FALSE = "Boolean.FALSE";
-
-    /**
-     * To be used only for tests when there's no MidpointApplication.
-     * (Quite a hack. Replace eventually by a more serious solution.)
-     */
-    private static RelationRegistry staticallyProvidedRelationRegistry;
-
-    private static Map<Class<?>, Class<? extends PageBase>> objectDetailsPageMap;
-    private static Map<Class<?>, Class<? extends PageBase>> createNewObjectPageMap;
-
-    static {
-        objectDetailsPageMap = new HashMap<>();
-        objectDetailsPageMap.put(UserType.class, PageUser.class);
-        objectDetailsPageMap.put(OrgType.class, PageOrgUnit.class);
-        objectDetailsPageMap.put(RoleType.class, PageRole.class);
-        objectDetailsPageMap.put(ServiceType.class, PageService.class);
-        objectDetailsPageMap.put(ResourceType.class, PageResource.class);
-        objectDetailsPageMap.put(TaskType.class, PageTaskEdit.class);
-        objectDetailsPageMap.put(ReportType.class, PageReport.class);
-        objectDetailsPageMap.put(ValuePolicyType.class, PageValuePolicy.class);
-        objectDetailsPageMap.put(CaseType.class, PageCase.class);
-        objectDetailsPageMap.put(ArchetypeType.class, PageArchetype.class);
-        objectDetailsPageMap.put(ShadowType.class, PageAccount.class);
-    }
-
-    static{
-        createNewObjectPageMap = new HashMap<>();
-        createNewObjectPageMap.put(ResourceType.class, PageResourceWizard.class);
-        createNewObjectPageMap.put(TaskType.class, PageTaskAdd.class);
-    }
-
-    // only pages that support 'advanced search' are currently listed here (TODO: generalize)
-    private static Map<Class<?>, Class<? extends PageBase>> objectListPageMap;
-
-    static {
-        objectListPageMap = new HashMap<>();
-        objectListPageMap.put(UserType.class, PageUsers.class);
-        objectListPageMap.put(RoleType.class, PageRoles.class);
-        objectListPageMap.put(ServiceType.class, PageServices.class);
-        objectListPageMap.put(ResourceType.class, PageResources.class);
-    }
-
-    private static Map<TableId, String> storageTableIdMap;
-
-    static {
-        storageTableIdMap = new HashMap<>();
-        storageTableIdMap.put(TableId.PAGE_RESOURCE_ACCOUNTS_PANEL_REPOSITORY_MODE, SessionStorage.KEY_RESOURCE_ACCOUNT_CONTENT + SessionStorage.KEY_RESOURCE_PAGE_REPOSITORY_CONTENT);
-        storageTableIdMap.put(TableId.PAGE_RESOURCE_ACCOUNTS_PANEL_RESOURCE_MODE, SessionStorage.KEY_RESOURCE_ACCOUNT_CONTENT + SessionStorage.KEY_RESOURCE_PAGE_RESOURCE_CONTENT);
-        storageTableIdMap.put(TableId.PAGE_RESOURCE_ENTITLEMENT_PANEL_REPOSITORY_MODE, SessionStorage.KEY_RESOURCE_ENTITLEMENT_CONTENT + SessionStorage.KEY_RESOURCE_PAGE_REPOSITORY_CONTENT);
-        storageTableIdMap.put(TableId.PAGE_RESOURCE_ENTITLEMENT_PANEL_RESOURCE_MODE, SessionStorage.KEY_RESOURCE_ENTITLEMENT_CONTENT + SessionStorage.KEY_RESOURCE_PAGE_RESOURCE_CONTENT);
-        storageTableIdMap.put(TableId.PAGE_RESOURCE_GENERIC_PANEL_REPOSITORY_MODE, SessionStorage.KEY_RESOURCE_GENERIC_CONTENT + SessionStorage.KEY_RESOURCE_PAGE_REPOSITORY_CONTENT);
-        storageTableIdMap.put(TableId.PAGE_RESOURCE_GENERIC_PANEL_RESOURCE_MODE, SessionStorage.KEY_RESOURCE_GENERIC_CONTENT + SessionStorage.KEY_RESOURCE_PAGE_RESOURCE_CONTENT);
-        storageTableIdMap.put(TableId.PAGE_RESOURCE_OBJECT_CLASS_PANEL, SessionStorage.KEY_RESOURCE_OBJECT_CLASS_CONTENT);
-        storageTableIdMap.put(TableId.ROLE_MEMEBER_PANEL, SessionStorage.KEY_ROLE_MEMEBER_PANEL);
-        storageTableIdMap.put(TableId.ORG_MEMEBER_PANEL, SessionStorage.KEY_ORG_MEMEBER_PANEL);
-        storageTableIdMap.put(TableId.SERVICE_MEMEBER_PANEL, SessionStorage.KEY_SERVICE_MEMEBER_PANEL);
-
-    }
-
-    private static final Map<String, LoggingComponentType> COMPONENT_MAP = new HashMap<>();
-
-    static {
-        COMPONENT_MAP.put("com.evolveum.midpoint", LoggingComponentType.ALL);
-        COMPONENT_MAP.put("com.evolveum.midpoint.model", LoggingComponentType.MODEL);
-        COMPONENT_MAP.put("com.evolveum.midpoint.provisioning", LoggingComponentType.PROVISIONING);
-        COMPONENT_MAP.put("com.evolveum.midpoint.repo", LoggingComponentType.REPOSITORY);
-        COMPONENT_MAP.put("com.evolveum.midpoint.web", LoggingComponentType.WEB);
-        COMPONENT_MAP.put("com.evolveum.midpoint.gui", LoggingComponentType.GUI);
-        COMPONENT_MAP.put("com.evolveum.midpoint.task", LoggingComponentType.TASKMANAGER);
-        COMPONENT_MAP.put("com.evolveum.midpoint.model.sync",
-                LoggingComponentType.RESOURCEOBJECTCHANGELISTENER);
-        COMPONENT_MAP.put("com.evolveum.midpoint.wf", LoggingComponentType.WORKFLOWS);
-        COMPONENT_MAP.put("com.evolveum.midpoint.notifications", LoggingComponentType.NOTIFICATIONS);
-        COMPONENT_MAP.put("com.evolveum.midpoint.certification", LoggingComponentType.ACCESS_CERTIFICATION);
-        COMPONENT_MAP.put("com.evolveum.midpoint.security", LoggingComponentType.SECURITY);
-    }
-
-    public enum AssignmentOrder{
-
-        ASSIGNMENT(0),
-        INDUCEMENT(1);
-
-        private int order;
-
-        AssignmentOrder(int order){
-            this.order = order;
-        }
-
-        public int getOrder() {
-            return order;
-        }
-    }
-
-    public static String nl2br(String text) {
-        if (text == null) {
-            return null;
-        }
-        return StringEscapeUtils.escapeHtml4(text).replace("\n", "<br/>");
-    }
-
-    public static String getTypeLocalized(ObjectReferenceType ref) {
-        ObjectTypes type = ref != null ? ObjectTypes.getObjectTypeFromTypeQName(ref.getType()) : null;
-        ObjectTypeGuiDescriptor descriptor = ObjectTypeGuiDescriptor.getDescriptor(type);
-        if (descriptor == null) {
-            return null;
-        }
-        return createStringResourceStatic(null, descriptor.getLocalizationKey()).getString();
-    }
-
-    public static String getReferencedObjectNames(List<ObjectReferenceType> refs, boolean showTypes) {
-        return getReferencedObjectNames(refs, showTypes, true);
-    }
-
-    public static String getReferencedObjectNames(List<ObjectReferenceType> refs, boolean showTypes, boolean translate) {
-        return refs.stream()
-                .map(ref -> emptyIfNull(getName(ref, translate)) + (showTypes ? (" (" + emptyIfNull(getTypeLocalized(ref)) + ")") : ""))
-                .collect(Collectors.joining(", "));
-    }
-
-    private static String emptyIfNull(String s) {
-        return s != null ? s : "";
-    }
-
-    public static String getReferencedObjectDisplayNamesAndNames(List<ObjectReferenceType> refs, boolean showTypes) {
-        return refs.stream()
-                .map(ref -> emptyIfNull(getDisplayNameAndName(ref)) + (showTypes ? (" (" + emptyIfNull(getTypeLocalized(ref)) + ")") : ""))
-                .collect(Collectors.joining(", "));
-    }
-
-    public static String getReferencedObjectDisplayNamesAndNames(Referencable ref, boolean showTypes) {
-        return getReferencedObjectDisplayNamesAndNames(ref, showTypes, true);
-    }
-
-    public static String getReferencedObjectDisplayNamesAndNames(Referencable ref, boolean showTypes, boolean translate) {
-        if (ref == null){
-            return "";
-        }
-        String name = ref.getTargetName() == null ? "" :
-                (translate ? ref.getTargetName().getOrig() : "");
-        StringBuilder sb = new StringBuilder(name);
-        if(showTypes) {
-            sb.append(" (");
-            ObjectTypes type = ObjectTypes.getObjectTypeFromTypeQName(ref.getType());
-            ObjectTypeGuiDescriptor descriptor = ObjectTypeGuiDescriptor.getDescriptor(type);
-            if (descriptor == null) {
-                return null;
-            }
-            sb.append(emptyIfNull(createStringResourceStatic(null, descriptor.getLocalizationKey()).getString())).append(")");
-        }
-        return sb.toString();
-    }
-
-    public static <O extends ObjectType> List<O> loadReferencedObjectList(List<ObjectReferenceType> refList, String operation, PageBase pageBase){
-        List<O> loadedObjectsList = new ArrayList<>();
-        if (refList == null){
-            return loadedObjectsList;
-        }
-        refList.forEach(objectRef -> {
-            OperationResult result = new OperationResult(operation);
-            PrismObject<O> loadedObject = WebModelServiceUtils.resolveReferenceNoFetch(objectRef, pageBase, pageBase.createSimpleTask(operation), result);
-            if (loadedObject != null) {
-                loadedObjectsList.add(loadedObject.asObjectable());
-            }
-        });
-        return loadedObjectsList;
-    }
-
-    public static List<UserType> loadTargetUsersListForShoppingCart(String operation, PageBase pageBase){
-        List<String> usersOidsList = pageBase.getSessionStorage().getRoleCatalog().getTargetUserOidsList();
-        if (CollectionUtils.isEmpty(usersOidsList)){
-            return new ArrayList<>();
-        }
-        List<ObjectReferenceType> usersReferenceList = new ArrayList<>();
-        usersOidsList.forEach(userOid -> {
-            usersReferenceList.add(WebComponentUtil.createObjectRef(userOid, null, UserType.COMPLEX_TYPE));
-        });
-        return WebComponentUtil.loadReferencedObjectList(usersReferenceList, operation, pageBase);
-
-    }
-
-    public static ObjectFilter getShadowTypeFilterForAssociation(ConstructionType construction, String operation, PageBase pageBase){
-        PrismContext prismContext = pageBase.getPrismContext();
-        if (construction == null){
-            return null;
-        }
-        PrismObject<ResourceType> resource = WebComponentUtil.getConstructionResource(construction, operation, pageBase);
-        if (resource == null){
-            return null;
-        }
-
-        ObjectQuery query = prismContext.queryFactory().createQuery();
-        try {
-            RefinedResourceSchema refinedResourceSchema = RefinedResourceSchema.getRefinedSchema(resource);
-            RefinedObjectClassDefinition oc = refinedResourceSchema.getRefinedDefinition(construction.getKind(), construction.getIntent());
-            if (oc == null){
-                return null;
-            }
-            Collection<RefinedAssociationDefinition> refinedAssociationDefinitions = oc.getAssociationDefinitions();
-
-            for (RefinedAssociationDefinition refinedAssociationDefinition : refinedAssociationDefinitions) {
-                S_FilterEntryOrEmpty atomicFilter = prismContext.queryFor(ShadowType.class);
-                List<ObjectFilter> orFilterClauses = new ArrayList<>();
-                refinedAssociationDefinition.getIntents()
-                        .forEach(intent -> orFilterClauses.add(atomicFilter.item(ShadowType.F_INTENT).eq(intent).buildFilter()));
-                OrFilter intentFilter = prismContext.queryFactory().createOr(orFilterClauses);
-
-                AndFilter filter = (AndFilter) atomicFilter.item(ShadowType.F_KIND).eq(refinedAssociationDefinition.getKind()).and()
-                        .item(ShadowType.F_RESOURCE_REF).ref(resource.getOid(), ResourceType.COMPLEX_TYPE).buildFilter();
-                filter.addCondition(intentFilter);
-                query.setFilter(filter);        // TODO this overwrites existing filter (created in previous cycle iteration)... is it OK? [med]
-            }
-        } catch (SchemaException ex) {
-            LOGGER.error("Couldn't create query filter for ShadowType for association: {}" , ex.getErrorTypeMessage());
-        }
-        return query.getFilter();
-    }
-
-    public static void addAjaxOnUpdateBehavior(WebMarkupContainer container) {
-        container.visitChildren(new IVisitor<Component, Object>() {
-            @Override
-            public void component(Component component, IVisit<Object> objectIVisit) {
-                if (component instanceof InputPanel) {
-                    addAjaxOnBlurUpdateBehaviorToComponent(((InputPanel) component).getBaseFormComponent());
-                } else if (component instanceof FormComponent) {
-                    addAjaxOnBlurUpdateBehaviorToComponent(component);
-                }
-            }
-        });
-    }
-
-    private static void addAjaxOnBlurUpdateBehaviorToComponent(final Component component) {
-        component.setOutputMarkupId(true);
-        component.add(new AjaxFormComponentUpdatingBehavior("blur") {
-
-            @Override
-            protected void onUpdate(AjaxRequestTarget target) {
-            }
-        });
-    }
-
-    public static String resolveLocalizableMessage(LocalizableMessageType localizableMessage, Component component) {
-        if (localizableMessage == null) {
-            return null;
-        }
-        return resolveLocalizableMessage(LocalizationUtil.toLocalizableMessage(localizableMessage), component);
-    }
-
-    public static String resolveLocalizableMessage(LocalizableMessage localizableMessage, Component component) {
-        if (localizableMessage == null) {
-            return null;
-        } else if (localizableMessage instanceof SingleLocalizableMessage) {
-            return resolveLocalizableMessage((SingleLocalizableMessage) localizableMessage, component);
-        } else if (localizableMessage instanceof LocalizableMessageList) {
-            return resolveLocalizableMessage((LocalizableMessageList) localizableMessage, component);
-        } else {
-            throw new AssertionError("Unsupported localizable message type: " + localizableMessage);
-        }
-    }
-
-    private static String resolveLocalizableMessage(SingleLocalizableMessage localizableMessage, Component component) {
-        if (localizableMessage == null) {
-            return null;
-        }
-        while (localizableMessage.getFallbackLocalizableMessage() != null) {
-            if (localizableMessage.getKey() != null) {
-                Localizer localizer = Application.get().getResourceSettings().getLocalizer();
-                if (localizer.getStringIgnoreSettings(localizableMessage.getKey(), component, null, null) != null) {
-                    break; // the key exists => we can use the current localizableMessage
-                }
-            }
-            if (localizableMessage.getFallbackLocalizableMessage() instanceof SingleLocalizableMessage) {
-                localizableMessage = (SingleLocalizableMessage) localizableMessage.getFallbackLocalizableMessage();
-            } else {
-                return resolveLocalizableMessage(localizableMessage.getFallbackLocalizableMessage(), component);
-            }
-        }
-        String key = localizableMessage.getKey() != null ? localizableMessage.getKey() : localizableMessage.getFallbackMessage();
-        StringResourceModel stringResourceModel = new StringResourceModel(key, component)
-                .setModel(new Model<String>())
-                .setDefaultValue(localizableMessage.getFallbackMessage())
-                .setParameters(resolveArguments(localizableMessage.getArgs(), component));
-        String rv = stringResourceModel.getString();
-        //System.out.println("GUI: Resolving [" + key + "]: to [" + rv + "]");
-        return rv;
-    }
-
-    // todo deduplicate with similar method in LocalizationServiceImpl
-    private static String resolveLocalizableMessage(LocalizableMessageList msgList, Component component) {
-        String separator = resolveIfPresent(msgList.getSeparator(), component);
-        String prefix = resolveIfPresent(msgList.getPrefix(), component);
-        String suffix = resolveIfPresent(msgList.getPostfix(), component);
-        return msgList.getMessages().stream()
-                .map(m -> resolveLocalizableMessage(m, component))
-                .collect(Collectors.joining(separator, prefix, suffix));
-    }
-
-    private static String resolveIfPresent(LocalizableMessage msg, Component component) {
-        return msg != null ? resolveLocalizableMessage(msg, component) : "";
-    }
-
-    private static Object[] resolveArguments(Object[] args, Component component) {
-        if (args == null) {
-            return null;
-        }
-        Object[] rv = new Object[args.length];
-        for (int i = 0; i < args.length; i++) {
-            if (args[i] instanceof LocalizableMessage) {
-                rv[i] = resolveLocalizableMessage(((LocalizableMessage) args[i]), component);
-            } else {
-                rv[i] = args[i];
-            }
-        }
-        return rv;
-    }
-
-    // TODO add other classes; probably move to some enum
-    @Nullable
-    public static String getAuthorizationActionForTargetClass(Class targetClass) {
-        if (UserType.class.equals(targetClass)) {
-            return AuthorizationConstants.AUTZ_UI_USER_URL;
-        } else if (OrgType.class.equals(targetClass)) {
-            return AuthorizationConstants.AUTZ_UI_ORG_UNIT_URL;
-        } else if (RoleType.class.equals(targetClass)) {
-            return AuthorizationConstants.AUTZ_UI_ROLE_URL;
-        } else if (ServiceType.class.equals(targetClass)) {
-            return AuthorizationConstants.AUTZ_UI_SERVICE_URL;
-        } else if (ResourceType.class.equals(targetClass)) {
-            return AuthorizationConstants.AUTZ_UI_RESOURCE_URL;
-        } else {
-            return null;
-        }
-    }
-
-    public static void safeResultCleanup(OperationResult result, Trace logger) {
-        try {
-            result.cleanupResultDeeply();
-        } catch (Throwable t) {
-            LoggingUtils.logUnexpectedException(logger, "Couldn't clean up the operation result", t);
-        }
-    }
-
-    /**
-     * Default list view setting should never be needed. Always check setting for specific
-     * object type (and archetype).
-     */
-    @Deprecated
-    public static CompiledObjectCollectionView getDefaultGuiObjectListType(PageBase pageBase) {
-        return pageBase.getCompiledUserProfile().getDefaultObjectCollectionView();
-    }
-
-    public enum Channel {
-        // TODO: move this to schema component
-        LIVE_SYNC(SchemaConstants.CHANGE_CHANNEL_LIVE_SYNC_URI),
-        RECONCILIATION(SchemaConstants.CHANGE_CHANNEL_RECON_URI),
-        RECOMPUTATION(SchemaConstants.CHANGE_CHANNEL_RECOMPUTE_URI),
-        DISCOVERY(SchemaConstants.CHANGE_CHANNEL_DISCOVERY_URI),
-        WEB_SERVICE(SchemaConstants.CHANNEL_WEB_SERVICE_URI),
-        IMPORT(SchemaConstants.CHANNEL_OBJECT_IMPORT_URI),
-        REST(SchemaConstants.CHANNEL_REST_URI),
-        INIT(SchemaConstants.CHANNEL_GUI_INIT_URI),
-        USER(SchemaConstants.CHANNEL_GUI_USER_URI),
-        SELF_REGISTRATION(SchemaConstants.CHANNEL_GUI_SELF_REGISTRATION_URI),
-        RESET_PASSWORD(SchemaConstants.CHANNEL_GUI_RESET_PASSWORD_URI);
-
-        private String channel;
-
-        Channel(String channel) {
-            this.channel = channel;
-        }
-
-        public String getChannel() {
-            return channel;
-        }
-    }
-
-    public static DateValidator getRangeValidator(Form<?> form, ItemPath path) {
-        DateValidator validator = null;
-        List<DateValidator> validators = form.getBehaviors(DateValidator.class);
-        if (validators != null) {
-            for (DateValidator val : validators) {
-                if (path.equivalent(val.getIdentifier())) {
-                    validator = val;
-                    break;
-                }
-            }
-        }
-
-        if (validator == null) {
-            validator = new DateValidator();
-            validator.setIdentifier(path);
-            form.add(validator);
-        }
-
-        return validator;
-    }
-
-    public static boolean isItemVisible(List<ItemPath> visibleItems, ItemPath itemToBeFound) {
-            return ItemPathCollectionsUtil.containsSubpathOrEquivalent(visibleItems, itemToBeFound);
-
-    }
-
-    public static Class<?> qnameToClass(PrismContext prismContext, QName type) {
-        return prismContext.getSchemaRegistry().determineCompileTimeClass(type);
-    }
-
-    public static <T extends ObjectType> Class<T> qnameToClass(PrismContext prismContext, QName type, Class<T> returnType) {
-        return prismContext.getSchemaRegistry().determineCompileTimeClass(type);
-    }
-
-    public static <T extends ObjectType> QName classToQName(PrismContext prismContext, Class<T> clazz) {
-        return prismContext.getSchemaRegistry().findObjectDefinitionByCompileTimeClass(clazz).getTypeName();
-    }
-
-    public static TaskType createSingleRecurrenceTask(String taskName, QName applicableType, ObjectQuery query,
-            ObjectDelta delta, ModelExecuteOptions options, String category, PageBase pageBase) throws SchemaException {
-
-        TaskType task = new TaskType(pageBase.getPrismContext());
-
-        MidPointPrincipal owner = SecurityUtils.getPrincipalUser();
-
-        ObjectReferenceType ownerRef = new ObjectReferenceType();
-        ownerRef.setOid(owner.getOid());
-        ownerRef.setType(owner.getUser().COMPLEX_TYPE);
-        task.setOwnerRef(ownerRef);
-
-        task.setBinding(TaskBindingType.LOOSE);
-        task.setCategory(category);
-        task.setExecutionStatus(TaskExecutionStatusType.RUNNABLE);
-        task.setRecurrence(TaskRecurrenceType.SINGLE);
-        task.setThreadStopAction(ThreadStopActionType.RESTART);
-        task.setHandlerUri(pageBase.getTaskService().getHandlerUriForCategory(category));
-        ScheduleType schedule = new ScheduleType();
-        schedule.setMisfireAction(MisfireActionType.EXECUTE_IMMEDIATELY);
-        task.setSchedule(schedule);
-
-        task.setName(WebComponentUtil.createPolyFromOrigString(taskName));
-
-        PrismObject<TaskType> prismTask = task.asPrismObject();
-        QueryType queryType = pageBase.getQueryConverter().createQueryType(query);
-        prismTask.findOrCreateProperty(SchemaConstants.PATH_MODEL_EXTENSION_OBJECT_QUERY).addRealValue(queryType);
-
-        if (applicableType != null) {
-            prismTask.findOrCreateProperty(SchemaConstants.PATH_MODEL_EXTENSION_OBJECT_TYPE).setRealValue(applicableType);
-        }
-
-        if (delta != null) {
-            ObjectDeltaType deltaBean = DeltaConvertor.toObjectDeltaType(delta);
-            prismTask.findOrCreateProperty(SchemaConstants.PATH_MODEL_EXTENSION_OBJECT_DELTA).setRealValue(deltaBean);
-        }
-
-        if (options != null) {
-            prismTask.findOrCreateProperty(SchemaConstants.PATH_MODEL_EXTENSION_EXECUTE_OPTIONS)
-                    .setRealValue(options.toModelExecutionOptionsType());
-        }
-        return task;
-    }
-
-    public static void iterativeExecuteBulkAction(PageBase pageBase, ExecuteScriptType script, Task task, OperationResult result )
-            throws SchemaException, SecurityViolationException, ObjectNotFoundException, ExpressionEvaluationException,
-            CommunicationException, ConfigurationException{
-
-        pageBase.getScriptingService().evaluateIterativeExpressionInBackground(script, task, result);
-    }
-
-    public static void executeMemberOperation(Task operationalTask, QName type, ObjectQuery memberQuery,
-            ExecuteScriptType script, Collection<SelectorOptions<GetOperationOptions>> option, OperationResult parentResult, PageBase pageBase) throws SchemaException {
-
-        MidPointPrincipal owner = SecurityUtils.getPrincipalUser();
-        operationalTask.setOwner(owner.getUser().asPrismObject());
-
-        operationalTask.setBinding(TaskBinding.LOOSE);
-        operationalTask.setInitialExecutionStatus(TaskExecutionStatus.RUNNABLE);
-        operationalTask.setThreadStopAction(ThreadStopActionType.RESTART);
-        ScheduleType schedule = new ScheduleType();
-        schedule.setMisfireAction(MisfireActionType.EXECUTE_IMMEDIATELY);
-        operationalTask.makeSingle(schedule);
-        operationalTask.setName(WebComponentUtil.createPolyFromOrigString(parentResult.getOperation()));
-
-        PrismPropertyDefinition propertyDefQuery = pageBase.getPrismContext().getSchemaRegistry()
-                .findPropertyDefinitionByElementName(SchemaConstants.MODEL_EXTENSION_OBJECT_QUERY);
-        PrismProperty<QueryType> queryProperty = propertyDefQuery.instantiate();
-        QueryType queryType = pageBase.getQueryConverter().createQueryType(memberQuery);
-        queryProperty.setRealValue(queryType);
-        operationalTask.addExtensionProperty(queryProperty);
-
-        PrismPropertyDefinition propertyDefType = pageBase.getPrismContext().getSchemaRegistry()
-                .findPropertyDefinitionByElementName(SchemaConstants.MODEL_EXTENSION_OBJECT_TYPE);
-        PrismProperty<QName> typeProperty = propertyDefType.instantiate();
-        typeProperty.setRealValue(type);
-        operationalTask.addExtensionProperty(typeProperty);
-
-        if (option != null) {
-            PrismPropertyDefinition propertyDefOption = pageBase.getPrismContext().getSchemaRegistry()
-                    .findPropertyDefinitionByElementName(SchemaConstants.MODEL_EXTENSION_SEARCH_OPTIONS);
-            PrismProperty<SelectorQualifiedGetOptionsType> optionProperty = propertyDefOption.instantiate();
-            optionProperty.setRealValue(MiscSchemaUtil.optionsToOptionsType(option));
-            operationalTask.addExtensionProperty(optionProperty);
-        }
-
-        try {
-            iterativeExecuteBulkAction(pageBase, script, operationalTask, parentResult);
-            parentResult.recordInProgress();
-            parentResult.setBackgroundTaskOid(operationalTask.getOid());
-            pageBase.showResult(parentResult);
-        } catch (ObjectNotFoundException | SchemaException
-            | ExpressionEvaluationException | CommunicationException | ConfigurationException
-            | SecurityViolationException e) {
-            parentResult.recordFatalError(pageBase.createStringResource("WebComponentUtil.message.startPerformed.fatalError.submit").getString(), e);
-            LoggingUtils.logUnexpectedException(LOGGER, "Couldn't submit bulk action to execution", e);
-        }
-
-//        ModelExecuteOptions options = TaskCategory.EXECUTE_CHANGES.equals(category)
-//                ? ModelExecuteOptions.createReconcile()        // This was originally in ExecuteChangesTaskHandler, now it's transferred through task extension.
-//                : null;
-//        TaskType task = WebComponentUtil.createSingleRecurrenceTask(parentResult.getOperation()+2, type,
-//                memberQuery, null, null, TaskCategory.BULK_ACTIONS, pageBase);
-//        PrismObject<TaskType> prismTask = task.asPrismObject();
-//        prismTask.findOrCreateProperty(ItemPath.create(TaskType.F_EXTENSION, SchemaConstants.SE_EXECUTE_SCRIPT)).setRealValue(script);
-//
-//        WebModelServiceUtils.runTask(task, operationalTask, parentResult, pageBase);
-    }
-
-    public static boolean isAuthorized(String... action) {
-        if (action == null || action.length == 0) {
-            return true;
-        }
-        List<String> actions = Arrays.asList(action);
-        return isAuthorized(actions);
-    }
-
-    public static boolean isAuthorized(Collection<String> actions) {
-        if (actions == null || actions.isEmpty()) {
-            return true;
-        }
-        Roles roles = new Roles(AuthorizationConstants.AUTZ_ALL_URL);
-        roles.add(AuthorizationConstants.AUTZ_GUI_ALL_URL);
-        roles.add(AuthorizationConstants.AUTZ_GUI_ALL_DEPRECATED_URL);
-        roles.addAll(actions);
-        if (((AuthenticatedWebApplication) AuthenticatedWebApplication.get()).hasAnyRole(roles)) {
-            return true;
-        }
-        return false;
-    }
-
-    // TODO: move to util component
-    public static Integer safeLongToInteger(Long l) {
-        if (l == null) {
-            return null;
-        }
-
-        if (l > Integer.MAX_VALUE || l < Integer.MIN_VALUE) {
-            throw new IllegalArgumentException(
-                    "Couldn't transform long '" + l + "' to int, too big or too small.");
-        }
-
-        return (int) l.longValue();
-    }
-
-    // TODO: move to schema component
-    public static List<QName> createObjectTypeList() {
-
-        List<QName> types = new ArrayList<>(ObjectTypes.values().length);
-        for (ObjectTypes t : ObjectTypes.values()) {
-            types.add(t.getTypeQName());
-        }
-
-        return types.stream().sorted((type1, type2) -> {
-                Validate.notNull(type1);
-                Validate.notNull(type2);
-
-                return String.CASE_INSENSITIVE_ORDER.compare(QNameUtil.qNameToUri(type1), QNameUtil.qNameToUri(type2));
-
-
-        }).collect(Collectors.toList());
-
-    }
-
-    public static List<QName> createAssignmentHolderTypeQnamesList() {
-
-        List<ObjectTypes> objectTypes = createAssignmentHolderTypesList();
-        List<QName> types = new ArrayList<>();
-        objectTypes.forEach(objectType -> {
-            types.add(objectType.getTypeQName());
-        });
-
-        return types.stream().sorted((type1, type2) -> {
-                Validate.notNull(type1);
-                Validate.notNull(type2);
-
-                return String.CASE_INSENSITIVE_ORDER.compare(QNameUtil.qNameToUri(type1), QNameUtil.qNameToUri(type2));
-
-
-        }).collect(Collectors.toList());
-
-    }
-
-    public static List<ObjectTypes> createAssignmentHolderTypesList(){
-        List<ObjectTypes> objectTypes = new ArrayList<>();
-        for (ObjectTypes t : ObjectTypes.values()) {
-            if (AssignmentHolderType.class.isAssignableFrom(t.getClassDefinition())) {
-                objectTypes.add(t);
-            }
-        }
-        return objectTypes.stream().sorted((type1, type2) -> {
-            Validate.notNull(type1);
-            Validate.notNull(type2);
-
-            return String.CASE_INSENSITIVE_ORDER.compare(QNameUtil.qNameToUri(type1.getTypeQName()), QNameUtil.qNameToUri(type2.getTypeQName()));
-
-
-        }).collect(Collectors.toList());
-    }
-
-    // TODO: move to schema component
-    public static List<QName> createFocusTypeList() {
-        return createFocusTypeList(false);
-    }
-
-    public static List<QName> createFocusTypeList(boolean includeAbstractType) {
-        List<QName> focusTypeList = new ArrayList<>();
-
-        focusTypeList.add(UserType.COMPLEX_TYPE);
-        focusTypeList.add(OrgType.COMPLEX_TYPE);
-        focusTypeList.add(RoleType.COMPLEX_TYPE);
-        focusTypeList.add(ServiceType.COMPLEX_TYPE);
-
-        if (includeAbstractType) {
-            focusTypeList.add(FocusType.COMPLEX_TYPE);
-        }
-
-        return focusTypeList;
-    }
-
-    // TODO: move to schema component
-    public static List<QName> createAbstractRoleTypeList() {
-        List<QName> focusTypeList = new ArrayList<>();
-
-        focusTypeList.add(AbstractRoleType.COMPLEX_TYPE);
-        focusTypeList.add(OrgType.COMPLEX_TYPE);
-        focusTypeList.add(RoleType.COMPLEX_TYPE);
-        focusTypeList.add(ServiceType.COMPLEX_TYPE);
-
-        return focusTypeList;
-    }
-
-    public static List<ObjectTypes> createAssignableTypesList() {
-        List<ObjectTypes> focusTypeList = new ArrayList<>();
-
-        focusTypeList.add(ObjectTypes.RESOURCE);
-        focusTypeList.add(ObjectTypes.ORG);
-        focusTypeList.add(ObjectTypes.ROLE);
-        focusTypeList.add(ObjectTypes.SERVICE);
-
-        return focusTypeList;
-    }
-
-    public static List<QName> createSupportedTargetTypeList(QName targetTypeFromDef) {
-         if (targetTypeFromDef == null || ObjectType.COMPLEX_TYPE.equals(targetTypeFromDef)) {
-             return createObjectTypeList();
-         }
-
-         if (AbstractRoleType.COMPLEX_TYPE.equals(targetTypeFromDef)) {
-             return createAbstractRoleTypeList();
-         }
-
-         if (FocusType.COMPLEX_TYPE.equals(targetTypeFromDef)) {
-             return createFocusTypeList();
-         }
-
-         if (AssignmentHolderType.COMPLEX_TYPE.equals(targetTypeFromDef)) {
-             return createAssignmentHolderTypeQnamesList();
-         }
-
-         return Arrays.asList(targetTypeFromDef);
-    }
-
-    /**
-     * Takes a collection of object types (classes) that may contain abstract types. Returns a collection
-     * that only contain concrete types.
-     * @param <O> common supertype for all the types in the collections
-     *
-     * TODO: move to schema component
-     */
-    public static <O extends ObjectType> List<QName> resolveObjectTypesToQNames(Collection<Class<? extends O>> types, PrismContext prismContext) {
-        if (types == null) {
-            return null;
-        }
-        List<QName> concreteTypes = new ArrayList<>(types.size());
-        for (Class<? extends O> type: types) {
-            if (type == null || type.equals(ObjectType.class)) {
-                MiscUtil.addAllIfNotPresent(concreteTypes, createObjectTypeList());
-            } else if (type.equals(FocusType.class)) {
-                MiscUtil.addAllIfNotPresent(concreteTypes, createFocusTypeList());
-            } else if (type.equals(AbstractRoleType.class)) {
-                MiscUtil.addAllIfNotPresent(concreteTypes, createAbstractRoleTypeList());
-            } else {
-                MiscUtil.addIfNotPresent(concreteTypes, classToQName(prismContext, type));
-            }
-        }
-        return concreteTypes;
-    }
-
-    public static <T extends Enum> IModel<String> createLocalizedModelForEnum(T value, Component comp) {
-        String key = value != null ? value.getClass().getSimpleName() + "." + value.name() : "";
-        return new StringResourceModel(key, comp, null);
-    }
-
-    public static <T extends Enum> IModel<List<T>> createReadonlyModelFromEnum(final Class<T> type) {
-        return (IModel<List<T>>) () -> {
-            List<T> list = new ArrayList<>();
-            Collections.addAll(list, type.getEnumConstants());
-
-            return list;
-        };
-    }
-
-    // use for small enums only
-    @NotNull
-    public static <T extends Enum> IModel<List<T>> createReadonlyValueModelFromEnum(@NotNull Class<T> type, @NotNull Predicate<T> filter) {
-        return new ReadOnlyValueModel<>(
-                Arrays.stream(type.getEnumConstants())
-                        .filter(filter)
-                        .collect(Collectors.toList()));
-    }
-
-    public static List<String> createTaskCategoryList() {
-        List<String> categories = new ArrayList<>();
-
-        // todo change to something better and add i18n
-        // TaskManager manager = getTaskManager();
-        // List<String> list = manager.getAllTaskCategories();
-        // if (list != null) {
-        // Collections.sort(list);
-        // for (String item : list) {
-        // if (item != TaskCategory.IMPORT_FROM_FILE && item !=
-        // TaskCategory.WORKFLOW) {
-        // categories.add(item);
-        // }
-        // }
-        // }
-        categories.add(TaskCategory.LIVE_SYNCHRONIZATION);
-        categories.add(TaskCategory.RECONCILIATION);
-        categories.add(TaskCategory.IMPORTING_ACCOUNTS);
-        categories.add(TaskCategory.RECOMPUTATION);
-        categories.add(TaskCategory.DEMO);
-        // TODO: what about other categories?
-        // categories.add(TaskCategory.ACCESS_CERTIFICATION);
-        // categories.add(TaskCategory.BULK_ACTIONS);
-        // categories.add(TaskCategory.CUSTOM);
-        // categories.add(TaskCategory.EXECUTE_CHANGES);
-        // categories.add(TaskCategory.IMPORT_FROM_FILE);
-        // categories.add(TaskCategory.IMPORT_FROM_FILE);
-        return categories;
-    }
-
-    public static IModel<String> createCategoryNameModel(final Component component,
-            final IModel<String> categorySymbolModel) {
-        return (IModel<String>) () -> createStringResourceStatic(component,
-                "pageTasks.category." + categorySymbolModel.getObject()).getString();
-    }
-
-    public static ObjectReferenceType createObjectRef(String oid, String name, QName type) {
-        ObjectReferenceType ort = new ObjectReferenceType();
-        ort.setOid(oid);
-        ort.setTargetName(createPolyFromOrigString(name));
-        ort.setType(type);
-        return ort;
-    }
-
-    public static <E extends Enum> DropDownChoicePanel createEnumPanel(Class clazz, String id,
-            final IModel<E> model, final Component component) {
-        return createEnumPanel(clazz, id, model, component, true);
-
-    }
-    public static <E extends Enum> DropDownChoicePanel createEnumPanel(Class clazz, String id,
-            final IModel<E> model, final Component component, boolean allowNull) {
-        return createEnumPanel(clazz, id, WebComponentUtil.createReadonlyModelFromEnum(clazz),
-                model, component, allowNull );
-    }
-
-    public static <E extends Enum> DropDownChoicePanel<E> createEnumPanel(Class<E> clazz, String id,
-            IModel<List<E>> choicesList, final IModel<E> model, final Component component, boolean allowNull) {
-        return createEnumPanel(clazz, id, choicesList, model, component, allowNull, null);
-    }
-
-    public static <E extends Enum> DropDownChoicePanel<E> createEnumPanel(Class<E> clazz, String id,
-            IModel<List<E>> choicesList, final IModel<E> model, final Component component, boolean allowNull, String nullValidDisplayValue) {
-        return new DropDownChoicePanel<E>(id, model, choicesList, getEnumChoiceRenderer(component)
-            , allowNull){
-
-            private static final long serialVersionUID = 1L;
-
-            @Override
-            protected String getNullValidDisplayValue() {
-                return nullValidDisplayValue != null && StringUtils.isNotEmpty(nullValidDisplayValue.trim()) ?
-                        nullValidDisplayValue : super.getNullValidDisplayValue();
-            }
-        };
-    }
-
-    public static <E extends Enum> IChoiceRenderer<E> getEnumChoiceRenderer(Component component){
-        return new IChoiceRenderer<E>() {
-
-            private static final long serialVersionUID = 1L;
-
-            @Override
-            public E getObject(String id, IModel<? extends List<? extends E>> choices) {
-                if (StringUtils.isBlank(id)) {
-                    return null;
-                }
-                return choices.getObject().get(Integer.parseInt(id));
-            }
-
-            @Override
-            public Object getDisplayValue(E object) {
-                return WebComponentUtil.createLocalizedModelForEnum(object, component).getObject();
-            }
-
-            @Override
-            public String getIdValue(E object, int index) {
-                return Integer.toString(index);
-            }
-        };
-    }
-
-    public static DropDownChoicePanel createEnumPanel(final PrismPropertyDefinition def, String id,
-            final IModel model) {
-        final Object o = model.getObject();
-
-        final IModel<List<DisplayableValue>> enumModelValues = (IModel<List<DisplayableValue>>) () -> getDisplayableValues(def.getAllowedValues());
-
-        return new DropDownChoicePanel(id, model, enumModelValues, new DisplayableValueChoiceRenderer(getDisplayableValues(def.getAllowedValues())), true);
-    }
-
-    private static <T> List<DisplayableValue> getDisplayableValues(Collection<T> allowedValues) {
-        List<DisplayableValue> values = null;
-        if (allowedValues != null) {
-            values = new ArrayList<>(allowedValues.size());
-            for (T v : allowedValues) {
-                if (v instanceof DisplayableValue) {
-                    values.add(((DisplayableValue) v));
-                }
-            }
-        }
-        return values;
-    }
-
-    public static String getName(ObjectType object) {
-        return getName(object, true);
-    }
-
-    public static String getName(ObjectType object, boolean translate) {
-        if (object == null) {
-            return null;
-        }
-
-        return getName(object.asPrismObject(), translate);
-    }
-
-    public static String getEffectiveName(ObjectType object, QName propertyName) {
-        return getEffectiveName(object, propertyName, true);
-    }
-
-    public static String getEffectiveName(ObjectType object, QName propertyName, boolean translate) {
-        if (object == null) {
-            return null;
-        }
-
-        return getEffectiveName(object.asPrismObject(), propertyName, translate);
-    }
-
-    public static <O extends ObjectType> String getEffectiveName(PrismObject<O> object, QName propertyName) {
-        return getEffectiveName(object, propertyName, true);
-    }
-
-    public static <O extends ObjectType> String getEffectiveName(PrismObject<O> object, QName propertyName, boolean translate) {
-        if (object == null) {
-            return null;
-        }
-
-        PrismProperty prop = object.findProperty(ItemName.fromQName(propertyName));
-
-        if (prop != null) {
-            Object realValue = prop.getRealValue();
-            if (prop.getDefinition().getTypeName().equals(DOMUtil.XSD_STRING)) {
-                return (String) realValue;
-            } else if (realValue instanceof PolyString) {
-                return translate ? getTranslatedPolyString((PolyString) realValue)
-                        : WebComponentUtil.getOrigStringFromPoly((PolyString) realValue);
-            }
-        }
-
-        PolyString name = getValue(object, ObjectType.F_NAME, PolyString.class);
-        if (name == null){
-            return null;
-        }
-        return translate ? getTranslatedPolyString(name)
-                : WebComponentUtil.getOrigStringFromPoly(name);
-    }
-
-    public static String getTranslatedPolyString(PolyStringType value){
-        return getTranslatedPolyString(PolyString.toPolyString(value));
-    }
-
-    public static String getTranslatedPolyString(PolyString value){
-        MidPointApplication application = MidPointApplication.get();
-        return getTranslatedPolyString(value, application != null ? application.getLocalizationService() : null);
-    }
-
-    public static String getTranslatedPolyString(PolyString value, LocalizationService localizationService){
-        if (value == null){
-            return "";
-        }
-        if (localizationService == null){
-            localizationService = MidPointApplication.get().getLocalizationService();
-        }
-        return localizationService.translate(value, getCurrentLocale(), true);
-    }
-
-    public static <O extends ObjectType> String getName(ObjectReferenceType ref, PageBase pageBase, String operation) {
-        String name = getName(ref);
-        if (StringUtils.isEmpty(name) || name.equals(ref.getOid())) {
-            String oid = ref.getOid();
-            Collection<SelectorOptions<GetOperationOptions>> options = SelectorOptions
-                    .createCollection(GetOperationOptions.createNoFetch());
-            Class<O> type = (Class<O>) ObjectType.class;
-            PrismObject<O> object = WebModelServiceUtils.loadObject(type, oid, pageBase,
-                    pageBase.createSimpleTask(operation), new OperationResult(operation));
-            if (object != null) {
-                name = object.getName().getOrig();
-            }
-        }
-        return name;
-    }
-
-    public static <O extends ObjectType> String getDisplayNameOrName(ObjectReferenceType ref, PageBase pageBase, String operation) {
-        return getDisplayNameOrName(ref, pageBase, operation, true);
-    }
-
-    public static <O extends ObjectType> String getDisplayNameOrName(ObjectReferenceType ref, PageBase pageBase,
-                                                                     String operation, boolean translate) {
-        String name = getName(ref, translate);
-        if (StringUtils.isEmpty(name) || name.equals(ref.getOid())) {
-            String oid = ref.getOid();
-            Collection<SelectorOptions<GetOperationOptions>> options = SelectorOptions
-                    .createCollection(GetOperationOptions.createNoFetch());
-            Class<O> type = ref.getType() != null ? (Class<O>)qnameToClass(pageBase.getPrismContext(), ref.getType())  : (Class<O>) ObjectType.class;
-            PrismObject<O> object = WebModelServiceUtils.loadObject(type, oid, pageBase,
-                    pageBase.createSimpleTask(operation), new OperationResult(operation));
-            if (object != null) {
-                name = getDisplayNameOrName(object, true);
-            }
-        }
-        return name;
-    }
-
-    public static <O extends ObjectType> String getEffectiveName(ObjectReferenceType ref, QName propertyName,
-                                                                 PageBase pageBase, String operation) {
-        return getEffectiveName(ref, propertyName, pageBase, operation, true);
-    }
-    public static <O extends ObjectType> String getEffectiveName(ObjectReferenceType ref, QName propertyName,
-                                                                 PageBase pageBase, String operation, boolean translate) {
-        PrismObject<O> object = WebModelServiceUtils.loadObject(ref, pageBase,
-                pageBase.createSimpleTask(operation), new OperationResult(operation));
-
-        if (object == null) {
-            return "Not Found";
-        }
-
-        return getEffectiveName(object, propertyName, translate);
-
-    }
-
-    public static String getName(ObjectReferenceType ref) {
-        return getName(ref, true);
-    }
-
-    public static String getName(ObjectReferenceType ref, boolean translate) {
-        if (ref == null) {
-            return null;
-        }
-        if (ref.getTargetName() != null) {
-            if (translate){
-                return getTranslatedPolyString(ref.getTargetName());
-            }
-            return getOrigStringFromPoly(ref.getTargetName());
-        }
-        if (ref.asReferenceValue().getObject() != null) {
-            return getName(ref.asReferenceValue().getObject(), translate);
-        }
-        return ref.getOid();
-    }
-
-    public static String getName(PrismObject object) {
-        return getName(object, true);
-    }
-
-    public static String getName(PrismObject object, boolean translate) {
-        return getName(object, translate, (LocalizationService) null);
-    }
-
-    public static String getName(PrismObject object, boolean translate, LocalizationService localizationService) {
-        if (object == null) {
-            return null;
-        }
-        PolyString name = getValue(object, ObjectType.F_NAME, PolyString.class);
-        if (name == null){
-            return null;
-        }
-        if (translate){
-            return getTranslatedPolyString(name, localizationService);
-        }
-        return name.getOrig();
-    }
-
-    public static <C extends Containerable> String getDisplayName(PrismContainerValue<C> prismContainerValue) {
-        if (prismContainerValue == null) {
-            return "ContainerPanel.containerProperties";
-        }
-
-        String displayName = null;
-
-        if (prismContainerValue.canRepresent(LifecycleStateType.class)) {
-            LifecycleStateType lifecycleStateType = (LifecycleStateType) prismContainerValue.asContainerable();
-            String name = lifecycleStateType.getDisplayName();
-            if (name == null || name.isEmpty()) {
-                Class<C> cvalClass = prismContainerValue.getCompileTimeClass();
-                name = lifecycleStateType.getName();
-            }
-
-            if (name != null && !name.isEmpty()) {
-                displayName = name;
-            }
-        } else if (prismContainerValue.canRepresent(PropertyConstraintType.class)) {
-            PropertyConstraintType propertyConstraintType = (PropertyConstraintType) prismContainerValue.asContainerable();
-            String path = "";
-            if (propertyConstraintType.getPath() != null) {
-                path = propertyConstraintType.getPath().getItemPath().toString();
-            }
-
-            if (path != null && !path.isEmpty()) {
-                displayName = path;
-            }
-        } else if (prismContainerValue.canRepresent(AssignmentType.class)) {
-            AssignmentType assignmentType = (AssignmentType) prismContainerValue.asContainerable();
-            if (assignmentType.getTargetRef() != null) {
-                ObjectReferenceType assignmentTargetRef = assignmentType.getTargetRef();
-                displayName = getName(assignmentTargetRef) + " - " + normalizeRelation(assignmentTargetRef.getRelation()).getLocalPart();
-            } else {
-                displayName = "AssignmentTypeDetailsPanel.containerTitle";
-            }
-        } else if (prismContainerValue.canRepresent(ExclusionPolicyConstraintType.class)) {
-            ExclusionPolicyConstraintType exclusionConstraint = (ExclusionPolicyConstraintType) prismContainerValue.asContainerable();
-            String exclusionConstraintName = (exclusionConstraint.getName() != null ? exclusionConstraint.getName() :
-                    exclusionConstraint.asPrismContainerValue().getParent().getPath().last()) + " - "
-                    + StringUtils.defaultIfEmpty(getName(exclusionConstraint.getTargetRef()), "");
-            displayName = StringUtils.isNotEmpty(exclusionConstraintName) && StringUtils.isNotEmpty(getName(exclusionConstraint.getTargetRef())) ? exclusionConstraintName : "ExclusionPolicyConstraintType.details";
-        } else if (prismContainerValue.canRepresent(AbstractPolicyConstraintType.class)) {
-            AbstractPolicyConstraintType constraint = (AbstractPolicyConstraintType) prismContainerValue.asContainerable();
-            String constraintName = constraint.getName();
-            if (StringUtils.isNotEmpty(constraintName)) {
-                displayName = constraintName;
-            } else {
-                displayName = constraint.asPrismContainerValue().getParent().getPath().last().toString() + ".details";
-            }
-        } else if (prismContainerValue.canRepresent(RichHyperlinkType.class)) {
-            RichHyperlinkType richHyperlink = (RichHyperlinkType) prismContainerValue.asContainerable();
-            String label = richHyperlink.getLabel();
-            String description = richHyperlink.getDescription();
-            String targetUrl = richHyperlink.getTargetUrl();
-            if (StringUtils.isNotEmpty(label)) {
-                displayName = label + (StringUtils.isNotEmpty(description) ? (" - " + description) : "");
-            } else if (StringUtils.isNotEmpty(targetUrl)) {
-                displayName = targetUrl;
-            }
-        } else if (prismContainerValue.canRepresent(UserInterfaceFeatureType.class)) {
-            UserInterfaceFeatureType userInterfaceFeature = (UserInterfaceFeatureType) prismContainerValue.asContainerable();
-            String identifier = userInterfaceFeature.getIdentifier();
-
-            if (StringUtils.isBlank(identifier)) {
-                DisplayType uifDisplay = userInterfaceFeature.getDisplay();
-                if (uifDisplay != null) {
-                    displayName = WebComponentUtil.getOrigStringFromPoly(uifDisplay.getLabel());
-                }
-
-                if (displayName == null) {
-                    displayName = "UserInterfaceFeatureType.containerTitle";
-                }
-            } else {
-                displayName = identifier;
-            }
-        } else if (prismContainerValue.canRepresent(GuiObjectColumnType.class)) {
-            GuiObjectColumnType guiObjectColumn = (GuiObjectColumnType) prismContainerValue.asContainerable();
-            String name = guiObjectColumn.getName();
-            if (StringUtils.isNotEmpty(name)) {
-                displayName = name;
-            }
-        } else if (prismContainerValue.canRepresent(GuiObjectListViewType.class)) {
-            GuiObjectListViewType guiObjectListView = (GuiObjectListViewType) prismContainerValue.asContainerable();
-            String name = guiObjectListView.getName();
-            if (StringUtils.isNotEmpty(name)) {
-                displayName = name;
-            }
-        } else if (prismContainerValue.canRepresent(GenericPcpAspectConfigurationType.class)) {
-            GenericPcpAspectConfigurationType genericPcpAspectConfiguration = (GenericPcpAspectConfigurationType) prismContainerValue.asContainerable();
-            String name = genericPcpAspectConfiguration.getName();
-            if (StringUtils.isNotEmpty(name)) {
-                displayName = name;
-            }
-        } else if (prismContainerValue.canRepresent(RelationDefinitionType.class)) {
-            RelationDefinitionType relationDefinition = (RelationDefinitionType) prismContainerValue.asContainerable();
-            if (relationDefinition.getRef() != null) {
-                String name = (relationDefinition.getRef().getLocalPart());
-                String description = relationDefinition.getDescription();
-                if (StringUtils.isNotEmpty(name)) {
-                    displayName = name + (StringUtils.isNotEmpty(description) ? (" - " + description) : "");
-                }
-            }
-        } else if (prismContainerValue.canRepresent(ResourceItemDefinitionType.class)) {
-            ResourceItemDefinitionType resourceItemDefinition = (ResourceItemDefinitionType) prismContainerValue.asContainerable();
-            if (resourceItemDefinition.getDisplayName() != null && !resourceItemDefinition.getDisplayName().isEmpty()) {
-                displayName = resourceItemDefinition.getDisplayName();
-            } else {
-                return prismContainerValue.getParent().getPath().last().toString();
-            }
-        } else if (prismContainerValue.canRepresent(MappingType.class)) {
-            MappingType mapping = (MappingType) prismContainerValue.asContainerable();
-            if (mapping.getName() != null && !mapping.getName().isEmpty()) {
-                String name = mapping.getName();
-                String description = mapping.getDescription();
-                displayName = name + (StringUtils.isNotEmpty(description) ? (" - " + description) : "");
-            }
-        } else {
-
-            Class<C> cvalClass = prismContainerValue.getCompileTimeClass();
-            if (cvalClass != null) {
-                displayName = cvalClass.getSimpleName() + ".details";
-            } else {
-                displayName = "ContainerPanel.containerProperties";
-            }
-        }
-
-
-        String escaped = org.apache.commons.lang.StringEscapeUtils.escapeHtml(displayName);
-        return escaped;
-    }
-
-    public static QName normalizeRelation(QName relation) {
-        return getRelationRegistry().normalizeRelation(relation);
-    }
-
-    public static String getDisplayNameOrName(PrismObject object) {
-        return getDisplayNameOrName(object, true);
-    }
-
-    public static String getDisplayNameOrName(PrismObject object, boolean translate) {
-        return getDisplayNameOrName(object, translate, null);
-    }
-
-    public static String getDisplayNameOrName(PrismObject object, boolean translate, LocalizationService localizationService) {
-        if (object == null) {
-            return null;
-        }
-
-        String displayName = getDisplayName(object, translate, localizationService);
-        return displayName != null ? displayName : getName(object, translate, localizationService);
-    }
-
-    public static String getDisplayNameOrName(ObjectReferenceType ref) {
-        return getDisplayNameOrName(ref, true);
-    }
-
-    public static String getDisplayNameOrName(ObjectReferenceType ref, boolean translate) {
-        if (ref == null) {
-            return null;
-        }
-        String displayName = getDisplayName(ref, translate);
-        return StringUtils.isNotEmpty(displayName) ? displayName : getName(ref,translate);
-    }
-
-    // <display-name> (<name>) OR simply <name> if there's no display name
-    public static String getDisplayNameAndName(ObjectReferenceType ref) {
-        return getDisplayNameOrName(ref, true);
-    }
-
-    private static String getDisplayNameAndName(ObjectReferenceType ref, boolean translate) {
-        if (ref == null) {
-            return null;
-        }
-        String displayName = getDisplayName(ref, translate);
-        String name = getName(ref, translate);
-        return displayName != null ? displayName + " (" + name + ")" : name;
-    }
-
-    public static String getDisplayName(ObjectReferenceType ref) {
-        return getDisplayName(ref, true);
-    }
-
-    public static String getDisplayName(ObjectReferenceType ref, boolean translate) {
-        if (translate){
-            return getTranslatedPolyString(ObjectTypeUtil.getDisplayName(ref));
-        } else {
-            return PolyString.getOrig(ObjectTypeUtil.getDisplayName(ref));
-        }
-    }
-
-    public static String getDisplayName(PrismObject object) {
-        return getDisplayName(object, true);
-    }
-
-    public static String getDisplayName(PrismObject object, boolean translate) {
-        return getDisplayName(object, translate, null);
-    }
-
-    public static String getDisplayName(PrismObject object, boolean translate, LocalizationService localizationService) {
-        if (object == null){
-            return  "";
-        }
-        if (translate){
-            if (localizationService == null) {
-                return getTranslatedPolyString(ObjectTypeUtil.getDisplayName(object));
-            } else {
-                return getTranslatedPolyString(PolyString.toPolyString(ObjectTypeUtil.getDisplayName(object)), localizationService);
-            }
-        } else {
-            return PolyString.getOrig(ObjectTypeUtil.getDisplayName(object));
-        }
-    }
-
-    public static PolyStringType createPolyFromOrigString(String str) {
-        if (str == null) {
-            return null;
-        }
-
-        PolyStringType poly = new PolyStringType();
-        poly.setOrig(str);
-
-        return poly;
-    }
-
-    public static String getOrigStringFromPoly(PolyString str) {
-        return str != null ? str.getOrig() : null;
-    }
-
-    public static String getOrigStringFromPoly(PolyStringType str) {
-        return str != null ? str.getOrig() : null;
-    }
-
-    public static <T> T getValue(PrismContainerValue object, QName propertyName, Class<T> type) {
-        if (object == null) {
-            return null;
-        }
-
-        PrismProperty property = object.findProperty(ItemName.fromQName(propertyName));
-        if (property == null || property.isEmpty()) {
-            return null;
-        }
-
-        return (T) property.getRealValue(type);
-    }
-
-    public static <T> T getContainerValue(PrismContainerValue object, QName containerName, Class<T> type) {
-        if (object == null) {
-            return null;
-        }
-
-        PrismContainer container = object.findContainer(containerName);
-        if (container == null || container.isEmpty()) {
-            return null;
-        }
-
-        PrismContainerValue containerValue = container.getValue();
-
-        if (containerValue == null || containerValue.isEmpty()) {
-            return null;
-        }
-
-        return (T) containerValue.getValue();
-    }
-
-    public static <T> T getValue(PrismContainer object, QName propertyName, Class<T> type) {
-        if (object == null) {
-            return null;
-        }
-
-        return getValue(object.getValue(), propertyName, type);
-    }
-
-    public static Locale getLocaleFromString(String localeString) {
-        if (localeString == null) {
-            return null;
-        }
-        localeString = localeString.trim();
-        if (localeString.toLowerCase().equals("default")) {
-            return Locale.getDefault();
-        }
-
-        // Extract language
-        int languageIndex = localeString.indexOf('_');
-        String language = null;
-        if (languageIndex == -1) {
-            // No further "_" so is "{language}" only
-            return new Locale(localeString, "");
-        } else {
-            language = localeString.substring(0, languageIndex);
-        }
-
-        // Extract country
-        int countryIndex = localeString.indexOf('_', languageIndex + 1);
-        String country = null;
-        if (countryIndex == -1) {
-            // No further "_" so is "{language}_{country}"
-            country = localeString.substring(languageIndex + 1);
-            return new Locale(language, country);
-        } else {
-            // Assume all remaining is the variant so is
-            // "{language}_{country}_{variant}"
-            country = localeString.substring(languageIndex + 1, countryIndex);
-            String variant = localeString.substring(countryIndex + 1);
-            return new Locale(language, country, variant);
-        }
-    }
-
-    public static void encryptCredentials(ObjectDelta delta, boolean encrypt, MidPointApplication app) {
-        if (delta == null || delta.isEmpty()) {
-            return;
-        }
-
-        PropertyDelta propertyDelta = delta.findPropertyDelta(SchemaConstants.PATH_CREDENTIALS_PASSWORD_VALUE);
-        if (propertyDelta == null) {
-            return;
-        }
-
-        Collection<PrismPropertyValue<ProtectedStringType>> values = propertyDelta
-                .getValues(ProtectedStringType.class);
-        for (PrismPropertyValue<ProtectedStringType> value : values) {
-            ProtectedStringType string = value.getValue();
-            encryptProtectedString(string, encrypt, app);
-        }
-    }
-
-    public static void encryptCredentials(PrismObject object, boolean encrypt, MidPointApplication app) {
-        PrismContainer password = object.findContainer(SchemaConstants.PATH_CREDENTIALS_PASSWORD);
-        if (password == null) {
-            return;
-        }
-        PrismProperty protectedStringProperty = password.findProperty(PasswordType.F_VALUE);
-        if (protectedStringProperty == null
-                || protectedStringProperty.getRealValue(ProtectedStringType.class) == null) {
-            return;
-        }
-
-        ProtectedStringType string = (ProtectedStringType) protectedStringProperty
-                .getRealValue(ProtectedStringType.class);
-
-        encryptProtectedString(string, encrypt, app);
-    }
-
-    public static void encryptProtectedString(ProtectedStringType string, boolean encrypt,
-            MidPointApplication app) {
-        if (string == null) {
-            return;
-        }
-        Protector protector = app.getProtector();
-        try {
-            if (encrypt) {
-                if (StringUtils.isEmpty(string.getClearValue())) {
-                    return;
-                }
-                protector.encrypt(string);
-            } else {
-                if (string.getEncryptedDataType() == null) {
-                    return;
-                }
-                protector.decrypt(string);
-            }
-        } catch (EncryptionException ex) {
-            LoggingUtils.logUnexpectedException(LOGGER, "Couldn't encrypt protected string", ex);
-        } catch (SchemaException e) {
-            LoggingUtils.logUnexpectedException(LOGGER, "Couldn't encrypt/decrypt protected string", e);
-        }
-    }
-
-    public static <T extends Selectable> List<T> getSelectedData(Table table) {
-        DataTable dataTable = table.getDataTable();
-        BaseSortableDataProvider<T> provider = (BaseSortableDataProvider<T>) dataTable.getDataProvider();
-
-        List<T> selected = new ArrayList<>();
-        for (T bean : provider.getAvailableData()) {
-            if (bean.isSelected()) {
-                selected.add(bean);
-            }
-        }
-
-        return selected;
-    }
-
-    public static void clearProviderCache(IDataProvider provider){
-        if (provider == null){
-            return;
-        }
-        if (provider instanceof BaseSortableDataProvider){
-            ((BaseSortableDataProvider)provider).clearCache();
-        }
-        if (provider instanceof SelectableBeanObjectDataProvider) {
-            ((SelectableBeanObjectDataProvider) provider).clearSelectedObjects();
-        }
-    }
-
-    public static Collection<ObjectDelta<? extends ObjectType>> createDeltaCollection(
-            ObjectDelta<? extends ObjectType>... deltas) {
-        Collection<ObjectDelta<? extends ObjectType>> collection = new ArrayList<>();
-        for (ObjectDelta delta : deltas) {
-            collection.add(delta);
-        }
-
-        return collection;
-    }
-
-    public static boolean showResultInPage(OperationResult result) {
-        if (result == null) {
-            return false;
-        }
-
-        return !result.isSuccess() && !result.isHandledError() && !result.isInProgress();
-    }
-
-    public static String formatDate(XMLGregorianCalendar calendar) {
-        if (calendar == null) {
-            return null;
-        }
-
-        return formatDate(XmlTypeConverter.toDate(calendar));
-    }
-
-    public static String formatDate(Date date) {
-        return formatDate(null, date);
-    }
-
-    public static String formatDate(String format, Date date) {
-        if (date == null) {
-            return null;
-        }
-
-        if (StringUtils.isEmpty(format)) {
-            format = "EEEE, d. MMM yyyy HH:mm:ss";
-        }
-        Locale locale = Session.get().getLocale();
-        if (locale == null) {
-            locale = Locale.US;
-        }
-        SimpleDateFormat dateFormat = new SimpleDateFormat(format, locale);
-        return dateFormat.format(date);
-    }
-
-    public static String getLocalizedDatePattern(String style) {
-        return DateTimeFormat.patternForStyle(style, getCurrentLocale());
-    }
-
-    public static Locale getCurrentLocale() {
-        Locale locale = Session.get().getLocale();
-        if (locale == null) {
-            locale = Locale.getDefault();
-        }
-        return locale;
-    }
-
-    public static String getLocalizedDate(XMLGregorianCalendar date, String style) {
-        return getLocalizedDate(XmlTypeConverter.toDate(date), style);
-    }
-
-    public static String getLocalizedDate(Date date, String style) {
-        if (date == null) {
-            return null;
-        }
-        PatternDateConverter converter = new PatternDateConverter(getLocalizedDatePattern(style), true);
-        return converter.convertToString(date, getCurrentLocale());
-    }
-
-    public static String getShortDateTimeFormattedValue(XMLGregorianCalendar date, PageBase pageBase) {
-        return getShortDateTimeFormattedValue(XmlTypeConverter.toDate(date), pageBase);
-    }
-
-    public static String getShortDateTimeFormattedValue(Date date, PageBase pageBase) {
-        if (date == null) {
-            return "";
-        }
-        String shortDateTimeFortam = getShortDateTimeFormat(pageBase);
-        return getLocalizedDate(date, shortDateTimeFortam);
-    }
-
-    public static String getLongDateTimeFormattedValue(XMLGregorianCalendar date, PageBase pageBase) {
-        return getLongDateTimeFormattedValue(XmlTypeConverter.toDate(date), pageBase);
-    }
-
-    public static String getLongDateTimeFormattedValue(Date date, PageBase pageBase) {
-        if (date == null) {
-            return "";
-        }
-        String longDateTimeFormat = getLongDateTimeFormat(pageBase);
-        return getLocalizedDate(date, longDateTimeFormat);
-    }
-
-    public static String getShortDateTimeFormat(PageBase pageBase){
-        AdminGuiConfigurationDisplayFormatsType displayFormats = pageBase.getCompiledUserProfile().getDisplayFormats();
-        if (displayFormats == null || StringUtils.isEmpty(displayFormats.getShortDateTimeFormat())){
-            return DateLabelComponent.SHORT_MEDIUM_STYLE;
-        } else {
-            return displayFormats.getShortDateTimeFormat();
-        }
-    }
-
-    public static String getLongDateTimeFormat(PageBase pageBase){
-        AdminGuiConfigurationDisplayFormatsType displayFormats = pageBase.getCompiledUserProfile().getDisplayFormats();
-        if (displayFormats == null || StringUtils.isEmpty(displayFormats.getLongDateTimeFormat())){
-            return DateLabelComponent.LONG_MEDIUM_STYLE;
-        } else {
-            return displayFormats.getLongDateTimeFormat();
-        }
-    }
-
-    public static boolean isActivationEnabled(PrismObject object) {
-        Validate.notNull(object);
-
-        PrismContainer activation = object.findContainer(UserType.F_ACTIVATION); // this
-                                                                                    // is
-                                                                                    // equal
-                                                                                    // to
-                                                                                    // account
-                                                                                    // activation...
-        if (activation == null) {
-            return false;
-        }
-
-        ActivationStatusType status = (ActivationStatusType) activation
-                .getPropertyRealValue(ActivationType.F_ADMINISTRATIVE_STATUS, ActivationStatusType.class);
-        if (status == null) {
-            return false;
-        }
-
-        // todo imrove with activation dates...
-        return ActivationStatusType.ENABLED.equals(status);
-    }
-
-    public static boolean isSuccessOrHandledError(OperationResult result) {
-        if (result == null) {
-            return false;
-        }
-
-        return result.isSuccess() || result.isHandledError();
-    }
-
-    public static boolean isSuccessOrHandledError(OperationResultType resultType) {
-        if (resultType == null) {
-            return false;
-        }
-        return resultType.getStatus() == OperationResultStatusType.SUCCESS || resultType.getStatus() == OperationResultStatusType.HANDLED_ERROR;
-    }
-
-    public static boolean isSuccessOrHandledErrorOrWarning(OperationResult result) {
-        if (result == null) {
-            return false;
-        }
-
-        return result.isSuccess() || result.isHandledError() || result.isWarning();
-    }
-
-    public static <T extends ObjectType> String createDefaultIcon(PrismObject<T> object) {
-        Class<T> type = object.getCompileTimeClass();
-        if (type.equals(UserType.class)) {
-            return createUserIcon((PrismObject<UserType>) object);
-        } else if (RoleType.class.equals(type)) {
-            return createRoleIcon((PrismObject<RoleType>) object);
-        } else if (OrgType.class.equals(type)) {
-            return createOrgIcon((PrismObject<OrgType>) object);
-        } else if (ServiceType.class.equals(type)) {
-            return createServiceIcon((PrismObject<ServiceType>) object);
-        } else if (type.equals(TaskType.class)) {
-            return createTaskIcon((PrismObject<TaskType>) object);
-        } else if (type.equals(ResourceType.class)) {
-            return createResourceIcon((PrismObject<ResourceType>) object);
-        }
-
-        return "";
-    }
-
-    // TODO reconcile with ObjectTypeGuiDescriptor
-    public static <T extends ObjectType> String createDefaultColoredIcon(QName objectType) {
-        if (objectType == null) {
-            return "";
-        } else if (QNameUtil.match(UserType.COMPLEX_TYPE, objectType) || QNameUtil.match(PersonaConstructionType.COMPLEX_TYPE, objectType)) {
-            return GuiStyleConstants.CLASS_OBJECT_USER_ICON_COLORED;
-        } else if (QNameUtil.match(RoleType.COMPLEX_TYPE, objectType)) {
-            return GuiStyleConstants.CLASS_OBJECT_ROLE_ICON_COLORED;
-        } else if (QNameUtil.match(OrgType.COMPLEX_TYPE, objectType)) {
-            return GuiStyleConstants.CLASS_OBJECT_ORG_ICON_COLORED;
-        } else if (QNameUtil.match(ServiceType.COMPLEX_TYPE, objectType)) {
-            return GuiStyleConstants.CLASS_OBJECT_SERVICE_ICON_COLORED;
-        } else if (QNameUtil.match(TaskType.COMPLEX_TYPE, objectType)) {
-            return GuiStyleConstants.CLASS_OBJECT_TASK_ICON_COLORED;
-        } else if (QNameUtil.match(ResourceType.COMPLEX_TYPE, objectType) || QNameUtil.match(ConstructionType.COMPLEX_TYPE, objectType)) {
-            return GuiStyleConstants.CLASS_OBJECT_RESOURCE_ICON_COLORED;
-        } else if (QNameUtil.match(AccessCertificationCampaignType.COMPLEX_TYPE, objectType)) {
-            return GuiStyleConstants.CLASS_OBJECT_CERT_CAMPAIGN_ICON_COLORED;
-        } else if (QNameUtil.match(AccessCertificationDefinitionType.COMPLEX_TYPE, objectType)) {
-            return GuiStyleConstants.CLASS_OBJECT_CERT_DEF_ICON_COLORED;
-        } else if (QNameUtil.match(CaseWorkItemType.COMPLEX_TYPE, objectType)) {
-            return GuiStyleConstants.CLASS_OBJECT_WORK_ITEM_ICON_COLORED;
-        } else if (QNameUtil.match(ShadowType.COMPLEX_TYPE, objectType)) {
-            return GuiStyleConstants.CLASS_OBJECT_SHADOW_ICON_COLORED;
-        } else if (QNameUtil.match(PolicyRuleType.COMPLEX_TYPE, objectType)) {
-            return GuiStyleConstants.CLASS_POLICY_RULES_ICON_COLORED;
-        } else if (QNameUtil.match(ObjectPolicyConfigurationType.COMPLEX_TYPE, objectType) || QNameUtil.match(GlobalPolicyRuleType.COMPLEX_TYPE, objectType)
-                || QNameUtil.match(FileAppenderConfigurationType.COMPLEX_TYPE, objectType) || QNameUtil.match(SyslogAppenderConfigurationType.COMPLEX_TYPE, objectType)) {
-            return GuiStyleConstants.CLASS_SYSTEM_CONFIGURATION_ICON_COLORED;
-        } else {
-            return "";
-        }
-    }
-
-    // TODO reconcile with ObjectTypeGuiDescriptor
-    public static <T extends ObjectType> String createDefaultBlackIcon(QName objectType) {
-        if (objectType == null) {
-            return "";
-        } else if (QNameUtil.match(UserType.COMPLEX_TYPE, objectType) || QNameUtil.match(PersonaConstructionType.COMPLEX_TYPE, objectType)) {
-            return GuiStyleConstants.CLASS_OBJECT_USER_ICON;
-        } else if (QNameUtil.match(RoleType.COMPLEX_TYPE, objectType)) {
-            return GuiStyleConstants.CLASS_OBJECT_ROLE_ICON;
-        } else if (QNameUtil.match(OrgType.COMPLEX_TYPE, objectType)) {
-            return GuiStyleConstants.CLASS_OBJECT_ORG_ICON;
-        } else if (QNameUtil.match(ServiceType.COMPLEX_TYPE, objectType)) {
-            return GuiStyleConstants.CLASS_OBJECT_SERVICE_ICON;
-        } else if (QNameUtil.match(TaskType.COMPLEX_TYPE, objectType)) {
-            return GuiStyleConstants.CLASS_OBJECT_TASK_ICON;
-        } else if (QNameUtil.match(ResourceType.COMPLEX_TYPE, objectType) || QNameUtil.match(ConstructionType.COMPLEX_TYPE, objectType)) {
-            return GuiStyleConstants.CLASS_OBJECT_RESOURCE_ICON;
-        } else if (QNameUtil.match(AccessCertificationCampaignType.COMPLEX_TYPE, objectType)) {
-            return GuiStyleConstants.CLASS_OBJECT_CERT_CAMPAIGN_ICON;
-        } else if (QNameUtil.match(AccessCertificationDefinitionType.COMPLEX_TYPE, objectType)) {
-            return GuiStyleConstants.CLASS_OBJECT_CERT_DEF_ICON;
-        } else if (QNameUtil.match(CaseWorkItemType.COMPLEX_TYPE, objectType)) {
-            return GuiStyleConstants.CLASS_OBJECT_WORK_ITEM_ICON;
-        } else if (QNameUtil.match(ShadowType.COMPLEX_TYPE, objectType)) {
-            return GuiStyleConstants.CLASS_OBJECT_SHADOW_ICON;
-        } else if (QNameUtil.match(PolicyRuleType.COMPLEX_TYPE, objectType)) {
-            return GuiStyleConstants.CLASS_POLICY_RULES_ICON;
-        } else if (QNameUtil.match(SystemConfigurationType.COMPLEX_TYPE, objectType)) {
-            return GuiStyleConstants.CLASS_SYSTEM_CONFIGURATION_ICON;
-        } else if (QNameUtil.match(MappingType.COMPLEX_TYPE, objectType)) {
-            //TODO fix icon style for mapping type
-            return "";
-        } else {
-            return "";
-        }
-    }
-
-    public static <T extends ObjectType> String getBoxCssClasses(QName objectType) {
-        if (QNameUtil.match(UserType.COMPLEX_TYPE, objectType)) {
-            return GuiStyleConstants.CLASS_OBJECT_USER_BOX_CSS_CLASSES;
-        } else if (QNameUtil.match(RoleType.COMPLEX_TYPE, objectType)) {
-            return GuiStyleConstants.CLASS_OBJECT_ROLE_BOX_CSS_CLASSES;
-        } else if (QNameUtil.match(OrgType.COMPLEX_TYPE, objectType)) {
-            return GuiStyleConstants.CLASS_OBJECT_ORG_BOX_CSS_CLASSES;
-        } else if (QNameUtil.match(ServiceType.COMPLEX_TYPE, objectType)) {
-            return GuiStyleConstants.CLASS_OBJECT_SERVICE_BOX_CSS_CLASSES;
-        } else if (QNameUtil.match(TaskType.COMPLEX_TYPE, objectType)) {
-            return GuiStyleConstants.CLASS_OBJECT_TASK_BOX_CSS_CLASSES;
-        } else if (QNameUtil.match(ResourceType.COMPLEX_TYPE, objectType)) {
-            return GuiStyleConstants.CLASS_OBJECT_RESOURCE_BOX_CSS_CLASSES;
-        } else {
-            return "";
-        }
-    }
-
-    public static <T extends ObjectType> String getBoxThinCssClasses(QName objectType) {
-        if (QNameUtil.match(UserType.COMPLEX_TYPE, objectType)) {
-            return GuiStyleConstants.CLASS_OBJECT_USER_BOX_THIN_CSS_CLASSES;
-        } else if (QNameUtil.match(RoleType.COMPLEX_TYPE, objectType)) {
-            return GuiStyleConstants.CLASS_OBJECT_ROLE_BOX_THIN_CSS_CLASSES;
-        } else if (QNameUtil.match(OrgType.COMPLEX_TYPE, objectType)) {
-            return GuiStyleConstants.CLASS_OBJECT_ORG_BOX_THIN_CSS_CLASSES;
-        } else if (QNameUtil.match(ServiceType.COMPLEX_TYPE, objectType)) {
-            return GuiStyleConstants.CLASS_OBJECT_SERVICE_BOX_THIN_CSS_CLASSES;
-        } else if (QNameUtil.match(TaskType.COMPLEX_TYPE, objectType)) {
-            return GuiStyleConstants.CLASS_OBJECT_TASK_BOX_THIN_CSS_CLASSES;
-        } else if (QNameUtil.match(ResourceType.COMPLEX_TYPE, objectType)) {
-            return GuiStyleConstants.CLASS_OBJECT_RESOURCE_BOX_THIN_CSS_CLASSES;
-        } else {
-            return "";
-        }
-    }
-
-    // can this implementation be made more efficient? [pm]
-    @SuppressWarnings("WeakerAccess")
-    public static boolean isOfKind(QName relation, RelationKindType kind) {
-        return getRelationRegistry().isOfKind(relation, kind);
-    }
-
-    protected static RelationRegistry getRelationRegistry() {
-        if (staticallyProvidedRelationRegistry != null) {
-            return staticallyProvidedRelationRegistry;
-        } else {
-            return MidPointApplication.get().getRelationRegistry();
-        }
-    }
-
-    public static boolean isManagerRelation(QName relation) {
-        return isOfKind(relation, RelationKindType.MANAGER);
-    }
-
-    public static boolean isDefaultRelation(QName relation) {
-        return getRelationRegistry().isDefault(relation);
-    }
-
-    @SuppressWarnings("WeakerAccess")
-    public static QName getDefaultRelation() {
-        return getRelationRegistry().getDefaultRelation();
-    }
-
-    @NotNull
-    public static QName getDefaultRelationOrFail() {
-        QName relation = getDefaultRelation();
-        if (relation != null) {
-            return relation;
-        } else {
-            throw new IllegalStateException("No default relation is defined");
-        }
-    }
-
-    @SuppressWarnings("WeakerAccess")
-    @Nullable
-    public static QName getDefaultRelationFor(RelationKindType kind) {
-        return getRelationRegistry().getDefaultRelationFor(kind);
-    }
-
-    @NotNull
-    public static QName getDefaultRelationOrFail(RelationKindType kind) {
-        QName relation = getDefaultRelationFor(kind);
-        if (relation != null) {
-            return relation;
-        } else {
-            throw new IllegalStateException("No default relation for kind " + kind);
-        }
-    }
-
-    @NotNull
-    public static String getRelationHeaderLabelKey(QName relation) {
-        String label = getRelationHeaderLabelKeyIfKnown(relation);
-        if (label != null) {
-            return label;
-        } else {
-            return relation != null ? relation.getLocalPart() : "default";
-        }
-    }
-
-    @Nullable
-    public static String getRelationHeaderLabelKeyIfKnown(QName relation) {
-        RelationDefinitionType definition = getRelationRegistry().getRelationDefinition(relation);
-        if (definition != null && definition.getDisplay() != null && definition.getDisplay().getLabel() != null) {
-            return definition.getDisplay().getLabel().getOrig();
-        } else {
-            return null;
-        }
-    }
-
-    public static String createUserIcon(PrismObject<UserType> object) {
-        UserType user = object.asObjectable();
-
-        // if user has superuser role assigned, it's superuser
-        boolean isEndUser = false;
-        for (AssignmentType assignment : user.getAssignment()) {
-            ObjectReferenceType targetRef = assignment.getTargetRef();
-            if (targetRef == null) {
-                continue;
-            }
-            if (StringUtils.equals(targetRef.getOid(), SystemObjectsType.ROLE_SUPERUSER.value())) {
-                return GuiStyleConstants.CLASS_OBJECT_USER_ICON + " "
-                        + GuiStyleConstants.CLASS_ICON_STYLE_PRIVILEGED;
-            }
-            if (StringUtils.equals(targetRef.getOid(), SystemObjectsType.ROLE_END_USER.value())) {
-                isEndUser = true;
-            }
-        }
-
-        boolean isManager = false;
-        for (ObjectReferenceType parentOrgRef : user.getParentOrgRef()) {
-            if (isManagerRelation(parentOrgRef.getRelation())) {
-                isManager = true;
-                break;
-            }
-        }
-
-        String additionalStyle = "";
-//                getIconEnabledDisabled(object);
-//        if (additionalStyle == null) {
-            // Set manager and end-user icon only as a last resort. All other
-            // colors have priority.
-            if (isManager) {
-                additionalStyle = GuiStyleConstants.CLASS_ICON_STYLE_MANAGER;
-            } else if (isEndUser) {
-                additionalStyle = GuiStyleConstants.CLASS_ICON_STYLE_END_USER;
-            } else {
-                additionalStyle = GuiStyleConstants.CLASS_ICON_STYLE_NORMAL;
-            }
-//        }
-        return GuiStyleConstants.CLASS_OBJECT_USER_ICON + " " + additionalStyle;
-    }
-
-    public static String createRoleIcon(PrismObject<RoleType> object) {
-        for (AuthorizationType authorization : object.asObjectable().getAuthorization()) {
-            if (authorization.getAction().contains(AuthorizationConstants.AUTZ_ALL_URL)) {
-                return GuiStyleConstants.CLASS_OBJECT_ROLE_ICON + " "
-                        + GuiStyleConstants.CLASS_ICON_STYLE_PRIVILEGED;
-            }
-        }
-
-        return getObjectNormalIconStyle(GuiStyleConstants.CLASS_OBJECT_ROLE_ICON);
-    }
-
-    public static String createOrgIcon(PrismObject<OrgType> object) {
-        return getObjectNormalIconStyle(GuiStyleConstants.CLASS_OBJECT_ORG_ICON);
-    }
-
-    public static String createServiceIcon(PrismObject<ServiceType> object) {
-        return getObjectNormalIconStyle(GuiStyleConstants.CLASS_OBJECT_SERVICE_ICON);
-    }
-
-    private static <AHT extends AssignmentHolderType> String getObjectNormalIconStyle(String baseIcon){
-        return baseIcon + " " + GuiStyleConstants.CLASS_ICON_STYLE_NORMAL;
-    }
-
-    private static <F extends FocusType> String getIconEnabledDisabled(PrismObject<F> object,
-            String baseIcon) {
-        String additionalStyle = getIconEnabledDisabled(object);
-        if (additionalStyle == null) {
-            return baseIcon + " " + GuiStyleConstants.CLASS_ICON_STYLE_NORMAL;
-        } else {
-            return baseIcon + " " + additionalStyle;
-        }
-    }
-
-    public static <F extends FocusType> String getIconEnabledDisabled(PrismObject<F> object) {
-        ActivationType activation = object.asObjectable().getActivation();
-        if (activation != null) {
-            if (ActivationStatusType.DISABLED.equals(activation.getEffectiveStatus())) {
-                return GuiStyleConstants.CLASS_ICON_STYLE_DISABLED;
-            } else if (ActivationStatusType.ARCHIVED.equals(activation.getEffectiveStatus())) {
-                return GuiStyleConstants.CLASS_ICON_STYLE_ARCHIVED;
-            }
-        }
-
-        return null;
-    }
-
-    public static String createResourceIcon(PrismObject<ResourceType> object) {
-        OperationalStateType operationalState = object.asObjectable().getOperationalState();
-        if (operationalState != null) {
-            AvailabilityStatusType lastAvailabilityStatus = operationalState.getLastAvailabilityStatus();
-            if (lastAvailabilityStatus == AvailabilityStatusType.UP) {
-                return GuiStyleConstants.CLASS_OBJECT_RESOURCE_ICON + " "
-                        + GuiStyleConstants.CLASS_ICON_STYLE_UP;
-            }
-            if (lastAvailabilityStatus == AvailabilityStatusType.DOWN) {
-                return GuiStyleConstants.CLASS_OBJECT_RESOURCE_ICON + " "
-                        + GuiStyleConstants.CLASS_ICON_STYLE_DOWN;
-            }
-
-            if (lastAvailabilityStatus == AvailabilityStatusType.BROKEN) {
-                return GuiStyleConstants.CLASS_OBJECT_RESOURCE_ICON + " "
-                        + GuiStyleConstants.CLASS_ICON_STYLE_BROKEN;
-            }
-        }
-        return GuiStyleConstants.CLASS_OBJECT_RESOURCE_ICON + " " + GuiStyleConstants.CLASS_ICON_STYLE_NORMAL;
-    }
-
-    public static String createTaskIcon(PrismObject<TaskType> object) {
-        return GuiStyleConstants.CLASS_OBJECT_TASK_ICON + " " + GuiStyleConstants.CLASS_ICON_STYLE_NORMAL;
-    }
-
-    public static String createShadowIcon(PrismContainerValue<ShadowType> prismContainerValue) {
-        return createShadowIcon(((ShadowType)prismContainerValue.getRealValue()).asPrismContainer());
-    }
-
-    public static String createShadowIcon(PrismObject<ShadowType> object) {
-        ShadowType shadow = object.asObjectable();
-
-        if (ShadowUtil.isProtected(object)) {
-            return GuiStyleConstants.CLASS_SHADOW_ICON_PROTECTED;
-        }
-
-        ShadowKindType kind = shadow.getKind();
-        if (kind == null) {
-            return GuiStyleConstants.CLASS_SHADOW_ICON_UNKNOWN;
-        }
-
-        switch (kind) {
-            case ACCOUNT:
-                return GuiStyleConstants.CLASS_SHADOW_ICON_ACCOUNT;
-            case GENERIC:
-                return GuiStyleConstants.CLASS_SHADOW_ICON_GENERIC;
-            case ENTITLEMENT:
-                return GuiStyleConstants.CLASS_SHADOW_ICON_ENTITLEMENT;
-
-        }
-
-        return GuiStyleConstants.CLASS_SHADOW_ICON_UNKNOWN;
-    }
-
-    public static <AHT extends AssignmentHolderType> void initNewObjectWithReference(PageBase pageBase, QName type, List<ObjectReferenceType> newReferences) throws SchemaException {
-        PrismContext prismContext = pageBase.getPrismContext();
-        PrismObjectDefinition<AHT> def = prismContext.getSchemaRegistry().findObjectDefinitionByType(type);
-        PrismObject<AHT> obj = def.instantiate();
-        AHT assignmentHolder = obj.asObjectable();
-        if (newReferences != null) {
-            newReferences.stream().forEach(ref -> {
-                AssignmentType assignment = new AssignmentType();
-                assignment.setTargetRef(ref);
-                assignmentHolder.getAssignment().add(assignment);
-
-                // Set parentOrgRef in any case. This is not strictly correct.
-                // The parentOrgRef should be added by the projector. But
-                // this is needed to successfully pass through security
-                // TODO: fix MID-3234
-                if (ref.getType() != null && OrgType.COMPLEX_TYPE.equals(ref.getType())) {
-                    assignmentHolder.getParentOrgRef().add(ref.clone());
-                }
-
-            });
-        }
-
-        WebComponentUtil.dispatchToObjectDetailsPage(obj, true, pageBase);
-    }
-
-    public static String createErrorIcon(OperationResult result) {
-        if (result == null){
-            return "";
-        }
-        OperationResultStatus status = result.getStatus();
-        OperationResultStatusPresentationProperties icon = OperationResultStatusPresentationProperties
-                .parseOperationalResultStatus(status);
-        return icon.getIcon() + " fa-lg";
-    }
-
-    public static void refreshFeedbacks(MarkupContainer component, final AjaxRequestTarget target) {
-        component.visitChildren(IFeedback.class, (IVisitor<Component, Void>) (component1, visit) -> target.add(component1));
-    }
-
-    /*
-     * Methods used for providing prismContext into various objects.
-     */
-    public static void revive(LoadableModel<?> loadableModel, PrismContext prismContext)
-            throws SchemaException {
-        if (loadableModel != null) {
-            loadableModel.revive(prismContext);
-        }
-    }
-
-    public static void reviveObject(Object object, PrismContext prismContext) throws SchemaException {
-        if (object == null) {
-            return;
-        }
-        if (object instanceof Collection) {
-            for (Object item : (Collection) object) {
-                reviveObject(item, prismContext);
-            }
-        } else if (object instanceof Revivable) {
-            ((Revivable) object).revive(prismContext);
-        }
-    }
-
-    // useful for components other than those inheriting from PageBase
-    public static PrismContext getPrismContext(Component component) {
-        return ((MidPointApplication) component.getApplication()).getPrismContext();
-    }
-
-
-    public static List<String> getChannelList() {
-        List<String> channels = new ArrayList<>();
-
-        for (Channel channel : Channel.values()) {
-            channels.add(channel.getChannel());
-        }
-
-        return channels;
-    }
-
-    public static List<QName> getMatchingRuleList() {
-        List<QName> list = new ArrayList<>();
-
-        list.add(PrismConstants.DEFAULT_MATCHING_RULE_NAME);
-        list.add(PrismConstants.STRING_IGNORE_CASE_MATCHING_RULE_NAME);
-        list.add(PrismConstants.POLY_STRING_STRICT_MATCHING_RULE_NAME);
-        list.add(PrismConstants.POLY_STRING_ORIG_MATCHING_RULE_NAME);
-        list.add(PrismConstants.POLY_STRING_NORM_MATCHING_RULE_NAME);
-        list.add(PrismConstants.DISTINGUISHED_NAME_MATCHING_RULE_NAME);
-        list.add(PrismConstants.EXCHANGE_EMAIL_ADDRESSES_MATCHING_RULE_NAME);
-        list.add(PrismConstants.UUID_MATCHING_RULE_NAME);
-        list.add(PrismConstants.XML_MATCHING_RULE_NAME);
-
-        return list;
-    }
-
-    public static String createHumanReadableByteCount(long bytes) {
-        int unit = 1024;
-        if (bytes < unit)
-            return bytes + "B";
-        int exp = (int) (Math.log(bytes) / Math.log(unit));
-        char pre = "KMGTPE".charAt(exp - 1);
-        return String.format("%.1f%sB", bytes / Math.pow(unit, exp), pre);
-    }
-
-    public static void setCurrentPage(Table table, ObjectPaging paging) {
-        if (table == null) {
-            return;
-        }
-
-        if (paging == null) {
-            table.getDataTable().setCurrentPage(0);
-            return;
-        }
-
-        long itemsPerPage = table.getDataTable().getItemsPerPage();
-        long page = ((paging.getOffset() + itemsPerPage) / itemsPerPage) - 1;
-        if (page < 0) {
-            page = 0;
-        }
-
-        table.getDataTable().setCurrentPage(page);
-    }
-
-    public static PageBase getPageBase(Component component) {
-        Page page = component.getPage();
-        if (page instanceof PageBase) {
-            return (PageBase) page;
-        } else if (page instanceof PageDialog) {
-            return ((PageDialog) page).getPageBase();
-        } else {
-            throw new IllegalStateException("Couldn't determine page base for " + page);
-        }
-    }
-
-    public static String debugHandler(IRequestHandler handler) {
-        if (handler == null) {
-            return null;
-        }
-        if (handler instanceof RenderPageRequestHandler) {
-            return "RenderPageRequestHandler(" + ((RenderPageRequestHandler) handler).getPageClass().getName()
-                    + ")";
-        } else {
-            return handler.toString();
-        }
-    }
-
-    // todo specify functionality of this method
-    public static ItemPath joinPath(ItemPath path1, ItemPath path2) {
-        ItemPath path = ItemPath.emptyIfNull(path1);
-        ItemPath deltaPath = ItemPath.emptyIfNull(path2);
-        List<Object> newPath = new ArrayList<>();
-
-        Object firstDeltaSegment = deltaPath.first();
-        for (Object seg : path.getSegments()) {
-            if (ItemPath.segmentsEquivalent(seg, firstDeltaSegment)) {
-                break;
-            }
-            newPath.add(seg);
-        }
-        newPath.addAll(deltaPath.getSegments());
-
-        return ItemPath.create(newPath);
-    }
-
-    public static <T extends ObjectType> T getObjectFromReference(ObjectReferenceType ref, Class<T> type) {
-        if (ref == null || ref.asReferenceValue().getObject() == null) {
-            return null;
-        }
-        Objectable object = ref.asReferenceValue().getObject().asObjectable();
-        if (!type.isAssignableFrom(object.getClass())) {
-            throw new IllegalStateException("Got " + object.getClass() + " when expected " + type + ": "
-                    + ObjectTypeUtil.toShortString(ref, true));
-        }
-        return (T) object;
-    }
-
-    public static void dispatchToObjectDetailsPage(ObjectReferenceType objectRef, Component component, boolean failIfUnsupported) {
-        if (objectRef == null) {
-            return; // should not occur
-        }
-        Validate.notNull(objectRef.getOid(), "No OID in objectRef");
-        Validate.notNull(objectRef.getType(), "No type in objectRef");
-        Class<? extends ObjectType> targetClass = ObjectTypes.getObjectTypeFromTypeQName(objectRef.getType()).getClassDefinition();
-        dispatchToObjectDetailsPage(targetClass, objectRef.getOid(), component, failIfUnsupported);
-    }
-
-    public static void dispatchToObjectDetailsPage(PrismObject obj, Component component) {
-        dispatchToObjectDetailsPage(obj, false, component);
-    }
-
-    // shows the actual object that is passed via parameter (not its state in repository)
-    public static void dispatchToObjectDetailsPage(PrismObject obj, boolean isNewObject, Component component) {
-        Class newObjectPageClass = isNewObject ? getNewlyCreatedObjectPage(obj.getCompileTimeClass()) : getObjectDetailsPage(obj.getCompileTimeClass());
-        if (newObjectPageClass == null) {
-            throw new IllegalArgumentException("Cannot determine details page for "+obj.getCompileTimeClass());
-        }
-
-        Constructor constructor;
-        try {
-            PageBase page;
-            if (ResourceType.class.equals(obj.getCompileTimeClass())) {
-                constructor = newObjectPageClass.getConstructor(PageParameters.class);
-                page = (PageBase) constructor.newInstance(new PageParameters());
-            } else if (TaskType.class.equals(obj.getCompileTimeClass())){
-                constructor = newObjectPageClass.getConstructor();
-                page = (PageBase) constructor.newInstance();
-            } else {
-                constructor = newObjectPageClass.getConstructor(PrismObject.class, boolean.class);
-                page = (PageBase) constructor.newInstance(obj, isNewObject);
-
-            }
-            if (component.getPage() instanceof PageBase) {
-                // this way we have correct breadcrumbs
-                PageBase pb = (PageBase) component.getPage();
-                pb.navigateToNext(page);
-            } else {
-                component.setResponsePage(page);
-            }
-        } catch (NoSuchMethodException | SecurityException e) {
-            throw new SystemException("Unable to locate constructor (PrismObject) in " + newObjectPageClass
-
-                    + ": " + e.getMessage(), e);
-        } catch (InstantiationException | IllegalAccessException | IllegalArgumentException
-                | InvocationTargetException e) {
-            throw new SystemException("Error instantiating " + newObjectPageClass + ": " + e.getMessage(), e);
-        }
-    }
-
-    public static void dispatchToObjectDetailsPage(Class<? extends ObjectType> objectClass, String oid, Component component, boolean failIfUnsupported) {
-        PageParameters parameters = new PageParameters();
-        parameters.add(OnePageParameterEncoder.PARAMETER, oid);
-        Class<? extends PageBase> page = getObjectDetailsPage(objectClass);
-        if (page != null) {
-            ((PageBase) component.getPage()).navigateToNext(page, parameters);
-        } else if (failIfUnsupported) {
-            throw new SystemException("Cannot determine details page for "+objectClass);
-        }
-    }
-
-    public static boolean hasDetailsPage(PrismObject<?> object) {
-        Class<?> clazz = object.getCompileTimeClass();
-        return hasDetailsPage(clazz);
-    }
-
-    public static boolean hasDetailsPage(Class<?> clazz) {
-        return objectDetailsPageMap.containsKey(clazz);
-    }
-
-    public static boolean hasDetailsPage(ObjectReferenceType ref) {
-        if (ref == null) {
-            return false;
-        }
-        ObjectTypes t = ObjectTypes.getObjectTypeFromTypeQName(ref.getType());
-        if (t == null) {
-            return false;
-        }
-        return hasDetailsPage(t.getClassDefinition());
-    }
-
-    public static String getStorageKeyForTableId(TableId tableId) {
-        return storageTableIdMap.get(tableId);
-    }
-
-    public static Class<? extends PageBase> getObjectDetailsPage(Class<? extends ObjectType> type) {
-        return objectDetailsPageMap.get(type);
-    }
-
-    public static Class<? extends PageBase> getNewlyCreatedObjectPage(Class<? extends ObjectType> type) {
-        if (ResourceType.class.equals(type) || TaskType.class.equals(type)) {
-            return createNewObjectPageMap.get(type);
-        } else {
-            return objectDetailsPageMap.get(type);
-        }
-    }
-
-    public static Class<? extends PageBase> getObjectListPage(Class<? extends ObjectType> type) {
-        return objectListPageMap.get(type);
-    }
-
-    @NotNull
-    public static TabbedPanel<ITab> createTabPanel(
-            String id, final PageBase parentPage, final List<ITab> tabs, TabbedPanel.RightSideItemProvider provider) {
-        return createTabPanel(id, parentPage, tabs, provider, null);
-    }
-
-    @NotNull
-    public static TabbedPanel<ITab> createTabPanel(
-            String id, final PageBase parentPage, final List<ITab> tabs, TabbedPanel.RightSideItemProvider provider,
-            final String tabChangeParameter) {
-
-        TabbedPanel<ITab> tabPanel = new TabbedPanel<ITab>(id, tabs, provider) {
-            private static final long serialVersionUID = 1L;
-
-            @Override
-            protected void onTabChange(int index) {
-                if (tabChangeParameter != null) {
-                    parentPage.updateBreadcrumbParameters(tabChangeParameter, index);
-                }
-            }
-
-            @Override
-            protected WebMarkupContainer newLink(String linkId, final int index) {
-                return new AjaxSubmitLink(linkId) {
-                    private static final long serialVersionUID = 1L;
-
-                    @Override
-                    protected void onError(AjaxRequestTarget target) {
-                        super.onError(target);
-                        target.add(parentPage.getFeedbackPanel());
-                    }
-
-                    @Override
-                    protected void onSubmit(AjaxRequestTarget target) {
-                        super.onSubmit(target);
-
-                        setSelectedTab(index);
-                        if (target != null) {
-                            target.add(findParent(TabbedPanel.class));
-                        }
-                    }
-
-                };
-            }
-        };
-        tabPanel.setOutputMarkupId(true);
-        return tabPanel;
-    }
-
-    public static Component createHelp(String id) {
-        Label helpLabel = new Label(id);
-        helpLabel.add(new InfoTooltipBehavior());
-        return helpLabel;
-    }
-
-    private static void debugDumpComponentTree(StringBuilder sb, Component c, int level) {
-        DebugUtil.indentDebugDump(sb, level);
-        sb.append(c).append("\n");
-        if (c instanceof MarkupContainer) {
-            for (Component sub : (MarkupContainer) c) {
-                debugDumpComponentTree(sb, sub, level + 1);
-            }
-        }
-    }
-
-    public static String exceptionToString(String message, Exception e) {
-        StringWriter sw = new StringWriter();
-        PrintWriter pw = new PrintWriter(sw);
-        pw.println(message);
-        e.printStackTrace(pw);
-        pw.close();
-        return sw.toString();
-    }
-
-    public static Behavior visibleIfFalse(final NonEmptyModel<Boolean> model) {
-        return new VisibleEnableBehaviour() {
-            private static final long serialVersionUID = 1L;
-
-            @Override
-            public boolean isVisible() {
-                return !model.getObject();
-            }
-        };
-    }
-
-    public static Behavior enabledIfFalse(final NonEmptyModel<Boolean> model) {
-        return new VisibleEnableBehaviour() {
-            private static final long serialVersionUID = 1L;
-
-            @Override
-            public boolean isEnabled() {
-                return !model.getObject();
-            }
-        };
-    }
-
-    public static String getStringParameter(PageParameters params, String key) {
-        if (params == null || params.get(key) == null) {
-            return null;
-        }
-
-        StringValue value = params.get(key);
-        if (StringUtils.isBlank(value.toString())) {
-            return null;
-        }
-
-        return value.toString();
-    }
-
-    public static Integer getIntegerParameter(PageParameters params, String key) {
-        if (params == null || params.get(key) == null) {
-            return null;
-        }
-
-        StringValue value = params.get(key);
-        if (!StringUtils.isNumeric(value.toString())) {
-            return null;
-        }
-
-        return value.toInteger();
-    }
-
-    public static boolean isSubscriptionIdCorrect(String subscriptionId){
-        if (StringUtils.isEmpty(subscriptionId)) {
-            return false;
-        }
-        if (!NumberUtils.isDigits(subscriptionId)){
-            return false;
-        }
-        if (subscriptionId.length() < 11){
-            return false;
-        }
-        String subscriptionType = subscriptionId.substring(0, 2);
-        boolean isTypeCorrect = false;
-        for (SubscriptionType type : SubscriptionType.values()){
-            if (type.getSubscriptionType().equals(subscriptionType)){
-                isTypeCorrect = true;
-                break;
-            }
-        }
-        if (!isTypeCorrect){
-            return false;
-        }
-        String substring1 = subscriptionId.substring(2, 4);
-        String substring2 = subscriptionId.substring(4, 6);
-        try {
-            if (Integer.parseInt(substring1) < 1 || Integer.parseInt(substring1) > 12) {
-                return false;
-            }
-
-            SimpleDateFormat dateFormat = new SimpleDateFormat("yy");
-            String currentYear = dateFormat.format(Calendar.getInstance().getTime());
-            if (Integer.parseInt(substring2) < Integer.parseInt(currentYear)){
-                return false;
-            }
-
-            String expDateStr = subscriptionId.substring(2, 6);
-            dateFormat = new SimpleDateFormat("MMyy");
-            Date expDate = dateFormat.parse(expDateStr);
-            Calendar expireCalendarValue = Calendar.getInstance();
-            expireCalendarValue.setTime(expDate);
-            expireCalendarValue.add(Calendar.MONTH, 1);
-            Date currentDate = new Date(System.currentTimeMillis());
-            if (expireCalendarValue.getTime().before(currentDate) || expireCalendarValue.getTime().equals(currentDate)) {
-                return false;
-            }
-        } catch (Exception ex) {
-            return false;
-        }
-        VerhoeffCheckDigit checkDigit = new VerhoeffCheckDigit();
-        if (checkDigit.isValid(subscriptionId)){
-            return true;
-        }
-        return false;
-    }
-
-    public static void setSelectedTabFromPageParameters(TabbedPanel tabbed, PageParameters params, String paramName) {
-        IModel<List> tabsModel = tabbed.getTabs();
-
-        Integer tabIndex = getIntegerParameter(params, paramName);
-        if (tabIndex == null || tabIndex < 0 || tabIndex >= tabsModel.getObject().size()) {
-            return;
-        }
-
-        tabbed.setSelectedTab(tabIndex);
-    }
-
-    public static boolean getElementVisibility(UserInterfaceElementVisibilityType visibilityType){
-        return getElementVisibility(visibilityType, new ArrayList<>());
-    }
-
-    public static boolean getElementVisibility(UserInterfaceElementVisibilityType visibilityType, List<String> requiredAuthorizations){
-        if (UserInterfaceElementVisibilityType.HIDDEN.equals(visibilityType) ||
-                UserInterfaceElementVisibilityType.VACANT.equals(visibilityType)){
-            return false;
-        }
-        if (UserInterfaceElementVisibilityType.VISIBLE.equals(visibilityType)){
-            return true;
-        }
-        if (UserInterfaceElementVisibilityType.AUTOMATIC.equals(visibilityType)){
-            return WebComponentUtil.isAuthorized(requiredAuthorizations);
-        }
-        return true;
-    }
-
-    public static <AR extends AbstractRoleType> IModel<String> createAbstractRoleConfirmationMessage(String actionName,
-            ColumnMenuAction action, MainObjectListPanel<AR> abstractRoleTable, PageBase pageBase) {
-        List<AR> selectedRoles =  new ArrayList<>();
-        if (action.getRowModel() == null) {
-            selectedRoles.addAll(abstractRoleTable.getSelectedObjects());
-        } else {
-            selectedRoles.add(((SelectableBeanImpl<AR>) action.getRowModel().getObject()).getValue());
-        }
-        OperationResult result = new OperationResult("Search Members");
-        boolean atLeastOneWithMembers = false;
-        for (AR selectedRole : selectedRoles) {
-            ObjectQuery query = pageBase.getPrismContext().queryFor(FocusType.class)
-                    .item(FocusType.F_ROLE_MEMBERSHIP_REF)// TODO MID-3581
-                            .ref(ObjectTypeUtil.createObjectRef(selectedRole, pageBase.getPrismContext()).asReferenceValue())
-                    .maxSize(1)
-                    .build();
-            List<PrismObject<FocusType>> members = WebModelServiceUtils.searchObjects(FocusType.class, query, result, pageBase);
-            if (CollectionUtils.isNotEmpty(members)) {
-                atLeastOneWithMembers = true;
-                break;
-            }
-        }
-        String members = atLeastOneWithMembers ? ".members" : "";
-        ObjectTypes objectType = ObjectTypes.getObjectType(abstractRoleTable.getType());
-        String propertyKeyPrefix = ObjectTypes.SERVICE.equals(objectType) ? "pageServices" : "pageRoles";
-
-        if (action.getRowModel() == null) {
-            return pageBase.createStringResource(propertyKeyPrefix + ".message.confirmationMessageForMultipleObject" + members,
-                    actionName, abstractRoleTable.getSelectedObjectsCount());
-        } else {
-            return pageBase.createStringResource(propertyKeyPrefix + ".message.confirmationMessageForSingleObject" + members,
-                    actionName, ((ObjectType)((SelectableBeanImpl)action.getRowModel().getObject()).getValue()).getName());
-        }
-    }
-
-    public static DisplayType getNewObjectDisplayTypeFromCollectionView(CompiledObjectCollectionView view, PageBase pageBase){
-        DisplayType displayType = view != null ? view.getDisplay() : null;
-        if (displayType == null){
-            displayType = WebComponentUtil.createDisplayType(GuiStyleConstants.CLASS_ADD_NEW_OBJECT, "green", "");
-        }
-        if (PolyStringUtils.isEmpty(displayType.getTooltip()) && !PolyStringUtils.isEmpty(displayType.getLabel())){
-            StringBuilder sb = new StringBuilder();
-            sb.append(pageBase.createStringResource("MainObjectListPanel.newObject").getString());
-            sb.append(" ");
-            sb.append(displayType.getLabel().getOrig().toLowerCase());
-            displayType.setTooltip(WebComponentUtil.createPolyFromOrigString(sb.toString()));
-        }
-        return view != null ? view.getDisplay() : null;
-    }
-
-    /**
-     * Returns name of the collection suitable to be displayed in the menu or other labels.
-     * E.g. "All tasks", "Active employees".
-     */
-    public static PolyStringType getCollectionLabel(DisplayType viewDisplayType, CollectionRefSpecificationType collectionRefSpec ,ObjectType collectionRefTarget) {
-        if (viewDisplayType != null) {
-            PolyStringType viewPluralLabel = viewDisplayType.getPluralLabel();
-            if (viewPluralLabel != null) {
-                return viewPluralLabel;
-            }
-            PolyStringType viewLabel = viewDisplayType.getLabel();
-            if (viewLabel != null) {
-                return viewLabel;
-            }
-        }
-        if (collectionRefTarget != null) {
-            if (collectionRefTarget instanceof ObjectCollectionType) {
-                // MID-5709
-                // TODO: use collectionRefTarget.getDisplay() first - when the schema is updated
-            }
-            // TODO: try to use archetype policy?
-            return collectionRefTarget.getName();
-        }
-        return null;
-    }
-
-    public static ItemVisibility checkShadowActivationAndPasswordVisibility(ItemWrapper<?, ?, ?,?> itemWrapper,
-                                                                     ShadowType shadowType) {
-        ObjectReferenceType resourceRef = shadowType.getResourceRef();
-        if (resourceRef == null) {
-            //TODO: what to return if we don't have resource available?
-            return ItemVisibility.AUTO;
-        }
-        PrismObject<ResourceType> resource = resourceRef.asReferenceValue().getObject();
-        if (resource == null) {
-            //TODO: what to return if we don't have resource available?
-            return ItemVisibility.AUTO;
-        }
-        ResourceType resourceType = resource.asObjectable();
-
-        CompositeRefinedObjectClassDefinition ocd = null;
-
-        try {
-            RefinedResourceSchema resourceSchema = RefinedResourceSchema.getRefinedSchema(resource);
-            ocd = resourceSchema.determineCompositeObjectClassDefinition(shadowType.asPrismObject());
-        } catch (SchemaException e) {
-            LOGGER.error("Cannot find refined definition for {} in {}", shadowType, resource);
-        }
-        ResourceObjectTypeDefinitionType resourceObjectTypeDefinitionType = ResourceTypeUtil.findObjectTypeDefinition(resource, shadowType.getKind(), shadowType.getIntent());
-
-
-        if (SchemaConstants.PATH_ACTIVATION.equivalent(itemWrapper.getPath())) {
-            if (ResourceTypeUtil.isActivationCapabilityEnabled(resourceType, resourceObjectTypeDefinitionType)) {
-                return ItemVisibility.AUTO;
-            } else {
-                return ItemVisibility.HIDDEN;
-            }
-        }
-
-        if (SchemaConstants.PATH_ACTIVATION_ADMINISTRATIVE_STATUS.equivalent(itemWrapper.getPath())) {
-            if (ResourceTypeUtil.isActivationStatusCapabilityEnabled(resourceType, resourceObjectTypeDefinitionType)) {
-                return ItemVisibility.AUTO;
-            } else {
-                return ItemVisibility.HIDDEN;
-            }
-        }
-
-        if (SchemaConstants.PATH_ACTIVATION_LOCKOUT_STATUS.equivalent(itemWrapper.getPath())) {
-            if (ResourceTypeUtil.isActivationLockoutStatusCapabilityEnabled(resourceType, resourceObjectTypeDefinitionType)) {
-                return ItemVisibility.AUTO;
-            } else {
-                return ItemVisibility.HIDDEN;
-            }
-        }
-
-        if (SchemaConstants.PATH_ACTIVATION_VALID_FROM.equivalent(itemWrapper.getPath())) {
-            if (ResourceTypeUtil.isActivationValidityFromCapabilityEnabled(resourceType, resourceObjectTypeDefinitionType)) {
-                return ItemVisibility.AUTO;
-            } else {
-                return ItemVisibility.HIDDEN;
-            }
-        }
-
-        if (SchemaConstants.PATH_ACTIVATION_VALID_TO.equivalent(itemWrapper.getPath())) {
-            if (ResourceTypeUtil.isActivationValidityToCapabilityEnabled(resourceType, resourceObjectTypeDefinitionType)) {
-                return ItemVisibility.AUTO;
-            } else {
-                return ItemVisibility.HIDDEN;
-            }
-        }
-
-        if (SchemaConstants.PATH_PASSWORD.equivalent(itemWrapper.getPath())) {
-            if (ResourceTypeUtil.isPasswordCapabilityEnabled(resourceType, resourceObjectTypeDefinitionType)) {
-                return ItemVisibility.AUTO;
-            } else {
-                return ItemVisibility.HIDDEN;
-            }
-        }
-
-        if (ShadowType.F_ASSOCIATION.equivalent(itemWrapper.getPath())) {
-            if (ocd != null && CollectionUtils.isNotEmpty(ocd.getAssociationDefinitions())) {
-                return ItemVisibility.AUTO;
-            } else {
-                return ItemVisibility.HIDDEN;
-            }
-        }
-
-        return ItemVisibility.AUTO;
-
-    }
-
-    public static boolean isActivationSupported(ShadowType shadowType) {
-        ObjectReferenceType resourceRef = shadowType.getResourceRef();
-        if (resourceRef == null) {
-            //TODO: what to return if we don't have resource available?
-            return true;
-        }
-        PrismObject<ResourceType> resource = resourceRef.asReferenceValue().getObject();
-        if (resource == null) {
-            //TODO: what to return if we don't have resource available?
-            return true;
-        }
-
-        ResourceObjectTypeDefinitionType resourceObjectTypeDefinitionType = ResourceTypeUtil.findObjectTypeDefinition(resource, shadowType.getKind(), shadowType.getIntent());
-
-        if (ResourceTypeUtil.isActivationCapabilityEnabled(resource.asObjectable(), resourceObjectTypeDefinitionType)) {
-            return true;
-        }
-
-        return false;
-
-    }
-
-    public static boolean isPasswordSupported(ShadowType shadowType) {
-        ObjectReferenceType resourceRef = shadowType.getResourceRef();
-        if (resourceRef == null) {
-            //TODO: what to return if we don't have resource available?
-            return true;
-        }
-        PrismObject<ResourceType> resource = resourceRef.asReferenceValue().getObject();
-        if (resource == null) {
-            //TODO: what to return if we don't have resource available?
-            return true;
-        }
-
-        ResourceObjectTypeDefinitionType resourceObjectTypeDefinitionType = ResourceTypeUtil.findObjectTypeDefinition(resource, shadowType.getKind(), shadowType.getIntent());
-
-        if (ResourceTypeUtil.isPasswordCapabilityEnabled(resource.asObjectable(), resourceObjectTypeDefinitionType)) {
-            return true;
-        }
-
-        return false;
-
-    }
-
-
-    public static boolean isAssociationSupported(ShadowType shadowType) {
-        ObjectReferenceType resourceRef = shadowType.getResourceRef();
-        if (resourceRef == null) {
-            //TODO: what to return if we don't have resource available?
-            return true;
-        }
-        PrismObject<ResourceType> resource = resourceRef.asReferenceValue().getObject();
-        if (resource == null) {
-            //TODO: what to return if we don't have resource available?
-            return true;
-        }
-
-        CompositeRefinedObjectClassDefinition ocd = null;
-
-        try {
-            RefinedResourceSchema resourceSchema = RefinedResourceSchema.getRefinedSchema(resource);
-            ocd = resourceSchema.determineCompositeObjectClassDefinition(shadowType.asPrismObject());
-        } catch (SchemaException e) {
-            LOGGER.error("Cannot find refined definition for {} in {}", shadowType, resource);
-        }
-
-        if (ocd == null) {
-            return false;
-        }
-
-        return CollectionUtils.isNotEmpty(ocd.getAssociationDefinitions());
-    }
-
-    public static void refreshResourceSchema(@NotNull PrismObject<ResourceType> resource, String operation, AjaxRequestTarget target, PageBase pageBase){
-        Task task = pageBase.createSimpleTask(operation);
-        OperationResult parentResult = new OperationResult(operation);
-
-        try {
-            ResourceUtils.deleteSchema(resource, pageBase.getModelService(), pageBase.getPrismContext(), task, parentResult);
-            pageBase.getModelService().testResource(resource.getOid(), task);                    // try to load fresh scehma
-        } catch (ObjectAlreadyExistsException | ObjectNotFoundException | SchemaException
-                | ExpressionEvaluationException | CommunicationException | ConfigurationException
-                | PolicyViolationException | SecurityViolationException e) {
-            LoggingUtils.logUnexpectedException(LOGGER, "Error refreshing resource schema", e);
-            parentResult.recordFatalError(pageBase.createStringResource("WebComponentUtil.message.refreshResourceSchema.fatalError").getString(), e);
-        }
-
-        parentResult.computeStatus();
-        pageBase.showResult(parentResult, "pageResource.refreshSchema.failed");
-        target.add(pageBase.getFeedbackPanel());
-    }
-
-    public static List<QName> getCategoryRelationChoices(AreaCategoryType category, ModelServiceLocator pageBase){
-        List<QName> relationsList = new ArrayList<>();
-        List<RelationDefinitionType> defList = getRelationDefinitions(pageBase);
-        defList.forEach(def -> {
-            if (def.getCategory() != null && def.getCategory().contains(category)) {
-                relationsList.add(def.getRef());
-            }
-        });
-        return relationsList;
-    }
-
-    public static QName getCategoryDefaultRelation(AreaCategoryType category){
-        if (AreaCategoryType.GOVERNANCE.equals(category)) {
-            return RelationTypes.APPROVER.getRelation();
-        }
-        return null;
-    }
-
-    public static List<QName> getAllRelations(ModelServiceLocator pageBase) {
-        List<RelationDefinitionType> allRelationDefinitions = getRelationDefinitions(pageBase);
-        List<QName> allRelationsQName = new ArrayList<>(allRelationDefinitions.size());
-        allRelationDefinitions.forEach(relation -> allRelationsQName.add(relation.getRef()));
-        return allRelationsQName;
-    }
-
-    @NotNull
-    public static List<RelationDefinitionType> getRelationDefinitions(ModelServiceLocator pageBase) {
-        return pageBase.getModelInteractionService().getRelationDefinitions();
-    }
-
-    public static RelationDefinitionType getRelationDefinition(QName relation) {
-        return getRelationRegistry().getRelationDefinition(relation);
-    }
-
-    public static List<String> prepareAutoCompleteList(LookupTableType lookupTable, String input,
-            LocalizationService localizationService){
-        List<String> values = new ArrayList<>();
-
-        if (lookupTable == null) {
-            return values;
-        }
-
-        List<LookupTableRowType> rows = lookupTable.getRow();
-
-        if (input == null || input.isEmpty()) {
-            for (LookupTableRowType row : rows) {
-
-                PolyString polystring = null;
-                if (row.getLabel() != null) {
-                    polystring = setTranslateToPolystring(row);
-                }
-                values.add(localizationService.translate(polystring, getCurrentLocale(), true));
-            }
-        } else {
-            for (LookupTableRowType row : rows) {
-                if (row.getLabel() == null) {
-                    continue;
-                }
-                PolyString polystring = setTranslateToPolystring(row);
-                String rowLabel = localizationService.translate(polystring, getCurrentLocale(), true);
-                if (rowLabel != null && rowLabel.toLowerCase().contains(input.toLowerCase())) {
-                    values.add(rowLabel);
-                }
-            }
-        }
-        return values;
-    }
-
-    private static PolyString setTranslateToPolystring(LookupTableRowType row){
-        PolyString polystring = row.getLabel().toPolyString();
-        return setTranslateToPolystring(polystring);
-    }
-
-    private static PolyString setTranslateToPolystring(PolyString polystring){
-        if (org.apache.commons.lang3.StringUtils.isNotBlank(polystring.getOrig())) {
-            if (polystring.getTranslation() == null) {
-                PolyStringTranslationType translation = new PolyStringTranslationType();
-                translation.setKey(polystring.getOrig());
-                if (org.apache.commons.lang3.StringUtils.isBlank(translation.getFallback())) {
-                    translation.setFallback(polystring.getOrig());
-                }
-                polystring.setTranslation(translation);
-            } else if (org.apache.commons.lang3.StringUtils.isNotBlank(polystring.getTranslation().getKey())) {
-                polystring.getTranslation().setKey(polystring.getOrig());
-                if (org.apache.commons.lang3.StringUtils.isBlank(polystring.getTranslation().getFallback())) {
-                    polystring.getTranslation().setFallback(polystring.getOrig());
-                }
-            }
-        }
-        return polystring;
-    }
-
-    public static DropDownChoice<Boolean> createTriStateCombo(String id, IModel<Boolean> model) {
-        final IChoiceRenderer<Boolean> renderer = new IChoiceRenderer<Boolean>() {
-
-            @Override
-            public Boolean getObject(String id, IModel<? extends List<? extends Boolean>> choices) {
-                return id != null ? choices.getObject().get(Integer.parseInt(id)) : null;
-            }
-
-            @Override
-            public String getDisplayValue(Boolean object) {
-                String key;
-                if (object == null) {
-                    key = KEY_BOOLEAN_NULL;
-                } else {
-                    key = object ? KEY_BOOLEAN_TRUE : KEY_BOOLEAN_FALSE;
-                }
-
-                StringResourceModel model = PageBase.createStringResourceStatic(null, key);
-
-                return model.getString();
-            }
-
-            @Override
-            public String getIdValue(Boolean object, int index) {
-                return Integer.toString(index);
-            }
-        };
-
-        DropDownChoice<Boolean> dropDown = new DropDownChoice<Boolean>(id, model, createChoices(), renderer) {
-
-            @Override
-            protected CharSequence getDefaultChoice(String selectedValue) {
-                StringResourceModel model = PageBase.createStringResourceStatic(null, KEY_BOOLEAN_NULL);
-
-                return model.getString();
-            }
-        };
-        dropDown.setNullValid(true);
-
-        return dropDown;
-    }
-
-    public static boolean isAllNulls(Iterable<?> array) {
-        return StreamSupport.stream(array.spliterator(), true).allMatch(o -> o == null);
-    }
-
-    public static ObjectFilter createAssociationShadowRefFilter(RefinedAssociationDefinition refinedAssocationDefinition, PrismContext prismContext,
-                                                                String resourceOid){
-        S_FilterEntryOrEmpty atomicFilter = prismContext.queryFor(ShadowType.class);
-        List<ObjectFilter> orFilterClauses = new ArrayList<>();
-        refinedAssocationDefinition.getIntents()
-                .forEach(intent -> orFilterClauses.add(atomicFilter.item(ShadowType.F_INTENT).eq(intent).buildFilter()));
-        OrFilter intentFilter = prismContext.queryFactory().createOr(orFilterClauses);
-
-        AndFilter filter = (AndFilter) atomicFilter.item(ShadowType.F_KIND).eq(refinedAssocationDefinition.getKind()).and()
-                .item(ShadowType.F_RESOURCE_REF).ref(resourceOid, ResourceType.COMPLEX_TYPE).buildFilter();
-        filter.addCondition(intentFilter);
-        return filter;
-    }
-
-    private static IModel<List<Boolean>> createChoices() {
-        return (IModel<List<Boolean>>) () -> {
-            List<Boolean> list = new ArrayList<>();
-            list.add(null);
-            list.add(Boolean.TRUE);
-            list.add(Boolean.FALSE);
-
-            return list;
-        };
-    }
-
-    private static LookupTableType createAppenderChoices(List<AppenderConfigurationType> appenders) {
-        LookupTableType lookupTable = new LookupTableType();
-        List<LookupTableRowType> list = lookupTable.createRowList();
-
-        for (AppenderConfigurationType appender : appenders) {
-                LookupTableRowType row = new LookupTableRowType();
-                String name = appender.getName();
-                row.setKey(name);
-                row.setValue(name);
-                row.setLabel(new PolyStringType(name));
-                list.add(row);
-        }
-        return lookupTable;
-    }
-
-    public static Class<?> getPreviousPageClass(PageBase parentPage){
-        List<Breadcrumb> breadcrumbs = parentPage.getBreadcrumbs();
-        if (breadcrumbs == null || breadcrumbs.size() < 2){
-            return null;
-        }
-        Breadcrumb previousBreadcrumb = breadcrumbs.get(breadcrumbs.size() - 2);
-        Class<?> page = null;
-        if (previousBreadcrumb instanceof BreadcrumbPageClass){
-            page = ((BreadcrumbPageClass) previousBreadcrumb).getPage();
-        } else if (previousBreadcrumb instanceof BreadcrumbPageInstance){
-            page = ((BreadcrumbPageInstance) previousBreadcrumb).getPage().getClass();
-        }
-        return page;
-    }
-
-    @NotNull
-    public static List<InlineMenuItem> createMenuItemsFromActions(@NotNull List<GuiActionType> actions, String operation,
-            PageBase pageBase, @NotNull Supplier<Collection<? extends ObjectType>> selectedObjectsSupplier) {
-        List<InlineMenuItem> menuItems = new ArrayList<>();
-        actions.forEach(action -> {
-            if (action.getTaskTemplateRef() == null) {
-                return;
-            }
-            String templateOid = action.getTaskTemplateRef().getOid();
-            if (StringUtils.isEmpty(templateOid)) {
-                return;
-            }
-            String label = action.getDisplay() != null && PolyStringUtils.isNotEmpty(action.getDisplay().getLabel()) ?
-                    action.getDisplay().getLabel().getOrig() : action.getName();
-            menuItems.add(new InlineMenuItem(Model.of(label)) {
-                private static final long serialVersionUID = 1L;
-
-                @Override
-                public InlineMenuItemAction initAction() {
-                    return new InlineMenuItemAction() {
-                        private static final long serialVersionUID = 1L;
-
-                        @Override
-                        public void onClick(AjaxRequestTarget target) {
-                            OperationResult result = new OperationResult(operation);
-                            try {
-                                Collection<String> oids = CollectionUtils.emptyIfNull(selectedObjectsSupplier.get())
-                                        .stream()
-                                        .filter(o -> o.getOid() != null)
-                                        .map(o -> o.getOid())
-                                        .collect(Collectors.toSet());
-                                if (!oids.isEmpty()) {
-                                    Map<QName, Object> extensionValues = prepareExtensionValues(oids);
-                                    TaskType executorTask = pageBase.getModelInteractionService().submitTaskFromTemplate(
-                                            templateOid, extensionValues, pageBase.createSimpleTask(operation), result);
-                                    result.recordInProgress(); // this should be probably have been done in submitTaskFromTemplate
-                                    result.setBackgroundTaskOid(executorTask.getOid());
-                                } else {
-                                    result.recordWarning(pageBase.createStringResource("WebComponentUtil.message.createMenuItemsFromActions.warning").getString());
-                                }
-                            } catch (Exception ex) {
-                                result.recordFatalError(result.getOperation(), ex);
-                                target.add(pageBase.getFeedbackPanel());
-                            } finally {
-                                pageBase.showResult(result);
-                                target.add(pageBase.getFeedbackPanel());
-                            }
-                        }
-                    };
-                }
-
-                /**
-                 * Extension values are task-dependent. Therefore, in the future we will probably make
-                 * this behaviour configurable. For the time being we assume that the task template will be
-                 * of "iterative task handler" type and so it will expect mext:objectQuery extension property.
-                 */
-
-                @NotNull
-                private Map<QName, Object> prepareExtensionValues(Collection<String> oids) throws SchemaException {
-                    Map<QName, Object> extensionValues = new HashMap<>();
-                    PrismContext prismContext = pageBase.getPrismContext();
-                    ObjectQuery objectQuery = prismContext.queryFor(ObjectType.class)
-                            .id(oids.toArray(new String[0]))
-                            .build();
-                    QueryType queryBean = pageBase.getQueryConverter().createQueryType(objectQuery);
-                    extensionValues.put(SchemaConstants.MODEL_EXTENSION_OBJECT_QUERY, queryBean);
-                    return extensionValues;
-                }
-            });
-        });
-        return menuItems;
-    }
-
-    @SuppressWarnings("unused")
-    public static RelationRegistry getStaticallyProvidedRelationRegistry() {
-        return staticallyProvidedRelationRegistry;
-    }
-
-    public static ObjectFilter getAssignableRolesFilter(PrismObject<? extends FocusType> focusObject, Class<? extends AbstractRoleType> type, AssignmentOrder assignmentOrder,
-                                                        OperationResult result, Task task, PageBase pageBase) {
-        return getAssignableRolesFilter(focusObject, type, null, assignmentOrder, result, task, pageBase);
-    }
-
-    public static ObjectFilter getAssignableRolesFilter(PrismObject<? extends FocusType> focusObject, Class<? extends AbstractRoleType> type,
-                                                        QName relation, AssignmentOrder assignmentOrder,
-                                                        OperationResult result, Task task, PageBase pageBase) {
-        ObjectFilter filter = null;
-        LOGGER.debug("Loading objects which can be assigned");
-        try {
-            ModelInteractionService mis = pageBase.getModelInteractionService();
-            RoleSelectionSpecification roleSpec =
-                    mis.getAssignableRoleSpecification(focusObject, type, assignmentOrder.getOrder(), task, result);
-            filter = roleSpec.getGlobalFilter();
-            if (relation != null){
-                ObjectFilter relationFilter = roleSpec.getRelationFilter(relation);
-                if (filter == null){
-                    return relationFilter;
-                } else if (relationFilter == null){
-                    return filter;
-                } else {
-                    return pageBase.getPrismContext().queryFactory().createOr(filter, relationFilter);
-                }
-            }
-        } catch (Exception ex) {
-            LoggingUtils.logUnexpectedException(LOGGER, "Couldn't load available roles", ex);
-            result.recordFatalError(pageBase.createStringResource("WebComponentUtil.message.getAssignableRolesFilter.fatalError").getString(), ex);
-        } finally {
-            result.recomputeStatus();
-        }
-        if (!result.isSuccess() && !result.isHandledError()) {
-            pageBase.showResult(result);
-        }
-        return filter;
-    }
-
-    public static List<QName> getAssignableRelationsList(PrismObject<? extends FocusType> focusObject, Class<? extends AbstractRoleType> type,
-                                                         AssignmentOrder assignmentOrder,
-                                                         OperationResult result, Task task, PageBase pageBase){
-        List<QName> relationsList = null;
-        LOGGER.debug("Loading assignable relations list");
-        try {
-            ModelInteractionService mis = pageBase.getModelInteractionService();
-            RoleSelectionSpecification roleSpec =
-                    mis.getAssignableRoleSpecification(focusObject, type, assignmentOrder.getOrder(), task, result);
-            relationsList = roleSpec != null && roleSpec.getGlobalFilter() == null && roleSpec.getRelationMap() != null ?
-                    new ArrayList<QName>(roleSpec.getRelationMap().keySet()) : null;
-        } catch (Exception ex) {
-            LoggingUtils.logUnexpectedException(LOGGER, "Couldn't load assignable relations list", ex);
-            result.recordFatalError(pageBase.createStringResource("WebComponentUtil.message.getAssignableRelationsList.fatalError").getString(), ex);
-        } finally {
-            result.recomputeStatus();
-        }
-        if (!result.isSuccess() && !result.isHandledError()) {
-            pageBase.showResult(result);
-        }
-        return relationsList;
-    }
-
-    public static String formatDurationWordsForLocal(long durationMillis, boolean suppressLeadingZeroElements,
-            boolean suppressTrailingZeroElements, PageBase pageBase){
-
-        String duration = DurationFormatUtils.formatDurationWords(durationMillis, suppressLeadingZeroElements, suppressTrailingZeroElements);
-
-        duration = StringUtils.replaceOnce(duration, "seconds", pageBase.createStringResource("WebComponentUtil.formatDurationWordsForLocal.seconds").getString());
-        duration = StringUtils.replaceOnce(duration, "minutes", pageBase.createStringResource("WebComponentUtil.formatDurationWordsForLocal.minutes").getString());
-        duration = StringUtils.replaceOnce(duration, "hours", pageBase.createStringResource("WebComponentUtil.formatDurationWordsForLocal.hours").getString());
-        duration = StringUtils.replaceOnce(duration, "days", pageBase.createStringResource("WebComponentUtil.formatDurationWordsForLocal.days").getString());
-        duration = StringUtils.replaceOnce(duration, "second", pageBase.createStringResource("WebComponentUtil.formatDurationWordsForLocal.second").getString());
-        duration = StringUtils.replaceOnce(duration, "minute", pageBase.createStringResource("WebComponentUtil.formatDurationWordsForLocal.minute").getString());
-        duration = StringUtils.replaceOnce(duration, "hour", pageBase.createStringResource("WebComponentUtil.formatDurationWordsForLocal.hour").getString());
-        duration = StringUtils.replaceOnce(duration, "day", pageBase.createStringResource("WebComponentUtil.formatDurationWordsForLocal.day").getString());
-
-        return duration;
-    }
-
-    public static List<QName> loadResourceObjectClassValues(ResourceType resource, PageBase pageBase){
-        try {
-            ResourceSchema schema = RefinedResourceSchemaImpl.getResourceSchema(resource, pageBase.getPrismContext());
-            if (schema != null) {
-                return schema.getObjectClassList();
-            }
-        } catch (SchemaException|RuntimeException e){
-            LoggingUtils.logUnexpectedException(LOGGER, "Couldn't load object class list from resource.", e);
-            pageBase.error("Couldn't load object class list from resource.");
-        }
-        return new ArrayList<>();
-    }
-
-    public static List<RefinedAssociationDefinition> getRefinedAssociationDefinition(ResourceType resource, ShadowKindType kind, String intent){
-        List<RefinedAssociationDefinition> associationDefinitions = new ArrayList<>();
-
-        try {
-
-            if (resource == null) {
-                return associationDefinitions;
-            }
-            RefinedResourceSchema refinedResourceSchema = RefinedResourceSchema.getRefinedSchema(resource.asPrismObject());
-            RefinedObjectClassDefinition oc = refinedResourceSchema.getRefinedDefinition(kind, intent);
-            if (oc == null) {
-                LOGGER.debug("Association for {}/{} not supported by resource {}", kind, intent, resource);
-                return associationDefinitions;
-            }
-            associationDefinitions.addAll(oc.getAssociationDefinitions());
-
-            if (CollectionUtils.isEmpty(associationDefinitions)) {
-                LOGGER.debug("Association for {}/{} not supported by resource {}", kind, intent, resource);
-                return associationDefinitions;
-            }
-        } catch (Exception ex) {
-            LOGGER.error("Association for {}/{} not supported by resource {}: {}", kind, intent, resource, ex.getLocalizedMessage());
-        }
-        return associationDefinitions;
-    }
-
-    public static String getAssociationDisplayName(RefinedAssociationDefinition assocDef) {
-        if (assocDef == null){
-            return "";
-        }
-        StringBuilder sb = new StringBuilder();
-        if (assocDef.getDisplayName() != null) {
-            sb.append(assocDef.getDisplayName()).append(", ");
-        }
-        if (assocDef.getResourceObjectAssociationType() != null && assocDef.getResourceObjectAssociationType().getRef() != null) {
-            sb.append("ref: ").append(assocDef.getResourceObjectAssociationType().getRef().getItemPath().toString());
-        }
-        return sb.toString();
-    }
-
-    @Deprecated
-    public static ExpressionType getAssociationExpression(PrismContainerValueWrapper<AssignmentType> assignmentValueWrapper, PageBase pageBase) {
-        return getAssociationExpression(assignmentValueWrapper, false, null, pageBase);
-    }
-
-    //TODO refactor..
-    @Deprecated
-    public static ExpressionType getAssociationExpression(PrismContainerValueWrapper<AssignmentType> assignmentValueWrapper,
-            boolean createIfNotExist, PrismContext prismContext, PageBase pageBase) {
-        if (assignmentValueWrapper == null){
-            return null;
-        }
-        if (createIfNotExist && prismContext == null) {
-            throw new IllegalArgumentException("createIfNotExist is set but prismContext is null");
-        }
-        PrismContainerWrapper<ResourceObjectAssociationType> association;
-        try {
-            association = assignmentValueWrapper
-                    .findContainer(ItemPath.create(AssignmentType.F_CONSTRUCTION, ConstructionType.F_ASSOCIATION));
-        } catch (SchemaException e) {
-            LOGGER.error("Cannot find association wrapper, reason: {}", e.getMessage(), e);
-            pageBase.getSession().error("Cannot find association wrapper, reason: " + e.getMessage());
-            return null;
-        }
-
-        if (association == null || association.getValues() == null || association.getValues().size() == 0){
-            return null;
-        }
-        //FIXME HACK not to add empty association value
-        if (ContainerStatus.ADDING.equals(association.getStatus())){
-            association.getItem().clear();
-        }
-        PrismContainerValueWrapper<ResourceObjectAssociationType> associationValueWrapper = association.getValues().get(0);
-        PrismPropertyWrapper<ExpressionType> expressionWrapper;
-        try {
-            expressionWrapper = associationValueWrapper.findProperty(ItemPath.create(ResourceObjectAssociationType.F_OUTBOUND, MappingType.F_EXPRESSION));
-        } catch (SchemaException e) {
-            LOGGER.error("Cannot find expression wrapper, reason: {}", e.getMessage(), e);
-            pageBase.getSession().error("Cannot find expression wrapper, reason: " + e.getMessage());
-            return null;
-        }
-
-        if (expressionWrapper == null){
-            return null;
-        }
-        List<PrismPropertyValueWrapper<ExpressionType>> expressionValues = expressionWrapper.getValues();
-        if (expressionValues == null || expressionValues.size() == 0){
-            return null;
-        }
-        try {
-            ExpressionType expression = expressionValues.get(0).getRealValue();
-            if (expression == null && createIfNotExist) {
-                expression = new ExpressionType();
-                PrismPropertyValue<ExpressionType> exp = prismContext.itemFactory().createPropertyValue(expression);
-                WrapperContext context = new WrapperContext(null, null);
-                PrismPropertyValueWrapper<ExpressionType> val = (PrismPropertyValueWrapper<ExpressionType>) pageBase
-                        .createValueWrapper(expressionWrapper, exp, ValueStatus.ADDED, context);
-                // ValueWrapperOld<ExpressionType> val = new
-                // ValueWrapperOld<>(expressionWrapper, exp, prismContext);
-                expressionValues.remove(0);
-                expressionValues.add(0, val);
-            }
-        } catch (SchemaException e) {
-            // TODO erro handling
-            return null;
-        }
-        return expressionValues.get(0).getRealValue();
-    }
-
-    public static PrismObject<ResourceType> getConstructionResource(ConstructionType construction, String operation, PageBase pageBase){
-        ObjectReferenceType resourceRef = construction.getResourceRef();
-        if (resourceRef.asReferenceValue().getObject() != null) {
-            return resourceRef.asReferenceValue().getObject();
-        }
-        OperationResult result = new OperationResult(operation);
-        Task task = pageBase.createSimpleTask(operation);
-        return WebModelServiceUtils.resolveReferenceNoFetch(resourceRef, pageBase, task, result);
-    }
-
-    public static <O extends ObjectType> ArchetypePolicyType getArchetypeSpecification(PrismObject<O> object, ModelServiceLocator locator){
-        if (object == null || object.asObjectable() == null){
-            return null;
-        }
-        String objectName = object.asObjectable().getName() != null ? object.asObjectable().getName().getOrig() : "Unknown";
-        OperationResult result = new OperationResult("loadArchetypeSpecificationFor" + objectName);
-        if (!object.canRepresent(AssignmentHolderType.class)) {
-            return null;
-        }
-        ArchetypePolicyType spec = null;
-        try {
-            spec = locator.getModelInteractionService().determineArchetypePolicy((PrismObject<? extends AssignmentHolderType>) object, result);
-        } catch (SchemaException | ConfigurationException ex){
-            result.recordPartialError(ex.getLocalizedMessage());
-            LOGGER.error("Cannot load ArchetypeInteractionSpecification for object {}: {}", object, ex.getLocalizedMessage());
-        }
-        return spec;
-    }
-
-    public static String getIconCssClass(DisplayType displayType){
-        if (displayType == null || displayType.getIcon() == null){
-            return "";
-        }
-        return displayType.getIcon().getCssClass();
-    }
-
-    public static String getIconColor(DisplayType displayType){
-        if (displayType == null || displayType.getIcon() == null){
-            return "";
-        }
-        return displayType.getIcon().getColor();
-    }
-
-    public static String getDisplayTypeTitle(DisplayType displayType){
-        if (displayType == null || displayType.getTooltip() == null){
-            return "";
-        }
-        return displayType.getTooltip().getOrig();
-    }
-
-    public static <O extends ObjectType> DisplayType getDisplayTypeForObject(O obj, OperationResult result, PageBase pageBase){
-        if (obj == null){
-            return null;
-        }
-        if (obj instanceof ArchetypeType && ((ArchetypeType)obj).getArchetypePolicy() != null) {
-            return ((ArchetypeType)obj).getArchetypePolicy().getDisplay();
-        }
-        DisplayType displayType = WebComponentUtil.getArchetypePolicyDisplayType(obj, pageBase);
-//        if (displayType != null){
-//            String disabledStyle = "";
-//            if (obj instanceof FocusType) {
-//                disabledStyle = WebComponentUtil.getIconEnabledDisabled(((FocusType)obj).asPrismObject());
-//                if (displayType.getIcon() != null && StringUtils.isNotEmpty(displayType.getIcon().getCssClass()) &&
-//                        disabledStyle != null){
-//                    displayType.getIcon().setCssClass(displayType.getIcon().getCssClass() + " " + disabledStyle);
-//                    displayType.getIcon().setColor("");
-//                }
-//            }
-//        } else {
-        if (displayType == null){
-            displayType = WebComponentUtil.createDisplayType(createDefaultIcon(obj.asPrismObject()),
-                    "", ColumnUtils.getIconColumnTitle(obj, result));
-        }
-        return displayType;
-    }
-
-    public static <O extends ObjectType> CompositedIcon createCompositeIconForObject(O obj, OperationResult result, PageBase pageBase){
-        DisplayType basicIconDisplayType = getDisplayTypeForObject(obj, result, pageBase);
-        CompositedIconBuilder iconBuilder = new CompositedIconBuilder();
-        if (basicIconDisplayType == null){
-            return new CompositedIconBuilder().build();
-        }
-        IconType lifecycleStateIcon = getIconForLifecycleState(obj);
-        IconType activationStatusIcon = getIconForActivationStatus(obj);
-        StringBuilder title = new StringBuilder(basicIconDisplayType.getTooltip() != null ? basicIconDisplayType.getTooltip().getOrig() : "");
-
-        if (StringUtils.isNotEmpty(lifecycleStateIcon.getCssClass())){
-            if (title.length() > 0){
-                title.append("\n");
-            }
-            title.append(pageBase.createStringResource("ObjectType.lifecycleState").getString())
-                    .append(": ")
-                    .append(obj.getLifecycleState());
-        }
-        if (StringUtils.isNotEmpty(activationStatusIcon.getCssClass()) && obj instanceof FocusType
-                && ((FocusType)obj).getActivation() != null){
-            if (title.length() > 0){
-                title.append("\n");
-            }
-            String lockedStatus = LockoutStatusType.LOCKED.equals(((FocusType)obj).getActivation().getLockoutStatus()) ?
-                    ((FocusType)obj).getActivation().getLockoutStatus().value() : "";
-            String effectiveStatus = ((FocusType)obj).getActivation().getEffectiveStatus() != null ?
-                    ((FocusType)obj).getActivation().getEffectiveStatus().value() : "";
-            title.append(pageBase.createStringResource("CapabilitiesType.activationStatus").getString())
-                    .append(": ")
-                    .append(StringUtils.isNotEmpty(lockedStatus) ? lockedStatus : effectiveStatus);
-        }
-        String iconColor = getIconColor(basicIconDisplayType);
-
-        CompositedIconBuilder builder = iconBuilder.setBasicIcon(
-                getIconCssClass(basicIconDisplayType), IconCssStyle.IN_ROW_STYLE)
-                .appendColorHtmlValue(StringUtils.isNotEmpty(iconColor) ? iconColor : "")
-                .appendLayerIcon(lifecycleStateIcon, IconCssStyle.BOTTOM_LEFT_FOR_COLUMN_STYLE)
-                .appendLayerIcon(activationStatusIcon, IconCssStyle.BOTTOM_RIGHT_FOR_COLUMN_STYLE);
-
-        if (StringUtils.isNotEmpty(title.toString())){
-            builder.setTitle(title.toString());
-        }
-        return builder.build();
-    }
-
-    public static <O extends ObjectType> IconType getIconForLifecycleState(O obj){
-        IconType icon = new IconType();
-        if (obj == null){
-            icon.setCssClass("");
-            return icon;
-        }
-        if (SchemaConstants.LIFECYCLE_ARCHIVED.equals(obj.getLifecycleState())){
-            icon.setCssClass(GuiStyleConstants.CLASS_FILE_EXCEL);
-        } else if (SchemaConstants.LIFECYCLE_DRAFT.equals(obj.getLifecycleState())){
-            icon.setCssClass(GuiStyleConstants.CLASS_FILE_BLACK_FILLED);
-        } else if (SchemaConstants.LIFECYCLE_PROPOSED.equals(obj.getLifecycleState())){
-            icon.setCssClass(GuiStyleConstants.CLASS_FILE_WHITE_FILLED);
-        }
-        if (icon.getCssClass() == null){
-            icon.setCssClass("");
-        }
-        icon.setColor("blue");
-        return icon;
-    }
-
-    public static <O extends ObjectType> IconType getIconForActivationStatus(O obj){
-        IconType icon = new IconType();
-        if (obj == null || !(obj instanceof FocusType) || ((FocusType) obj).getActivation() == null){
-            icon.setCssClass("");
-            return icon;
-        }
-        if (LockoutStatusType.LOCKED.equals(((FocusType) obj).getActivation().getLockoutStatus())){
-            icon.setCssClass(GuiStyleConstants.CLASS_LOCK_STATUS);
-        } else if (ActivationStatusType.DISABLED.equals(((FocusType) obj).getActivation().getEffectiveStatus())){
-            icon.setCssClass(GuiStyleConstants.CLASS_BAN);
-        } else if (ActivationStatusType.ARCHIVED.equals(((FocusType) obj).getActivation().getEffectiveStatus())){
-            icon.setCssClass(GuiStyleConstants.CLASS_ICON_NO_OBJECTS);
-        } else if (!ActivationStatusType.ENABLED.equals(((FocusType) obj).getActivation().getEffectiveStatus())){
-            icon.setCssClass(GuiStyleConstants.CLASS_TEST_CONNECTION_MENU_ITEM);
-        }
-        if (icon.getCssClass() == null){
-            icon.setCssClass("");
-        }
-        icon.setColor("red");
-        return icon;
-    }
-
-    public static DisplayType createDisplayType(String iconCssClass){
-        return createDisplayType(iconCssClass, "", "");
-    }
-
-    public static DisplayType createDisplayType(String iconCssClass, String iconColor, String title){
-        DisplayType displayType = new DisplayType();
-        IconType icon = new IconType();
-        icon.setCssClass(iconCssClass);
-        icon.setColor(iconColor);
-        displayType.setIcon(icon);
-
-        displayType.setTooltip(createPolyFromOrigString(title));
-        return displayType;
-    }
-
-    public static DisplayType createDisplayType(String iconCssClass, PolyStringType title){
-        DisplayType displayType = new DisplayType();
-        IconType icon = new IconType();
-        icon.setCssClass(iconCssClass);
-        displayType.setIcon(icon);
-
-        displayType.setTooltip(title);
-        return displayType;
-    }
-
-    public static IconType createIconType(String iconStyle){
-        return createIconType(iconStyle, "");
-    }
-
-    public static IconType createIconType(String iconStyle, String color){
-        IconType icon = new IconType();
-        icon.setCssClass(iconStyle);
-        icon.setColor(color);
-        return icon;
-    }
-
-
-    public static CompositedIconBuilder getAssignmentRelationIconBuilder(PageBase pageBase, AssignmentObjectRelation relationSpec,
-                                                                         IconType relationIcon, IconType actionButtonIcon){
-        CompositedIconBuilder builder = new CompositedIconBuilder();
-        if (relationSpec == null){
-            if (actionButtonIcon == null){
-                return null;
-            }
-            builder.setBasicIcon(actionButtonIcon, IconCssStyle.IN_ROW_STYLE)
-                    .appendColorHtmlValue(actionButtonIcon.getColor());
-            return builder;
-        }
-        DisplayType objectTypeDisplay = null;
-        if (CollectionUtils.isNotEmpty(relationSpec.getArchetypeRefs())){
-            try {
-                String operation = pageBase.getClass().getSimpleName() + "." + "loadArchetypeObject";
-                ArchetypeType archetype = pageBase.getModelObjectResolver().resolve(relationSpec.getArchetypeRefs().get(0), ArchetypeType.class,
-                        null, null, pageBase.createSimpleTask(operation),
-                        new OperationResult(operation));
-                if (archetype != null && archetype.getArchetypePolicy() != null){
-                    objectTypeDisplay = archetype.getArchetypePolicy().getDisplay();
-                }
-            } catch (Exception ex){
-                LOGGER.error("Couldn't load archetype object, " + ex.getLocalizedMessage());
-            }
-        }
-        if (objectTypeDisplay == null){
-            objectTypeDisplay = new DisplayType();
-        }
-        if (objectTypeDisplay.getIcon() == null){
-            objectTypeDisplay.setIcon(new IconType());
-        }
-        QName objectType = org.apache.commons.collections.CollectionUtils.isNotEmpty(relationSpec.getObjectTypes()) ? relationSpec.getObjectTypes().get(0) : null;
-        if (StringUtils.isEmpty(WebComponentUtil.getIconCssClass(objectTypeDisplay)) && objectType != null){
-            objectTypeDisplay.getIcon().setCssClass(WebComponentUtil.createDefaultBlackIcon(objectType));
-        }
-        if (StringUtils.isNotEmpty(WebComponentUtil.getIconCssClass(objectTypeDisplay))) {
-            builder.setBasicIcon(objectTypeDisplay.getIcon(), IconCssStyle.IN_ROW_STYLE)
-                    .appendColorHtmlValue(WebComponentUtil.getIconColor(objectTypeDisplay))
-                    .appendLayerIcon(actionButtonIcon, IconCssStyle.BOTTOM_RIGHT_STYLE)
-                    .appendLayerIcon(relationIcon, IconCssStyle.TOP_RIGHT_STYLE);
-        } else {
-            builder.setBasicIcon(actionButtonIcon, IconCssStyle.IN_ROW_STYLE)
-                    .appendColorHtmlValue(actionButtonIcon.getColor());
-        }
-        return builder;
-    }
-
-
-    public static <O extends ObjectType> DisplayType getArchetypePolicyDisplayType(O object, PageBase pageBase) {
-        if (object != null) {
-            ArchetypePolicyType archetypePolicy = WebComponentUtil.getArchetypeSpecification(object.asPrismObject(), pageBase);
-            if (archetypePolicy != null) {
-                return archetypePolicy.getDisplay();
-            }
-        }
-        return null;
-    }
-
-    public static IModel<String> getIconUrlModel(IconType icon){
-        if (icon == null || StringUtils.isEmpty(icon.getImageUrl())){
-            return Model.of();
-        }
-        String sUrl = icon.getImageUrl();
-        if (URI.create(sUrl).isAbsolute()) {
-            return Model.of(sUrl);
-        }
-
-        List<String> segments = RequestCycle.get().getUrlRenderer().getBaseUrl().getSegments();
-        if (segments == null || segments.size() < 2) {
-            return Model.of(sUrl);
-        }
-
-        String prefix = StringUtils.repeat("../", segments.size() - 1);
-        if (!sUrl.startsWith("/")) {
-            return Model.of(prefix + sUrl);
-        }
-
-        return Model.of(StringUtils.left(prefix, prefix.length() - 1) + sUrl);
-    }
-
-    public static void deleteSyncTokenPerformed(AjaxRequestTarget target, ResourceType resourceType, PageBase pageBase){
-        String resourceOid = resourceType.getOid();
-        String handlerUri = "http://midpoint.evolveum.com/xml/ns/public/model/synchronization/task/live-sync/handler-3";
-        ObjectReferenceType resourceRef = new ObjectReferenceType();
-        resourceRef.setOid(resourceOid);
-        PrismObject<TaskType> oldTask;
-
-        OperationResult result = new OperationResult(pageBase.getClass().getName() + "." + "deleteSyncToken");
-        ObjectQuery query = pageBase.getPrismContext().queryFor(TaskType.class)
-                .item(TaskType.F_OBJECT_REF).ref(resourceOid)
-                .and().item(TaskType.F_HANDLER_URI).eq(handlerUri)
-                .build();
-
-        List<PrismObject<TaskType>> taskList = WebModelServiceUtils.searchObjects(TaskType.class, query, result, pageBase);
-
-        if (taskList.size() != 1) {
-            pageBase.error(pageBase.createStringResource("pageResource.message.invalidTaskSearch"));
-        } else {
-            oldTask = taskList.get(0);
-            saveTask(oldTask, result, pageBase);
-        }
-
-        result.recomputeStatus();
-        pageBase.showResult(result);
-        target.add(pageBase.getFeedbackPanel());
-    }
-
-    /**
-     * The idea is to divide the list of AssignmentObjectRelation objects in such way that each AssignmentObjectRelation
-     * in the list will contain not more than 1 relation. This will simplify creating of a new_assignment_button
-     * on some panels
-     *
-      * @param initialRelationsList
-     * @return
-     */
-    public static List<AssignmentObjectRelation> divideAssignmentRelationsByRelationValue(List<AssignmentObjectRelation> initialRelationsList){
-        if (org.apache.commons.collections.CollectionUtils.isEmpty(initialRelationsList)){
-            return initialRelationsList;
-        }
-        List<AssignmentObjectRelation> combinedRelationList =  new ArrayList<>();
-        initialRelationsList.forEach(assignmentTargetRelation -> {
-            if (org.apache.commons.collections.CollectionUtils.isEmpty(assignmentTargetRelation.getObjectTypes()) &&
-                    org.apache.commons.collections.CollectionUtils.isEmpty(assignmentTargetRelation.getRelations())){
-                return;
-            }
-            if (org.apache.commons.collections.CollectionUtils.isEmpty(assignmentTargetRelation.getRelations())){
-                combinedRelationList.add(assignmentTargetRelation);
-            } else {
-                assignmentTargetRelation.getRelations().forEach(relation -> {
-                    AssignmentObjectRelation relationObj = new AssignmentObjectRelation();
-                    relationObj.setObjectTypes(assignmentTargetRelation.getObjectTypes());
-                    relationObj.setRelations(Arrays.asList(relation));
-                    relationObj.setArchetypeRefs(assignmentTargetRelation.getArchetypeRefs());
-                    relationObj.setDescription(assignmentTargetRelation.getDescription());
-                    combinedRelationList.add(relationObj);
-                });
-            }
-        });
-        return combinedRelationList;
-    }
-
-    /**
-     * The idea is to divide the list of AssignmentObjectRelation objects in such way that each AssignmentObjectRelation
-     * in the list will contain not more than 1 relation, not more than 1 object type and not more than one archetype reference.
-     * This will simplify creating of a new_assignment_button
-     *
-     * @param initialAssignmentRelationsList
-     * @return
-     */
-    public static List<AssignmentObjectRelation> divideAssignmentRelationsByAllValues(List<AssignmentObjectRelation> initialAssignmentRelationsList){
-        if (initialAssignmentRelationsList == null){
-            return null;
-        }
-        List<AssignmentObjectRelation> dividedByRelationList = divideAssignmentRelationsByRelationValue(initialAssignmentRelationsList);
-        List<AssignmentObjectRelation> resultList = new ArrayList<>();
-        dividedByRelationList.forEach(assignmentObjectRelation -> {
-            if (CollectionUtils.isNotEmpty(assignmentObjectRelation.getObjectTypes())){
-                assignmentObjectRelation.getObjectTypes().forEach(objectType -> {
-                    if (CollectionUtils.isNotEmpty(assignmentObjectRelation.getArchetypeRefs())){
-                        assignmentObjectRelation.getArchetypeRefs().forEach(archetypeRef -> {
-                            AssignmentObjectRelation newRelation = new AssignmentObjectRelation();
-                            newRelation.setObjectTypes(Arrays.asList(objectType));
-                            newRelation.setRelations(assignmentObjectRelation.getRelations());
-                            newRelation.setArchetypeRefs(Arrays.asList(archetypeRef));
-                            newRelation.setDescription(assignmentObjectRelation.getDescription());
-                            resultList.add(newRelation);
-                        });
-                    } else {
-                        AssignmentObjectRelation newRelation = new AssignmentObjectRelation();
-                        newRelation.setObjectTypes(Arrays.asList(objectType));
-                        newRelation.setRelations(assignmentObjectRelation.getRelations());
-                        newRelation.setArchetypeRefs(assignmentObjectRelation.getArchetypeRefs());
-                        newRelation.setDescription(assignmentObjectRelation.getDescription());
-                        resultList.add(newRelation);
-                    }
-                });
-            } else {
-                if (CollectionUtils.isNotEmpty(assignmentObjectRelation.getArchetypeRefs())){
-                    assignmentObjectRelation.getArchetypeRefs().forEach(archetypeRef -> {
-                        AssignmentObjectRelation newRelation = new AssignmentObjectRelation();
-                        newRelation.setObjectTypes(assignmentObjectRelation.getObjectTypes());
-                        newRelation.setRelations(assignmentObjectRelation.getRelations());
-                        newRelation.setArchetypeRefs(Arrays.asList(archetypeRef));
-                        newRelation.setDescription(assignmentObjectRelation.getDescription());
-                        resultList.add(newRelation);
-                    });
-                } else {
-                    AssignmentObjectRelation newRelation = new AssignmentObjectRelation();
-                    newRelation.setObjectTypes(assignmentObjectRelation.getObjectTypes());
-                    newRelation.setRelations(assignmentObjectRelation.getRelations());
-                    newRelation.setArchetypeRefs(assignmentObjectRelation.getArchetypeRefs());
-                    newRelation.setDescription(assignmentObjectRelation.getDescription());
-                    resultList.add(newRelation);
-                }
-            }
-        });
-        return resultList;
-    }
-
-    public static DisplayType getAssignmentObjectRelationDisplayType(PageBase pageBase, AssignmentObjectRelation assignmentTargetRelation,
-                                                                     String defaultTitleKey){
-        if (assignmentTargetRelation == null){
-            return createDisplayType("", "", pageBase.createStringResource(defaultTitleKey, "", "").getString());
-        }
-
-        String typeTitle = "";
-        if (CollectionUtils.isNotEmpty(assignmentTargetRelation.getArchetypeRefs())){
-            OperationResult result = new OperationResult(pageBase.getClass().getSimpleName() + "." + "loadArchetypeObject");
-            try {
-                ArchetypeType archetype = pageBase.getModelObjectResolver().resolve(assignmentTargetRelation.getArchetypeRefs().get(0), ArchetypeType.class,
-                        null, null, pageBase.createSimpleTask(result.getOperation()), result);
-                if (archetype != null) {
-                    DisplayType archetypeDisplayType = archetype.getArchetypePolicy() != null ? archetype.getArchetypePolicy().getDisplay() : null;
-                    String archetypeTooltip = archetypeDisplayType != null && archetypeDisplayType.getLabel() != null &&
-                            StringUtils.isNotEmpty(archetypeDisplayType.getLabel().getOrig()) ?
-                            archetypeDisplayType.getLabel().getOrig() :
-                            (archetype.getName() != null && StringUtils.isNotEmpty(archetype.getName().getOrig()) ?
-                            archetype.getName().getOrig() : null);
-                    typeTitle = StringUtils.isNotEmpty(archetypeTooltip) ?
-                            pageBase.createStringResource("abstractRoleMemberPanel.withType", archetypeTooltip).getString() : "";
-                }
-            } catch (Exception ex){
-                LOGGER.error("Couldn't load archetype object. " + ex.getLocalizedMessage());
-            }
-        } else if (CollectionUtils.isNotEmpty(assignmentTargetRelation.getObjectTypes())){
-            QName type = !CollectionUtils.isEmpty(assignmentTargetRelation.getObjectTypes()) ?
-                    assignmentTargetRelation.getObjectTypes().get(0) : null;
-            String typeName = type != null ? pageBase.createStringResource("ObjectTypeLowercase." + type.getLocalPart()).getString() : null;
-            typeTitle = StringUtils.isNotEmpty(typeName) ?
-                    pageBase.createStringResource("abstractRoleMemberPanel.withType", typeName).getString() : "";
-        }
-
-
-        QName relation = !CollectionUtils.isEmpty(assignmentTargetRelation.getRelations()) ?
-                assignmentTargetRelation.getRelations().get(0) : null;
-
-        String relationValue = "";
-        String relationTitle = "";
-        if (relation != null){
-            RelationDefinitionType def = WebComponentUtil.getRelationDefinition(relation);
-            if (def != null){
-                DisplayType displayType = null;
-                if (def.getDisplay() == null){
-                    displayType = new DisplayType();
-                } else {
-                    displayType = createDisplayType(def.getDisplay().getCssClass());
-                    if (def.getDisplay().getIcon() != null){
-                        displayType.setIcon(new IconType());
-                        displayType.getIcon().setCssClass(def.getDisplay().getIcon().getCssClass());
-                        displayType.getIcon().setColor(def.getDisplay().getIcon().getColor());
-                    }
-                }
-                if (displayType.getLabel() != null && StringUtils.isNotEmpty(displayType.getLabel().getOrig())){
-                    relationValue = pageBase.createStringResource(displayType.getLabel().getOrig()).getString();
-                } else {
-                    String relationKey = "RelationTypes." + RelationTypes.getRelationTypeByRelationValue(relation);
-                    relationValue = pageBase.createStringResource(relationValue).getString();
-                    if (StringUtils.isEmpty(relationValue) || relationKey.equals(relationValue)){
-                        relationValue = relation.getLocalPart();
-                    }
-                }
-
-                relationTitle = pageBase.createStringResource("abstractRoleMemberPanel.withRelation", relationValue).getString();
-
-
-                if (displayType.getIcon() == null || StringUtils.isEmpty(displayType.getIcon().getCssClass())){
-                    displayType.setIcon(createIconType(""));
-                }
-                displayType.setTooltip(createPolyFromOrigString(pageBase.createStringResource(defaultTitleKey, typeTitle, relationTitle).getString()));
-                return displayType;
-            }
-        }
-        return createDisplayType(GuiStyleConstants.EVO_ASSIGNMENT_ICON, "green", pageBase.createStringResource(defaultTitleKey, typeTitle, relationTitle).getString());
-    }
-
-    public static void saveTask(PrismObject<TaskType> oldTask, OperationResult result, PageBase pageBase){
-        Task task = pageBase.createSimpleTask(pageBase.getClass().getName() + "." + "saveSyncTask");
-
-        PrismProperty property = oldTask.findProperty(ItemPath.create(TaskType.F_EXTENSION, SchemaConstants.SYNC_TOKEN));
-
-        if(property == null){
-            return;
-        }
-        Object value = property.getRealValue();
-
-        ObjectDelta<TaskType> delta = pageBase.getPrismContext().deltaFactory().object().createModifyDelta(oldTask.getOid(),
-                pageBase.getPrismContext().deltaFactory().property()
-                        .createModificationDeleteProperty(ItemPath.create(TaskType.F_EXTENSION, SchemaConstants.SYNC_TOKEN), property.getDefinition(), value),
-                TaskType.class);
-
-        if(LOGGER.isTraceEnabled()){
-            LOGGER.trace(delta.debugDump());
-        }
-
-        try {
-            pageBase.getModelService().executeChanges(WebComponentUtil.createDeltaCollection(delta), null, task, result);
-        } catch (Exception e){
-            LoggingUtils.logUnexpectedException(LOGGER, "Couldn't save task.", e);
-            result.recordFatalError(pageBase.createStringResource("WebModelUtils.couldntSaveTask").getString(), e);
-        }
-        result.recomputeStatus();
-    }
-
-    // TODO: use LocalizationService.translate(polyString) instead
-    @Deprecated
-    public static String getLocalizedOrOriginPolyStringValue(PolyString polyString){
-        String value = getLocalizedPolyStringValue(setTranslateToPolystring(polyString));
-        if(value == null) {
-            return getOrigStringFromPoly(polyString);
-        }
-        return value;
-    }
-
-    @Deprecated
-    private static String getLocalizedPolyStringValue(PolyString polyString){
-        if (polyString == null){
-            return null;
-        }
-        if ((polyString.getTranslation() == null || StringUtils.isEmpty(polyString.getTranslation().getKey())) &&
-                (polyString.getLang() == null || polyString.getLang().isEmpty())){
-            return null;
-        }
-        if (polyString.getLang() != null && !polyString.getLang().isEmpty()){
-            //check if it's really selected by user or configured through sysconfig locale
-            String currentLocale = getCurrentLocale().getLanguage();
-            for (String language : polyString.getLang().keySet()){
-                if (currentLocale.equals(language)){
-                    return polyString.getLang().get(language);
-                }
-            }
-        }
-
-        if (polyString.getTranslation() != null && StringUtils.isNotEmpty(polyString.getTranslation().getKey())){
-            List<String> argumentValues = new ArrayList<>();
-            polyString.getTranslation().getArgument().forEach(argument -> {
-                String argumentValue = "";
-                String translationValue = "";
-                if (argument.getTranslation() != null){
-                    String argumentKey = argument.getTranslation().getKey();
-                    String valueByKey = StringUtils.isNotEmpty(argumentKey) ? new StringResourceModel(argumentKey).getString() : null;
-                    translationValue = StringUtils.isNotEmpty(valueByKey) ? valueByKey : argument.getTranslation().getFallback();
-                }
-                argumentValue = StringUtils.isNotEmpty(translationValue) ? translationValue : argument.getValue();
-                argumentValues.add(argumentValue);
-            });
-            return new StringResourceModel(polyString.getTranslation().getKey())
-                    .setDefaultValue(polyString.getTranslation().getKey())
-                    .setModel(new Model<String>())
-                    .setParameters(argumentValues.toArray())
-                    .getString();
-        }
-        return null;
-    }
-
-    public static <T> List<T> sortDropDownChoices(IModel<? extends List<? extends T>> choicesModel, IChoiceRenderer<T> renderer){
-        List<T> sortedList = choicesModel.getObject().stream().sorted((choice1, choice2) -> {
-            if (choice1 == null || choice2 == null){
-                return 0;
-            }
-            return String.CASE_INSENSITIVE_ORDER.compare(renderer.getDisplayValue(choice1).toString(), renderer.getDisplayValue(choice2).toString());
-
-
-        }).collect(Collectors.toList());
-        return sortedList;
-    }
-
-    public static SceneDto createSceneDto(CaseWorkItemType caseWorkItem, PageBase pageBase, String operation){
-        if (caseWorkItem == null){
-            return null;
-        }
-        return createSceneDto(CaseTypeUtil.getCase(caseWorkItem), pageBase, operation);
-    }
-
-    public static List<EvaluatedTriggerGroupDto> computeTriggers(ApprovalContextType wfc, Integer stage) {
-        List<EvaluatedTriggerGroupDto> triggers = new ArrayList<>();
-        if (wfc == null) {
-            return triggers;
-        }
-        EvaluatedTriggerGroupDto.UniquenessFilter uniquenessFilter = new EvaluatedTriggerGroupDto.UniquenessFilter();
-        List<List<EvaluatedPolicyRuleType>> rulesPerStageList = ApprovalContextUtil.getRulesPerStage(wfc);
-        for (int i = 0; i < rulesPerStageList.size(); i++) {
-            Integer stageNumber = i + 1;
-            boolean highlighted = stageNumber.equals(stage);
-            EvaluatedTriggerGroupDto group = EvaluatedTriggerGroupDto.initializeFromRules(rulesPerStageList.get(i), highlighted, uniquenessFilter);
-            triggers.add(group);
-        }
-        return triggers;
-    }
-
-    public static SceneDto createSceneDto(CaseType caseObject, PageBase pageBase, String operation){
-        if (caseObject == null || caseObject.getApprovalContext() == null) {
-            return null;
-        }
-        ObjectReferenceType objectRef = caseObject.getObjectRef();
-
-        OperationResult result = new OperationResult(operation);
-        Task task = pageBase.createSimpleTask(operation);
-        try {
-            Scene deltasScene = SceneUtil.visualizeObjectTreeDeltas(caseObject.getApprovalContext().getDeltasToApprove(), "pageWorkItem.delta",
-                    pageBase.getPrismContext(), pageBase.getModelInteractionService(), objectRef, task, result);
-            return new SceneDto(deltasScene);
-        } catch (SchemaException | ExpressionEvaluationException ex){
-            LOGGER.error("Unable to create delta visualization for case {}: {}", caseObject, ex.getLocalizedMessage(), ex);
-        }
-        return null;
-    }
-
-    public static void workItemApproveActionPerformed(AjaxRequestTarget target, CaseWorkItemType workItem, AbstractWorkItemOutputType workItemOutput,
-                                                Component formPanel, PrismObject<UserType> powerDonor, boolean approved, OperationResult result, PageBase pageBase) {
-        if (workItem == null){
-            return;
-        }
-        CaseType parentCase = CaseWorkItemUtil.getCase(workItem);
-        if (CaseTypeUtil.isManualProvisioningCase(parentCase)){
-            Task task = pageBase.createSimpleTask(result.getOperation());
-            try {
-                AbstractWorkItemOutputType output = workItem.getOutput();
-                if (output == null) {
-                    output = new AbstractWorkItemOutputType(pageBase.getPrismContext());
-                }
-                output.setOutcome(ApprovalUtils.toUri(approved));
-                if (workItemOutput != null && workItemOutput.getComment() != null){
-                    output.setComment(workItemOutput.getComment());
-                }
-                if (workItemOutput != null && workItemOutput.getEvidence() != null){
-                    output.setEvidence(workItemOutput.getEvidence());
-                }
-                WorkItemId workItemId = WorkItemId.create(parentCase.getOid(), workItem.getId());
-                pageBase.getWorkflowService().completeWorkItem(workItemId, output, task, result);
-            } catch (Exception ex) {
-                LoggingUtils.logUnexpectedException(LOGGER, "Unable to complete work item, ", ex);
-                result.recordFatalError(ex);
-            }
-        } else {
-
-            Task task = pageBase.createSimpleTask(result.getOperation());
-            try {
-                try {
-                    ObjectDelta additionalDelta = null;
-                    if (formPanel != null && formPanel instanceof DynamicFormPanel) {
-                        if (approved) {
-                            boolean requiredFieldsPresent = ((DynamicFormPanel<?>) formPanel).checkRequiredFields(pageBase);
-                            if (!requiredFieldsPresent) {
-                                target.add(pageBase.getFeedbackPanel());
-                                return;
-                            }
-                        }
-                        additionalDelta = ((DynamicFormPanel<?>) formPanel).getObjectDelta();
-                        if (additionalDelta != null) {
-                            pageBase.getPrismContext().adopt(additionalDelta);
-                        }
-                    }
-                    assumePowerOfAttorneyIfRequested(result, powerDonor, pageBase);
-                    pageBase.getWorkflowService().completeWorkItem(WorkItemId.of(workItem),
-                            workItemOutput,
-                            additionalDelta, task, result);
-                } finally {
-                    dropPowerOfAttorneyIfRequested(result, powerDonor, pageBase);
-                }
-            } catch (Exception ex) {
-                result.recordFatalError(pageBase.createStringResource("WebModelUtils.couldntSaveWorkItem").getString(), ex);
-                LoggingUtils.logUnexpectedException(LOGGER, "Couldn't save work item", ex);
-            }
-        }
-        result.computeStatusIfUnknown();
-    }
-
-    public static List<ObjectOrdering> createMetadataOrdering(SortParam<String> sortParam, String metadataProperty, PrismContext prismContext){
-        if (sortParam != null && sortParam.getProperty() != null) {
-            OrderDirection order = sortParam.isAscending() ? OrderDirection.ASCENDING : OrderDirection.DESCENDING;
-            if (sortParam.getProperty().equals(metadataProperty)) {
-                return Collections.singletonList(
-                        prismContext.queryFactory().createOrdering(
-                                ItemPath.create(ReportOutputType.F_METADATA, MetadataType.F_CREATE_TIMESTAMP), order));
-            }
-            return Collections.singletonList(
-                    prismContext.queryFactory().createOrdering(
-                            ItemPath.create(new QName(SchemaConstantsGenerated.NS_COMMON, sortParam.getProperty())), order));
-
-
-        } else {
-            return null;
-        }
-    }
-
-    public static void claimWorkItemActionPerformed(CaseWorkItemType workItemToClaim,
-                                                    String operation, AjaxRequestTarget target, PageBase pageBase){
-        Task task = pageBase.createSimpleTask(operation);
-        OperationResult mainResult = task.getResult();
-        WorkflowService workflowService = pageBase.getWorkflowService();
-        OperationResult result = mainResult.createSubresult(operation);
-        try {
-            workflowService.claimWorkItem(WorkItemId.of(workItemToClaim), task, result);
-            result.computeStatusIfUnknown();
-        } catch (ObjectNotFoundException | SecurityViolationException | RuntimeException | SchemaException |
-                ObjectAlreadyExistsException | CommunicationException | ConfigurationException | ExpressionEvaluationException e) {
-            result.recordPartialError(pageBase.createStringResource("pageWorkItems.message.partialError.claimed").getString(), e);
-        }
-        if (mainResult.isUnknown()) {
-            mainResult.recomputeStatus();
-        }
-
-        if (mainResult.isSuccess()) {
-            mainResult.recordStatus(OperationResultStatus.SUCCESS,
-                    pageBase.createStringResource("pageWorkItems.message.success.claimed").getString());
-        }
-
-        pageBase.showResult(mainResult);
-
-        pageBase.resetWorkItemCountModel();
-        target.add(pageBase);
-
-    }
-
-    public static void assumePowerOfAttorneyIfRequested(OperationResult result, PrismObject<UserType> powerDonor, PageBase pageBase) {
-        if (powerDonor != null) {
-            WebModelServiceUtils.assumePowerOfAttorney(powerDonor, pageBase.getModelInteractionService(), pageBase.getTaskManager(), result);
-        }
-    }
-
-    public static void dropPowerOfAttorneyIfRequested(OperationResult result, PrismObject<UserType> powerDonor, PageBase pageBase) {
-        if (powerDonor != null) {
-            WebModelServiceUtils.dropPowerOfAttorney(pageBase.getModelInteractionService(), pageBase.getTaskManager(), result);
-        }
-    }
-
-
-    @NotNull
-    public static List<SceneDto> computeChangesCategorizationList(ChangesByState changesByState, ObjectReferenceType objectRef,
-                                                                  ModelInteractionService modelInteractionService, PrismContext prismContext, Task opTask,
-                                                                  OperationResult thisOpResult) throws SchemaException, ExpressionEvaluationException {
-        List<SceneDto> changes = new ArrayList<>();
-        if (!changesByState.getApplied().isEmpty()) {
-            changes.add(createTaskChangesDto("TaskDto.changesApplied", "box-solid box-success", changesByState.getApplied(),
-                    modelInteractionService, prismContext, objectRef, opTask, thisOpResult));
-        }
-        if (!changesByState.getBeingApplied().isEmpty()) {
-            changes.add(createTaskChangesDto("TaskDto.changesBeingApplied", "box-solid box-info", changesByState.getBeingApplied(),
-                    modelInteractionService, prismContext, objectRef, opTask, thisOpResult));
-        }
-        if (!changesByState.getWaitingToBeApplied().isEmpty()) {
-            changes.add(createTaskChangesDto("TaskDto.changesWaitingToBeApplied", "box-solid box-warning",
-                    changesByState.getWaitingToBeApplied(), modelInteractionService, prismContext, objectRef, opTask, thisOpResult));
-        }
-        if (!changesByState.getWaitingToBeApproved().isEmpty()) {
-            changes.add(createTaskChangesDto("TaskDto.changesWaitingToBeApproved", "box-solid box-primary",
-                    changesByState.getWaitingToBeApproved(), modelInteractionService, prismContext, objectRef, opTask, thisOpResult));
-        }
-        if (!changesByState.getRejected().isEmpty()) {
-            changes.add(createTaskChangesDto("TaskDto.changesRejected", "box-solid box-danger", changesByState.getRejected(),
-                    modelInteractionService, prismContext, objectRef, opTask, thisOpResult));
-        }
-        if (!changesByState.getCanceled().isEmpty()) {
-            changes.add(createTaskChangesDto("TaskDto.changesCanceled", "box-solid box-danger", changesByState.getCanceled(),
-                    modelInteractionService, prismContext, objectRef, opTask, thisOpResult));
-        }
-        return changes;
-    }
-
-    private static SceneDto createTaskChangesDto(String titleKey, String boxClassOverride, ObjectTreeDeltas deltas, ModelInteractionService modelInteractionService,
-                                                       PrismContext prismContext, ObjectReferenceType objectRef, Task opTask, OperationResult result) throws SchemaException, ExpressionEvaluationException {
-        ObjectTreeDeltasType deltasType = ObjectTreeDeltas.toObjectTreeDeltasType(deltas);
-        Scene scene = SceneUtil.visualizeObjectTreeDeltas(deltasType, titleKey, prismContext, modelInteractionService, objectRef, opTask, result);
-        SceneDto sceneDto = new SceneDto(scene);
-        sceneDto.setBoxClassOverride(boxClassOverride);
-        return sceneDto;
-    }
-
-    public static String getMidpointCustomSystemName(PageBase pageBase, String defaultSystemNameKey){
-        DeploymentInformationType deploymentInfo = MidPointApplication.get().getDeploymentInfo();
-        String subscriptionId = deploymentInfo != null ? deploymentInfo.getSubscriptionIdentifier() : null;
-        if (!isSubscriptionIdCorrect(subscriptionId) ||
-                SubscriptionType.DEMO_SUBSRIPTION.getSubscriptionType().equals(subscriptionId.substring(0, 2))) {
-            return pageBase.createStringResource(defaultSystemNameKey).getString();
-        }
-        return deploymentInfo != null && StringUtils.isNotEmpty(deploymentInfo.getSystemName()) ?
-                deploymentInfo.getSystemName() : pageBase.createStringResource(defaultSystemNameKey).getString();
-    }
-
-    public static IModel<String> getResourceLabelModel(ShadowType shadow, PageBase pageBase){
-        return pageBase.createStringResource("DisplayNamePanel.resource",
-                WebComponentUtil.getReferencedObjectDisplayNamesAndNames(shadow.getResourceRef(), false));
-    }
-
-    public static IModel<String> getResourceAttributesLabelModel(ShadowType shadow, PageBase pageBase){
-        StringBuilder sb = new StringBuilder();
-        if(shadow != null) {
-            if(shadow.getObjectClass() != null && !StringUtils.isBlank(shadow.getObjectClass().getLocalPart())) {
-                sb.append(pageBase.createStringResource("DisplayNamePanel.objectClass", shadow.getObjectClass().getLocalPart()).getString());
-            }
-            if(shadow.getKind() != null && !StringUtils.isBlank(shadow.getKind().name())) {
-                sb.append(", ");
-                sb.append(pageBase.createStringResource("DisplayNamePanel.kind", shadow.getKind().name()).getString());
-            }
-
-            if(!StringUtils.isBlank(shadow.getIntent())) {
-                sb.append(", ");
-                sb.append(pageBase.createStringResource("DisplayNamePanel.intent", shadow.getIntent()).getString());
-            }
-
-            if(!StringUtils.isBlank(shadow.getTag())) {
-                sb.append(", ");
-                sb.append(pageBase.createStringResource("DisplayNamePanel.tag", shadow.getTag()).getString());
-            }
-            return Model.of(sb.toString());
-        }
-        return Model.of("");
-    }
-
-    public static String getPendingOperationsLabels(ShadowType shadow, BasePanel panel) {
-        if(shadow == null || shadow.getPendingOperation().isEmpty()) {
-            return null;
-        }
-        StringBuilder sb = new StringBuilder();
-        List<PendingOperationType> operations = shadow.getPendingOperation();
-        sb.append("\n").append(panel.getString("DisplayNamePanel.pendingOperation")).append(":");
-        boolean isFirst = true;
-        for(PendingOperationType operation : operations) {
-            if(operation != null) {
-                if(!isFirst) {
-                    sb.append(", ");
-                } else {
-                sb.append(" ");
-                }
-                sb.append(getPendingOperationLabel(operation, panel));
-                isFirst = false;
-            }
-        }
-        return sb.toString();
-    }
-
-    public static String getPendingOperationLabel(PendingOperationType realValue, BasePanel panel) {
-        StringBuilder sb = new StringBuilder();
-        boolean empty = true;
-        ObjectDeltaType delta = realValue.getDelta();
-        if(delta != null && delta.getChangeType() != null) {
-            sb.append(panel.getString(delta.getChangeType()));
-            empty = false;
-        }
-        PendingOperationTypeType type = realValue.getType();
-        if(type != null) {
-            if(!empty) {
-                sb.append(" ");
-            }
-            sb.append("(").append(panel.getString(type)).append(")");
-        }
-        OperationResultStatusType rStatus = realValue.getResultStatus();
-        PendingOperationExecutionStatusType eStatus = realValue.getExecutionStatus();
-        if(!empty) {
-            sb.append(" ");
-        }
-        sb.append(panel.getString("PendingOperationType.label.status")).append(": ");
-        if (rStatus == null) {
-            sb.append(panel.getString(eStatus));
-        } else {
-            sb.append(panel.getString(rStatus));
-        }
-        return sb.toString();
-    }
-
-
-    public static String getObjectListPageStorageKey(String additionalKeyValue){
-        if (StringUtils.isEmpty(additionalKeyValue)){
-            return SessionStorage.KEY_OBJECT_LIST;
-        }
-        return SessionStorage.KEY_OBJECT_LIST + "." + additionalKeyValue;
-    }
-
-    public static AssignmentHolderType getObjectFromAddDeltyForCase(CaseType aCase) {
-        if (aCase != null && aCase.getApprovalContext() != null
-                && aCase.getApprovalContext().getDeltasToApprove() != null) {
-            ObjectTreeDeltasType deltaTree = aCase.getApprovalContext().getDeltasToApprove();
-            if(deltaTree != null && deltaTree.getFocusPrimaryDelta() != null) {
-                ObjectDeltaType primaryDelta = deltaTree.getFocusPrimaryDelta();
-                if(primaryDelta != null && (primaryDelta.getItemDelta() == null || primaryDelta.getItemDelta().isEmpty())
-                        && primaryDelta.getObjectToAdd() != null && primaryDelta.getObjectToAdd() instanceof AssignmentHolderType
-                        && ChangeType.ADD.equals(ChangeType.toChangeType(primaryDelta.getChangeType()))) {
-                    return (AssignmentHolderType) primaryDelta.getObjectToAdd();
-                }
-            }
-        }
-        return null;
-    }
-
-    public static boolean isRefreshEnabled(PageBase pageBase, QName type) {
-        CompiledUserProfile cup = pageBase.getCompiledUserProfile();
-        if (cup == null) {
-            return false;
-        }
-
-       List<CompiledObjectCollectionView> views =  cup.getObjectCollectionViews();
-        if (CollectionUtils.isEmpty(views)) {
-            return false;
-        }
-
-        for (CompiledObjectCollectionView view : views) {
-            if (QNameUtil.match(type, view.getObjectType())) {
-                if (view.getRefreshInterval() != null) {
-                    return true;
-                }
-
-            }
-        }
-        return false;
-    }
-}
->>>>>>> a4e643e9
+/*
+ * Copyright (c) 2010-2019 Evolveum and contributors
+ *
+ * This work is dual-licensed under the Apache License 2.0
+ * and European Union Public License. See LICENSE file for details.
+ */
+package com.evolveum.midpoint.gui.api.util;
+
+import com.evolveum.midpoint.common.LocalizationService;
+import com.evolveum.midpoint.common.refinery.*;
+import com.evolveum.midpoint.gui.api.GuiStyleConstants;
+import com.evolveum.midpoint.gui.api.SubscriptionType;
+import com.evolveum.midpoint.gui.api.component.BasePanel;
+import com.evolveum.midpoint.gui.api.component.MainObjectListPanel;
+import com.evolveum.midpoint.gui.api.model.LoadableModel;
+import com.evolveum.midpoint.gui.api.model.NonEmptyModel;
+import com.evolveum.midpoint.gui.api.model.ReadOnlyValueModel;
+import com.evolveum.midpoint.gui.api.page.PageBase;
+import com.evolveum.midpoint.gui.api.prism.ItemWrapper;
+import com.evolveum.midpoint.gui.api.prism.PrismContainerWrapper;
+import com.evolveum.midpoint.gui.impl.component.icon.CompositedIcon;
+import com.evolveum.midpoint.gui.impl.component.icon.CompositedIconBuilder;
+import com.evolveum.midpoint.gui.impl.component.icon.IconCssStyle;
+import com.evolveum.midpoint.gui.impl.factory.WrapperContext;
+import com.evolveum.midpoint.gui.impl.prism.PrismContainerValueWrapper;
+import com.evolveum.midpoint.gui.impl.prism.PrismPropertyValueWrapper;
+import com.evolveum.midpoint.gui.impl.prism.PrismPropertyWrapper;
+import com.evolveum.midpoint.model.api.*;
+import com.evolveum.midpoint.model.api.authentication.CompiledObjectCollectionView;
+import com.evolveum.midpoint.model.api.authentication.CompiledUserProfile;
+import com.evolveum.midpoint.model.api.util.ResourceUtils;
+import com.evolveum.midpoint.model.api.visualizer.Scene;
+import com.evolveum.midpoint.prism.*;
+import com.evolveum.midpoint.prism.crypto.EncryptionException;
+import com.evolveum.midpoint.prism.crypto.Protector;
+import com.evolveum.midpoint.prism.delta.ChangeType;
+import com.evolveum.midpoint.prism.delta.ObjectDelta;
+import com.evolveum.midpoint.prism.delta.PropertyDelta;
+import com.evolveum.midpoint.prism.path.ItemName;
+import com.evolveum.midpoint.prism.path.ItemPath;
+import com.evolveum.midpoint.prism.path.ItemPathCollectionsUtil;
+import com.evolveum.midpoint.prism.polystring.PolyString;
+import com.evolveum.midpoint.prism.query.*;
+import com.evolveum.midpoint.prism.query.builder.S_FilterEntryOrEmpty;
+import com.evolveum.midpoint.prism.util.PolyStringUtils;
+import com.evolveum.midpoint.prism.xml.XmlTypeConverter;
+import com.evolveum.midpoint.schema.*;
+import com.evolveum.midpoint.schema.constants.ObjectTypes;
+import com.evolveum.midpoint.schema.constants.RelationTypes;
+import com.evolveum.midpoint.schema.constants.SchemaConstants;
+import com.evolveum.midpoint.schema.processor.ResourceSchema;
+import com.evolveum.midpoint.schema.result.OperationResult;
+import com.evolveum.midpoint.schema.result.OperationResultStatus;
+import com.evolveum.midpoint.schema.util.*;
+import com.evolveum.midpoint.security.api.AuthorizationConstants;
+import com.evolveum.midpoint.security.api.MidPointPrincipal;
+import com.evolveum.midpoint.task.api.Task;
+import com.evolveum.midpoint.task.api.TaskBinding;
+import com.evolveum.midpoint.task.api.TaskCategory;
+import com.evolveum.midpoint.task.api.TaskExecutionStatus;
+import com.evolveum.midpoint.util.*;
+import com.evolveum.midpoint.util.exception.*;
+import com.evolveum.midpoint.util.logging.LoggingUtils;
+import com.evolveum.midpoint.util.logging.Trace;
+import com.evolveum.midpoint.util.logging.TraceManager;
+import com.evolveum.midpoint.web.component.DateLabelComponent;
+import com.evolveum.midpoint.web.component.TabbedPanel;
+import com.evolveum.midpoint.web.component.breadcrumbs.Breadcrumb;
+import com.evolveum.midpoint.web.component.breadcrumbs.BreadcrumbPageClass;
+import com.evolveum.midpoint.web.component.breadcrumbs.BreadcrumbPageInstance;
+import com.evolveum.midpoint.web.component.data.BaseSortableDataProvider;
+import com.evolveum.midpoint.web.component.data.SelectableBeanObjectDataProvider;
+import com.evolveum.midpoint.web.component.data.Table;
+import com.evolveum.midpoint.web.component.data.column.ColumnMenuAction;
+import com.evolveum.midpoint.web.component.data.column.ColumnUtils;
+import com.evolveum.midpoint.web.component.input.DisplayableValueChoiceRenderer;
+import com.evolveum.midpoint.web.component.input.DropDownChoicePanel;
+import com.evolveum.midpoint.web.component.menu.cog.InlineMenuItem;
+import com.evolveum.midpoint.web.component.menu.cog.InlineMenuItemAction;
+import com.evolveum.midpoint.web.component.prism.*;
+import com.evolveum.midpoint.web.component.prism.show.SceneDto;
+import com.evolveum.midpoint.web.component.prism.show.SceneUtil;
+import com.evolveum.midpoint.web.component.util.Selectable;
+import com.evolveum.midpoint.web.component.util.SelectableBeanImpl;
+import com.evolveum.midpoint.web.component.util.VisibleEnableBehaviour;
+import com.evolveum.midpoint.web.page.PageDialog;
+import com.evolveum.midpoint.web.page.admin.archetype.PageArchetype;
+import com.evolveum.midpoint.web.page.admin.cases.PageCase;
+import com.evolveum.midpoint.web.page.admin.reports.PageReport;
+import com.evolveum.midpoint.web.page.admin.resources.PageResource;
+import com.evolveum.midpoint.web.page.admin.resources.PageResourceWizard;
+import com.evolveum.midpoint.web.page.admin.resources.PageResources;
+import com.evolveum.midpoint.web.page.admin.resources.content.PageAccount;
+import com.evolveum.midpoint.web.page.admin.roles.PageRole;
+import com.evolveum.midpoint.web.page.admin.roles.PageRoles;
+import com.evolveum.midpoint.web.page.admin.server.PageTasks;
+import com.evolveum.midpoint.web.page.admin.server.PageTask;
+import com.evolveum.midpoint.web.page.admin.server.dto.OperationResultStatusPresentationProperties;
+import com.evolveum.midpoint.web.page.admin.services.PageService;
+import com.evolveum.midpoint.web.page.admin.services.PageServices;
+import com.evolveum.midpoint.web.page.admin.users.PageOrgUnit;
+import com.evolveum.midpoint.web.page.admin.users.PageUser;
+import com.evolveum.midpoint.web.page.admin.users.PageUsers;
+import com.evolveum.midpoint.web.page.admin.valuePolicy.PageValuePolicy;
+import com.evolveum.midpoint.web.page.admin.workflow.dto.EvaluatedTriggerGroupDto;
+import com.evolveum.midpoint.web.security.MidPointApplication;
+import com.evolveum.midpoint.web.security.util.SecurityUtils;
+import com.evolveum.midpoint.web.session.SessionStorage;
+import com.evolveum.midpoint.web.session.UserProfileStorage.TableId;
+import com.evolveum.midpoint.web.util.DateValidator;
+import com.evolveum.midpoint.web.util.InfoTooltipBehavior;
+import com.evolveum.midpoint.web.util.ObjectTypeGuiDescriptor;
+import com.evolveum.midpoint.web.util.OnePageParameterEncoder;
+import com.evolveum.midpoint.wf.util.ApprovalUtils;
+import com.evolveum.midpoint.wf.util.ChangesByState;
+import com.evolveum.midpoint.xml.ns._public.common.common_3.*;
+import com.evolveum.midpoint.xml.ns._public.model.scripting_3.ExecuteScriptType;
+import com.evolveum.prism.xml.ns._public.query_3.QueryType;
+import com.evolveum.prism.xml.ns._public.types_3.ObjectDeltaType;
+import com.evolveum.prism.xml.ns._public.types_3.PolyStringTranslationType;
+import com.evolveum.prism.xml.ns._public.types_3.PolyStringType;
+import com.evolveum.prism.xml.ns._public.types_3.ProtectedStringType;
+import org.apache.commons.collections4.CollectionUtils;
+import org.apache.commons.lang.StringUtils;
+import org.apache.commons.lang.Validate;
+import org.apache.commons.lang.math.NumberUtils;
+import org.apache.commons.lang.time.DurationFormatUtils;
+import org.apache.commons.lang3.StringEscapeUtils;
+import org.apache.commons.validator.routines.checkdigit.VerhoeffCheckDigit;
+import org.apache.wicket.*;
+import org.apache.wicket.ajax.AjaxRequestTarget;
+import org.apache.wicket.ajax.form.AjaxFormComponentUpdatingBehavior;
+import org.apache.wicket.ajax.markup.html.form.AjaxSubmitLink;
+import org.apache.wicket.authroles.authentication.AuthenticatedWebApplication;
+import org.apache.wicket.authroles.authorization.strategies.role.Roles;
+import org.apache.wicket.behavior.Behavior;
+import org.apache.wicket.core.request.handler.RenderPageRequestHandler;
+import org.apache.wicket.datetime.PatternDateConverter;
+import org.apache.wicket.extensions.markup.html.repeater.data.table.DataTable;
+import org.apache.wicket.extensions.markup.html.repeater.util.SortParam;
+import org.apache.wicket.extensions.markup.html.tabs.ITab;
+import org.apache.wicket.feedback.IFeedback;
+import org.apache.wicket.markup.html.WebMarkupContainer;
+import org.apache.wicket.markup.html.basic.Label;
+import org.apache.wicket.markup.html.form.DropDownChoice;
+import org.apache.wicket.markup.html.form.Form;
+import org.apache.wicket.markup.html.form.FormComponent;
+import org.apache.wicket.markup.html.form.IChoiceRenderer;
+import org.apache.wicket.markup.repeater.data.IDataProvider;
+import org.apache.wicket.model.IModel;
+import org.apache.wicket.model.Model;
+import org.apache.wicket.model.StringResourceModel;
+import org.apache.wicket.request.IRequestHandler;
+import org.apache.wicket.request.cycle.RequestCycle;
+import org.apache.wicket.request.mapper.parameter.PageParameters;
+import org.apache.wicket.util.string.StringValue;
+import org.apache.wicket.util.visit.IVisit;
+import org.apache.wicket.util.visit.IVisitor;
+import org.jetbrains.annotations.NotNull;
+import org.jetbrains.annotations.Nullable;
+import org.joda.time.format.DateTimeFormat;
+
+import javax.xml.datatype.XMLGregorianCalendar;
+import javax.xml.namespace.QName;
+import java.io.PrintWriter;
+import java.io.StringWriter;
+import java.lang.reflect.Constructor;
+import java.lang.reflect.InvocationTargetException;
+import java.net.URI;
+import java.text.SimpleDateFormat;
+import java.util.*;
+import java.util.function.Predicate;
+import java.util.function.Supplier;
+import java.util.stream.Collectors;
+import java.util.stream.StreamSupport;
+
+import static com.evolveum.midpoint.gui.api.page.PageBase.createStringResourceStatic;
+
+/**
+ * Utility class containing miscellaneous methods used mostly in Wicket
+ * components.
+ *
+ * @author lazyman
+ */
+public final class WebComponentUtil {
+
+    private static final Trace LOGGER = TraceManager.getTrace(WebComponentUtil.class);
+
+    private static final String KEY_BOOLEAN_NULL = "Boolean.NULL";
+    private static final String KEY_BOOLEAN_TRUE = "Boolean.TRUE";
+    private static final String KEY_BOOLEAN_FALSE = "Boolean.FALSE";
+
+    /**
+     * To be used only for tests when there's no MidpointApplication.
+     * (Quite a hack. Replace eventually by a more serious solution.)
+     */
+    private static RelationRegistry staticallyProvidedRelationRegistry;
+
+    private static Map<Class<?>, Class<? extends PageBase>> objectDetailsPageMap;
+    private static Map<Class<?>, Class<? extends PageBase>> createNewObjectPageMap;
+
+    static {
+        objectDetailsPageMap = new HashMap<>();
+        objectDetailsPageMap.put(UserType.class, PageUser.class);
+        objectDetailsPageMap.put(OrgType.class, PageOrgUnit.class);
+        objectDetailsPageMap.put(RoleType.class, PageRole.class);
+        objectDetailsPageMap.put(ServiceType.class, PageService.class);
+        objectDetailsPageMap.put(ResourceType.class, PageResource.class);
+        objectDetailsPageMap.put(TaskType.class, PageTask.class);
+        objectDetailsPageMap.put(ReportType.class, PageReport.class);
+        objectDetailsPageMap.put(ValuePolicyType.class, PageValuePolicy.class);
+        objectDetailsPageMap.put(CaseType.class, PageCase.class);
+        objectDetailsPageMap.put(ArchetypeType.class, PageArchetype.class);
+        objectDetailsPageMap.put(ShadowType.class, PageAccount.class);
+    }
+
+    static{
+        createNewObjectPageMap = new HashMap<>();
+        createNewObjectPageMap.put(ResourceType.class, PageResourceWizard.class);
+    }
+
+    // only pages that support 'advanced search' are currently listed here (TODO: generalize)
+    private static Map<Class<?>, Class<? extends PageBase>> objectListPageMap;
+
+    static {
+        objectListPageMap = new HashMap<>();
+        objectListPageMap.put(UserType.class, PageUsers.class);
+        objectListPageMap.put(RoleType.class, PageRoles.class);
+        objectListPageMap.put(ServiceType.class, PageServices.class);
+        objectListPageMap.put(ResourceType.class, PageResources.class);
+        objectListPageMap.put(TaskType.class, PageTasks.class);
+    }
+
+    private static Map<TableId, String> storageTableIdMap;
+
+    static {
+        storageTableIdMap = new HashMap<>();
+        storageTableIdMap.put(TableId.PAGE_RESOURCE_ACCOUNTS_PANEL_REPOSITORY_MODE, SessionStorage.KEY_RESOURCE_ACCOUNT_CONTENT + SessionStorage.KEY_RESOURCE_PAGE_REPOSITORY_CONTENT);
+        storageTableIdMap.put(TableId.PAGE_RESOURCE_ACCOUNTS_PANEL_RESOURCE_MODE, SessionStorage.KEY_RESOURCE_ACCOUNT_CONTENT + SessionStorage.KEY_RESOURCE_PAGE_RESOURCE_CONTENT);
+        storageTableIdMap.put(TableId.PAGE_RESOURCE_ENTITLEMENT_PANEL_REPOSITORY_MODE, SessionStorage.KEY_RESOURCE_ENTITLEMENT_CONTENT + SessionStorage.KEY_RESOURCE_PAGE_REPOSITORY_CONTENT);
+        storageTableIdMap.put(TableId.PAGE_RESOURCE_ENTITLEMENT_PANEL_RESOURCE_MODE, SessionStorage.KEY_RESOURCE_ENTITLEMENT_CONTENT + SessionStorage.KEY_RESOURCE_PAGE_RESOURCE_CONTENT);
+        storageTableIdMap.put(TableId.PAGE_RESOURCE_GENERIC_PANEL_REPOSITORY_MODE, SessionStorage.KEY_RESOURCE_GENERIC_CONTENT + SessionStorage.KEY_RESOURCE_PAGE_REPOSITORY_CONTENT);
+        storageTableIdMap.put(TableId.PAGE_RESOURCE_GENERIC_PANEL_RESOURCE_MODE, SessionStorage.KEY_RESOURCE_GENERIC_CONTENT + SessionStorage.KEY_RESOURCE_PAGE_RESOURCE_CONTENT);
+        storageTableIdMap.put(TableId.PAGE_RESOURCE_OBJECT_CLASS_PANEL, SessionStorage.KEY_RESOURCE_OBJECT_CLASS_CONTENT);
+        storageTableIdMap.put(TableId.ROLE_MEMEBER_PANEL, SessionStorage.KEY_ROLE_MEMEBER_PANEL);
+        storageTableIdMap.put(TableId.ORG_MEMEBER_PANEL, SessionStorage.KEY_ORG_MEMEBER_PANEL);
+        storageTableIdMap.put(TableId.SERVICE_MEMEBER_PANEL, SessionStorage.KEY_SERVICE_MEMEBER_PANEL);
+
+    }
+
+    private static final Map<String, LoggingComponentType> COMPONENT_MAP = new HashMap<>();
+
+    static {
+        COMPONENT_MAP.put("com.evolveum.midpoint", LoggingComponentType.ALL);
+        COMPONENT_MAP.put("com.evolveum.midpoint.model", LoggingComponentType.MODEL);
+        COMPONENT_MAP.put("com.evolveum.midpoint.provisioning", LoggingComponentType.PROVISIONING);
+        COMPONENT_MAP.put("com.evolveum.midpoint.repo", LoggingComponentType.REPOSITORY);
+        COMPONENT_MAP.put("com.evolveum.midpoint.web", LoggingComponentType.WEB);
+        COMPONENT_MAP.put("com.evolveum.midpoint.gui", LoggingComponentType.GUI);
+        COMPONENT_MAP.put("com.evolveum.midpoint.task", LoggingComponentType.TASKMANAGER);
+        COMPONENT_MAP.put("com.evolveum.midpoint.model.sync",
+                LoggingComponentType.RESOURCEOBJECTCHANGELISTENER);
+        COMPONENT_MAP.put("com.evolveum.midpoint.wf", LoggingComponentType.WORKFLOWS);
+        COMPONENT_MAP.put("com.evolveum.midpoint.notifications", LoggingComponentType.NOTIFICATIONS);
+        COMPONENT_MAP.put("com.evolveum.midpoint.certification", LoggingComponentType.ACCESS_CERTIFICATION);
+        COMPONENT_MAP.put("com.evolveum.midpoint.security", LoggingComponentType.SECURITY);
+    }
+
+    public enum AssignmentOrder{
+
+        ASSIGNMENT(0),
+        INDUCEMENT(1);
+
+        private int order;
+
+        AssignmentOrder(int order){
+            this.order = order;
+        }
+
+        public int getOrder() {
+            return order;
+        }
+    }
+
+    public static String nl2br(String text) {
+        if (text == null) {
+            return null;
+        }
+        return StringEscapeUtils.escapeHtml4(text).replace("\n", "<br/>");
+    }
+
+    public static String getTypeLocalized(ObjectReferenceType ref) {
+        ObjectTypes type = ref != null ? ObjectTypes.getObjectTypeFromTypeQName(ref.getType()) : null;
+        ObjectTypeGuiDescriptor descriptor = ObjectTypeGuiDescriptor.getDescriptor(type);
+        if (descriptor == null) {
+            return null;
+        }
+        return createStringResourceStatic(null, descriptor.getLocalizationKey()).getString();
+    }
+
+    public static String getReferencedObjectNames(List<ObjectReferenceType> refs, boolean showTypes) {
+        return getReferencedObjectNames(refs, showTypes, true);
+    }
+
+    public static String getReferencedObjectNames(List<ObjectReferenceType> refs, boolean showTypes, boolean translate) {
+        return refs.stream()
+                .map(ref -> emptyIfNull(getName(ref, translate)) + (showTypes ? (" (" + emptyIfNull(getTypeLocalized(ref)) + ")") : ""))
+                .collect(Collectors.joining(", "));
+    }
+
+    private static String emptyIfNull(String s) {
+        return s != null ? s : "";
+    }
+
+    public static String getReferencedObjectDisplayNamesAndNames(List<ObjectReferenceType> refs, boolean showTypes) {
+        return refs.stream()
+                .map(ref -> emptyIfNull(getDisplayNameAndName(ref)) + (showTypes ? (" (" + emptyIfNull(getTypeLocalized(ref)) + ")") : ""))
+                .collect(Collectors.joining(", "));
+    }
+
+    public static String getReferencedObjectDisplayNamesAndNames(Referencable ref, boolean showTypes) {
+        return getReferencedObjectDisplayNamesAndNames(ref, showTypes, true);
+    }
+
+    public static String getReferencedObjectDisplayNamesAndNames(Referencable ref, boolean showTypes, boolean translate) {
+        if (ref == null){
+            return "";
+        }
+        String name = ref.getTargetName() == null ? "" :
+                (translate ? ref.getTargetName().getOrig() : "");
+        StringBuilder sb = new StringBuilder(name);
+        if(showTypes) {
+            sb.append(" (");
+            ObjectTypes type = ObjectTypes.getObjectTypeFromTypeQName(ref.getType());
+            ObjectTypeGuiDescriptor descriptor = ObjectTypeGuiDescriptor.getDescriptor(type);
+            if (descriptor == null) {
+                return null;
+            }
+            sb.append(emptyIfNull(createStringResourceStatic(null, descriptor.getLocalizationKey()).getString())).append(")");
+        }
+        return sb.toString();
+    }
+
+    public static <O extends ObjectType> List<O> loadReferencedObjectList(List<ObjectReferenceType> refList, String operation, PageBase pageBase){
+        List<O> loadedObjectsList = new ArrayList<>();
+        if (refList == null){
+            return loadedObjectsList;
+        }
+        refList.forEach(objectRef -> {
+            OperationResult result = new OperationResult(operation);
+            PrismObject<O> loadedObject = WebModelServiceUtils.resolveReferenceNoFetch(objectRef, pageBase, pageBase.createSimpleTask(operation), result);
+            if (loadedObject != null) {
+                loadedObjectsList.add(loadedObject.asObjectable());
+            }
+        });
+        return loadedObjectsList;
+    }
+
+    public static List<UserType> loadTargetUsersListForShoppingCart(String operation, PageBase pageBase){
+        List<String> usersOidsList = pageBase.getSessionStorage().getRoleCatalog().getTargetUserOidsList();
+        if (CollectionUtils.isEmpty(usersOidsList)){
+            return new ArrayList<>();
+        }
+        List<ObjectReferenceType> usersReferenceList = new ArrayList<>();
+        usersOidsList.forEach(userOid -> {
+            usersReferenceList.add(WebComponentUtil.createObjectRef(userOid, null, UserType.COMPLEX_TYPE));
+        });
+        return WebComponentUtil.loadReferencedObjectList(usersReferenceList, operation, pageBase);
+
+    }
+
+    public static ObjectFilter getShadowTypeFilterForAssociation(ConstructionType construction, String operation, PageBase pageBase){
+        PrismContext prismContext = pageBase.getPrismContext();
+        if (construction == null){
+            return null;
+        }
+        PrismObject<ResourceType> resource = WebComponentUtil.getConstructionResource(construction, operation, pageBase);
+        if (resource == null){
+            return null;
+        }
+
+        ObjectQuery query = prismContext.queryFactory().createQuery();
+        try {
+            RefinedResourceSchema refinedResourceSchema = RefinedResourceSchema.getRefinedSchema(resource);
+            RefinedObjectClassDefinition oc = refinedResourceSchema.getRefinedDefinition(construction.getKind(), construction.getIntent());
+            if (oc == null){
+                return null;
+            }
+            Collection<RefinedAssociationDefinition> refinedAssociationDefinitions = oc.getAssociationDefinitions();
+
+            for (RefinedAssociationDefinition refinedAssociationDefinition : refinedAssociationDefinitions) {
+                S_FilterEntryOrEmpty atomicFilter = prismContext.queryFor(ShadowType.class);
+                List<ObjectFilter> orFilterClauses = new ArrayList<>();
+                refinedAssociationDefinition.getIntents()
+                        .forEach(intent -> orFilterClauses.add(atomicFilter.item(ShadowType.F_INTENT).eq(intent).buildFilter()));
+                OrFilter intentFilter = prismContext.queryFactory().createOr(orFilterClauses);
+
+                AndFilter filter = (AndFilter) atomicFilter.item(ShadowType.F_KIND).eq(refinedAssociationDefinition.getKind()).and()
+                        .item(ShadowType.F_RESOURCE_REF).ref(resource.getOid(), ResourceType.COMPLEX_TYPE).buildFilter();
+                filter.addCondition(intentFilter);
+                query.setFilter(filter);        // TODO this overwrites existing filter (created in previous cycle iteration)... is it OK? [med]
+            }
+        } catch (SchemaException ex) {
+            LOGGER.error("Couldn't create query filter for ShadowType for association: {}" , ex.getErrorTypeMessage());
+        }
+        return query.getFilter();
+    }
+
+    public static void addAjaxOnUpdateBehavior(WebMarkupContainer container) {
+        container.visitChildren(new IVisitor<Component, Object>() {
+            @Override
+            public void component(Component component, IVisit<Object> objectIVisit) {
+                if (component instanceof InputPanel) {
+                    addAjaxOnBlurUpdateBehaviorToComponent(((InputPanel) component).getBaseFormComponent());
+                } else if (component instanceof FormComponent) {
+                    addAjaxOnBlurUpdateBehaviorToComponent(component);
+                }
+            }
+        });
+    }
+
+    private static void addAjaxOnBlurUpdateBehaviorToComponent(final Component component) {
+        component.setOutputMarkupId(true);
+        component.add(new AjaxFormComponentUpdatingBehavior("blur") {
+
+            @Override
+            protected void onUpdate(AjaxRequestTarget target) {
+            }
+        });
+    }
+
+    public static String resolveLocalizableMessage(LocalizableMessageType localizableMessage, Component component) {
+        if (localizableMessage == null) {
+            return null;
+        }
+        return resolveLocalizableMessage(LocalizationUtil.toLocalizableMessage(localizableMessage), component);
+    }
+
+    public static String resolveLocalizableMessage(LocalizableMessage localizableMessage, Component component) {
+        if (localizableMessage == null) {
+            return null;
+        } else if (localizableMessage instanceof SingleLocalizableMessage) {
+            return resolveLocalizableMessage((SingleLocalizableMessage) localizableMessage, component);
+        } else if (localizableMessage instanceof LocalizableMessageList) {
+            return resolveLocalizableMessage((LocalizableMessageList) localizableMessage, component);
+        } else {
+            throw new AssertionError("Unsupported localizable message type: " + localizableMessage);
+        }
+    }
+
+    private static String resolveLocalizableMessage(SingleLocalizableMessage localizableMessage, Component component) {
+        if (localizableMessage == null) {
+            return null;
+        }
+        while (localizableMessage.getFallbackLocalizableMessage() != null) {
+            if (localizableMessage.getKey() != null) {
+                Localizer localizer = Application.get().getResourceSettings().getLocalizer();
+                if (localizer.getStringIgnoreSettings(localizableMessage.getKey(), component, null, null) != null) {
+                    break; // the key exists => we can use the current localizableMessage
+                }
+            }
+            if (localizableMessage.getFallbackLocalizableMessage() instanceof SingleLocalizableMessage) {
+                localizableMessage = (SingleLocalizableMessage) localizableMessage.getFallbackLocalizableMessage();
+            } else {
+                return resolveLocalizableMessage(localizableMessage.getFallbackLocalizableMessage(), component);
+            }
+        }
+        String key = localizableMessage.getKey() != null ? localizableMessage.getKey() : localizableMessage.getFallbackMessage();
+        StringResourceModel stringResourceModel = new StringResourceModel(key, component)
+                .setModel(new Model<String>())
+                .setDefaultValue(localizableMessage.getFallbackMessage())
+                .setParameters(resolveArguments(localizableMessage.getArgs(), component));
+        String rv = stringResourceModel.getString();
+        //System.out.println("GUI: Resolving [" + key + "]: to [" + rv + "]");
+        return rv;
+    }
+
+    // todo deduplicate with similar method in LocalizationServiceImpl
+    private static String resolveLocalizableMessage(LocalizableMessageList msgList, Component component) {
+        String separator = resolveIfPresent(msgList.getSeparator(), component);
+        String prefix = resolveIfPresent(msgList.getPrefix(), component);
+        String suffix = resolveIfPresent(msgList.getPostfix(), component);
+        return msgList.getMessages().stream()
+                .map(m -> resolveLocalizableMessage(m, component))
+                .collect(Collectors.joining(separator, prefix, suffix));
+    }
+
+    private static String resolveIfPresent(LocalizableMessage msg, Component component) {
+        return msg != null ? resolveLocalizableMessage(msg, component) : "";
+    }
+
+    private static Object[] resolveArguments(Object[] args, Component component) {
+        if (args == null) {
+            return null;
+        }
+        Object[] rv = new Object[args.length];
+        for (int i = 0; i < args.length; i++) {
+            if (args[i] instanceof LocalizableMessage) {
+                rv[i] = resolveLocalizableMessage(((LocalizableMessage) args[i]), component);
+            } else {
+                rv[i] = args[i];
+            }
+        }
+        return rv;
+    }
+
+    // TODO add other classes; probably move to some enum
+    @Nullable
+    public static String getAuthorizationActionForTargetClass(Class targetClass) {
+        if (UserType.class.equals(targetClass)) {
+            return AuthorizationConstants.AUTZ_UI_USER_URL;
+        } else if (OrgType.class.equals(targetClass)) {
+            return AuthorizationConstants.AUTZ_UI_ORG_UNIT_URL;
+        } else if (RoleType.class.equals(targetClass)) {
+            return AuthorizationConstants.AUTZ_UI_ROLE_URL;
+        } else if (ServiceType.class.equals(targetClass)) {
+            return AuthorizationConstants.AUTZ_UI_SERVICE_URL;
+        } else if (ResourceType.class.equals(targetClass)) {
+            return AuthorizationConstants.AUTZ_UI_RESOURCE_URL;
+        } else {
+            return null;
+        }
+    }
+
+    public static void safeResultCleanup(OperationResult result, Trace logger) {
+        try {
+            result.cleanupResultDeeply();
+        } catch (Throwable t) {
+            LoggingUtils.logUnexpectedException(logger, "Couldn't clean up the operation result", t);
+        }
+    }
+
+    /**
+     * Default list view setting should never be needed. Always check setting for specific
+     * object type (and archetype).
+     */
+    @Deprecated
+    public static CompiledObjectCollectionView getDefaultGuiObjectListType(PageBase pageBase) {
+        return pageBase.getCompiledUserProfile().getDefaultObjectCollectionView();
+    }
+
+    public enum Channel {
+        // TODO: move this to schema component
+        LIVE_SYNC(SchemaConstants.CHANGE_CHANNEL_LIVE_SYNC_URI),
+        RECONCILIATION(SchemaConstants.CHANGE_CHANNEL_RECON_URI),
+        RECOMPUTATION(SchemaConstants.CHANGE_CHANNEL_RECOMPUTE_URI),
+        DISCOVERY(SchemaConstants.CHANGE_CHANNEL_DISCOVERY_URI),
+        WEB_SERVICE(SchemaConstants.CHANNEL_WEB_SERVICE_URI),
+        IMPORT(SchemaConstants.CHANNEL_OBJECT_IMPORT_URI),
+        REST(SchemaConstants.CHANNEL_REST_URI),
+        INIT(SchemaConstants.CHANNEL_GUI_INIT_URI),
+        USER(SchemaConstants.CHANNEL_GUI_USER_URI),
+        SELF_REGISTRATION(SchemaConstants.CHANNEL_GUI_SELF_REGISTRATION_URI),
+        RESET_PASSWORD(SchemaConstants.CHANNEL_GUI_RESET_PASSWORD_URI);
+
+        private String channel;
+
+        Channel(String channel) {
+            this.channel = channel;
+        }
+
+        public String getChannel() {
+            return channel;
+        }
+    }
+
+    public static DateValidator getRangeValidator(Form<?> form, ItemPath path) {
+        DateValidator validator = null;
+        List<DateValidator> validators = form.getBehaviors(DateValidator.class);
+        if (validators != null) {
+            for (DateValidator val : validators) {
+                if (path.equivalent(val.getIdentifier())) {
+                    validator = val;
+                    break;
+                }
+            }
+        }
+
+        if (validator == null) {
+            validator = new DateValidator();
+            validator.setIdentifier(path);
+            form.add(validator);
+        }
+
+        return validator;
+    }
+
+    public static boolean isItemVisible(List<ItemPath> visibleItems, ItemPath itemToBeFound) {
+            return ItemPathCollectionsUtil.containsSubpathOrEquivalent(visibleItems, itemToBeFound);
+
+    }
+
+    public static Class<?> qnameToClass(PrismContext prismContext, QName type) {
+        return prismContext.getSchemaRegistry().determineCompileTimeClass(type);
+    }
+
+    public static <T extends ObjectType> Class<T> qnameToClass(PrismContext prismContext, QName type, Class<T> returnType) {
+        return prismContext.getSchemaRegistry().determineCompileTimeClass(type);
+    }
+
+    public static <T extends ObjectType> QName classToQName(PrismContext prismContext, Class<T> clazz) {
+        return prismContext.getSchemaRegistry().findObjectDefinitionByCompileTimeClass(clazz).getTypeName();
+    }
+
+    public static TaskType createSingleRecurrenceTask(String taskName, QName applicableType, ObjectQuery query,
+            ObjectDelta delta, ModelExecuteOptions options, String category, PageBase pageBase) throws SchemaException {
+
+        TaskType task = new TaskType(pageBase.getPrismContext());
+
+        MidPointPrincipal owner = SecurityUtils.getPrincipalUser();
+
+        ObjectReferenceType ownerRef = new ObjectReferenceType();
+        ownerRef.setOid(owner.getOid());
+        ownerRef.setType(owner.getUser().COMPLEX_TYPE);
+        task.setOwnerRef(ownerRef);
+
+        task.setBinding(TaskBindingType.LOOSE);
+        task.setCategory(category);
+        task.setExecutionStatus(TaskExecutionStatusType.RUNNABLE);
+        task.setRecurrence(TaskRecurrenceType.SINGLE);
+        task.setThreadStopAction(ThreadStopActionType.RESTART);
+        task.setHandlerUri(pageBase.getTaskService().getHandlerUriForCategory(category));
+        ScheduleType schedule = new ScheduleType();
+        schedule.setMisfireAction(MisfireActionType.EXECUTE_IMMEDIATELY);
+        task.setSchedule(schedule);
+
+        task.setName(WebComponentUtil.createPolyFromOrigString(taskName));
+
+        PrismObject<TaskType> prismTask = task.asPrismObject();
+        QueryType queryType = pageBase.getQueryConverter().createQueryType(query);
+        prismTask.findOrCreateProperty(SchemaConstants.PATH_MODEL_EXTENSION_OBJECT_QUERY).addRealValue(queryType);
+
+        if (applicableType != null) {
+            prismTask.findOrCreateProperty(SchemaConstants.PATH_MODEL_EXTENSION_OBJECT_TYPE).setRealValue(applicableType);
+        }
+
+        if (delta != null) {
+            ObjectDeltaType deltaBean = DeltaConvertor.toObjectDeltaType(delta);
+            prismTask.findOrCreateProperty(SchemaConstants.PATH_MODEL_EXTENSION_OBJECT_DELTA).setRealValue(deltaBean);
+        }
+
+        if (options != null) {
+            prismTask.findOrCreateProperty(SchemaConstants.PATH_MODEL_EXTENSION_EXECUTE_OPTIONS)
+                    .setRealValue(options.toModelExecutionOptionsType());
+        }
+        return task;
+    }
+
+    public static void iterativeExecuteBulkAction(PageBase pageBase, ExecuteScriptType script, Task task, OperationResult result )
+            throws SchemaException, SecurityViolationException, ObjectNotFoundException, ExpressionEvaluationException,
+            CommunicationException, ConfigurationException{
+
+        pageBase.getScriptingService().evaluateIterativeExpressionInBackground(script, task, result);
+    }
+
+    public static void executeMemberOperation(Task operationalTask, QName type, ObjectQuery memberQuery,
+            ExecuteScriptType script, Collection<SelectorOptions<GetOperationOptions>> option, OperationResult parentResult, PageBase pageBase) throws SchemaException {
+
+        MidPointPrincipal owner = SecurityUtils.getPrincipalUser();
+        operationalTask.setOwner(owner.getUser().asPrismObject());
+
+        operationalTask.setBinding(TaskBinding.LOOSE);
+        operationalTask.setInitialExecutionStatus(TaskExecutionStatus.RUNNABLE);
+        operationalTask.setThreadStopAction(ThreadStopActionType.RESTART);
+        ScheduleType schedule = new ScheduleType();
+        schedule.setMisfireAction(MisfireActionType.EXECUTE_IMMEDIATELY);
+        operationalTask.makeSingle(schedule);
+        operationalTask.setName(WebComponentUtil.createPolyFromOrigString(parentResult.getOperation()));
+
+        PrismPropertyDefinition propertyDefQuery = pageBase.getPrismContext().getSchemaRegistry()
+                .findPropertyDefinitionByElementName(SchemaConstants.MODEL_EXTENSION_OBJECT_QUERY);
+        PrismProperty<QueryType> queryProperty = propertyDefQuery.instantiate();
+        QueryType queryType = pageBase.getQueryConverter().createQueryType(memberQuery);
+        queryProperty.setRealValue(queryType);
+        operationalTask.addExtensionProperty(queryProperty);
+
+        PrismPropertyDefinition propertyDefType = pageBase.getPrismContext().getSchemaRegistry()
+                .findPropertyDefinitionByElementName(SchemaConstants.MODEL_EXTENSION_OBJECT_TYPE);
+        PrismProperty<QName> typeProperty = propertyDefType.instantiate();
+        typeProperty.setRealValue(type);
+        operationalTask.addExtensionProperty(typeProperty);
+
+        if (option != null) {
+            PrismPropertyDefinition propertyDefOption = pageBase.getPrismContext().getSchemaRegistry()
+                    .findPropertyDefinitionByElementName(SchemaConstants.MODEL_EXTENSION_SEARCH_OPTIONS);
+            PrismProperty<SelectorQualifiedGetOptionsType> optionProperty = propertyDefOption.instantiate();
+            optionProperty.setRealValue(MiscSchemaUtil.optionsToOptionsType(option));
+            operationalTask.addExtensionProperty(optionProperty);
+        }
+
+        try {
+            iterativeExecuteBulkAction(pageBase, script, operationalTask, parentResult);
+            parentResult.recordInProgress();
+            parentResult.setBackgroundTaskOid(operationalTask.getOid());
+            pageBase.showResult(parentResult);
+        } catch (ObjectNotFoundException | SchemaException
+            | ExpressionEvaluationException | CommunicationException | ConfigurationException
+            | SecurityViolationException e) {
+            parentResult.recordFatalError(pageBase.createStringResource("WebComponentUtil.message.startPerformed.fatalError.submit").getString(), e);
+            LoggingUtils.logUnexpectedException(LOGGER, "Couldn't submit bulk action to execution", e);
+        }
+
+//        ModelExecuteOptions options = TaskCategory.EXECUTE_CHANGES.equals(category)
+//                ? ModelExecuteOptions.createReconcile()        // This was originally in ExecuteChangesTaskHandler, now it's transferred through task extension.
+//                : null;
+//        TaskType task = WebComponentUtil.createSingleRecurrenceTask(parentResult.getOperation()+2, type,
+//                memberQuery, null, null, TaskCategory.BULK_ACTIONS, pageBase);
+//        PrismObject<TaskType> prismTask = task.asPrismObject();
+//        prismTask.findOrCreateProperty(ItemPath.create(TaskType.F_EXTENSION, SchemaConstants.SE_EXECUTE_SCRIPT)).setRealValue(script);
+//
+//        WebModelServiceUtils.runTask(task, operationalTask, parentResult, pageBase);
+    }
+
+    public static boolean isAuthorized(String... action) {
+        if (action == null || action.length == 0) {
+            return true;
+        }
+        List<String> actions = Arrays.asList(action);
+        return isAuthorized(actions);
+    }
+
+    public static boolean isAuthorized(Collection<String> actions) {
+        if (actions == null || actions.isEmpty()) {
+            return true;
+        }
+        Roles roles = new Roles(AuthorizationConstants.AUTZ_ALL_URL);
+        roles.add(AuthorizationConstants.AUTZ_GUI_ALL_URL);
+        roles.add(AuthorizationConstants.AUTZ_GUI_ALL_DEPRECATED_URL);
+        roles.addAll(actions);
+        if (((AuthenticatedWebApplication) AuthenticatedWebApplication.get()).hasAnyRole(roles)) {
+            return true;
+        }
+        return false;
+    }
+
+    // TODO: move to util component
+    public static Integer safeLongToInteger(Long l) {
+        if (l == null) {
+            return null;
+        }
+
+        if (l > Integer.MAX_VALUE || l < Integer.MIN_VALUE) {
+            throw new IllegalArgumentException(
+                    "Couldn't transform long '" + l + "' to int, too big or too small.");
+        }
+
+        return (int) l.longValue();
+    }
+
+    // TODO: move to schema component
+    public static List<QName> createObjectTypeList() {
+
+        List<QName> types = new ArrayList<>(ObjectTypes.values().length);
+        for (ObjectTypes t : ObjectTypes.values()) {
+            types.add(t.getTypeQName());
+        }
+
+        return types.stream().sorted((type1, type2) -> {
+                Validate.notNull(type1);
+                Validate.notNull(type2);
+
+                return String.CASE_INSENSITIVE_ORDER.compare(QNameUtil.qNameToUri(type1), QNameUtil.qNameToUri(type2));
+
+
+        }).collect(Collectors.toList());
+
+    }
+
+    public static List<QName> createAssignmentHolderTypeQnamesList() {
+
+        List<ObjectTypes> objectTypes = createAssignmentHolderTypesList();
+        List<QName> types = new ArrayList<>();
+        objectTypes.forEach(objectType -> {
+            types.add(objectType.getTypeQName());
+        });
+
+        return types.stream().sorted((type1, type2) -> {
+                Validate.notNull(type1);
+                Validate.notNull(type2);
+
+                return String.CASE_INSENSITIVE_ORDER.compare(QNameUtil.qNameToUri(type1), QNameUtil.qNameToUri(type2));
+
+
+        }).collect(Collectors.toList());
+
+    }
+
+    public static List<ObjectTypes> createAssignmentHolderTypesList(){
+        List<ObjectTypes> objectTypes = new ArrayList<>();
+        for (ObjectTypes t : ObjectTypes.values()) {
+            if (AssignmentHolderType.class.isAssignableFrom(t.getClassDefinition())) {
+                objectTypes.add(t);
+            }
+        }
+        return objectTypes.stream().sorted((type1, type2) -> {
+            Validate.notNull(type1);
+            Validate.notNull(type2);
+
+            return String.CASE_INSENSITIVE_ORDER.compare(QNameUtil.qNameToUri(type1.getTypeQName()), QNameUtil.qNameToUri(type2.getTypeQName()));
+
+
+        }).collect(Collectors.toList());
+    }
+
+    // TODO: move to schema component
+    public static List<QName> createFocusTypeList() {
+        return createFocusTypeList(false);
+    }
+
+    public static List<QName> createFocusTypeList(boolean includeAbstractType) {
+        List<QName> focusTypeList = new ArrayList<>();
+
+        focusTypeList.add(UserType.COMPLEX_TYPE);
+        focusTypeList.add(OrgType.COMPLEX_TYPE);
+        focusTypeList.add(RoleType.COMPLEX_TYPE);
+        focusTypeList.add(ServiceType.COMPLEX_TYPE);
+
+        if (includeAbstractType) {
+            focusTypeList.add(FocusType.COMPLEX_TYPE);
+        }
+
+        return focusTypeList;
+    }
+
+    // TODO: move to schema component
+    public static List<QName> createAbstractRoleTypeList() {
+        List<QName> focusTypeList = new ArrayList<>();
+
+        focusTypeList.add(AbstractRoleType.COMPLEX_TYPE);
+        focusTypeList.add(OrgType.COMPLEX_TYPE);
+        focusTypeList.add(RoleType.COMPLEX_TYPE);
+        focusTypeList.add(ServiceType.COMPLEX_TYPE);
+
+        return focusTypeList;
+    }
+
+    public static List<ObjectTypes> createAssignableTypesList() {
+        List<ObjectTypes> focusTypeList = new ArrayList<>();
+
+        focusTypeList.add(ObjectTypes.RESOURCE);
+        focusTypeList.add(ObjectTypes.ORG);
+        focusTypeList.add(ObjectTypes.ROLE);
+        focusTypeList.add(ObjectTypes.SERVICE);
+
+        return focusTypeList;
+    }
+
+    public static List<QName> createSupportedTargetTypeList(QName targetTypeFromDef) {
+         if (targetTypeFromDef == null || ObjectType.COMPLEX_TYPE.equals(targetTypeFromDef)) {
+             return createObjectTypeList();
+         }
+
+         if (AbstractRoleType.COMPLEX_TYPE.equals(targetTypeFromDef)) {
+             return createAbstractRoleTypeList();
+         }
+
+         if (FocusType.COMPLEX_TYPE.equals(targetTypeFromDef)) {
+             return createFocusTypeList();
+         }
+
+         if (AssignmentHolderType.COMPLEX_TYPE.equals(targetTypeFromDef)) {
+             return createAssignmentHolderTypeQnamesList();
+         }
+
+         return Arrays.asList(targetTypeFromDef);
+    }
+
+    /**
+     * Takes a collection of object types (classes) that may contain abstract types. Returns a collection
+     * that only contain concrete types.
+     * @param <O> common supertype for all the types in the collections
+     *
+     * TODO: move to schema component
+     */
+    public static <O extends ObjectType> List<QName> resolveObjectTypesToQNames(Collection<Class<? extends O>> types, PrismContext prismContext) {
+        if (types == null) {
+            return null;
+        }
+        List<QName> concreteTypes = new ArrayList<>(types.size());
+        for (Class<? extends O> type: types) {
+            if (type == null || type.equals(ObjectType.class)) {
+                MiscUtil.addAllIfNotPresent(concreteTypes, createObjectTypeList());
+            } else if (type.equals(FocusType.class)) {
+                MiscUtil.addAllIfNotPresent(concreteTypes, createFocusTypeList());
+            } else if (type.equals(AbstractRoleType.class)) {
+                MiscUtil.addAllIfNotPresent(concreteTypes, createAbstractRoleTypeList());
+            } else {
+                MiscUtil.addIfNotPresent(concreteTypes, classToQName(prismContext, type));
+            }
+        }
+        return concreteTypes;
+    }
+
+    public static <T extends Enum> IModel<String> createLocalizedModelForEnum(T value, Component comp) {
+        String key = value != null ? value.getClass().getSimpleName() + "." + value.name() : "";
+        return new StringResourceModel(key, comp, null);
+    }
+
+    public static <T extends Enum> IModel<List<T>> createReadonlyModelFromEnum(final Class<T> type) {
+        return (IModel<List<T>>) () -> {
+            List<T> list = new ArrayList<>();
+            Collections.addAll(list, type.getEnumConstants());
+
+            return list;
+        };
+    }
+
+    // use for small enums only
+    @NotNull
+    public static <T extends Enum> IModel<List<T>> createReadonlyValueModelFromEnum(@NotNull Class<T> type, @NotNull Predicate<T> filter) {
+        return new ReadOnlyValueModel<>(
+                Arrays.stream(type.getEnumConstants())
+                        .filter(filter)
+                        .collect(Collectors.toList()));
+    }
+
+    public static List<String> createTaskCategoryList() {
+        List<String> categories = new ArrayList<>();
+
+        // todo change to something better and add i18n
+        // TaskManager manager = getTaskManager();
+        // List<String> list = manager.getAllTaskCategories();
+        // if (list != null) {
+        // Collections.sort(list);
+        // for (String item : list) {
+        // if (item != TaskCategory.IMPORT_FROM_FILE && item !=
+        // TaskCategory.WORKFLOW) {
+        // categories.add(item);
+        // }
+        // }
+        // }
+        categories.add(TaskCategory.LIVE_SYNCHRONIZATION);
+        categories.add(TaskCategory.RECONCILIATION);
+        categories.add(TaskCategory.IMPORTING_ACCOUNTS);
+        categories.add(TaskCategory.RECOMPUTATION);
+        categories.add(TaskCategory.DEMO);
+        // TODO: what about other categories?
+        // categories.add(TaskCategory.ACCESS_CERTIFICATION);
+        // categories.add(TaskCategory.BULK_ACTIONS);
+        // categories.add(TaskCategory.CUSTOM);
+        // categories.add(TaskCategory.EXECUTE_CHANGES);
+        // categories.add(TaskCategory.IMPORT_FROM_FILE);
+        // categories.add(TaskCategory.IMPORT_FROM_FILE);
+        return categories;
+    }
+
+    public static IModel<String> createCategoryNameModel(final Component component,
+            final IModel<String> categorySymbolModel) {
+        return (IModel<String>) () -> createStringResourceStatic(component,
+                "pageTasks.category." + categorySymbolModel.getObject()).getString();
+    }
+
+    public static ObjectReferenceType createObjectRef(String oid, String name, QName type) {
+        ObjectReferenceType ort = new ObjectReferenceType();
+        ort.setOid(oid);
+        ort.setTargetName(createPolyFromOrigString(name));
+        ort.setType(type);
+        return ort;
+    }
+
+    public static <E extends Enum> DropDownChoicePanel createEnumPanel(Class clazz, String id,
+            final IModel<E> model, final Component component) {
+        return createEnumPanel(clazz, id, model, component, true);
+
+    }
+    public static <E extends Enum> DropDownChoicePanel createEnumPanel(Class clazz, String id,
+            final IModel<E> model, final Component component, boolean allowNull) {
+        return createEnumPanel(clazz, id, WebComponentUtil.createReadonlyModelFromEnum(clazz),
+                model, component, allowNull );
+    }
+
+    public static <E extends Enum> DropDownChoicePanel<E> createEnumPanel(Class<E> clazz, String id,
+            IModel<List<E>> choicesList, final IModel<E> model, final Component component, boolean allowNull) {
+        return createEnumPanel(clazz, id, choicesList, model, component, allowNull, null);
+    }
+
+    public static <E extends Enum> DropDownChoicePanel<E> createEnumPanel(Class<E> clazz, String id,
+            IModel<List<E>> choicesList, final IModel<E> model, final Component component, boolean allowNull, String nullValidDisplayValue) {
+        return new DropDownChoicePanel<E>(id, model, choicesList, getEnumChoiceRenderer(component)
+            , allowNull){
+
+            private static final long serialVersionUID = 1L;
+
+            @Override
+            protected String getNullValidDisplayValue() {
+                return nullValidDisplayValue != null && StringUtils.isNotEmpty(nullValidDisplayValue.trim()) ?
+                        nullValidDisplayValue : super.getNullValidDisplayValue();
+            }
+        };
+    }
+
+    public static <E extends Enum> IChoiceRenderer<E> getEnumChoiceRenderer(Component component){
+        return new IChoiceRenderer<E>() {
+
+            private static final long serialVersionUID = 1L;
+
+            @Override
+            public E getObject(String id, IModel<? extends List<? extends E>> choices) {
+                if (StringUtils.isBlank(id)) {
+                    return null;
+                }
+                return choices.getObject().get(Integer.parseInt(id));
+            }
+
+            @Override
+            public Object getDisplayValue(E object) {
+                return WebComponentUtil.createLocalizedModelForEnum(object, component).getObject();
+            }
+
+            @Override
+            public String getIdValue(E object, int index) {
+                return Integer.toString(index);
+            }
+        };
+    }
+
+    public static DropDownChoicePanel createEnumPanel(final PrismPropertyDefinition def, String id,
+            final IModel model) {
+        final Object o = model.getObject();
+
+        final IModel<List<DisplayableValue>> enumModelValues = (IModel<List<DisplayableValue>>) () -> getDisplayableValues(def.getAllowedValues());
+
+        return new DropDownChoicePanel(id, model, enumModelValues, new DisplayableValueChoiceRenderer(getDisplayableValues(def.getAllowedValues())), true);
+    }
+
+    private static <T> List<DisplayableValue> getDisplayableValues(Collection<T> allowedValues) {
+        List<DisplayableValue> values = null;
+        if (allowedValues != null) {
+            values = new ArrayList<>(allowedValues.size());
+            for (T v : allowedValues) {
+                if (v instanceof DisplayableValue) {
+                    values.add(((DisplayableValue) v));
+                }
+            }
+        }
+        return values;
+    }
+
+    public static String getName(ObjectType object) {
+        return getName(object, true);
+    }
+
+    public static String getName(ObjectType object, boolean translate) {
+        if (object == null) {
+            return null;
+        }
+
+        return getName(object.asPrismObject(), translate);
+    }
+
+    public static String getEffectiveName(ObjectType object, QName propertyName) {
+        return getEffectiveName(object, propertyName, true);
+    }
+
+    public static String getEffectiveName(ObjectType object, QName propertyName, boolean translate) {
+        if (object == null) {
+            return null;
+        }
+
+        return getEffectiveName(object.asPrismObject(), propertyName, translate);
+    }
+
+    public static <O extends ObjectType> String getEffectiveName(PrismObject<O> object, QName propertyName) {
+        return getEffectiveName(object, propertyName, true);
+    }
+
+    public static <O extends ObjectType> String getEffectiveName(PrismObject<O> object, QName propertyName, boolean translate) {
+        if (object == null) {
+            return null;
+        }
+
+        PrismProperty prop = object.findProperty(ItemName.fromQName(propertyName));
+
+        if (prop != null) {
+            Object realValue = prop.getRealValue();
+            if (prop.getDefinition().getTypeName().equals(DOMUtil.XSD_STRING)) {
+                return (String) realValue;
+            } else if (realValue instanceof PolyString) {
+                return translate ? getTranslatedPolyString((PolyString) realValue)
+                        : WebComponentUtil.getOrigStringFromPoly((PolyString) realValue);
+            }
+        }
+
+        PolyString name = getValue(object, ObjectType.F_NAME, PolyString.class);
+        if (name == null){
+            return null;
+        }
+        return translate ? getTranslatedPolyString(name)
+                : WebComponentUtil.getOrigStringFromPoly(name);
+    }
+
+    public static String getTranslatedPolyString(PolyStringType value){
+        return getTranslatedPolyString(PolyString.toPolyString(value));
+    }
+
+    public static String getTranslatedPolyString(PolyString value){
+        MidPointApplication application = MidPointApplication.get();
+        return getTranslatedPolyString(value, application != null ? application.getLocalizationService() : null);
+    }
+
+    public static String getTranslatedPolyString(PolyString value, LocalizationService localizationService){
+        if (value == null){
+            return "";
+        }
+        if (localizationService == null){
+            localizationService = MidPointApplication.get().getLocalizationService();
+        }
+        return localizationService.translate(value, getCurrentLocale(), true);
+    }
+
+    public static <O extends ObjectType> String getName(ObjectReferenceType ref, PageBase pageBase, String operation) {
+        String name = getName(ref);
+        if (StringUtils.isEmpty(name) || name.equals(ref.getOid())) {
+            String oid = ref.getOid();
+            Collection<SelectorOptions<GetOperationOptions>> options = SelectorOptions
+                    .createCollection(GetOperationOptions.createNoFetch());
+            Class<O> type = (Class<O>) ObjectType.class;
+            PrismObject<O> object = WebModelServiceUtils.loadObject(type, oid, pageBase,
+                    pageBase.createSimpleTask(operation), new OperationResult(operation));
+            if (object != null) {
+                name = object.getName().getOrig();
+            }
+        }
+        return name;
+    }
+
+    public static <O extends ObjectType> String getDisplayNameOrName(ObjectReferenceType ref, PageBase pageBase, String operation) {
+        return getDisplayNameOrName(ref, pageBase, operation, true);
+    }
+
+    public static <O extends ObjectType> String getDisplayNameOrName(ObjectReferenceType ref, PageBase pageBase,
+                                                                     String operation, boolean translate) {
+        String name = getName(ref, translate);
+        if (StringUtils.isEmpty(name) || name.equals(ref.getOid())) {
+            String oid = ref.getOid();
+            Collection<SelectorOptions<GetOperationOptions>> options = SelectorOptions
+                    .createCollection(GetOperationOptions.createNoFetch());
+            Class<O> type = ref.getType() != null ? (Class<O>)qnameToClass(pageBase.getPrismContext(), ref.getType())  : (Class<O>) ObjectType.class;
+            PrismObject<O> object = WebModelServiceUtils.loadObject(type, oid, pageBase,
+                    pageBase.createSimpleTask(operation), new OperationResult(operation));
+            if (object != null) {
+                name = getDisplayNameOrName(object, true);
+            }
+        }
+        return name;
+    }
+
+    public static <O extends ObjectType> String getEffectiveName(ObjectReferenceType ref, QName propertyName,
+                                                                 PageBase pageBase, String operation) {
+        return getEffectiveName(ref, propertyName, pageBase, operation, true);
+    }
+    public static <O extends ObjectType> String getEffectiveName(ObjectReferenceType ref, QName propertyName,
+                                                                 PageBase pageBase, String operation, boolean translate) {
+        PrismObject<O> object = WebModelServiceUtils.loadObject(ref, pageBase,
+                pageBase.createSimpleTask(operation), new OperationResult(operation));
+
+        if (object == null) {
+            return "Not Found";
+        }
+
+        return getEffectiveName(object, propertyName, translate);
+
+    }
+
+    public static String getName(ObjectReferenceType ref) {
+        return getName(ref, true);
+    }
+
+    public static String getName(ObjectReferenceType ref, boolean translate) {
+        if (ref == null) {
+            return null;
+        }
+        if (ref.getTargetName() != null) {
+            if (translate){
+                return getTranslatedPolyString(ref.getTargetName());
+            }
+            return getOrigStringFromPoly(ref.getTargetName());
+        }
+        if (ref.asReferenceValue().getObject() != null) {
+            return getName(ref.asReferenceValue().getObject(), translate);
+        }
+        return ref.getOid();
+    }
+
+    public static String getName(PrismObject object) {
+        return getName(object, true);
+    }
+
+    public static String getName(PrismObject object, boolean translate) {
+        return getName(object, translate, (LocalizationService) null);
+    }
+
+    public static String getName(PrismObject object, boolean translate, LocalizationService localizationService) {
+        if (object == null) {
+            return null;
+        }
+        PolyString name = getValue(object, ObjectType.F_NAME, PolyString.class);
+        if (name == null){
+            return null;
+        }
+        if (translate){
+            return getTranslatedPolyString(name, localizationService);
+        }
+        return name.getOrig();
+    }
+
+    public static <C extends Containerable> String getDisplayName(PrismContainerValue<C> prismContainerValue) {
+        if (prismContainerValue == null) {
+            return "ContainerPanel.containerProperties";
+        }
+
+        String displayName = null;
+
+        if (prismContainerValue.canRepresent(LifecycleStateType.class)) {
+            LifecycleStateType lifecycleStateType = (LifecycleStateType) prismContainerValue.asContainerable();
+            String name = lifecycleStateType.getDisplayName();
+            if (name == null || name.isEmpty()) {
+                Class<C> cvalClass = prismContainerValue.getCompileTimeClass();
+                name = lifecycleStateType.getName();
+            }
+
+            if (name != null && !name.isEmpty()) {
+                displayName = name;
+            }
+        } else if (prismContainerValue.canRepresent(PropertyConstraintType.class)) {
+            PropertyConstraintType propertyConstraintType = (PropertyConstraintType) prismContainerValue.asContainerable();
+            String path = "";
+            if (propertyConstraintType.getPath() != null) {
+                path = propertyConstraintType.getPath().getItemPath().toString();
+            }
+
+            if (path != null && !path.isEmpty()) {
+                displayName = path;
+            }
+        } else if (prismContainerValue.canRepresent(AssignmentType.class)) {
+            AssignmentType assignmentType = (AssignmentType) prismContainerValue.asContainerable();
+            if (assignmentType.getTargetRef() != null) {
+                ObjectReferenceType assignmentTargetRef = assignmentType.getTargetRef();
+                displayName = getName(assignmentTargetRef) + " - " + normalizeRelation(assignmentTargetRef.getRelation()).getLocalPart();
+            } else {
+                displayName = "AssignmentTypeDetailsPanel.containerTitle";
+            }
+        } else if (prismContainerValue.canRepresent(ExclusionPolicyConstraintType.class)) {
+            ExclusionPolicyConstraintType exclusionConstraint = (ExclusionPolicyConstraintType) prismContainerValue.asContainerable();
+            String exclusionConstraintName = (exclusionConstraint.getName() != null ? exclusionConstraint.getName() :
+                    exclusionConstraint.asPrismContainerValue().getParent().getPath().last()) + " - "
+                    + StringUtils.defaultIfEmpty(getName(exclusionConstraint.getTargetRef()), "");
+            displayName = StringUtils.isNotEmpty(exclusionConstraintName) && StringUtils.isNotEmpty(getName(exclusionConstraint.getTargetRef())) ? exclusionConstraintName : "ExclusionPolicyConstraintType.details";
+        } else if (prismContainerValue.canRepresent(AbstractPolicyConstraintType.class)) {
+            AbstractPolicyConstraintType constraint = (AbstractPolicyConstraintType) prismContainerValue.asContainerable();
+            String constraintName = constraint.getName();
+            if (StringUtils.isNotEmpty(constraintName)) {
+                displayName = constraintName;
+            } else {
+                displayName = constraint.asPrismContainerValue().getParent().getPath().last().toString() + ".details";
+            }
+        } else if (prismContainerValue.canRepresent(RichHyperlinkType.class)) {
+            RichHyperlinkType richHyperlink = (RichHyperlinkType) prismContainerValue.asContainerable();
+            String label = richHyperlink.getLabel();
+            String description = richHyperlink.getDescription();
+            String targetUrl = richHyperlink.getTargetUrl();
+            if (StringUtils.isNotEmpty(label)) {
+                displayName = label + (StringUtils.isNotEmpty(description) ? (" - " + description) : "");
+            } else if (StringUtils.isNotEmpty(targetUrl)) {
+                displayName = targetUrl;
+            }
+        } else if (prismContainerValue.canRepresent(UserInterfaceFeatureType.class)) {
+            UserInterfaceFeatureType userInterfaceFeature = (UserInterfaceFeatureType) prismContainerValue.asContainerable();
+            String identifier = userInterfaceFeature.getIdentifier();
+
+            if (StringUtils.isBlank(identifier)) {
+                DisplayType uifDisplay = userInterfaceFeature.getDisplay();
+                if (uifDisplay != null) {
+                    displayName = WebComponentUtil.getOrigStringFromPoly(uifDisplay.getLabel());
+                }
+
+                if (displayName == null) {
+                    displayName = "UserInterfaceFeatureType.containerTitle";
+                }
+            } else {
+                displayName = identifier;
+            }
+        } else if (prismContainerValue.canRepresent(GuiObjectColumnType.class)) {
+            GuiObjectColumnType guiObjectColumn = (GuiObjectColumnType) prismContainerValue.asContainerable();
+            String name = guiObjectColumn.getName();
+            if (StringUtils.isNotEmpty(name)) {
+                displayName = name;
+            }
+        } else if (prismContainerValue.canRepresent(GuiObjectListViewType.class)) {
+            GuiObjectListViewType guiObjectListView = (GuiObjectListViewType) prismContainerValue.asContainerable();
+            String name = guiObjectListView.getName();
+            if (StringUtils.isNotEmpty(name)) {
+                displayName = name;
+            }
+        } else if (prismContainerValue.canRepresent(GenericPcpAspectConfigurationType.class)) {
+            GenericPcpAspectConfigurationType genericPcpAspectConfiguration = (GenericPcpAspectConfigurationType) prismContainerValue.asContainerable();
+            String name = genericPcpAspectConfiguration.getName();
+            if (StringUtils.isNotEmpty(name)) {
+                displayName = name;
+            }
+        } else if (prismContainerValue.canRepresent(RelationDefinitionType.class)) {
+            RelationDefinitionType relationDefinition = (RelationDefinitionType) prismContainerValue.asContainerable();
+            if (relationDefinition.getRef() != null) {
+                String name = (relationDefinition.getRef().getLocalPart());
+                String description = relationDefinition.getDescription();
+                if (StringUtils.isNotEmpty(name)) {
+                    displayName = name + (StringUtils.isNotEmpty(description) ? (" - " + description) : "");
+                }
+            }
+        } else if (prismContainerValue.canRepresent(ResourceItemDefinitionType.class)) {
+            ResourceItemDefinitionType resourceItemDefinition = (ResourceItemDefinitionType) prismContainerValue.asContainerable();
+            if (resourceItemDefinition.getDisplayName() != null && !resourceItemDefinition.getDisplayName().isEmpty()) {
+                displayName = resourceItemDefinition.getDisplayName();
+            } else {
+                return prismContainerValue.getParent().getPath().last().toString();
+            }
+        } else if (prismContainerValue.canRepresent(MappingType.class)) {
+            MappingType mapping = (MappingType) prismContainerValue.asContainerable();
+            if (mapping.getName() != null && !mapping.getName().isEmpty()) {
+                String name = mapping.getName();
+                String description = mapping.getDescription();
+                displayName = name + (StringUtils.isNotEmpty(description) ? (" - " + description) : "");
+            }
+        } else {
+
+            Class<C> cvalClass = prismContainerValue.getCompileTimeClass();
+            if (cvalClass != null) {
+                displayName = cvalClass.getSimpleName() + ".details";
+            } else {
+                displayName = "ContainerPanel.containerProperties";
+            }
+        }
+
+
+        String escaped = org.apache.commons.lang.StringEscapeUtils.escapeHtml(displayName);
+        return escaped;
+    }
+
+    public static QName normalizeRelation(QName relation) {
+        return getRelationRegistry().normalizeRelation(relation);
+    }
+
+    public static String getDisplayNameOrName(PrismObject object) {
+        return getDisplayNameOrName(object, true);
+    }
+
+    public static String getDisplayNameOrName(PrismObject object, boolean translate) {
+        return getDisplayNameOrName(object, translate, null);
+    }
+
+    public static String getDisplayNameOrName(PrismObject object, boolean translate, LocalizationService localizationService) {
+        if (object == null) {
+            return null;
+        }
+
+        String displayName = getDisplayName(object, translate, localizationService);
+        return displayName != null ? displayName : getName(object, translate, localizationService);
+    }
+
+    public static String getDisplayNameOrName(ObjectReferenceType ref) {
+        return getDisplayNameOrName(ref, true);
+    }
+
+    public static String getDisplayNameOrName(ObjectReferenceType ref, boolean translate) {
+        if (ref == null) {
+            return null;
+        }
+        String displayName = getDisplayName(ref, translate);
+        return StringUtils.isNotEmpty(displayName) ? displayName : getName(ref,translate);
+    }
+
+    // <display-name> (<name>) OR simply <name> if there's no display name
+    public static String getDisplayNameAndName(ObjectReferenceType ref) {
+        return getDisplayNameOrName(ref, true);
+    }
+
+    private static String getDisplayNameAndName(ObjectReferenceType ref, boolean translate) {
+        if (ref == null) {
+            return null;
+        }
+        String displayName = getDisplayName(ref, translate);
+        String name = getName(ref, translate);
+        return displayName != null ? displayName + " (" + name + ")" : name;
+    }
+
+    public static String getDisplayName(ObjectReferenceType ref) {
+        return getDisplayName(ref, true);
+    }
+
+    public static String getDisplayName(ObjectReferenceType ref, boolean translate) {
+        if (translate){
+            return getTranslatedPolyString(ObjectTypeUtil.getDisplayName(ref));
+        } else {
+            return PolyString.getOrig(ObjectTypeUtil.getDisplayName(ref));
+        }
+    }
+
+    public static String getDisplayName(PrismObject object) {
+        return getDisplayName(object, true);
+    }
+
+    public static String getDisplayName(PrismObject object, boolean translate) {
+        return getDisplayName(object, translate, null);
+    }
+
+    public static String getDisplayName(PrismObject object, boolean translate, LocalizationService localizationService) {
+        if (object == null){
+            return  "";
+        }
+        if (translate){
+            if (localizationService == null) {
+                return getTranslatedPolyString(ObjectTypeUtil.getDisplayName(object));
+            } else {
+                return getTranslatedPolyString(PolyString.toPolyString(ObjectTypeUtil.getDisplayName(object)), localizationService);
+            }
+        } else {
+            return PolyString.getOrig(ObjectTypeUtil.getDisplayName(object));
+        }
+    }
+
+    public static PolyStringType createPolyFromOrigString(String str) {
+        if (str == null) {
+            return null;
+        }
+
+        PolyStringType poly = new PolyStringType();
+        poly.setOrig(str);
+
+        return poly;
+    }
+
+    public static String getOrigStringFromPoly(PolyString str) {
+        return str != null ? str.getOrig() : null;
+    }
+
+    public static String getOrigStringFromPoly(PolyStringType str) {
+        return str != null ? str.getOrig() : null;
+    }
+
+    public static <T> T getValue(PrismContainerValue object, QName propertyName, Class<T> type) {
+        if (object == null) {
+            return null;
+        }
+
+        PrismProperty property = object.findProperty(ItemName.fromQName(propertyName));
+        if (property == null || property.isEmpty()) {
+            return null;
+        }
+
+        return (T) property.getRealValue(type);
+    }
+
+    public static <T> T getContainerValue(PrismContainerValue object, QName containerName, Class<T> type) {
+        if (object == null) {
+            return null;
+        }
+
+        PrismContainer container = object.findContainer(containerName);
+        if (container == null || container.isEmpty()) {
+            return null;
+        }
+
+        PrismContainerValue containerValue = container.getValue();
+
+        if (containerValue == null || containerValue.isEmpty()) {
+            return null;
+        }
+
+        return (T) containerValue.getValue();
+    }
+
+    public static <T> T getValue(PrismContainer object, QName propertyName, Class<T> type) {
+        if (object == null) {
+            return null;
+        }
+
+        return getValue(object.getValue(), propertyName, type);
+    }
+
+    public static Locale getLocaleFromString(String localeString) {
+        if (localeString == null) {
+            return null;
+        }
+        localeString = localeString.trim();
+        if (localeString.toLowerCase().equals("default")) {
+            return Locale.getDefault();
+        }
+
+        // Extract language
+        int languageIndex = localeString.indexOf('_');
+        String language = null;
+        if (languageIndex == -1) {
+            // No further "_" so is "{language}" only
+            return new Locale(localeString, "");
+        } else {
+            language = localeString.substring(0, languageIndex);
+        }
+
+        // Extract country
+        int countryIndex = localeString.indexOf('_', languageIndex + 1);
+        String country = null;
+        if (countryIndex == -1) {
+            // No further "_" so is "{language}_{country}"
+            country = localeString.substring(languageIndex + 1);
+            return new Locale(language, country);
+        } else {
+            // Assume all remaining is the variant so is
+            // "{language}_{country}_{variant}"
+            country = localeString.substring(languageIndex + 1, countryIndex);
+            String variant = localeString.substring(countryIndex + 1);
+            return new Locale(language, country, variant);
+        }
+    }
+
+    public static void encryptCredentials(ObjectDelta delta, boolean encrypt, MidPointApplication app) {
+        if (delta == null || delta.isEmpty()) {
+            return;
+        }
+
+        PropertyDelta propertyDelta = delta.findPropertyDelta(SchemaConstants.PATH_CREDENTIALS_PASSWORD_VALUE);
+        if (propertyDelta == null) {
+            return;
+        }
+
+        Collection<PrismPropertyValue<ProtectedStringType>> values = propertyDelta
+                .getValues(ProtectedStringType.class);
+        for (PrismPropertyValue<ProtectedStringType> value : values) {
+            ProtectedStringType string = value.getValue();
+            encryptProtectedString(string, encrypt, app);
+        }
+    }
+
+    public static void encryptCredentials(PrismObject object, boolean encrypt, MidPointApplication app) {
+        PrismContainer password = object.findContainer(SchemaConstants.PATH_CREDENTIALS_PASSWORD);
+        if (password == null) {
+            return;
+        }
+        PrismProperty protectedStringProperty = password.findProperty(PasswordType.F_VALUE);
+        if (protectedStringProperty == null
+                || protectedStringProperty.getRealValue(ProtectedStringType.class) == null) {
+            return;
+        }
+
+        ProtectedStringType string = (ProtectedStringType) protectedStringProperty
+                .getRealValue(ProtectedStringType.class);
+
+        encryptProtectedString(string, encrypt, app);
+    }
+
+    public static void encryptProtectedString(ProtectedStringType string, boolean encrypt,
+            MidPointApplication app) {
+        if (string == null) {
+            return;
+        }
+        Protector protector = app.getProtector();
+        try {
+            if (encrypt) {
+                if (StringUtils.isEmpty(string.getClearValue())) {
+                    return;
+                }
+                protector.encrypt(string);
+            } else {
+                if (string.getEncryptedDataType() == null) {
+                    return;
+                }
+                protector.decrypt(string);
+            }
+        } catch (EncryptionException ex) {
+            LoggingUtils.logUnexpectedException(LOGGER, "Couldn't encrypt protected string", ex);
+        } catch (SchemaException e) {
+            LoggingUtils.logUnexpectedException(LOGGER, "Couldn't encrypt/decrypt protected string", e);
+        }
+    }
+
+    public static <T extends Selectable> List<T> getSelectedData(Table table) {
+        DataTable dataTable = table.getDataTable();
+        BaseSortableDataProvider<T> provider = (BaseSortableDataProvider<T>) dataTable.getDataProvider();
+
+        List<T> selected = new ArrayList<>();
+        for (T bean : provider.getAvailableData()) {
+            if (bean.isSelected()) {
+                selected.add(bean);
+            }
+        }
+
+        return selected;
+    }
+
+    public static void clearProviderCache(IDataProvider provider){
+        if (provider == null){
+            return;
+        }
+        if (provider instanceof BaseSortableDataProvider){
+            ((BaseSortableDataProvider)provider).clearCache();
+        }
+        if (provider instanceof SelectableBeanObjectDataProvider) {
+            ((SelectableBeanObjectDataProvider) provider).clearSelectedObjects();
+        }
+    }
+
+    public static Collection<ObjectDelta<? extends ObjectType>> createDeltaCollection(
+            ObjectDelta<? extends ObjectType>... deltas) {
+        Collection<ObjectDelta<? extends ObjectType>> collection = new ArrayList<>();
+        for (ObjectDelta delta : deltas) {
+            collection.add(delta);
+        }
+
+        return collection;
+    }
+
+    public static boolean showResultInPage(OperationResult result) {
+        if (result == null) {
+            return false;
+        }
+
+        return !result.isSuccess() && !result.isHandledError() && !result.isInProgress();
+    }
+
+    public static String formatDate(XMLGregorianCalendar calendar) {
+        if (calendar == null) {
+            return null;
+        }
+
+        return formatDate(XmlTypeConverter.toDate(calendar));
+    }
+
+    public static String formatDate(Date date) {
+        return formatDate(null, date);
+    }
+
+    public static String formatDate(String format, Date date) {
+        if (date == null) {
+            return null;
+        }
+
+        if (StringUtils.isEmpty(format)) {
+            format = "EEEE, d. MMM yyyy HH:mm:ss";
+        }
+        Locale locale = Session.get().getLocale();
+        if (locale == null) {
+            locale = Locale.US;
+        }
+        SimpleDateFormat dateFormat = new SimpleDateFormat(format, locale);
+        return dateFormat.format(date);
+    }
+
+    public static String getLocalizedDatePattern(String style) {
+        return DateTimeFormat.patternForStyle(style, getCurrentLocale());
+    }
+
+    public static Locale getCurrentLocale() {
+        Locale locale = Session.get().getLocale();
+        if (locale == null) {
+            locale = Locale.getDefault();
+        }
+        return locale;
+    }
+
+    public static String getLocalizedDate(XMLGregorianCalendar date, String style) {
+        return getLocalizedDate(XmlTypeConverter.toDate(date), style);
+    }
+
+    public static String getLocalizedDate(Date date, String style) {
+        if (date == null) {
+            return null;
+        }
+        PatternDateConverter converter = new PatternDateConverter(getLocalizedDatePattern(style), true);
+        return converter.convertToString(date, getCurrentLocale());
+    }
+
+    public static String getShortDateTimeFormattedValue(XMLGregorianCalendar date, PageBase pageBase) {
+        return getShortDateTimeFormattedValue(XmlTypeConverter.toDate(date), pageBase);
+    }
+
+    public static String getShortDateTimeFormattedValue(Date date, PageBase pageBase) {
+        if (date == null) {
+            return "";
+        }
+        String shortDateTimeFortam = getShortDateTimeFormat(pageBase);
+        return getLocalizedDate(date, shortDateTimeFortam);
+    }
+
+    public static String getLongDateTimeFormattedValue(XMLGregorianCalendar date, PageBase pageBase) {
+        return getLongDateTimeFormattedValue(XmlTypeConverter.toDate(date), pageBase);
+    }
+
+    public static String getLongDateTimeFormattedValue(Date date, PageBase pageBase) {
+        if (date == null) {
+            return "";
+        }
+        String longDateTimeFormat = getLongDateTimeFormat(pageBase);
+        return getLocalizedDate(date, longDateTimeFormat);
+    }
+
+    public static String getShortDateTimeFormat(PageBase pageBase){
+        AdminGuiConfigurationDisplayFormatsType displayFormats = pageBase.getCompiledUserProfile().getDisplayFormats();
+        if (displayFormats == null || StringUtils.isEmpty(displayFormats.getShortDateTimeFormat())){
+            return DateLabelComponent.SHORT_MEDIUM_STYLE;
+        } else {
+            return displayFormats.getShortDateTimeFormat();
+        }
+    }
+
+    public static String getLongDateTimeFormat(PageBase pageBase){
+        AdminGuiConfigurationDisplayFormatsType displayFormats = pageBase.getCompiledUserProfile().getDisplayFormats();
+        if (displayFormats == null || StringUtils.isEmpty(displayFormats.getLongDateTimeFormat())){
+            return DateLabelComponent.LONG_MEDIUM_STYLE;
+        } else {
+            return displayFormats.getLongDateTimeFormat();
+        }
+    }
+
+    public static boolean isActivationEnabled(PrismObject object) {
+        Validate.notNull(object);
+
+        PrismContainer activation = object.findContainer(UserType.F_ACTIVATION); // this
+                                                                                    // is
+                                                                                    // equal
+                                                                                    // to
+                                                                                    // account
+                                                                                    // activation...
+        if (activation == null) {
+            return false;
+        }
+
+        ActivationStatusType status = (ActivationStatusType) activation
+                .getPropertyRealValue(ActivationType.F_ADMINISTRATIVE_STATUS, ActivationStatusType.class);
+        if (status == null) {
+            return false;
+        }
+
+        // todo imrove with activation dates...
+        return ActivationStatusType.ENABLED.equals(status);
+    }
+
+    public static boolean isSuccessOrHandledError(OperationResult result) {
+        if (result == null) {
+            return false;
+        }
+
+        return result.isSuccess() || result.isHandledError();
+    }
+
+    public static boolean isSuccessOrHandledError(OperationResultType resultType) {
+        if (resultType == null) {
+            return false;
+        }
+        return resultType.getStatus() == OperationResultStatusType.SUCCESS || resultType.getStatus() == OperationResultStatusType.HANDLED_ERROR;
+    }
+
+    public static boolean isSuccessOrHandledErrorOrWarning(OperationResult result) {
+        if (result == null) {
+            return false;
+        }
+
+        return result.isSuccess() || result.isHandledError() || result.isWarning();
+    }
+
+    public static <T extends ObjectType> String createDefaultIcon(PrismObject<T> object) {
+        Class<T> type = object.getCompileTimeClass();
+        if (type.equals(UserType.class)) {
+            return createUserIcon((PrismObject<UserType>) object);
+        } else if (RoleType.class.equals(type)) {
+            return createRoleIcon((PrismObject<RoleType>) object);
+        } else if (OrgType.class.equals(type)) {
+            return createOrgIcon((PrismObject<OrgType>) object);
+        } else if (ServiceType.class.equals(type)) {
+            return createServiceIcon((PrismObject<ServiceType>) object);
+        } else if (type.equals(TaskType.class)) {
+            return createTaskIcon((PrismObject<TaskType>) object);
+        } else if (type.equals(ResourceType.class)) {
+            return createResourceIcon((PrismObject<ResourceType>) object);
+        }
+
+        return "";
+    }
+
+    // TODO reconcile with ObjectTypeGuiDescriptor
+    public static <T extends ObjectType> String createDefaultColoredIcon(QName objectType) {
+        if (objectType == null) {
+            return "";
+        } else if (QNameUtil.match(UserType.COMPLEX_TYPE, objectType) || QNameUtil.match(PersonaConstructionType.COMPLEX_TYPE, objectType)) {
+            return GuiStyleConstants.CLASS_OBJECT_USER_ICON_COLORED;
+        } else if (QNameUtil.match(RoleType.COMPLEX_TYPE, objectType)) {
+            return GuiStyleConstants.CLASS_OBJECT_ROLE_ICON_COLORED;
+        } else if (QNameUtil.match(OrgType.COMPLEX_TYPE, objectType)) {
+            return GuiStyleConstants.CLASS_OBJECT_ORG_ICON_COLORED;
+        } else if (QNameUtil.match(ServiceType.COMPLEX_TYPE, objectType)) {
+            return GuiStyleConstants.CLASS_OBJECT_SERVICE_ICON_COLORED;
+        } else if (QNameUtil.match(TaskType.COMPLEX_TYPE, objectType)) {
+            return GuiStyleConstants.CLASS_OBJECT_TASK_ICON_COLORED;
+        } else if (QNameUtil.match(ResourceType.COMPLEX_TYPE, objectType) || QNameUtil.match(ConstructionType.COMPLEX_TYPE, objectType)) {
+            return GuiStyleConstants.CLASS_OBJECT_RESOURCE_ICON_COLORED;
+        } else if (QNameUtil.match(AccessCertificationCampaignType.COMPLEX_TYPE, objectType)) {
+            return GuiStyleConstants.CLASS_OBJECT_CERT_CAMPAIGN_ICON_COLORED;
+        } else if (QNameUtil.match(AccessCertificationDefinitionType.COMPLEX_TYPE, objectType)) {
+            return GuiStyleConstants.CLASS_OBJECT_CERT_DEF_ICON_COLORED;
+        } else if (QNameUtil.match(CaseWorkItemType.COMPLEX_TYPE, objectType)) {
+            return GuiStyleConstants.CLASS_OBJECT_WORK_ITEM_ICON_COLORED;
+        } else if (QNameUtil.match(ShadowType.COMPLEX_TYPE, objectType)) {
+            return GuiStyleConstants.CLASS_OBJECT_SHADOW_ICON_COLORED;
+        } else if (QNameUtil.match(PolicyRuleType.COMPLEX_TYPE, objectType)) {
+            return GuiStyleConstants.CLASS_POLICY_RULES_ICON_COLORED;
+        } else if (QNameUtil.match(ObjectPolicyConfigurationType.COMPLEX_TYPE, objectType) || QNameUtil.match(GlobalPolicyRuleType.COMPLEX_TYPE, objectType)
+                || QNameUtil.match(FileAppenderConfigurationType.COMPLEX_TYPE, objectType) || QNameUtil.match(SyslogAppenderConfigurationType.COMPLEX_TYPE, objectType)) {
+            return GuiStyleConstants.CLASS_SYSTEM_CONFIGURATION_ICON_COLORED;
+        } else {
+            return "";
+        }
+    }
+
+    // TODO reconcile with ObjectTypeGuiDescriptor
+    public static <T extends ObjectType> String createDefaultBlackIcon(QName objectType) {
+        if (objectType == null) {
+            return "";
+        } else if (QNameUtil.match(UserType.COMPLEX_TYPE, objectType) || QNameUtil.match(PersonaConstructionType.COMPLEX_TYPE, objectType)) {
+            return GuiStyleConstants.CLASS_OBJECT_USER_ICON;
+        } else if (QNameUtil.match(RoleType.COMPLEX_TYPE, objectType)) {
+            return GuiStyleConstants.CLASS_OBJECT_ROLE_ICON;
+        } else if (QNameUtil.match(OrgType.COMPLEX_TYPE, objectType)) {
+            return GuiStyleConstants.CLASS_OBJECT_ORG_ICON;
+        } else if (QNameUtil.match(ServiceType.COMPLEX_TYPE, objectType)) {
+            return GuiStyleConstants.CLASS_OBJECT_SERVICE_ICON;
+        } else if (QNameUtil.match(TaskType.COMPLEX_TYPE, objectType)) {
+            return GuiStyleConstants.CLASS_OBJECT_TASK_ICON;
+        } else if (QNameUtil.match(ResourceType.COMPLEX_TYPE, objectType) || QNameUtil.match(ConstructionType.COMPLEX_TYPE, objectType)) {
+            return GuiStyleConstants.CLASS_OBJECT_RESOURCE_ICON;
+        } else if (QNameUtil.match(AccessCertificationCampaignType.COMPLEX_TYPE, objectType)) {
+            return GuiStyleConstants.CLASS_OBJECT_CERT_CAMPAIGN_ICON;
+        } else if (QNameUtil.match(AccessCertificationDefinitionType.COMPLEX_TYPE, objectType)) {
+            return GuiStyleConstants.CLASS_OBJECT_CERT_DEF_ICON;
+        } else if (QNameUtil.match(CaseWorkItemType.COMPLEX_TYPE, objectType)) {
+            return GuiStyleConstants.CLASS_OBJECT_WORK_ITEM_ICON;
+        } else if (QNameUtil.match(ShadowType.COMPLEX_TYPE, objectType)) {
+            return GuiStyleConstants.CLASS_OBJECT_SHADOW_ICON;
+        } else if (QNameUtil.match(PolicyRuleType.COMPLEX_TYPE, objectType)) {
+            return GuiStyleConstants.CLASS_POLICY_RULES_ICON;
+        } else if (QNameUtil.match(SystemConfigurationType.COMPLEX_TYPE, objectType)) {
+            return GuiStyleConstants.CLASS_SYSTEM_CONFIGURATION_ICON;
+        } else if (QNameUtil.match(MappingType.COMPLEX_TYPE, objectType)) {
+            //TODO fix icon style for mapping type
+            return "";
+        } else {
+            return "";
+        }
+    }
+
+    public static <T extends ObjectType> String getBoxCssClasses(QName objectType) {
+        if (QNameUtil.match(UserType.COMPLEX_TYPE, objectType)) {
+            return GuiStyleConstants.CLASS_OBJECT_USER_BOX_CSS_CLASSES;
+        } else if (QNameUtil.match(RoleType.COMPLEX_TYPE, objectType)) {
+            return GuiStyleConstants.CLASS_OBJECT_ROLE_BOX_CSS_CLASSES;
+        } else if (QNameUtil.match(OrgType.COMPLEX_TYPE, objectType)) {
+            return GuiStyleConstants.CLASS_OBJECT_ORG_BOX_CSS_CLASSES;
+        } else if (QNameUtil.match(ServiceType.COMPLEX_TYPE, objectType)) {
+            return GuiStyleConstants.CLASS_OBJECT_SERVICE_BOX_CSS_CLASSES;
+        } else if (QNameUtil.match(TaskType.COMPLEX_TYPE, objectType)) {
+            return GuiStyleConstants.CLASS_OBJECT_TASK_BOX_CSS_CLASSES;
+        } else if (QNameUtil.match(ResourceType.COMPLEX_TYPE, objectType)) {
+            return GuiStyleConstants.CLASS_OBJECT_RESOURCE_BOX_CSS_CLASSES;
+        } else {
+            return "";
+        }
+    }
+
+    public static <T extends ObjectType> String getBoxThinCssClasses(QName objectType) {
+        if (QNameUtil.match(UserType.COMPLEX_TYPE, objectType)) {
+            return GuiStyleConstants.CLASS_OBJECT_USER_BOX_THIN_CSS_CLASSES;
+        } else if (QNameUtil.match(RoleType.COMPLEX_TYPE, objectType)) {
+            return GuiStyleConstants.CLASS_OBJECT_ROLE_BOX_THIN_CSS_CLASSES;
+        } else if (QNameUtil.match(OrgType.COMPLEX_TYPE, objectType)) {
+            return GuiStyleConstants.CLASS_OBJECT_ORG_BOX_THIN_CSS_CLASSES;
+        } else if (QNameUtil.match(ServiceType.COMPLEX_TYPE, objectType)) {
+            return GuiStyleConstants.CLASS_OBJECT_SERVICE_BOX_THIN_CSS_CLASSES;
+        } else if (QNameUtil.match(TaskType.COMPLEX_TYPE, objectType)) {
+            return GuiStyleConstants.CLASS_OBJECT_TASK_BOX_THIN_CSS_CLASSES;
+        } else if (QNameUtil.match(ResourceType.COMPLEX_TYPE, objectType)) {
+            return GuiStyleConstants.CLASS_OBJECT_RESOURCE_BOX_THIN_CSS_CLASSES;
+        } else {
+            return "";
+        }
+    }
+
+    // can this implementation be made more efficient? [pm]
+    @SuppressWarnings("WeakerAccess")
+    public static boolean isOfKind(QName relation, RelationKindType kind) {
+        return getRelationRegistry().isOfKind(relation, kind);
+    }
+
+    protected static RelationRegistry getRelationRegistry() {
+        if (staticallyProvidedRelationRegistry != null) {
+            return staticallyProvidedRelationRegistry;
+        } else {
+            return MidPointApplication.get().getRelationRegistry();
+        }
+    }
+
+    public static boolean isManagerRelation(QName relation) {
+        return isOfKind(relation, RelationKindType.MANAGER);
+    }
+
+    public static boolean isDefaultRelation(QName relation) {
+        return getRelationRegistry().isDefault(relation);
+    }
+
+    @SuppressWarnings("WeakerAccess")
+    public static QName getDefaultRelation() {
+        return getRelationRegistry().getDefaultRelation();
+    }
+
+    @NotNull
+    public static QName getDefaultRelationOrFail() {
+        QName relation = getDefaultRelation();
+        if (relation != null) {
+            return relation;
+        } else {
+            throw new IllegalStateException("No default relation is defined");
+        }
+    }
+
+    @SuppressWarnings("WeakerAccess")
+    @Nullable
+    public static QName getDefaultRelationFor(RelationKindType kind) {
+        return getRelationRegistry().getDefaultRelationFor(kind);
+    }
+
+    @NotNull
+    public static QName getDefaultRelationOrFail(RelationKindType kind) {
+        QName relation = getDefaultRelationFor(kind);
+        if (relation != null) {
+            return relation;
+        } else {
+            throw new IllegalStateException("No default relation for kind " + kind);
+        }
+    }
+
+    @NotNull
+    public static String getRelationHeaderLabelKey(QName relation) {
+        String label = getRelationHeaderLabelKeyIfKnown(relation);
+        if (label != null) {
+            return label;
+        } else {
+            return relation != null ? relation.getLocalPart() : "default";
+        }
+    }
+
+    @Nullable
+    public static String getRelationHeaderLabelKeyIfKnown(QName relation) {
+        RelationDefinitionType definition = getRelationRegistry().getRelationDefinition(relation);
+        if (definition != null && definition.getDisplay() != null && definition.getDisplay().getLabel() != null) {
+            return definition.getDisplay().getLabel().getOrig();
+        } else {
+            return null;
+        }
+    }
+
+    public static String createUserIcon(PrismObject<UserType> object) {
+        UserType user = object.asObjectable();
+
+        // if user has superuser role assigned, it's superuser
+        boolean isEndUser = false;
+        for (AssignmentType assignment : user.getAssignment()) {
+            ObjectReferenceType targetRef = assignment.getTargetRef();
+            if (targetRef == null) {
+                continue;
+            }
+            if (StringUtils.equals(targetRef.getOid(), SystemObjectsType.ROLE_SUPERUSER.value())) {
+                return GuiStyleConstants.CLASS_OBJECT_USER_ICON + " "
+                        + GuiStyleConstants.CLASS_ICON_STYLE_PRIVILEGED;
+            }
+            if (StringUtils.equals(targetRef.getOid(), SystemObjectsType.ROLE_END_USER.value())) {
+                isEndUser = true;
+            }
+        }
+
+        boolean isManager = false;
+        for (ObjectReferenceType parentOrgRef : user.getParentOrgRef()) {
+            if (isManagerRelation(parentOrgRef.getRelation())) {
+                isManager = true;
+                break;
+            }
+        }
+
+        String additionalStyle = "";
+//                getIconEnabledDisabled(object);
+//        if (additionalStyle == null) {
+            // Set manager and end-user icon only as a last resort. All other
+            // colors have priority.
+            if (isManager) {
+                additionalStyle = GuiStyleConstants.CLASS_ICON_STYLE_MANAGER;
+            } else if (isEndUser) {
+                additionalStyle = GuiStyleConstants.CLASS_ICON_STYLE_END_USER;
+            } else {
+                additionalStyle = GuiStyleConstants.CLASS_ICON_STYLE_NORMAL;
+            }
+//        }
+        return GuiStyleConstants.CLASS_OBJECT_USER_ICON + " " + additionalStyle;
+    }
+
+    public static String createRoleIcon(PrismObject<RoleType> object) {
+        for (AuthorizationType authorization : object.asObjectable().getAuthorization()) {
+            if (authorization.getAction().contains(AuthorizationConstants.AUTZ_ALL_URL)) {
+                return GuiStyleConstants.CLASS_OBJECT_ROLE_ICON + " "
+                        + GuiStyleConstants.CLASS_ICON_STYLE_PRIVILEGED;
+            }
+        }
+
+        return getObjectNormalIconStyle(GuiStyleConstants.CLASS_OBJECT_ROLE_ICON);
+    }
+
+    public static String createOrgIcon(PrismObject<OrgType> object) {
+        return getObjectNormalIconStyle(GuiStyleConstants.CLASS_OBJECT_ORG_ICON);
+    }
+
+    public static String createServiceIcon(PrismObject<ServiceType> object) {
+        return getObjectNormalIconStyle(GuiStyleConstants.CLASS_OBJECT_SERVICE_ICON);
+    }
+
+    private static <AHT extends AssignmentHolderType> String getObjectNormalIconStyle(String baseIcon){
+        return baseIcon + " " + GuiStyleConstants.CLASS_ICON_STYLE_NORMAL;
+    }
+
+    private static <F extends FocusType> String getIconEnabledDisabled(PrismObject<F> object,
+            String baseIcon) {
+        String additionalStyle = getIconEnabledDisabled(object);
+        if (additionalStyle == null) {
+            return baseIcon + " " + GuiStyleConstants.CLASS_ICON_STYLE_NORMAL;
+        } else {
+            return baseIcon + " " + additionalStyle;
+        }
+    }
+
+    public static <F extends FocusType> String getIconEnabledDisabled(PrismObject<F> object) {
+        ActivationType activation = object.asObjectable().getActivation();
+        if (activation != null) {
+            if (ActivationStatusType.DISABLED.equals(activation.getEffectiveStatus())) {
+                return GuiStyleConstants.CLASS_ICON_STYLE_DISABLED;
+            } else if (ActivationStatusType.ARCHIVED.equals(activation.getEffectiveStatus())) {
+                return GuiStyleConstants.CLASS_ICON_STYLE_ARCHIVED;
+            }
+        }
+
+        return null;
+    }
+
+    public static String createResourceIcon(PrismObject<ResourceType> object) {
+        OperationalStateType operationalState = object.asObjectable().getOperationalState();
+        if (operationalState != null) {
+            AvailabilityStatusType lastAvailabilityStatus = operationalState.getLastAvailabilityStatus();
+            if (lastAvailabilityStatus == AvailabilityStatusType.UP) {
+                return GuiStyleConstants.CLASS_OBJECT_RESOURCE_ICON + " "
+                        + GuiStyleConstants.CLASS_ICON_STYLE_UP;
+            }
+            if (lastAvailabilityStatus == AvailabilityStatusType.DOWN) {
+                return GuiStyleConstants.CLASS_OBJECT_RESOURCE_ICON + " "
+                        + GuiStyleConstants.CLASS_ICON_STYLE_DOWN;
+            }
+
+            if (lastAvailabilityStatus == AvailabilityStatusType.BROKEN) {
+                return GuiStyleConstants.CLASS_OBJECT_RESOURCE_ICON + " "
+                        + GuiStyleConstants.CLASS_ICON_STYLE_BROKEN;
+            }
+        }
+        return GuiStyleConstants.CLASS_OBJECT_RESOURCE_ICON + " " + GuiStyleConstants.CLASS_ICON_STYLE_NORMAL;
+    }
+
+    public static String createTaskIcon(PrismObject<TaskType> object) {
+        return GuiStyleConstants.CLASS_OBJECT_TASK_ICON + " " + GuiStyleConstants.CLASS_ICON_STYLE_NORMAL;
+    }
+
+    public static String createShadowIcon(PrismContainerValue<ShadowType> prismContainerValue) {
+        return createShadowIcon(((ShadowType)prismContainerValue.getRealValue()).asPrismContainer());
+    }
+
+    public static String createShadowIcon(PrismObject<ShadowType> object) {
+        ShadowType shadow = object.asObjectable();
+
+        if (ShadowUtil.isProtected(object)) {
+            return GuiStyleConstants.CLASS_SHADOW_ICON_PROTECTED;
+        }
+
+        ShadowKindType kind = shadow.getKind();
+        if (kind == null) {
+            return GuiStyleConstants.CLASS_SHADOW_ICON_UNKNOWN;
+        }
+
+        switch (kind) {
+            case ACCOUNT:
+                return GuiStyleConstants.CLASS_SHADOW_ICON_ACCOUNT;
+            case GENERIC:
+                return GuiStyleConstants.CLASS_SHADOW_ICON_GENERIC;
+            case ENTITLEMENT:
+                return GuiStyleConstants.CLASS_SHADOW_ICON_ENTITLEMENT;
+
+        }
+
+        return GuiStyleConstants.CLASS_SHADOW_ICON_UNKNOWN;
+    }
+
+    public static <AHT extends AssignmentHolderType> void initNewObjectWithReference(PageBase pageBase, QName type, List<ObjectReferenceType> newReferences) throws SchemaException {
+        PrismContext prismContext = pageBase.getPrismContext();
+        PrismObjectDefinition<AHT> def = prismContext.getSchemaRegistry().findObjectDefinitionByType(type);
+        PrismObject<AHT> obj = def.instantiate();
+        AHT assignmentHolder = obj.asObjectable();
+        if (newReferences != null) {
+            newReferences.stream().forEach(ref -> {
+                AssignmentType assignment = new AssignmentType();
+                assignment.setTargetRef(ref);
+                assignmentHolder.getAssignment().add(assignment);
+
+                // Set parentOrgRef in any case. This is not strictly correct.
+                // The parentOrgRef should be added by the projector. But
+                // this is needed to successfully pass through security
+                // TODO: fix MID-3234
+                if (ref.getType() != null && OrgType.COMPLEX_TYPE.equals(ref.getType())) {
+                    assignmentHolder.getParentOrgRef().add(ref.clone());
+                }
+
+            });
+        }
+
+        WebComponentUtil.dispatchToObjectDetailsPage(obj, true, pageBase);
+    }
+
+    public static String createErrorIcon(OperationResult result) {
+        if (result == null){
+            return "";
+        }
+        OperationResultStatus status = result.getStatus();
+        OperationResultStatusPresentationProperties icon = OperationResultStatusPresentationProperties
+                .parseOperationalResultStatus(status);
+        return icon.getIcon() + " fa-lg";
+    }
+
+    public static void refreshFeedbacks(MarkupContainer component, final AjaxRequestTarget target) {
+        component.visitChildren(IFeedback.class, (IVisitor<Component, Void>) (component1, visit) -> target.add(component1));
+    }
+
+    /*
+     * Methods used for providing prismContext into various objects.
+     */
+    public static void revive(LoadableModel<?> loadableModel, PrismContext prismContext)
+            throws SchemaException {
+        if (loadableModel != null) {
+            loadableModel.revive(prismContext);
+        }
+    }
+
+    public static void reviveObject(Object object, PrismContext prismContext) throws SchemaException {
+        if (object == null) {
+            return;
+        }
+        if (object instanceof Collection) {
+            for (Object item : (Collection) object) {
+                reviveObject(item, prismContext);
+            }
+        } else if (object instanceof Revivable) {
+            ((Revivable) object).revive(prismContext);
+        }
+    }
+
+    // useful for components other than those inheriting from PageBase
+    public static PrismContext getPrismContext(Component component) {
+        return ((MidPointApplication) component.getApplication()).getPrismContext();
+    }
+
+
+    public static List<String> getChannelList() {
+        List<String> channels = new ArrayList<>();
+
+        for (Channel channel : Channel.values()) {
+            channels.add(channel.getChannel());
+        }
+
+        return channels;
+    }
+
+    public static List<QName> getMatchingRuleList() {
+        List<QName> list = new ArrayList<>();
+
+        list.add(PrismConstants.DEFAULT_MATCHING_RULE_NAME);
+        list.add(PrismConstants.STRING_IGNORE_CASE_MATCHING_RULE_NAME);
+        list.add(PrismConstants.POLY_STRING_STRICT_MATCHING_RULE_NAME);
+        list.add(PrismConstants.POLY_STRING_ORIG_MATCHING_RULE_NAME);
+        list.add(PrismConstants.POLY_STRING_NORM_MATCHING_RULE_NAME);
+        list.add(PrismConstants.DISTINGUISHED_NAME_MATCHING_RULE_NAME);
+        list.add(PrismConstants.EXCHANGE_EMAIL_ADDRESSES_MATCHING_RULE_NAME);
+        list.add(PrismConstants.UUID_MATCHING_RULE_NAME);
+        list.add(PrismConstants.XML_MATCHING_RULE_NAME);
+
+        return list;
+    }
+
+    public static String createHumanReadableByteCount(long bytes) {
+        int unit = 1024;
+        if (bytes < unit)
+            return bytes + "B";
+        int exp = (int) (Math.log(bytes) / Math.log(unit));
+        char pre = "KMGTPE".charAt(exp - 1);
+        return String.format("%.1f%sB", bytes / Math.pow(unit, exp), pre);
+    }
+
+    public static void setCurrentPage(Table table, ObjectPaging paging) {
+        if (table == null) {
+            return;
+        }
+
+        if (paging == null) {
+            table.getDataTable().setCurrentPage(0);
+            return;
+        }
+
+        long itemsPerPage = table.getDataTable().getItemsPerPage();
+        long page = ((paging.getOffset() + itemsPerPage) / itemsPerPage) - 1;
+        if (page < 0) {
+            page = 0;
+        }
+
+        table.getDataTable().setCurrentPage(page);
+    }
+
+    public static PageBase getPageBase(Component component) {
+        Page page = component.getPage();
+        if (page instanceof PageBase) {
+            return (PageBase) page;
+        } else if (page instanceof PageDialog) {
+            return ((PageDialog) page).getPageBase();
+        } else {
+            throw new IllegalStateException("Couldn't determine page base for " + page);
+        }
+    }
+
+    public static String debugHandler(IRequestHandler handler) {
+        if (handler == null) {
+            return null;
+        }
+        if (handler instanceof RenderPageRequestHandler) {
+            return "RenderPageRequestHandler(" + ((RenderPageRequestHandler) handler).getPageClass().getName()
+                    + ")";
+        } else {
+            return handler.toString();
+        }
+    }
+
+    // todo specify functionality of this method
+    public static ItemPath joinPath(ItemPath path1, ItemPath path2) {
+        ItemPath path = ItemPath.emptyIfNull(path1);
+        ItemPath deltaPath = ItemPath.emptyIfNull(path2);
+        List<Object> newPath = new ArrayList<>();
+
+        Object firstDeltaSegment = deltaPath.first();
+        for (Object seg : path.getSegments()) {
+            if (ItemPath.segmentsEquivalent(seg, firstDeltaSegment)) {
+                break;
+            }
+            newPath.add(seg);
+        }
+        newPath.addAll(deltaPath.getSegments());
+
+        return ItemPath.create(newPath);
+    }
+
+    public static <T extends ObjectType> T getObjectFromReference(ObjectReferenceType ref, Class<T> type) {
+        if (ref == null || ref.asReferenceValue().getObject() == null) {
+            return null;
+        }
+        Objectable object = ref.asReferenceValue().getObject().asObjectable();
+        if (!type.isAssignableFrom(object.getClass())) {
+            throw new IllegalStateException("Got " + object.getClass() + " when expected " + type + ": "
+                    + ObjectTypeUtil.toShortString(ref, true));
+        }
+        return (T) object;
+    }
+
+    public static void dispatchToObjectDetailsPage(ObjectReferenceType objectRef, Component component, boolean failIfUnsupported) {
+        if (objectRef == null) {
+            return; // should not occur
+        }
+        Validate.notNull(objectRef.getOid(), "No OID in objectRef");
+        Validate.notNull(objectRef.getType(), "No type in objectRef");
+        Class<? extends ObjectType> targetClass = ObjectTypes.getObjectTypeFromTypeQName(objectRef.getType()).getClassDefinition();
+        dispatchToObjectDetailsPage(targetClass, objectRef.getOid(), component, failIfUnsupported);
+    }
+
+    public static void dispatchToObjectDetailsPage(PrismObject obj, Component component) {
+        dispatchToObjectDetailsPage(obj, false, component);
+    }
+
+    // shows the actual object that is passed via parameter (not its state in repository)
+    public static void dispatchToObjectDetailsPage(PrismObject obj, boolean isNewObject, Component component) {
+        Class newObjectPageClass = isNewObject ? getNewlyCreatedObjectPage(obj.getCompileTimeClass()) : getObjectDetailsPage(obj.getCompileTimeClass());
+        if (newObjectPageClass == null) {
+            throw new IllegalArgumentException("Cannot determine details page for "+obj.getCompileTimeClass());
+        }
+
+        Constructor constructor;
+        try {
+            PageBase page;
+            if (ResourceType.class.equals(obj.getCompileTimeClass())) {
+                constructor = newObjectPageClass.getConstructor(PageParameters.class);
+                page = (PageBase) constructor.newInstance(new PageParameters());
+            } else {
+                constructor = newObjectPageClass.getConstructor(PrismObject.class, boolean.class);
+                page = (PageBase) constructor.newInstance(obj, isNewObject);
+
+            }
+            if (component.getPage() instanceof PageBase) {
+                // this way we have correct breadcrumbs
+                PageBase pb = (PageBase) component.getPage();
+                pb.navigateToNext(page);
+            } else {
+                component.setResponsePage(page);
+            }
+        } catch (NoSuchMethodException | SecurityException e) {
+            throw new SystemException("Unable to locate constructor (PrismObject) in " + newObjectPageClass
+
+                    + ": " + e.getMessage(), e);
+        } catch (InstantiationException | IllegalAccessException | IllegalArgumentException
+                | InvocationTargetException e) {
+            throw new SystemException("Error instantiating " + newObjectPageClass + ": " + e.getMessage(), e);
+        }
+    }
+
+    public static void dispatchToObjectDetailsPage(Class<? extends ObjectType> objectClass, String oid, Component component, boolean failIfUnsupported) {
+        PageParameters parameters = new PageParameters();
+        parameters.add(OnePageParameterEncoder.PARAMETER, oid);
+        Class<? extends PageBase> page = getObjectDetailsPage(objectClass);
+        if (page != null) {
+            ((PageBase) component.getPage()).navigateToNext(page, parameters);
+        } else if (failIfUnsupported) {
+            throw new SystemException("Cannot determine details page for "+objectClass);
+        }
+    }
+
+    public static boolean hasDetailsPage(PrismObject<?> object) {
+        Class<?> clazz = object.getCompileTimeClass();
+        return hasDetailsPage(clazz);
+    }
+
+    public static boolean hasDetailsPage(Class<?> clazz) {
+        return objectDetailsPageMap.containsKey(clazz);
+    }
+
+    public static boolean hasDetailsPage(ObjectReferenceType ref) {
+        if (ref == null) {
+            return false;
+        }
+        ObjectTypes t = ObjectTypes.getObjectTypeFromTypeQName(ref.getType());
+        if (t == null) {
+            return false;
+        }
+        return hasDetailsPage(t.getClassDefinition());
+    }
+
+    public static String getStorageKeyForTableId(TableId tableId) {
+        return storageTableIdMap.get(tableId);
+    }
+
+    public static Class<? extends PageBase> getObjectDetailsPage(Class<? extends ObjectType> type) {
+        return objectDetailsPageMap.get(type);
+    }
+
+    public static Class<? extends PageBase> getNewlyCreatedObjectPage(Class<? extends ObjectType> type) {
+        if (ResourceType.class.equals(type)) {
+            return createNewObjectPageMap.get(type);
+        } else {
+            return objectDetailsPageMap.get(type);
+        }
+    }
+
+    public static Class<? extends PageBase> getObjectListPage(Class<? extends ObjectType> type) {
+        return objectListPageMap.get(type);
+    }
+
+    @NotNull
+    public static TabbedPanel<ITab> createTabPanel(
+            String id, final PageBase parentPage, final List<ITab> tabs, TabbedPanel.RightSideItemProvider provider) {
+        return createTabPanel(id, parentPage, tabs, provider, null);
+    }
+
+    @NotNull
+    public static TabbedPanel<ITab> createTabPanel(
+            String id, final PageBase parentPage, final List<ITab> tabs, TabbedPanel.RightSideItemProvider provider,
+            final String tabChangeParameter) {
+
+        TabbedPanel<ITab> tabPanel = new TabbedPanel<ITab>(id, tabs, provider) {
+            private static final long serialVersionUID = 1L;
+
+            @Override
+            protected void onTabChange(int index) {
+                if (tabChangeParameter != null) {
+                    parentPage.updateBreadcrumbParameters(tabChangeParameter, index);
+                }
+            }
+
+            @Override
+            protected WebMarkupContainer newLink(String linkId, final int index) {
+                return new AjaxSubmitLink(linkId) {
+                    private static final long serialVersionUID = 1L;
+
+                    @Override
+                    protected void onError(AjaxRequestTarget target) {
+                        super.onError(target);
+                        target.add(parentPage.getFeedbackPanel());
+                    }
+
+                    @Override
+                    protected void onSubmit(AjaxRequestTarget target) {
+                        super.onSubmit(target);
+
+                        setSelectedTab(index);
+                        if (target != null) {
+                            target.add(findParent(TabbedPanel.class));
+                        }
+                    }
+
+                };
+            }
+        };
+        tabPanel.setOutputMarkupId(true);
+        return tabPanel;
+    }
+
+    public static Component createHelp(String id) {
+        Label helpLabel = new Label(id);
+        helpLabel.add(new InfoTooltipBehavior());
+        return helpLabel;
+    }
+
+    private static void debugDumpComponentTree(StringBuilder sb, Component c, int level) {
+        DebugUtil.indentDebugDump(sb, level);
+        sb.append(c).append("\n");
+        if (c instanceof MarkupContainer) {
+            for (Component sub : (MarkupContainer) c) {
+                debugDumpComponentTree(sb, sub, level + 1);
+            }
+        }
+    }
+
+    public static String exceptionToString(String message, Exception e) {
+        StringWriter sw = new StringWriter();
+        PrintWriter pw = new PrintWriter(sw);
+        pw.println(message);
+        e.printStackTrace(pw);
+        pw.close();
+        return sw.toString();
+    }
+
+    public static Behavior visibleIfFalse(final NonEmptyModel<Boolean> model) {
+        return new VisibleEnableBehaviour() {
+            private static final long serialVersionUID = 1L;
+
+            @Override
+            public boolean isVisible() {
+                return !model.getObject();
+            }
+        };
+    }
+
+    public static Behavior enabledIfFalse(final NonEmptyModel<Boolean> model) {
+        return new VisibleEnableBehaviour() {
+            private static final long serialVersionUID = 1L;
+
+            @Override
+            public boolean isEnabled() {
+                return !model.getObject();
+            }
+        };
+    }
+
+    public static String getStringParameter(PageParameters params, String key) {
+        if (params == null || params.get(key) == null) {
+            return null;
+        }
+
+        StringValue value = params.get(key);
+        if (StringUtils.isBlank(value.toString())) {
+            return null;
+        }
+
+        return value.toString();
+    }
+
+    public static Integer getIntegerParameter(PageParameters params, String key) {
+        if (params == null || params.get(key) == null) {
+            return null;
+        }
+
+        StringValue value = params.get(key);
+        if (!StringUtils.isNumeric(value.toString())) {
+            return null;
+        }
+
+        return value.toInteger();
+    }
+
+    public static boolean isSubscriptionIdCorrect(String subscriptionId){
+        if (StringUtils.isEmpty(subscriptionId)) {
+            return false;
+        }
+        if (!NumberUtils.isDigits(subscriptionId)){
+            return false;
+        }
+        if (subscriptionId.length() < 11){
+            return false;
+        }
+        String subscriptionType = subscriptionId.substring(0, 2);
+        boolean isTypeCorrect = false;
+        for (SubscriptionType type : SubscriptionType.values()){
+            if (type.getSubscriptionType().equals(subscriptionType)){
+                isTypeCorrect = true;
+                break;
+            }
+        }
+        if (!isTypeCorrect){
+            return false;
+        }
+        String substring1 = subscriptionId.substring(2, 4);
+        String substring2 = subscriptionId.substring(4, 6);
+        try {
+            if (Integer.parseInt(substring1) < 1 || Integer.parseInt(substring1) > 12) {
+                return false;
+            }
+
+            SimpleDateFormat dateFormat = new SimpleDateFormat("yy");
+            String currentYear = dateFormat.format(Calendar.getInstance().getTime());
+            if (Integer.parseInt(substring2) < Integer.parseInt(currentYear)){
+                return false;
+            }
+
+            String expDateStr = subscriptionId.substring(2, 6);
+            dateFormat = new SimpleDateFormat("MMyy");
+            Date expDate = dateFormat.parse(expDateStr);
+            Calendar expireCalendarValue = Calendar.getInstance();
+            expireCalendarValue.setTime(expDate);
+            expireCalendarValue.add(Calendar.MONTH, 1);
+            Date currentDate = new Date(System.currentTimeMillis());
+            if (expireCalendarValue.getTime().before(currentDate) || expireCalendarValue.getTime().equals(currentDate)) {
+                return false;
+            }
+        } catch (Exception ex) {
+            return false;
+        }
+        VerhoeffCheckDigit checkDigit = new VerhoeffCheckDigit();
+        if (checkDigit.isValid(subscriptionId)){
+            return true;
+        }
+        return false;
+    }
+
+    public static void setSelectedTabFromPageParameters(TabbedPanel tabbed, PageParameters params, String paramName) {
+        IModel<List> tabsModel = tabbed.getTabs();
+
+        Integer tabIndex = getIntegerParameter(params, paramName);
+        if (tabIndex == null || tabIndex < 0 || tabIndex >= tabsModel.getObject().size()) {
+            return;
+        }
+
+        tabbed.setSelectedTab(tabIndex);
+    }
+
+    public static boolean getElementVisibility(UserInterfaceElementVisibilityType visibilityType){
+        return getElementVisibility(visibilityType, new ArrayList<>());
+    }
+
+    public static boolean getElementVisibility(UserInterfaceElementVisibilityType visibilityType, List<String> requiredAuthorizations){
+        if (UserInterfaceElementVisibilityType.HIDDEN.equals(visibilityType) ||
+                UserInterfaceElementVisibilityType.VACANT.equals(visibilityType)){
+            return false;
+        }
+        if (UserInterfaceElementVisibilityType.VISIBLE.equals(visibilityType)){
+            return true;
+        }
+        if (UserInterfaceElementVisibilityType.AUTOMATIC.equals(visibilityType)){
+            return WebComponentUtil.isAuthorized(requiredAuthorizations);
+        }
+        return true;
+    }
+
+    public static <AR extends AbstractRoleType> IModel<String> createAbstractRoleConfirmationMessage(String actionName,
+            ColumnMenuAction action, MainObjectListPanel<AR> abstractRoleTable, PageBase pageBase) {
+        List<AR> selectedRoles =  new ArrayList<>();
+        if (action.getRowModel() == null) {
+            selectedRoles.addAll(abstractRoleTable.getSelectedObjects());
+        } else {
+            selectedRoles.add(((SelectableBeanImpl<AR>) action.getRowModel().getObject()).getValue());
+        }
+        OperationResult result = new OperationResult("Search Members");
+        boolean atLeastOneWithMembers = false;
+        for (AR selectedRole : selectedRoles) {
+            ObjectQuery query = pageBase.getPrismContext().queryFor(FocusType.class)
+                    .item(FocusType.F_ROLE_MEMBERSHIP_REF)// TODO MID-3581
+                            .ref(ObjectTypeUtil.createObjectRef(selectedRole, pageBase.getPrismContext()).asReferenceValue())
+                    .maxSize(1)
+                    .build();
+            List<PrismObject<FocusType>> members = WebModelServiceUtils.searchObjects(FocusType.class, query, result, pageBase);
+            if (CollectionUtils.isNotEmpty(members)) {
+                atLeastOneWithMembers = true;
+                break;
+            }
+        }
+        String members = atLeastOneWithMembers ? ".members" : "";
+        ObjectTypes objectType = ObjectTypes.getObjectType(abstractRoleTable.getType());
+        String propertyKeyPrefix = ObjectTypes.SERVICE.equals(objectType) ? "pageServices" : "pageRoles";
+
+        if (action.getRowModel() == null) {
+            return pageBase.createStringResource(propertyKeyPrefix + ".message.confirmationMessageForMultipleObject" + members,
+                    actionName, abstractRoleTable.getSelectedObjectsCount());
+        } else {
+            return pageBase.createStringResource(propertyKeyPrefix + ".message.confirmationMessageForSingleObject" + members,
+                    actionName, ((ObjectType)((SelectableBeanImpl)action.getRowModel().getObject()).getValue()).getName());
+        }
+    }
+
+    public static DisplayType getNewObjectDisplayTypeFromCollectionView(CompiledObjectCollectionView view, PageBase pageBase){
+        DisplayType displayType = view != null ? view.getDisplay() : null;
+        if (displayType == null){
+            displayType = WebComponentUtil.createDisplayType(GuiStyleConstants.CLASS_ADD_NEW_OBJECT, "green", "");
+        }
+        if (PolyStringUtils.isEmpty(displayType.getTooltip()) && !PolyStringUtils.isEmpty(displayType.getLabel())){
+            StringBuilder sb = new StringBuilder();
+            sb.append(pageBase.createStringResource("MainObjectListPanel.newObject").getString());
+            sb.append(" ");
+            sb.append(displayType.getLabel().getOrig().toLowerCase());
+            displayType.setTooltip(WebComponentUtil.createPolyFromOrigString(sb.toString()));
+        }
+        return view != null ? view.getDisplay() : null;
+    }
+
+    /**
+     * Returns name of the collection suitable to be displayed in the menu or other labels.
+     * E.g. "All tasks", "Active employees".
+     */
+    public static PolyStringType getCollectionLabel(DisplayType viewDisplayType, CollectionRefSpecificationType collectionRefSpec ,ObjectType collectionRefTarget) {
+        if (viewDisplayType != null) {
+            PolyStringType viewPluralLabel = viewDisplayType.getPluralLabel();
+            if (viewPluralLabel != null) {
+                return viewPluralLabel;
+            }
+            PolyStringType viewLabel = viewDisplayType.getLabel();
+            if (viewLabel != null) {
+                return viewLabel;
+            }
+        }
+        if (collectionRefTarget != null) {
+            if (collectionRefTarget instanceof ObjectCollectionType) {
+                // MID-5709
+                // TODO: use collectionRefTarget.getDisplay() first - when the schema is updated
+            }
+            // TODO: try to use archetype policy?
+            return collectionRefTarget.getName();
+        }
+        return null;
+    }
+
+    public static ItemVisibility checkShadowActivationAndPasswordVisibility(ItemWrapper<?, ?, ?,?> itemWrapper,
+                                                                     ShadowType shadowType) {
+        ObjectReferenceType resourceRef = shadowType.getResourceRef();
+        if (resourceRef == null) {
+            //TODO: what to return if we don't have resource available?
+            return ItemVisibility.AUTO;
+        }
+        PrismObject<ResourceType> resource = resourceRef.asReferenceValue().getObject();
+        if (resource == null) {
+            //TODO: what to return if we don't have resource available?
+            return ItemVisibility.AUTO;
+        }
+        ResourceType resourceType = resource.asObjectable();
+
+        CompositeRefinedObjectClassDefinition ocd = null;
+
+        try {
+            RefinedResourceSchema resourceSchema = RefinedResourceSchema.getRefinedSchema(resource);
+            ocd = resourceSchema.determineCompositeObjectClassDefinition(shadowType.asPrismObject());
+        } catch (SchemaException e) {
+            LOGGER.error("Cannot find refined definition for {} in {}", shadowType, resource);
+        }
+        ResourceObjectTypeDefinitionType resourceObjectTypeDefinitionType = ResourceTypeUtil.findObjectTypeDefinition(resource, shadowType.getKind(), shadowType.getIntent());
+
+
+        if (SchemaConstants.PATH_ACTIVATION.equivalent(itemWrapper.getPath())) {
+            if (ResourceTypeUtil.isActivationCapabilityEnabled(resourceType, resourceObjectTypeDefinitionType)) {
+                return ItemVisibility.AUTO;
+            } else {
+                return ItemVisibility.HIDDEN;
+            }
+        }
+
+        if (SchemaConstants.PATH_ACTIVATION_ADMINISTRATIVE_STATUS.equivalent(itemWrapper.getPath())) {
+            if (ResourceTypeUtil.isActivationStatusCapabilityEnabled(resourceType, resourceObjectTypeDefinitionType)) {
+                return ItemVisibility.AUTO;
+            } else {
+                return ItemVisibility.HIDDEN;
+            }
+        }
+
+        if (SchemaConstants.PATH_ACTIVATION_LOCKOUT_STATUS.equivalent(itemWrapper.getPath())) {
+            if (ResourceTypeUtil.isActivationLockoutStatusCapabilityEnabled(resourceType, resourceObjectTypeDefinitionType)) {
+                return ItemVisibility.AUTO;
+            } else {
+                return ItemVisibility.HIDDEN;
+            }
+        }
+
+        if (SchemaConstants.PATH_ACTIVATION_VALID_FROM.equivalent(itemWrapper.getPath())) {
+            if (ResourceTypeUtil.isActivationValidityFromCapabilityEnabled(resourceType, resourceObjectTypeDefinitionType)) {
+                return ItemVisibility.AUTO;
+            } else {
+                return ItemVisibility.HIDDEN;
+            }
+        }
+
+        if (SchemaConstants.PATH_ACTIVATION_VALID_TO.equivalent(itemWrapper.getPath())) {
+            if (ResourceTypeUtil.isActivationValidityToCapabilityEnabled(resourceType, resourceObjectTypeDefinitionType)) {
+                return ItemVisibility.AUTO;
+            } else {
+                return ItemVisibility.HIDDEN;
+            }
+        }
+
+        if (SchemaConstants.PATH_PASSWORD.equivalent(itemWrapper.getPath())) {
+            if (ResourceTypeUtil.isPasswordCapabilityEnabled(resourceType, resourceObjectTypeDefinitionType)) {
+                return ItemVisibility.AUTO;
+            } else {
+                return ItemVisibility.HIDDEN;
+            }
+        }
+
+        if (ShadowType.F_ASSOCIATION.equivalent(itemWrapper.getPath())) {
+            if (ocd != null && CollectionUtils.isNotEmpty(ocd.getAssociationDefinitions())) {
+                return ItemVisibility.AUTO;
+            } else {
+                return ItemVisibility.HIDDEN;
+            }
+        }
+
+        return ItemVisibility.AUTO;
+
+    }
+
+    public static boolean isActivationSupported(ShadowType shadowType) {
+        ObjectReferenceType resourceRef = shadowType.getResourceRef();
+        if (resourceRef == null) {
+            //TODO: what to return if we don't have resource available?
+            return true;
+        }
+        PrismObject<ResourceType> resource = resourceRef.asReferenceValue().getObject();
+        if (resource == null) {
+            //TODO: what to return if we don't have resource available?
+            return true;
+        }
+
+        ResourceObjectTypeDefinitionType resourceObjectTypeDefinitionType = ResourceTypeUtil.findObjectTypeDefinition(resource, shadowType.getKind(), shadowType.getIntent());
+
+        if (ResourceTypeUtil.isActivationCapabilityEnabled(resource.asObjectable(), resourceObjectTypeDefinitionType)) {
+            return true;
+        }
+
+        return false;
+
+    }
+
+    public static boolean isPasswordSupported(ShadowType shadowType) {
+        ObjectReferenceType resourceRef = shadowType.getResourceRef();
+        if (resourceRef == null) {
+            //TODO: what to return if we don't have resource available?
+            return true;
+        }
+        PrismObject<ResourceType> resource = resourceRef.asReferenceValue().getObject();
+        if (resource == null) {
+            //TODO: what to return if we don't have resource available?
+            return true;
+        }
+
+        ResourceObjectTypeDefinitionType resourceObjectTypeDefinitionType = ResourceTypeUtil.findObjectTypeDefinition(resource, shadowType.getKind(), shadowType.getIntent());
+
+        if (ResourceTypeUtil.isPasswordCapabilityEnabled(resource.asObjectable(), resourceObjectTypeDefinitionType)) {
+            return true;
+        }
+
+        return false;
+
+    }
+
+
+    public static boolean isAssociationSupported(ShadowType shadowType) {
+        ObjectReferenceType resourceRef = shadowType.getResourceRef();
+        if (resourceRef == null) {
+            //TODO: what to return if we don't have resource available?
+            return true;
+        }
+        PrismObject<ResourceType> resource = resourceRef.asReferenceValue().getObject();
+        if (resource == null) {
+            //TODO: what to return if we don't have resource available?
+            return true;
+        }
+
+        CompositeRefinedObjectClassDefinition ocd = null;
+
+        try {
+            RefinedResourceSchema resourceSchema = RefinedResourceSchema.getRefinedSchema(resource);
+            ocd = resourceSchema.determineCompositeObjectClassDefinition(shadowType.asPrismObject());
+        } catch (SchemaException e) {
+            LOGGER.error("Cannot find refined definition for {} in {}", shadowType, resource);
+        }
+
+        if (ocd == null) {
+            return false;
+        }
+
+        return CollectionUtils.isNotEmpty(ocd.getAssociationDefinitions());
+    }
+
+    public static void refreshResourceSchema(@NotNull PrismObject<ResourceType> resource, String operation, AjaxRequestTarget target, PageBase pageBase){
+        Task task = pageBase.createSimpleTask(operation);
+        OperationResult parentResult = new OperationResult(operation);
+
+        try {
+            ResourceUtils.deleteSchema(resource, pageBase.getModelService(), pageBase.getPrismContext(), task, parentResult);
+            pageBase.getModelService().testResource(resource.getOid(), task);                    // try to load fresh scehma
+        } catch (ObjectAlreadyExistsException | ObjectNotFoundException | SchemaException
+                | ExpressionEvaluationException | CommunicationException | ConfigurationException
+                | PolicyViolationException | SecurityViolationException e) {
+            LoggingUtils.logUnexpectedException(LOGGER, "Error refreshing resource schema", e);
+            parentResult.recordFatalError(pageBase.createStringResource("WebComponentUtil.message.refreshResourceSchema.fatalError").getString(), e);
+        }
+
+        parentResult.computeStatus();
+        pageBase.showResult(parentResult, "pageResource.refreshSchema.failed");
+        target.add(pageBase.getFeedbackPanel());
+    }
+
+    public static List<QName> getCategoryRelationChoices(AreaCategoryType category, ModelServiceLocator pageBase){
+        List<QName> relationsList = new ArrayList<>();
+        List<RelationDefinitionType> defList = getRelationDefinitions(pageBase);
+        defList.forEach(def -> {
+            if (def.getCategory() != null && def.getCategory().contains(category)) {
+                relationsList.add(def.getRef());
+            }
+        });
+        return relationsList;
+    }
+
+    public static QName getCategoryDefaultRelation(AreaCategoryType category){
+        if (AreaCategoryType.GOVERNANCE.equals(category)) {
+            return RelationTypes.APPROVER.getRelation();
+        }
+        return null;
+    }
+
+    public static List<QName> getAllRelations(ModelServiceLocator pageBase) {
+        List<RelationDefinitionType> allRelationDefinitions = getRelationDefinitions(pageBase);
+        List<QName> allRelationsQName = new ArrayList<>(allRelationDefinitions.size());
+        allRelationDefinitions.forEach(relation -> allRelationsQName.add(relation.getRef()));
+        return allRelationsQName;
+    }
+
+    @NotNull
+    public static List<RelationDefinitionType> getRelationDefinitions(ModelServiceLocator pageBase) {
+        return pageBase.getModelInteractionService().getRelationDefinitions();
+    }
+
+    public static RelationDefinitionType getRelationDefinition(QName relation) {
+        return getRelationRegistry().getRelationDefinition(relation);
+    }
+
+    public static List<String> prepareAutoCompleteList(LookupTableType lookupTable, String input,
+            LocalizationService localizationService){
+        List<String> values = new ArrayList<>();
+
+        if (lookupTable == null) {
+            return values;
+        }
+
+        List<LookupTableRowType> rows = lookupTable.getRow();
+
+        if (input == null || input.isEmpty()) {
+            for (LookupTableRowType row : rows) {
+
+                PolyString polystring = null;
+                if (row.getLabel() != null) {
+                    polystring = setTranslateToPolystring(row);
+                }
+                values.add(localizationService.translate(polystring, getCurrentLocale(), true));
+            }
+        } else {
+            for (LookupTableRowType row : rows) {
+                if (row.getLabel() == null) {
+                    continue;
+                }
+                PolyString polystring = setTranslateToPolystring(row);
+                String rowLabel = localizationService.translate(polystring, getCurrentLocale(), true);
+                if (rowLabel != null && rowLabel.toLowerCase().contains(input.toLowerCase())) {
+                    values.add(rowLabel);
+                }
+            }
+        }
+        return values;
+    }
+
+    private static PolyString setTranslateToPolystring(LookupTableRowType row){
+        PolyString polystring = row.getLabel().toPolyString();
+        return setTranslateToPolystring(polystring);
+    }
+
+    private static PolyString setTranslateToPolystring(PolyString polystring){
+        if (org.apache.commons.lang3.StringUtils.isNotBlank(polystring.getOrig())) {
+            if (polystring.getTranslation() == null) {
+                PolyStringTranslationType translation = new PolyStringTranslationType();
+                translation.setKey(polystring.getOrig());
+                if (org.apache.commons.lang3.StringUtils.isBlank(translation.getFallback())) {
+                    translation.setFallback(polystring.getOrig());
+                }
+                polystring.setTranslation(translation);
+            } else if (org.apache.commons.lang3.StringUtils.isNotBlank(polystring.getTranslation().getKey())) {
+                polystring.getTranslation().setKey(polystring.getOrig());
+                if (org.apache.commons.lang3.StringUtils.isBlank(polystring.getTranslation().getFallback())) {
+                    polystring.getTranslation().setFallback(polystring.getOrig());
+                }
+            }
+        }
+        return polystring;
+    }
+
+    public static DropDownChoice<Boolean> createTriStateCombo(String id, IModel<Boolean> model) {
+        final IChoiceRenderer<Boolean> renderer = new IChoiceRenderer<Boolean>() {
+
+            @Override
+            public Boolean getObject(String id, IModel<? extends List<? extends Boolean>> choices) {
+                return id != null ? choices.getObject().get(Integer.parseInt(id)) : null;
+            }
+
+            @Override
+            public String getDisplayValue(Boolean object) {
+                String key;
+                if (object == null) {
+                    key = KEY_BOOLEAN_NULL;
+                } else {
+                    key = object ? KEY_BOOLEAN_TRUE : KEY_BOOLEAN_FALSE;
+                }
+
+                StringResourceModel model = PageBase.createStringResourceStatic(null, key);
+
+                return model.getString();
+            }
+
+            @Override
+            public String getIdValue(Boolean object, int index) {
+                return Integer.toString(index);
+            }
+        };
+
+        DropDownChoice<Boolean> dropDown = new DropDownChoice<Boolean>(id, model, createChoices(), renderer) {
+
+            @Override
+            protected CharSequence getDefaultChoice(String selectedValue) {
+                StringResourceModel model = PageBase.createStringResourceStatic(null, KEY_BOOLEAN_NULL);
+
+                return model.getString();
+            }
+        };
+        dropDown.setNullValid(true);
+
+        return dropDown;
+    }
+
+    public static boolean isAllNulls(Iterable<?> array) {
+        return StreamSupport.stream(array.spliterator(), true).allMatch(o -> o == null);
+    }
+
+    public static ObjectFilter createAssociationShadowRefFilter(RefinedAssociationDefinition refinedAssocationDefinition, PrismContext prismContext,
+                                                                String resourceOid){
+        S_FilterEntryOrEmpty atomicFilter = prismContext.queryFor(ShadowType.class);
+        List<ObjectFilter> orFilterClauses = new ArrayList<>();
+        refinedAssocationDefinition.getIntents()
+                .forEach(intent -> orFilterClauses.add(atomicFilter.item(ShadowType.F_INTENT).eq(intent).buildFilter()));
+        OrFilter intentFilter = prismContext.queryFactory().createOr(orFilterClauses);
+
+        AndFilter filter = (AndFilter) atomicFilter.item(ShadowType.F_KIND).eq(refinedAssocationDefinition.getKind()).and()
+                .item(ShadowType.F_RESOURCE_REF).ref(resourceOid, ResourceType.COMPLEX_TYPE).buildFilter();
+        filter.addCondition(intentFilter);
+        return filter;
+    }
+
+    private static IModel<List<Boolean>> createChoices() {
+        return (IModel<List<Boolean>>) () -> {
+            List<Boolean> list = new ArrayList<>();
+            list.add(null);
+            list.add(Boolean.TRUE);
+            list.add(Boolean.FALSE);
+
+            return list;
+        };
+    }
+
+    private static LookupTableType createAppenderChoices(List<AppenderConfigurationType> appenders) {
+        LookupTableType lookupTable = new LookupTableType();
+        List<LookupTableRowType> list = lookupTable.createRowList();
+
+        for (AppenderConfigurationType appender : appenders) {
+                LookupTableRowType row = new LookupTableRowType();
+                String name = appender.getName();
+                row.setKey(name);
+                row.setValue(name);
+                row.setLabel(new PolyStringType(name));
+                list.add(row);
+        }
+        return lookupTable;
+    }
+
+    public static Class<?> getPreviousPageClass(PageBase parentPage){
+        List<Breadcrumb> breadcrumbs = parentPage.getBreadcrumbs();
+        if (breadcrumbs == null || breadcrumbs.size() < 2){
+            return null;
+        }
+        Breadcrumb previousBreadcrumb = breadcrumbs.get(breadcrumbs.size() - 2);
+        Class<?> page = null;
+        if (previousBreadcrumb instanceof BreadcrumbPageClass){
+            page = ((BreadcrumbPageClass) previousBreadcrumb).getPage();
+        } else if (previousBreadcrumb instanceof BreadcrumbPageInstance){
+            page = ((BreadcrumbPageInstance) previousBreadcrumb).getPage().getClass();
+        }
+        return page;
+    }
+
+    @NotNull
+    public static List<InlineMenuItem> createMenuItemsFromActions(@NotNull List<GuiActionType> actions, String operation,
+            PageBase pageBase, @NotNull Supplier<Collection<? extends ObjectType>> selectedObjectsSupplier) {
+        List<InlineMenuItem> menuItems = new ArrayList<>();
+        actions.forEach(action -> {
+            if (action.getTaskTemplateRef() == null) {
+                return;
+            }
+            String templateOid = action.getTaskTemplateRef().getOid();
+            if (StringUtils.isEmpty(templateOid)) {
+                return;
+            }
+            String label = action.getDisplay() != null && PolyStringUtils.isNotEmpty(action.getDisplay().getLabel()) ?
+                    action.getDisplay().getLabel().getOrig() : action.getName();
+            menuItems.add(new InlineMenuItem(Model.of(label)) {
+                private static final long serialVersionUID = 1L;
+
+                @Override
+                public InlineMenuItemAction initAction() {
+                    return new InlineMenuItemAction() {
+                        private static final long serialVersionUID = 1L;
+
+                        @Override
+                        public void onClick(AjaxRequestTarget target) {
+                            OperationResult result = new OperationResult(operation);
+                            try {
+                                Collection<String> oids = CollectionUtils.emptyIfNull(selectedObjectsSupplier.get())
+                                        .stream()
+                                        .filter(o -> o.getOid() != null)
+                                        .map(o -> o.getOid())
+                                        .collect(Collectors.toSet());
+                                if (!oids.isEmpty()) {
+                                    Map<QName, Object> extensionValues = prepareExtensionValues(oids);
+                                    TaskType executorTask = pageBase.getModelInteractionService().submitTaskFromTemplate(
+                                            templateOid, extensionValues, pageBase.createSimpleTask(operation), result);
+                                    result.recordInProgress(); // this should be probably have been done in submitTaskFromTemplate
+                                    result.setBackgroundTaskOid(executorTask.getOid());
+                                } else {
+                                    result.recordWarning(pageBase.createStringResource("WebComponentUtil.message.createMenuItemsFromActions.warning").getString());
+                                }
+                            } catch (Exception ex) {
+                                result.recordFatalError(result.getOperation(), ex);
+                                target.add(pageBase.getFeedbackPanel());
+                            } finally {
+                                pageBase.showResult(result);
+                                target.add(pageBase.getFeedbackPanel());
+                            }
+                        }
+                    };
+                }
+
+                /**
+                 * Extension values are task-dependent. Therefore, in the future we will probably make
+                 * this behaviour configurable. For the time being we assume that the task template will be
+                 * of "iterative task handler" type and so it will expect mext:objectQuery extension property.
+                 */
+
+                @NotNull
+                private Map<QName, Object> prepareExtensionValues(Collection<String> oids) throws SchemaException {
+                    Map<QName, Object> extensionValues = new HashMap<>();
+                    PrismContext prismContext = pageBase.getPrismContext();
+                    ObjectQuery objectQuery = prismContext.queryFor(ObjectType.class)
+                            .id(oids.toArray(new String[0]))
+                            .build();
+                    QueryType queryBean = pageBase.getQueryConverter().createQueryType(objectQuery);
+                    extensionValues.put(SchemaConstants.MODEL_EXTENSION_OBJECT_QUERY, queryBean);
+                    return extensionValues;
+                }
+            });
+        });
+        return menuItems;
+    }
+
+    @SuppressWarnings("unused")
+    public static RelationRegistry getStaticallyProvidedRelationRegistry() {
+        return staticallyProvidedRelationRegistry;
+    }
+
+    public static ObjectFilter getAssignableRolesFilter(PrismObject<? extends FocusType> focusObject, Class<? extends AbstractRoleType> type, AssignmentOrder assignmentOrder,
+                                                        OperationResult result, Task task, PageBase pageBase) {
+        return getAssignableRolesFilter(focusObject, type, null, assignmentOrder, result, task, pageBase);
+    }
+
+    public static ObjectFilter getAssignableRolesFilter(PrismObject<? extends FocusType> focusObject, Class<? extends AbstractRoleType> type,
+                                                        QName relation, AssignmentOrder assignmentOrder,
+                                                        OperationResult result, Task task, PageBase pageBase) {
+        ObjectFilter filter = null;
+        LOGGER.debug("Loading objects which can be assigned");
+        try {
+            ModelInteractionService mis = pageBase.getModelInteractionService();
+            RoleSelectionSpecification roleSpec =
+                    mis.getAssignableRoleSpecification(focusObject, type, assignmentOrder.getOrder(), task, result);
+            filter = roleSpec.getGlobalFilter();
+            if (relation != null){
+                ObjectFilter relationFilter = roleSpec.getRelationFilter(relation);
+                if (filter == null){
+                    return relationFilter;
+                } else if (relationFilter == null){
+                    return filter;
+                } else {
+                    return pageBase.getPrismContext().queryFactory().createOr(filter, relationFilter);
+                }
+            }
+        } catch (Exception ex) {
+            LoggingUtils.logUnexpectedException(LOGGER, "Couldn't load available roles", ex);
+            result.recordFatalError(pageBase.createStringResource("WebComponentUtil.message.getAssignableRolesFilter.fatalError").getString(), ex);
+        } finally {
+            result.recomputeStatus();
+        }
+        if (!result.isSuccess() && !result.isHandledError()) {
+            pageBase.showResult(result);
+        }
+        return filter;
+    }
+
+    public static List<QName> getAssignableRelationsList(PrismObject<? extends FocusType> focusObject, Class<? extends AbstractRoleType> type,
+                                                         AssignmentOrder assignmentOrder,
+                                                         OperationResult result, Task task, PageBase pageBase){
+        List<QName> relationsList = null;
+        LOGGER.debug("Loading assignable relations list");
+        try {
+            ModelInteractionService mis = pageBase.getModelInteractionService();
+            RoleSelectionSpecification roleSpec =
+                    mis.getAssignableRoleSpecification(focusObject, type, assignmentOrder.getOrder(), task, result);
+            relationsList = roleSpec != null && roleSpec.getGlobalFilter() == null && roleSpec.getRelationMap() != null ?
+                    new ArrayList<QName>(roleSpec.getRelationMap().keySet()) : null;
+        } catch (Exception ex) {
+            LoggingUtils.logUnexpectedException(LOGGER, "Couldn't load assignable relations list", ex);
+            result.recordFatalError(pageBase.createStringResource("WebComponentUtil.message.getAssignableRelationsList.fatalError").getString(), ex);
+        } finally {
+            result.recomputeStatus();
+        }
+        if (!result.isSuccess() && !result.isHandledError()) {
+            pageBase.showResult(result);
+        }
+        return relationsList;
+    }
+
+    public static String formatDurationWordsForLocal(long durationMillis, boolean suppressLeadingZeroElements,
+            boolean suppressTrailingZeroElements, PageBase pageBase){
+
+        String duration = DurationFormatUtils.formatDurationWords(durationMillis, suppressLeadingZeroElements, suppressTrailingZeroElements);
+
+        duration = StringUtils.replaceOnce(duration, "seconds", pageBase.createStringResource("WebComponentUtil.formatDurationWordsForLocal.seconds").getString());
+        duration = StringUtils.replaceOnce(duration, "minutes", pageBase.createStringResource("WebComponentUtil.formatDurationWordsForLocal.minutes").getString());
+        duration = StringUtils.replaceOnce(duration, "hours", pageBase.createStringResource("WebComponentUtil.formatDurationWordsForLocal.hours").getString());
+        duration = StringUtils.replaceOnce(duration, "days", pageBase.createStringResource("WebComponentUtil.formatDurationWordsForLocal.days").getString());
+        duration = StringUtils.replaceOnce(duration, "second", pageBase.createStringResource("WebComponentUtil.formatDurationWordsForLocal.second").getString());
+        duration = StringUtils.replaceOnce(duration, "minute", pageBase.createStringResource("WebComponentUtil.formatDurationWordsForLocal.minute").getString());
+        duration = StringUtils.replaceOnce(duration, "hour", pageBase.createStringResource("WebComponentUtil.formatDurationWordsForLocal.hour").getString());
+        duration = StringUtils.replaceOnce(duration, "day", pageBase.createStringResource("WebComponentUtil.formatDurationWordsForLocal.day").getString());
+
+        return duration;
+    }
+
+    public static List<QName> loadResourceObjectClassValues(ResourceType resource, PageBase pageBase){
+        try {
+            ResourceSchema schema = RefinedResourceSchemaImpl.getResourceSchema(resource, pageBase.getPrismContext());
+            if (schema != null) {
+                return schema.getObjectClassList();
+            }
+        } catch (SchemaException|RuntimeException e){
+            LoggingUtils.logUnexpectedException(LOGGER, "Couldn't load object class list from resource.", e);
+            pageBase.error("Couldn't load object class list from resource.");
+        }
+        return new ArrayList<>();
+    }
+
+    public static List<RefinedAssociationDefinition> getRefinedAssociationDefinition(ResourceType resource, ShadowKindType kind, String intent){
+        List<RefinedAssociationDefinition> associationDefinitions = new ArrayList<>();
+
+        try {
+
+            if (resource == null) {
+                return associationDefinitions;
+            }
+            RefinedResourceSchema refinedResourceSchema = RefinedResourceSchema.getRefinedSchema(resource.asPrismObject());
+            RefinedObjectClassDefinition oc = refinedResourceSchema.getRefinedDefinition(kind, intent);
+            if (oc == null) {
+                LOGGER.debug("Association for {}/{} not supported by resource {}", kind, intent, resource);
+                return associationDefinitions;
+            }
+            associationDefinitions.addAll(oc.getAssociationDefinitions());
+
+            if (CollectionUtils.isEmpty(associationDefinitions)) {
+                LOGGER.debug("Association for {}/{} not supported by resource {}", kind, intent, resource);
+                return associationDefinitions;
+            }
+        } catch (Exception ex) {
+            LOGGER.error("Association for {}/{} not supported by resource {}: {}", kind, intent, resource, ex.getLocalizedMessage());
+        }
+        return associationDefinitions;
+    }
+
+    public static String getAssociationDisplayName(RefinedAssociationDefinition assocDef) {
+        if (assocDef == null){
+            return "";
+        }
+        StringBuilder sb = new StringBuilder();
+        if (assocDef.getDisplayName() != null) {
+            sb.append(assocDef.getDisplayName()).append(", ");
+        }
+        if (assocDef.getResourceObjectAssociationType() != null && assocDef.getResourceObjectAssociationType().getRef() != null) {
+            sb.append("ref: ").append(assocDef.getResourceObjectAssociationType().getRef().getItemPath().toString());
+        }
+        return sb.toString();
+    }
+
+    @Deprecated
+    public static ExpressionType getAssociationExpression(PrismContainerValueWrapper<AssignmentType> assignmentValueWrapper, PageBase pageBase) {
+        return getAssociationExpression(assignmentValueWrapper, false, null, pageBase);
+    }
+
+    //TODO refactor..
+    @Deprecated
+    public static ExpressionType getAssociationExpression(PrismContainerValueWrapper<AssignmentType> assignmentValueWrapper,
+            boolean createIfNotExist, PrismContext prismContext, PageBase pageBase) {
+        if (assignmentValueWrapper == null){
+            return null;
+        }
+        if (createIfNotExist && prismContext == null) {
+            throw new IllegalArgumentException("createIfNotExist is set but prismContext is null");
+        }
+        PrismContainerWrapper<ResourceObjectAssociationType> association;
+        try {
+            association = assignmentValueWrapper
+                    .findContainer(ItemPath.create(AssignmentType.F_CONSTRUCTION, ConstructionType.F_ASSOCIATION));
+        } catch (SchemaException e) {
+            LOGGER.error("Cannot find association wrapper, reason: {}", e.getMessage(), e);
+            pageBase.getSession().error("Cannot find association wrapper, reason: " + e.getMessage());
+            return null;
+        }
+
+        if (association == null || association.getValues() == null || association.getValues().size() == 0){
+            return null;
+        }
+        //FIXME HACK not to add empty association value
+        if (ContainerStatus.ADDING.equals(association.getStatus())){
+            association.getItem().clear();
+        }
+        PrismContainerValueWrapper<ResourceObjectAssociationType> associationValueWrapper = association.getValues().get(0);
+        PrismPropertyWrapper<ExpressionType> expressionWrapper;
+        try {
+            expressionWrapper = associationValueWrapper.findProperty(ItemPath.create(ResourceObjectAssociationType.F_OUTBOUND, MappingType.F_EXPRESSION));
+        } catch (SchemaException e) {
+            LOGGER.error("Cannot find expression wrapper, reason: {}", e.getMessage(), e);
+            pageBase.getSession().error("Cannot find expression wrapper, reason: " + e.getMessage());
+            return null;
+        }
+
+        if (expressionWrapper == null){
+            return null;
+        }
+        List<PrismPropertyValueWrapper<ExpressionType>> expressionValues = expressionWrapper.getValues();
+        if (expressionValues == null || expressionValues.size() == 0){
+            return null;
+        }
+        try {
+            ExpressionType expression = expressionValues.get(0).getRealValue();
+            if (expression == null && createIfNotExist) {
+                expression = new ExpressionType();
+                PrismPropertyValue<ExpressionType> exp = prismContext.itemFactory().createPropertyValue(expression);
+                WrapperContext context = new WrapperContext(null, null);
+                PrismPropertyValueWrapper<ExpressionType> val = (PrismPropertyValueWrapper<ExpressionType>) pageBase
+                        .createValueWrapper(expressionWrapper, exp, ValueStatus.ADDED, context);
+                // ValueWrapperOld<ExpressionType> val = new
+                // ValueWrapperOld<>(expressionWrapper, exp, prismContext);
+                expressionValues.remove(0);
+                expressionValues.add(0, val);
+            }
+        } catch (SchemaException e) {
+            // TODO erro handling
+            return null;
+        }
+        return expressionValues.get(0).getRealValue();
+    }
+
+    public static PrismObject<ResourceType> getConstructionResource(ConstructionType construction, String operation, PageBase pageBase){
+        ObjectReferenceType resourceRef = construction.getResourceRef();
+        if (resourceRef.asReferenceValue().getObject() != null) {
+            return resourceRef.asReferenceValue().getObject();
+        }
+        OperationResult result = new OperationResult(operation);
+        Task task = pageBase.createSimpleTask(operation);
+        return WebModelServiceUtils.resolveReferenceNoFetch(resourceRef, pageBase, task, result);
+    }
+
+    public static <O extends ObjectType> ArchetypePolicyType getArchetypeSpecification(PrismObject<O> object, ModelServiceLocator locator){
+        if (object == null || object.asObjectable() == null){
+            return null;
+        }
+        String objectName = object.asObjectable().getName() != null ? object.asObjectable().getName().getOrig() : "Unknown";
+        OperationResult result = new OperationResult("loadArchetypeSpecificationFor" + objectName);
+        if (!object.canRepresent(AssignmentHolderType.class)) {
+            return null;
+        }
+        ArchetypePolicyType spec = null;
+        try {
+            spec = locator.getModelInteractionService().determineArchetypePolicy((PrismObject<? extends AssignmentHolderType>) object, result);
+        } catch (SchemaException | ConfigurationException ex){
+            result.recordPartialError(ex.getLocalizedMessage());
+            LOGGER.error("Cannot load ArchetypeInteractionSpecification for object {}: {}", object, ex.getLocalizedMessage());
+        }
+        return spec;
+    }
+
+    public static String getIconCssClass(DisplayType displayType){
+        if (displayType == null || displayType.getIcon() == null){
+            return "";
+        }
+        return displayType.getIcon().getCssClass();
+    }
+
+    public static String getIconColor(DisplayType displayType){
+        if (displayType == null || displayType.getIcon() == null){
+            return "";
+        }
+        return displayType.getIcon().getColor();
+    }
+
+    public static String getDisplayTypeTitle(DisplayType displayType){
+        if (displayType == null || displayType.getTooltip() == null){
+            return "";
+        }
+        return displayType.getTooltip().getOrig();
+    }
+
+    public static <O extends ObjectType> DisplayType getDisplayTypeForObject(O obj, OperationResult result, PageBase pageBase){
+        if (obj == null){
+            return null;
+        }
+        if (obj instanceof ArchetypeType && ((ArchetypeType)obj).getArchetypePolicy() != null) {
+            return ((ArchetypeType)obj).getArchetypePolicy().getDisplay();
+        }
+        DisplayType displayType = WebComponentUtil.getArchetypePolicyDisplayType(obj, pageBase);
+//        if (displayType != null){
+//            String disabledStyle = "";
+//            if (obj instanceof FocusType) {
+//                disabledStyle = WebComponentUtil.getIconEnabledDisabled(((FocusType)obj).asPrismObject());
+//                if (displayType.getIcon() != null && StringUtils.isNotEmpty(displayType.getIcon().getCssClass()) &&
+//                        disabledStyle != null){
+//                    displayType.getIcon().setCssClass(displayType.getIcon().getCssClass() + " " + disabledStyle);
+//                    displayType.getIcon().setColor("");
+//                }
+//            }
+//        } else {
+        if (displayType == null){
+            displayType = WebComponentUtil.createDisplayType(createDefaultIcon(obj.asPrismObject()),
+                    "", ColumnUtils.getIconColumnTitle(obj, result));
+        }
+        return displayType;
+    }
+
+    public static <O extends ObjectType> CompositedIcon createCompositeIconForObject(O obj, OperationResult result, PageBase pageBase){
+        DisplayType basicIconDisplayType = getDisplayTypeForObject(obj, result, pageBase);
+        CompositedIconBuilder iconBuilder = new CompositedIconBuilder();
+        if (basicIconDisplayType == null){
+            return new CompositedIconBuilder().build();
+        }
+        IconType lifecycleStateIcon = getIconForLifecycleState(obj);
+        IconType activationStatusIcon = getIconForActivationStatus(obj);
+        StringBuilder title = new StringBuilder(basicIconDisplayType.getTooltip() != null ? basicIconDisplayType.getTooltip().getOrig() : "");
+
+        if (StringUtils.isNotEmpty(lifecycleStateIcon.getCssClass())){
+            if (title.length() > 0){
+                title.append("\n");
+            }
+            title.append(pageBase.createStringResource("ObjectType.lifecycleState").getString())
+                    .append(": ")
+                    .append(obj.getLifecycleState());
+        }
+        if (StringUtils.isNotEmpty(activationStatusIcon.getCssClass()) && obj instanceof FocusType
+                && ((FocusType)obj).getActivation() != null){
+            if (title.length() > 0){
+                title.append("\n");
+            }
+            String lockedStatus = LockoutStatusType.LOCKED.equals(((FocusType)obj).getActivation().getLockoutStatus()) ?
+                    ((FocusType)obj).getActivation().getLockoutStatus().value() : "";
+            String effectiveStatus = ((FocusType)obj).getActivation().getEffectiveStatus() != null ?
+                    ((FocusType)obj).getActivation().getEffectiveStatus().value() : "";
+            title.append(pageBase.createStringResource("CapabilitiesType.activationStatus").getString())
+                    .append(": ")
+                    .append(StringUtils.isNotEmpty(lockedStatus) ? lockedStatus : effectiveStatus);
+        }
+        String iconColor = getIconColor(basicIconDisplayType);
+
+        CompositedIconBuilder builder = iconBuilder.setBasicIcon(
+                getIconCssClass(basicIconDisplayType), IconCssStyle.IN_ROW_STYLE)
+                .appendColorHtmlValue(StringUtils.isNotEmpty(iconColor) ? iconColor : "")
+                .appendLayerIcon(lifecycleStateIcon, IconCssStyle.BOTTOM_LEFT_FOR_COLUMN_STYLE)
+                .appendLayerIcon(activationStatusIcon, IconCssStyle.BOTTOM_RIGHT_FOR_COLUMN_STYLE);
+
+        if (StringUtils.isNotEmpty(title.toString())){
+            builder.setTitle(title.toString());
+        }
+        return builder.build();
+    }
+
+    public static <O extends ObjectType> IconType getIconForLifecycleState(O obj){
+        IconType icon = new IconType();
+        if (obj == null){
+            icon.setCssClass("");
+            return icon;
+        }
+        if (SchemaConstants.LIFECYCLE_ARCHIVED.equals(obj.getLifecycleState())){
+            icon.setCssClass(GuiStyleConstants.CLASS_FILE_EXCEL);
+        } else if (SchemaConstants.LIFECYCLE_DRAFT.equals(obj.getLifecycleState())){
+            icon.setCssClass(GuiStyleConstants.CLASS_FILE_BLACK_FILLED);
+        } else if (SchemaConstants.LIFECYCLE_PROPOSED.equals(obj.getLifecycleState())){
+            icon.setCssClass(GuiStyleConstants.CLASS_FILE_WHITE_FILLED);
+        }
+        if (icon.getCssClass() == null){
+            icon.setCssClass("");
+        }
+        icon.setColor("blue");
+        return icon;
+    }
+
+    public static <O extends ObjectType> IconType getIconForActivationStatus(O obj){
+        IconType icon = new IconType();
+        if (obj == null || !(obj instanceof FocusType) || ((FocusType) obj).getActivation() == null){
+            icon.setCssClass("");
+            return icon;
+        }
+        if (LockoutStatusType.LOCKED.equals(((FocusType) obj).getActivation().getLockoutStatus())){
+            icon.setCssClass(GuiStyleConstants.CLASS_LOCK_STATUS);
+        } else if (ActivationStatusType.DISABLED.equals(((FocusType) obj).getActivation().getEffectiveStatus())){
+            icon.setCssClass(GuiStyleConstants.CLASS_BAN);
+        } else if (ActivationStatusType.ARCHIVED.equals(((FocusType) obj).getActivation().getEffectiveStatus())){
+            icon.setCssClass(GuiStyleConstants.CLASS_ICON_NO_OBJECTS);
+        } else if (!ActivationStatusType.ENABLED.equals(((FocusType) obj).getActivation().getEffectiveStatus())){
+            icon.setCssClass(GuiStyleConstants.CLASS_TEST_CONNECTION_MENU_ITEM);
+        }
+        if (icon.getCssClass() == null){
+            icon.setCssClass("");
+        }
+        icon.setColor("red");
+        return icon;
+    }
+
+    public static DisplayType createDisplayType(String iconCssClass){
+        return createDisplayType(iconCssClass, "", "");
+    }
+
+    public static DisplayType createDisplayType(String iconCssClass, String iconColor, String title){
+        DisplayType displayType = new DisplayType();
+        IconType icon = new IconType();
+        icon.setCssClass(iconCssClass);
+        icon.setColor(iconColor);
+        displayType.setIcon(icon);
+
+        displayType.setTooltip(createPolyFromOrigString(title));
+        return displayType;
+    }
+
+    public static DisplayType createDisplayType(String iconCssClass, PolyStringType title){
+        DisplayType displayType = new DisplayType();
+        IconType icon = new IconType();
+        icon.setCssClass(iconCssClass);
+        displayType.setIcon(icon);
+
+        displayType.setTooltip(title);
+        return displayType;
+    }
+
+    public static IconType createIconType(String iconStyle){
+        return createIconType(iconStyle, "");
+    }
+
+    public static IconType createIconType(String iconStyle, String color){
+        IconType icon = new IconType();
+        icon.setCssClass(iconStyle);
+        icon.setColor(color);
+        return icon;
+    }
+
+
+    public static CompositedIconBuilder getAssignmentRelationIconBuilder(PageBase pageBase, AssignmentObjectRelation relationSpec,
+                                                                         IconType relationIcon, IconType actionButtonIcon){
+        CompositedIconBuilder builder = new CompositedIconBuilder();
+        if (relationSpec == null){
+            if (actionButtonIcon == null){
+                return null;
+            }
+            builder.setBasicIcon(actionButtonIcon, IconCssStyle.IN_ROW_STYLE)
+                    .appendColorHtmlValue(actionButtonIcon.getColor());
+            return builder;
+        }
+        DisplayType objectTypeDisplay = null;
+        if (CollectionUtils.isNotEmpty(relationSpec.getArchetypeRefs())){
+            try {
+                String operation = pageBase.getClass().getSimpleName() + "." + "loadArchetypeObject";
+                ArchetypeType archetype = pageBase.getModelObjectResolver().resolve(relationSpec.getArchetypeRefs().get(0), ArchetypeType.class,
+                        null, null, pageBase.createSimpleTask(operation),
+                        new OperationResult(operation));
+                if (archetype != null && archetype.getArchetypePolicy() != null){
+                    objectTypeDisplay = archetype.getArchetypePolicy().getDisplay();
+                }
+            } catch (Exception ex){
+                LOGGER.error("Couldn't load archetype object, " + ex.getLocalizedMessage());
+            }
+        }
+        if (objectTypeDisplay == null){
+            objectTypeDisplay = new DisplayType();
+        }
+        if (objectTypeDisplay.getIcon() == null){
+            objectTypeDisplay.setIcon(new IconType());
+        }
+        QName objectType = org.apache.commons.collections.CollectionUtils.isNotEmpty(relationSpec.getObjectTypes()) ? relationSpec.getObjectTypes().get(0) : null;
+        if (StringUtils.isEmpty(WebComponentUtil.getIconCssClass(objectTypeDisplay)) && objectType != null){
+            objectTypeDisplay.getIcon().setCssClass(WebComponentUtil.createDefaultBlackIcon(objectType));
+        }
+        if (StringUtils.isNotEmpty(WebComponentUtil.getIconCssClass(objectTypeDisplay))) {
+            builder.setBasicIcon(objectTypeDisplay.getIcon(), IconCssStyle.IN_ROW_STYLE)
+                    .appendColorHtmlValue(WebComponentUtil.getIconColor(objectTypeDisplay))
+                    .appendLayerIcon(actionButtonIcon, IconCssStyle.BOTTOM_RIGHT_STYLE)
+                    .appendLayerIcon(relationIcon, IconCssStyle.TOP_RIGHT_STYLE);
+        } else {
+            builder.setBasicIcon(actionButtonIcon, IconCssStyle.IN_ROW_STYLE)
+                    .appendColorHtmlValue(actionButtonIcon.getColor());
+        }
+        return builder;
+    }
+
+
+    public static <O extends ObjectType> DisplayType getArchetypePolicyDisplayType(O object, PageBase pageBase) {
+        if (object != null) {
+            ArchetypePolicyType archetypePolicy = WebComponentUtil.getArchetypeSpecification(object.asPrismObject(), pageBase);
+            if (archetypePolicy != null) {
+                return archetypePolicy.getDisplay();
+            }
+        }
+        return null;
+    }
+
+    public static IModel<String> getIconUrlModel(IconType icon){
+        if (icon == null || StringUtils.isEmpty(icon.getImageUrl())){
+            return Model.of();
+        }
+        String sUrl = icon.getImageUrl();
+        if (URI.create(sUrl).isAbsolute()) {
+            return Model.of(sUrl);
+        }
+
+        List<String> segments = RequestCycle.get().getUrlRenderer().getBaseUrl().getSegments();
+        if (segments == null || segments.size() < 2) {
+            return Model.of(sUrl);
+        }
+
+        String prefix = StringUtils.repeat("../", segments.size() - 1);
+        if (!sUrl.startsWith("/")) {
+            return Model.of(prefix + sUrl);
+        }
+
+        return Model.of(StringUtils.left(prefix, prefix.length() - 1) + sUrl);
+    }
+
+    public static void deleteSyncTokenPerformed(AjaxRequestTarget target, ResourceType resourceType, PageBase pageBase){
+        String resourceOid = resourceType.getOid();
+        String handlerUri = "http://midpoint.evolveum.com/xml/ns/public/model/synchronization/task/live-sync/handler-3";
+        ObjectReferenceType resourceRef = new ObjectReferenceType();
+        resourceRef.setOid(resourceOid);
+        PrismObject<TaskType> oldTask;
+
+        OperationResult result = new OperationResult(pageBase.getClass().getName() + "." + "deleteSyncToken");
+        ObjectQuery query = pageBase.getPrismContext().queryFor(TaskType.class)
+                .item(TaskType.F_OBJECT_REF).ref(resourceOid)
+                .and().item(TaskType.F_HANDLER_URI).eq(handlerUri)
+                .build();
+
+        List<PrismObject<TaskType>> taskList = WebModelServiceUtils.searchObjects(TaskType.class, query, result, pageBase);
+
+        if (taskList.size() != 1) {
+            pageBase.error(pageBase.createStringResource("pageResource.message.invalidTaskSearch"));
+        } else {
+            oldTask = taskList.get(0);
+            saveTask(oldTask, result, pageBase);
+        }
+
+        result.recomputeStatus();
+        pageBase.showResult(result);
+        target.add(pageBase.getFeedbackPanel());
+    }
+
+    /**
+     * The idea is to divide the list of AssignmentObjectRelation objects in such way that each AssignmentObjectRelation
+     * in the list will contain not more than 1 relation. This will simplify creating of a new_assignment_button
+     * on some panels
+     *
+      * @param initialRelationsList
+     * @return
+     */
+    public static List<AssignmentObjectRelation> divideAssignmentRelationsByRelationValue(List<AssignmentObjectRelation> initialRelationsList){
+        if (org.apache.commons.collections.CollectionUtils.isEmpty(initialRelationsList)){
+            return initialRelationsList;
+        }
+        List<AssignmentObjectRelation> combinedRelationList =  new ArrayList<>();
+        initialRelationsList.forEach(assignmentTargetRelation -> {
+            if (org.apache.commons.collections.CollectionUtils.isEmpty(assignmentTargetRelation.getObjectTypes()) &&
+                    org.apache.commons.collections.CollectionUtils.isEmpty(assignmentTargetRelation.getRelations())){
+                return;
+            }
+            if (org.apache.commons.collections.CollectionUtils.isEmpty(assignmentTargetRelation.getRelations())){
+                combinedRelationList.add(assignmentTargetRelation);
+            } else {
+                assignmentTargetRelation.getRelations().forEach(relation -> {
+                    AssignmentObjectRelation relationObj = new AssignmentObjectRelation();
+                    relationObj.setObjectTypes(assignmentTargetRelation.getObjectTypes());
+                    relationObj.setRelations(Arrays.asList(relation));
+                    relationObj.setArchetypeRefs(assignmentTargetRelation.getArchetypeRefs());
+                    relationObj.setDescription(assignmentTargetRelation.getDescription());
+                    combinedRelationList.add(relationObj);
+                });
+            }
+        });
+        return combinedRelationList;
+    }
+
+    /**
+     * The idea is to divide the list of AssignmentObjectRelation objects in such way that each AssignmentObjectRelation
+     * in the list will contain not more than 1 relation, not more than 1 object type and not more than one archetype reference.
+     * This will simplify creating of a new_assignment_button
+     *
+     * @param initialAssignmentRelationsList
+     * @return
+     */
+    public static List<AssignmentObjectRelation> divideAssignmentRelationsByAllValues(List<AssignmentObjectRelation> initialAssignmentRelationsList){
+        if (initialAssignmentRelationsList == null){
+            return null;
+        }
+        List<AssignmentObjectRelation> dividedByRelationList = divideAssignmentRelationsByRelationValue(initialAssignmentRelationsList);
+        List<AssignmentObjectRelation> resultList = new ArrayList<>();
+        dividedByRelationList.forEach(assignmentObjectRelation -> {
+            if (CollectionUtils.isNotEmpty(assignmentObjectRelation.getObjectTypes())){
+                assignmentObjectRelation.getObjectTypes().forEach(objectType -> {
+                    if (CollectionUtils.isNotEmpty(assignmentObjectRelation.getArchetypeRefs())){
+                        assignmentObjectRelation.getArchetypeRefs().forEach(archetypeRef -> {
+                            AssignmentObjectRelation newRelation = new AssignmentObjectRelation();
+                            newRelation.setObjectTypes(Arrays.asList(objectType));
+                            newRelation.setRelations(assignmentObjectRelation.getRelations());
+                            newRelation.setArchetypeRefs(Arrays.asList(archetypeRef));
+                            newRelation.setDescription(assignmentObjectRelation.getDescription());
+                            resultList.add(newRelation);
+                        });
+                    } else {
+                        AssignmentObjectRelation newRelation = new AssignmentObjectRelation();
+                        newRelation.setObjectTypes(Arrays.asList(objectType));
+                        newRelation.setRelations(assignmentObjectRelation.getRelations());
+                        newRelation.setArchetypeRefs(assignmentObjectRelation.getArchetypeRefs());
+                        newRelation.setDescription(assignmentObjectRelation.getDescription());
+                        resultList.add(newRelation);
+                    }
+                });
+            } else {
+                if (CollectionUtils.isNotEmpty(assignmentObjectRelation.getArchetypeRefs())){
+                    assignmentObjectRelation.getArchetypeRefs().forEach(archetypeRef -> {
+                        AssignmentObjectRelation newRelation = new AssignmentObjectRelation();
+                        newRelation.setObjectTypes(assignmentObjectRelation.getObjectTypes());
+                        newRelation.setRelations(assignmentObjectRelation.getRelations());
+                        newRelation.setArchetypeRefs(Arrays.asList(archetypeRef));
+                        newRelation.setDescription(assignmentObjectRelation.getDescription());
+                        resultList.add(newRelation);
+                    });
+                } else {
+                    AssignmentObjectRelation newRelation = new AssignmentObjectRelation();
+                    newRelation.setObjectTypes(assignmentObjectRelation.getObjectTypes());
+                    newRelation.setRelations(assignmentObjectRelation.getRelations());
+                    newRelation.setArchetypeRefs(assignmentObjectRelation.getArchetypeRefs());
+                    newRelation.setDescription(assignmentObjectRelation.getDescription());
+                    resultList.add(newRelation);
+                }
+            }
+        });
+        return resultList;
+    }
+
+    public static DisplayType getAssignmentObjectRelationDisplayType(PageBase pageBase, AssignmentObjectRelation assignmentTargetRelation,
+                                                                     String defaultTitleKey){
+        if (assignmentTargetRelation == null){
+            return createDisplayType("", "", pageBase.createStringResource(defaultTitleKey, "", "").getString());
+        }
+
+        String typeTitle = "";
+        if (CollectionUtils.isNotEmpty(assignmentTargetRelation.getArchetypeRefs())){
+            OperationResult result = new OperationResult(pageBase.getClass().getSimpleName() + "." + "loadArchetypeObject");
+            try {
+                ArchetypeType archetype = pageBase.getModelObjectResolver().resolve(assignmentTargetRelation.getArchetypeRefs().get(0), ArchetypeType.class,
+                        null, null, pageBase.createSimpleTask(result.getOperation()), result);
+                if (archetype != null) {
+                    DisplayType archetypeDisplayType = archetype.getArchetypePolicy() != null ? archetype.getArchetypePolicy().getDisplay() : null;
+                    String archetypeTooltip = archetypeDisplayType != null && archetypeDisplayType.getLabel() != null &&
+                            StringUtils.isNotEmpty(archetypeDisplayType.getLabel().getOrig()) ?
+                            archetypeDisplayType.getLabel().getOrig() :
+                            (archetype.getName() != null && StringUtils.isNotEmpty(archetype.getName().getOrig()) ?
+                            archetype.getName().getOrig() : null);
+                    typeTitle = StringUtils.isNotEmpty(archetypeTooltip) ?
+                            pageBase.createStringResource("abstractRoleMemberPanel.withType", archetypeTooltip).getString() : "";
+                }
+            } catch (Exception ex){
+                LOGGER.error("Couldn't load archetype object. " + ex.getLocalizedMessage());
+            }
+        } else if (CollectionUtils.isNotEmpty(assignmentTargetRelation.getObjectTypes())){
+            QName type = !CollectionUtils.isEmpty(assignmentTargetRelation.getObjectTypes()) ?
+                    assignmentTargetRelation.getObjectTypes().get(0) : null;
+            String typeName = type != null ? pageBase.createStringResource("ObjectTypeLowercase." + type.getLocalPart()).getString() : null;
+            typeTitle = StringUtils.isNotEmpty(typeName) ?
+                    pageBase.createStringResource("abstractRoleMemberPanel.withType", typeName).getString() : "";
+        }
+
+
+        QName relation = !CollectionUtils.isEmpty(assignmentTargetRelation.getRelations()) ?
+                assignmentTargetRelation.getRelations().get(0) : null;
+
+        String relationValue = "";
+        String relationTitle = "";
+        if (relation != null){
+            RelationDefinitionType def = WebComponentUtil.getRelationDefinition(relation);
+            if (def != null){
+                DisplayType displayType = null;
+                if (def.getDisplay() == null){
+                    displayType = new DisplayType();
+                } else {
+                    displayType = createDisplayType(def.getDisplay().getCssClass());
+                    if (def.getDisplay().getIcon() != null){
+                        displayType.setIcon(new IconType());
+                        displayType.getIcon().setCssClass(def.getDisplay().getIcon().getCssClass());
+                        displayType.getIcon().setColor(def.getDisplay().getIcon().getColor());
+                    }
+                }
+                if (displayType.getLabel() != null && StringUtils.isNotEmpty(displayType.getLabel().getOrig())){
+                    relationValue = pageBase.createStringResource(displayType.getLabel().getOrig()).getString();
+                } else {
+                    String relationKey = "RelationTypes." + RelationTypes.getRelationTypeByRelationValue(relation);
+                    relationValue = pageBase.createStringResource(relationValue).getString();
+                    if (StringUtils.isEmpty(relationValue) || relationKey.equals(relationValue)){
+                        relationValue = relation.getLocalPart();
+                    }
+                }
+
+                relationTitle = pageBase.createStringResource("abstractRoleMemberPanel.withRelation", relationValue).getString();
+
+
+                if (displayType.getIcon() == null || StringUtils.isEmpty(displayType.getIcon().getCssClass())){
+                    displayType.setIcon(createIconType(""));
+                }
+                displayType.setTooltip(createPolyFromOrigString(pageBase.createStringResource(defaultTitleKey, typeTitle, relationTitle).getString()));
+                return displayType;
+            }
+        }
+        return createDisplayType(GuiStyleConstants.EVO_ASSIGNMENT_ICON, "green", pageBase.createStringResource(defaultTitleKey, typeTitle, relationTitle).getString());
+    }
+
+    public static void saveTask(PrismObject<TaskType> oldTask, OperationResult result, PageBase pageBase){
+        Task task = pageBase.createSimpleTask(pageBase.getClass().getName() + "." + "saveSyncTask");
+
+        PrismProperty property = oldTask.findProperty(ItemPath.create(TaskType.F_EXTENSION, SchemaConstants.SYNC_TOKEN));
+
+        if(property == null){
+            return;
+        }
+        Object value = property.getRealValue();
+
+        ObjectDelta<TaskType> delta = pageBase.getPrismContext().deltaFactory().object().createModifyDelta(oldTask.getOid(),
+                pageBase.getPrismContext().deltaFactory().property()
+                        .createModificationDeleteProperty(ItemPath.create(TaskType.F_EXTENSION, SchemaConstants.SYNC_TOKEN), property.getDefinition(), value),
+                TaskType.class);
+
+        if(LOGGER.isTraceEnabled()){
+            LOGGER.trace(delta.debugDump());
+        }
+
+        try {
+            pageBase.getModelService().executeChanges(WebComponentUtil.createDeltaCollection(delta), null, task, result);
+        } catch (Exception e){
+            LoggingUtils.logUnexpectedException(LOGGER, "Couldn't save task.", e);
+            result.recordFatalError(pageBase.createStringResource("WebModelUtils.couldntSaveTask").getString(), e);
+        }
+        result.recomputeStatus();
+    }
+
+    // TODO: use LocalizationService.translate(polyString) instead
+    @Deprecated
+    public static String getLocalizedOrOriginPolyStringValue(PolyString polyString){
+        String value = getLocalizedPolyStringValue(setTranslateToPolystring(polyString));
+        if(value == null) {
+            return getOrigStringFromPoly(polyString);
+        }
+        return value;
+    }
+
+    @Deprecated
+    private static String getLocalizedPolyStringValue(PolyString polyString){
+        if (polyString == null){
+            return null;
+        }
+        if ((polyString.getTranslation() == null || StringUtils.isEmpty(polyString.getTranslation().getKey())) &&
+                (polyString.getLang() == null || polyString.getLang().isEmpty())){
+            return null;
+        }
+        if (polyString.getLang() != null && !polyString.getLang().isEmpty()){
+            //check if it's really selected by user or configured through sysconfig locale
+            String currentLocale = getCurrentLocale().getLanguage();
+            for (String language : polyString.getLang().keySet()){
+                if (currentLocale.equals(language)){
+                    return polyString.getLang().get(language);
+                }
+            }
+        }
+
+        if (polyString.getTranslation() != null && StringUtils.isNotEmpty(polyString.getTranslation().getKey())){
+            List<String> argumentValues = new ArrayList<>();
+            polyString.getTranslation().getArgument().forEach(argument -> {
+                String argumentValue = "";
+                String translationValue = "";
+                if (argument.getTranslation() != null){
+                    String argumentKey = argument.getTranslation().getKey();
+                    String valueByKey = StringUtils.isNotEmpty(argumentKey) ? new StringResourceModel(argumentKey).getString() : null;
+                    translationValue = StringUtils.isNotEmpty(valueByKey) ? valueByKey : argument.getTranslation().getFallback();
+                }
+                argumentValue = StringUtils.isNotEmpty(translationValue) ? translationValue : argument.getValue();
+                argumentValues.add(argumentValue);
+            });
+            return new StringResourceModel(polyString.getTranslation().getKey())
+                    .setDefaultValue(polyString.getTranslation().getKey())
+                    .setModel(new Model<String>())
+                    .setParameters(argumentValues.toArray())
+                    .getString();
+        }
+        return null;
+    }
+
+    public static <T> List<T> sortDropDownChoices(IModel<? extends List<? extends T>> choicesModel, IChoiceRenderer<T> renderer){
+        List<T> sortedList = choicesModel.getObject().stream().sorted((choice1, choice2) -> {
+            if (choice1 == null || choice2 == null){
+                return 0;
+            }
+            return String.CASE_INSENSITIVE_ORDER.compare(renderer.getDisplayValue(choice1).toString(), renderer.getDisplayValue(choice2).toString());
+
+
+        }).collect(Collectors.toList());
+        return sortedList;
+    }
+
+    public static SceneDto createSceneDto(CaseWorkItemType caseWorkItem, PageBase pageBase, String operation){
+        if (caseWorkItem == null){
+            return null;
+        }
+        return createSceneDto(CaseTypeUtil.getCase(caseWorkItem), pageBase, operation);
+    }
+
+    public static List<EvaluatedTriggerGroupDto> computeTriggers(ApprovalContextType wfc, Integer stage) {
+        List<EvaluatedTriggerGroupDto> triggers = new ArrayList<>();
+        if (wfc == null) {
+            return triggers;
+        }
+        EvaluatedTriggerGroupDto.UniquenessFilter uniquenessFilter = new EvaluatedTriggerGroupDto.UniquenessFilter();
+        List<List<EvaluatedPolicyRuleType>> rulesPerStageList = ApprovalContextUtil.getRulesPerStage(wfc);
+        for (int i = 0; i < rulesPerStageList.size(); i++) {
+            Integer stageNumber = i + 1;
+            boolean highlighted = stageNumber.equals(stage);
+            EvaluatedTriggerGroupDto group = EvaluatedTriggerGroupDto.initializeFromRules(rulesPerStageList.get(i), highlighted, uniquenessFilter);
+            triggers.add(group);
+        }
+        return triggers;
+    }
+
+    public static SceneDto createSceneDto(CaseType caseObject, PageBase pageBase, String operation){
+        if (caseObject == null || caseObject.getApprovalContext() == null) {
+            return null;
+        }
+        ObjectReferenceType objectRef = caseObject.getObjectRef();
+
+        OperationResult result = new OperationResult(operation);
+        Task task = pageBase.createSimpleTask(operation);
+        try {
+            Scene deltasScene = SceneUtil.visualizeObjectTreeDeltas(caseObject.getApprovalContext().getDeltasToApprove(), "pageWorkItem.delta",
+                    pageBase.getPrismContext(), pageBase.getModelInteractionService(), objectRef, task, result);
+            return new SceneDto(deltasScene);
+        } catch (SchemaException | ExpressionEvaluationException ex){
+            LOGGER.error("Unable to create delta visualization for case {}: {}", caseObject, ex.getLocalizedMessage(), ex);
+        }
+        return null;
+    }
+
+    public static void workItemApproveActionPerformed(AjaxRequestTarget target, CaseWorkItemType workItem, AbstractWorkItemOutputType workItemOutput,
+                                                Component formPanel, PrismObject<UserType> powerDonor, boolean approved, OperationResult result, PageBase pageBase) {
+        if (workItem == null){
+            return;
+        }
+        CaseType parentCase = CaseWorkItemUtil.getCase(workItem);
+        if (CaseTypeUtil.isManualProvisioningCase(parentCase)){
+            Task task = pageBase.createSimpleTask(result.getOperation());
+            try {
+                AbstractWorkItemOutputType output = workItem.getOutput();
+                if (output == null) {
+                    output = new AbstractWorkItemOutputType(pageBase.getPrismContext());
+                }
+                output.setOutcome(ApprovalUtils.toUri(approved));
+                if (workItemOutput != null && workItemOutput.getComment() != null){
+                    output.setComment(workItemOutput.getComment());
+                }
+                if (workItemOutput != null && workItemOutput.getEvidence() != null){
+                    output.setEvidence(workItemOutput.getEvidence());
+                }
+                WorkItemId workItemId = WorkItemId.create(parentCase.getOid(), workItem.getId());
+                pageBase.getWorkflowService().completeWorkItem(workItemId, output, task, result);
+            } catch (Exception ex) {
+                LoggingUtils.logUnexpectedException(LOGGER, "Unable to complete work item, ", ex);
+                result.recordFatalError(ex);
+            }
+        } else {
+
+            Task task = pageBase.createSimpleTask(result.getOperation());
+            try {
+                try {
+                    ObjectDelta additionalDelta = null;
+                    if (formPanel != null && formPanel instanceof DynamicFormPanel) {
+                        if (approved) {
+                            boolean requiredFieldsPresent = ((DynamicFormPanel<?>) formPanel).checkRequiredFields(pageBase);
+                            if (!requiredFieldsPresent) {
+                                target.add(pageBase.getFeedbackPanel());
+                                return;
+                            }
+                        }
+                        additionalDelta = ((DynamicFormPanel<?>) formPanel).getObjectDelta();
+                        if (additionalDelta != null) {
+                            pageBase.getPrismContext().adopt(additionalDelta);
+                        }
+                    }
+                    assumePowerOfAttorneyIfRequested(result, powerDonor, pageBase);
+                    pageBase.getWorkflowService().completeWorkItem(WorkItemId.of(workItem),
+                            workItemOutput,
+                            additionalDelta, task, result);
+                } finally {
+                    dropPowerOfAttorneyIfRequested(result, powerDonor, pageBase);
+                }
+            } catch (Exception ex) {
+                result.recordFatalError(pageBase.createStringResource("WebModelUtils.couldntSaveWorkItem").getString(), ex);
+                LoggingUtils.logUnexpectedException(LOGGER, "Couldn't save work item", ex);
+            }
+        }
+        result.computeStatusIfUnknown();
+    }
+
+    public static List<ObjectOrdering> createMetadataOrdering(SortParam<String> sortParam, String metadataProperty, PrismContext prismContext){
+        if (sortParam != null && sortParam.getProperty() != null) {
+            OrderDirection order = sortParam.isAscending() ? OrderDirection.ASCENDING : OrderDirection.DESCENDING;
+            if (sortParam.getProperty().equals(metadataProperty)) {
+                return Collections.singletonList(
+                        prismContext.queryFactory().createOrdering(
+                                ItemPath.create(ReportOutputType.F_METADATA, MetadataType.F_CREATE_TIMESTAMP), order));
+            }
+            return Collections.singletonList(
+                    prismContext.queryFactory().createOrdering(
+                            ItemPath.create(new QName(SchemaConstantsGenerated.NS_COMMON, sortParam.getProperty())), order));
+
+
+        } else {
+            return null;
+        }
+    }
+
+    public static void claimWorkItemActionPerformed(CaseWorkItemType workItemToClaim,
+                                                    String operation, AjaxRequestTarget target, PageBase pageBase){
+        Task task = pageBase.createSimpleTask(operation);
+        OperationResult mainResult = task.getResult();
+        WorkflowService workflowService = pageBase.getWorkflowService();
+        OperationResult result = mainResult.createSubresult(operation);
+        try {
+            workflowService.claimWorkItem(WorkItemId.of(workItemToClaim), task, result);
+            result.computeStatusIfUnknown();
+        } catch (ObjectNotFoundException | SecurityViolationException | RuntimeException | SchemaException |
+                ObjectAlreadyExistsException | CommunicationException | ConfigurationException | ExpressionEvaluationException e) {
+            result.recordPartialError(pageBase.createStringResource("pageWorkItems.message.partialError.claimed").getString(), e);
+        }
+        if (mainResult.isUnknown()) {
+            mainResult.recomputeStatus();
+        }
+
+        if (mainResult.isSuccess()) {
+            mainResult.recordStatus(OperationResultStatus.SUCCESS,
+                    pageBase.createStringResource("pageWorkItems.message.success.claimed").getString());
+        }
+
+        pageBase.showResult(mainResult);
+
+        pageBase.resetWorkItemCountModel();
+        target.add(pageBase);
+
+    }
+
+    public static void assumePowerOfAttorneyIfRequested(OperationResult result, PrismObject<UserType> powerDonor, PageBase pageBase) {
+        if (powerDonor != null) {
+            WebModelServiceUtils.assumePowerOfAttorney(powerDonor, pageBase.getModelInteractionService(), pageBase.getTaskManager(), result);
+        }
+    }
+
+    public static void dropPowerOfAttorneyIfRequested(OperationResult result, PrismObject<UserType> powerDonor, PageBase pageBase) {
+        if (powerDonor != null) {
+            WebModelServiceUtils.dropPowerOfAttorney(pageBase.getModelInteractionService(), pageBase.getTaskManager(), result);
+        }
+    }
+
+
+    @NotNull
+    public static List<SceneDto> computeChangesCategorizationList(ChangesByState changesByState, ObjectReferenceType objectRef,
+                                                                  ModelInteractionService modelInteractionService, PrismContext prismContext, Task opTask,
+                                                                  OperationResult thisOpResult) throws SchemaException, ExpressionEvaluationException {
+        List<SceneDto> changes = new ArrayList<>();
+        if (!changesByState.getApplied().isEmpty()) {
+            changes.add(createTaskChangesDto("TaskDto.changesApplied", "box-solid box-success", changesByState.getApplied(),
+                    modelInteractionService, prismContext, objectRef, opTask, thisOpResult));
+        }
+        if (!changesByState.getBeingApplied().isEmpty()) {
+            changes.add(createTaskChangesDto("TaskDto.changesBeingApplied", "box-solid box-info", changesByState.getBeingApplied(),
+                    modelInteractionService, prismContext, objectRef, opTask, thisOpResult));
+        }
+        if (!changesByState.getWaitingToBeApplied().isEmpty()) {
+            changes.add(createTaskChangesDto("TaskDto.changesWaitingToBeApplied", "box-solid box-warning",
+                    changesByState.getWaitingToBeApplied(), modelInteractionService, prismContext, objectRef, opTask, thisOpResult));
+        }
+        if (!changesByState.getWaitingToBeApproved().isEmpty()) {
+            changes.add(createTaskChangesDto("TaskDto.changesWaitingToBeApproved", "box-solid box-primary",
+                    changesByState.getWaitingToBeApproved(), modelInteractionService, prismContext, objectRef, opTask, thisOpResult));
+        }
+        if (!changesByState.getRejected().isEmpty()) {
+            changes.add(createTaskChangesDto("TaskDto.changesRejected", "box-solid box-danger", changesByState.getRejected(),
+                    modelInteractionService, prismContext, objectRef, opTask, thisOpResult));
+        }
+        if (!changesByState.getCanceled().isEmpty()) {
+            changes.add(createTaskChangesDto("TaskDto.changesCanceled", "box-solid box-danger", changesByState.getCanceled(),
+                    modelInteractionService, prismContext, objectRef, opTask, thisOpResult));
+        }
+        return changes;
+    }
+
+    private static SceneDto createTaskChangesDto(String titleKey, String boxClassOverride, ObjectTreeDeltas deltas, ModelInteractionService modelInteractionService,
+                                                       PrismContext prismContext, ObjectReferenceType objectRef, Task opTask, OperationResult result) throws SchemaException, ExpressionEvaluationException {
+        ObjectTreeDeltasType deltasType = ObjectTreeDeltas.toObjectTreeDeltasType(deltas);
+        Scene scene = SceneUtil.visualizeObjectTreeDeltas(deltasType, titleKey, prismContext, modelInteractionService, objectRef, opTask, result);
+        SceneDto sceneDto = new SceneDto(scene);
+        sceneDto.setBoxClassOverride(boxClassOverride);
+        return sceneDto;
+    }
+
+    public static String getMidpointCustomSystemName(PageBase pageBase, String defaultSystemNameKey){
+        DeploymentInformationType deploymentInfo = MidPointApplication.get().getDeploymentInfo();
+        String subscriptionId = deploymentInfo != null ? deploymentInfo.getSubscriptionIdentifier() : null;
+        if (!isSubscriptionIdCorrect(subscriptionId) ||
+                SubscriptionType.DEMO_SUBSRIPTION.getSubscriptionType().equals(subscriptionId.substring(0, 2))) {
+            return pageBase.createStringResource(defaultSystemNameKey).getString();
+        }
+        return deploymentInfo != null && StringUtils.isNotEmpty(deploymentInfo.getSystemName()) ?
+                deploymentInfo.getSystemName() : pageBase.createStringResource(defaultSystemNameKey).getString();
+    }
+
+    public static IModel<String> getResourceLabelModel(ShadowType shadow, PageBase pageBase){
+        return pageBase.createStringResource("DisplayNamePanel.resource",
+                WebComponentUtil.getReferencedObjectDisplayNamesAndNames(shadow.getResourceRef(), false));
+    }
+
+    public static IModel<String> getResourceAttributesLabelModel(ShadowType shadow, PageBase pageBase){
+        StringBuilder sb = new StringBuilder();
+        if(shadow != null) {
+            if(shadow.getObjectClass() != null && !StringUtils.isBlank(shadow.getObjectClass().getLocalPart())) {
+                sb.append(pageBase.createStringResource("DisplayNamePanel.objectClass", shadow.getObjectClass().getLocalPart()).getString());
+            }
+            if(shadow.getKind() != null && !StringUtils.isBlank(shadow.getKind().name())) {
+                sb.append(", ");
+                sb.append(pageBase.createStringResource("DisplayNamePanel.kind", shadow.getKind().name()).getString());
+            }
+
+            if(!StringUtils.isBlank(shadow.getIntent())) {
+                sb.append(", ");
+                sb.append(pageBase.createStringResource("DisplayNamePanel.intent", shadow.getIntent()).getString());
+            }
+
+            if(!StringUtils.isBlank(shadow.getTag())) {
+                sb.append(", ");
+                sb.append(pageBase.createStringResource("DisplayNamePanel.tag", shadow.getTag()).getString());
+            }
+            return Model.of(sb.toString());
+        }
+        return Model.of("");
+    }
+
+    public static String getPendingOperationsLabels(ShadowType shadow, BasePanel panel) {
+        if(shadow == null || shadow.getPendingOperation().isEmpty()) {
+            return null;
+        }
+        StringBuilder sb = new StringBuilder();
+        List<PendingOperationType> operations = shadow.getPendingOperation();
+        sb.append("\n").append(panel.getString("DisplayNamePanel.pendingOperation")).append(":");
+        boolean isFirst = true;
+        for(PendingOperationType operation : operations) {
+            if(operation != null) {
+                if(!isFirst) {
+                    sb.append(", ");
+                } else {
+                sb.append(" ");
+                }
+                sb.append(getPendingOperationLabel(operation, panel));
+                isFirst = false;
+            }
+        }
+        return sb.toString();
+    }
+
+    public static String getPendingOperationLabel(PendingOperationType realValue, BasePanel panel) {
+        StringBuilder sb = new StringBuilder();
+        boolean empty = true;
+        ObjectDeltaType delta = realValue.getDelta();
+        if(delta != null && delta.getChangeType() != null) {
+            sb.append(panel.getString(delta.getChangeType()));
+            empty = false;
+        }
+        PendingOperationTypeType type = realValue.getType();
+        if(type != null) {
+            if(!empty) {
+                sb.append(" ");
+            }
+            sb.append("(").append(panel.getString(type)).append(")");
+        }
+        OperationResultStatusType rStatus = realValue.getResultStatus();
+        PendingOperationExecutionStatusType eStatus = realValue.getExecutionStatus();
+        if(!empty) {
+            sb.append(" ");
+        }
+        sb.append(panel.getString("PendingOperationType.label.status")).append(": ");
+        if (rStatus == null) {
+            sb.append(panel.getString(eStatus));
+        } else {
+            sb.append(panel.getString(rStatus));
+        }
+        return sb.toString();
+    }
+
+
+    public static String getObjectListPageStorageKey(String additionalKeyValue){
+        if (StringUtils.isEmpty(additionalKeyValue)){
+            return SessionStorage.KEY_OBJECT_LIST;
+        }
+        return SessionStorage.KEY_OBJECT_LIST + "." + additionalKeyValue;
+    }
+
+    public static AssignmentHolderType getObjectFromAddDeltyForCase(CaseType aCase) {
+        if (aCase != null && aCase.getApprovalContext() != null
+                && aCase.getApprovalContext().getDeltasToApprove() != null) {
+            ObjectTreeDeltasType deltaTree = aCase.getApprovalContext().getDeltasToApprove();
+            if(deltaTree != null && deltaTree.getFocusPrimaryDelta() != null) {
+                ObjectDeltaType primaryDelta = deltaTree.getFocusPrimaryDelta();
+                if(primaryDelta != null && (primaryDelta.getItemDelta() == null || primaryDelta.getItemDelta().isEmpty())
+                        && primaryDelta.getObjectToAdd() != null && primaryDelta.getObjectToAdd() instanceof AssignmentHolderType
+                        && ChangeType.ADD.equals(ChangeType.toChangeType(primaryDelta.getChangeType()))) {
+                    return (AssignmentHolderType) primaryDelta.getObjectToAdd();
+                }
+            }
+        }
+        return null;
+    }
+
+    public static boolean isRefreshEnabled(PageBase pageBase, QName type) {
+        CompiledUserProfile cup = pageBase.getCompiledUserProfile();
+        if (cup == null) {
+            return false;
+        }
+
+       List<CompiledObjectCollectionView> views =  cup.getObjectCollectionViews();
+        if (CollectionUtils.isEmpty(views)) {
+            return false;
+        }
+
+        for (CompiledObjectCollectionView view : views) {
+            if (QNameUtil.match(type, view.getObjectType())) {
+                if (view.getRefreshInterval() != null) {
+                    return true;
+                }
+
+            }
+        }
+        return false;
+    }
+
+    public static Long xgc2long(XMLGregorianCalendar gc) {
+        return gc != null ? XmlTypeConverter.toMillis(gc) : null;
+    }
+
+    public static String getSimpleChannel(String chanelUri) {
+        if (chanelUri == null) {
+            return null;
+        }
+        int i = chanelUri.indexOf('#');
+        if (i < 0) {
+            return chanelUri;
+        }
+        return chanelUri.substring(i + 1);
+    }
+
+    public static List<String> getIntensForKind(PrismObject<ResourceType> resource, ShadowKindType kind, PageBase parentPage) {
+
+        RefinedResourceSchema refinedSchema = null;
+        try {
+            refinedSchema = RefinedResourceSchemaImpl.getRefinedSchema(resource,
+                    parentPage.getPrismContext());
+
+        } catch (SchemaException e) {
+            return Collections.emptyList();
+        }
+
+        if (kind == null) {
+            return Collections.emptyList();
+        }
+
+        return RefinedResourceSchemaImpl.getIntentsForKind(refinedSchema, kind);
+    }
+
+}