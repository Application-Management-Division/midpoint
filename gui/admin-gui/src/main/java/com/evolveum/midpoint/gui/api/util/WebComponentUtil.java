/*

 * Copyright (c) 2010-2019 Evolveum
 *
 * Licensed under the Apache License, Version 2.0 (the "License");
 * you may not use this file except in compliance with the License.
 * You may obtain a copy of the License at
 *
 *     http://www.apache.org/licenses/LICENSE-2.0
 *
 * Unless required by applicable law or agreed to in writing, software
 * distributed under the License is distributed on an "AS IS" BASIS,
 * WITHOUT WARRANTIES OR CONDITIONS OF ANY KIND, either express or implied.
 * See the License for the specific language governing permissions and
 * limitations under the License.
 */
package com.evolveum.midpoint.gui.api.util;

import static com.evolveum.midpoint.gui.api.page.PageBase.createStringResourceStatic;

import java.io.PrintWriter;
import java.io.StringWriter;
import java.lang.management.ManagementFactory;
import java.lang.management.MemoryMXBean;
import java.lang.reflect.Constructor;
import java.lang.reflect.InvocationTargetException;
import java.net.URI;
import java.text.SimpleDateFormat;
import java.util.ArrayList;
import java.util.Arrays;
import java.util.Calendar;
import java.util.Collection;
import java.util.Collections;
import java.util.Date;
import java.util.HashMap;
import java.util.List;
import java.util.Locale;
import java.util.Map;
import java.util.function.Predicate;
import java.util.function.Supplier;
import java.util.stream.Collectors;
import java.util.stream.StreamSupport;

import javax.xml.datatype.XMLGregorianCalendar;
import javax.xml.namespace.QName;

import org.apache.commons.collections4.CollectionUtils;
import org.apache.commons.lang.StringUtils;
import org.apache.commons.lang.Validate;
import org.apache.commons.lang.math.NumberUtils;
import org.apache.commons.lang.time.DurationFormatUtils;
import org.apache.commons.lang3.BooleanUtils;
import org.apache.commons.lang3.StringEscapeUtils;
import org.apache.commons.validator.routines.checkdigit.VerhoeffCheckDigit;
import org.apache.wicket.Application;
import org.apache.wicket.Component;
import org.apache.wicket.Localizer;
import org.apache.wicket.MarkupContainer;
import org.apache.wicket.Page;
import org.apache.wicket.PageReference;
import org.apache.wicket.Session;
import org.apache.wicket.ajax.AjaxRequestTarget;
import org.apache.wicket.ajax.form.AjaxFormComponentUpdatingBehavior;
import org.apache.wicket.ajax.markup.html.form.AjaxSubmitLink;
import org.apache.wicket.authroles.authentication.AuthenticatedWebApplication;
import org.apache.wicket.authroles.authorization.strategies.role.Roles;
import org.apache.wicket.behavior.Behavior;
import org.apache.wicket.core.request.handler.RenderPageRequestHandler;
import org.apache.wicket.datetime.PatternDateConverter;
import org.apache.wicket.extensions.markup.html.repeater.data.table.DataTable;
import org.apache.wicket.extensions.markup.html.tabs.ITab;
import org.apache.wicket.feedback.IFeedback;
import org.apache.wicket.markup.html.WebMarkupContainer;
import org.apache.wicket.markup.html.basic.Label;
import org.apache.wicket.markup.html.form.CheckBox;
import org.apache.wicket.markup.html.form.DropDownChoice;
import org.apache.wicket.markup.html.form.Form;
import org.apache.wicket.markup.html.form.FormComponent;
import org.apache.wicket.markup.html.form.IChoiceRenderer;
import org.apache.wicket.markup.html.form.TextField;
import org.apache.wicket.markup.html.panel.Panel;
import org.apache.wicket.markup.repeater.data.IDataProvider;
import org.apache.wicket.model.AbstractReadOnlyModel;
import org.apache.wicket.model.IModel;
import org.apache.wicket.model.Model;
import org.apache.wicket.model.PropertyModel;
import org.apache.wicket.model.StringResourceModel;
import org.apache.wicket.request.IRequestHandler;
import org.apache.wicket.request.cycle.RequestCycle;
import org.apache.wicket.request.mapper.parameter.PageParameters;
import org.apache.wicket.util.string.StringValue;
import org.apache.wicket.util.visit.IVisit;
import org.apache.wicket.util.visit.IVisitor;
import org.jetbrains.annotations.NotNull;
import org.jetbrains.annotations.Nullable;
import org.joda.time.format.DateTimeFormat;

import com.evolveum.midpoint.common.refinery.CompositeRefinedObjectClassDefinition;
import com.evolveum.midpoint.common.refinery.RefinedAssociationDefinition;
import com.evolveum.midpoint.common.refinery.RefinedObjectClassDefinition;
import com.evolveum.midpoint.common.refinery.RefinedResourceSchema;
import com.evolveum.midpoint.common.refinery.RefinedResourceSchemaImpl;
import com.evolveum.midpoint.gui.api.GuiStyleConstants;
import com.evolveum.midpoint.gui.api.SubscriptionType;
import com.evolveum.midpoint.gui.api.component.MainObjectListPanel;
import com.evolveum.midpoint.gui.api.model.LoadableModel;
import com.evolveum.midpoint.gui.api.model.NonEmptyModel;
import com.evolveum.midpoint.gui.api.model.ReadOnlyValueModel;
import com.evolveum.midpoint.gui.api.page.PageBase;
import com.evolveum.midpoint.gui.api.prism.ItemWrapper;
import com.evolveum.midpoint.gui.api.prism.ItemWrapperOld;
import com.evolveum.midpoint.gui.api.prism.PrismContainerWrapper;
import com.evolveum.midpoint.gui.impl.component.icon.CompositedIconBuilder;
import com.evolveum.midpoint.gui.impl.component.icon.IconCssStyle;
import com.evolveum.midpoint.gui.impl.factory.WrapperContext;
import com.evolveum.midpoint.gui.impl.page.admin.configuration.component.ComponentLoggerType;
import com.evolveum.midpoint.gui.impl.page.admin.configuration.component.StandardLoggerType;
import com.evolveum.midpoint.gui.impl.prism.ObjectWrapperOld;
import com.evolveum.midpoint.gui.impl.prism.PrismContainerValueWrapper;
import com.evolveum.midpoint.gui.impl.prism.PrismObjectValueWrapper;
import com.evolveum.midpoint.gui.impl.prism.PrismPropertyValueWrapper;
import com.evolveum.midpoint.gui.impl.prism.PrismPropertyWrapper;
import com.evolveum.midpoint.model.api.AssignmentObjectRelation;
import com.evolveum.midpoint.model.api.ModelExecuteOptions;
import com.evolveum.midpoint.model.api.ModelInteractionService;
import com.evolveum.midpoint.model.api.RoleSelectionSpecification;
import com.evolveum.midpoint.model.api.authentication.CompiledObjectCollectionView;
import com.evolveum.midpoint.model.api.util.ResourceUtils;
import com.evolveum.midpoint.prism.Containerable;
import com.evolveum.midpoint.prism.ItemDefinition;
import com.evolveum.midpoint.prism.Objectable;
import com.evolveum.midpoint.prism.PrismConstants;
import com.evolveum.midpoint.prism.PrismContainer;
import com.evolveum.midpoint.prism.PrismContainerValue;
import com.evolveum.midpoint.prism.PrismContext;
import com.evolveum.midpoint.prism.PrismObject;
import com.evolveum.midpoint.prism.PrismObjectDefinition;
import com.evolveum.midpoint.prism.PrismProperty;
import com.evolveum.midpoint.prism.PrismPropertyDefinition;
import com.evolveum.midpoint.prism.PrismPropertyValue;
import com.evolveum.midpoint.prism.Referencable;
import com.evolveum.midpoint.prism.Revivable;
import com.evolveum.midpoint.prism.crypto.EncryptionException;
import com.evolveum.midpoint.prism.crypto.Protector;
import com.evolveum.midpoint.prism.delta.ObjectDelta;
import com.evolveum.midpoint.prism.delta.PropertyDelta;
import com.evolveum.midpoint.prism.path.ItemName;
import com.evolveum.midpoint.prism.path.ItemPath;
import com.evolveum.midpoint.prism.path.ItemPathCollectionsUtil;
import com.evolveum.midpoint.prism.polystring.PolyString;
import com.evolveum.midpoint.prism.query.AndFilter;
import com.evolveum.midpoint.prism.query.ObjectFilter;
import com.evolveum.midpoint.prism.query.ObjectPaging;
import com.evolveum.midpoint.prism.query.ObjectQuery;
import com.evolveum.midpoint.prism.query.OrFilter;
import com.evolveum.midpoint.prism.query.builder.S_FilterEntryOrEmpty;
import com.evolveum.midpoint.prism.util.PolyStringUtils;
import com.evolveum.midpoint.prism.xml.XmlTypeConverter;
import com.evolveum.midpoint.schema.DeltaConvertor;
import com.evolveum.midpoint.schema.GetOperationOptions;
import com.evolveum.midpoint.schema.RelationRegistry;
import com.evolveum.midpoint.schema.SelectorOptions;
import com.evolveum.midpoint.schema.constants.ObjectTypes;
import com.evolveum.midpoint.schema.constants.RelationTypes;
import com.evolveum.midpoint.schema.constants.SchemaConstants;
import com.evolveum.midpoint.schema.processor.ResourceSchema;
import com.evolveum.midpoint.schema.result.OperationResult;
import com.evolveum.midpoint.schema.result.OperationResultStatus;
import com.evolveum.midpoint.schema.util.LocalizationUtil;
import com.evolveum.midpoint.schema.util.ObjectTypeUtil;
import com.evolveum.midpoint.schema.util.ResourceTypeUtil;
import com.evolveum.midpoint.schema.util.ShadowUtil;
import com.evolveum.midpoint.security.api.AuthorizationConstants;
import com.evolveum.midpoint.security.api.MidPointPrincipal;
import com.evolveum.midpoint.task.api.Task;
import com.evolveum.midpoint.task.api.TaskBinding;
import com.evolveum.midpoint.task.api.TaskCategory;
import com.evolveum.midpoint.task.api.TaskExecutionStatus;
import com.evolveum.midpoint.util.DOMUtil;
import com.evolveum.midpoint.util.DebugUtil;
import com.evolveum.midpoint.util.DisplayableValue;
import com.evolveum.midpoint.util.LocalizableMessage;
import com.evolveum.midpoint.util.LocalizableMessageList;
import com.evolveum.midpoint.util.MiscUtil;
import com.evolveum.midpoint.util.QNameUtil;
import com.evolveum.midpoint.util.SingleLocalizableMessage;
import com.evolveum.midpoint.util.exception.CommunicationException;
import com.evolveum.midpoint.util.exception.ConfigurationException;
import com.evolveum.midpoint.util.exception.ExpressionEvaluationException;
import com.evolveum.midpoint.util.exception.ObjectAlreadyExistsException;
import com.evolveum.midpoint.util.exception.ObjectNotFoundException;
import com.evolveum.midpoint.util.exception.PolicyViolationException;
import com.evolveum.midpoint.util.exception.SchemaException;
import com.evolveum.midpoint.util.exception.SecurityViolationException;
import com.evolveum.midpoint.util.exception.SystemException;
import com.evolveum.midpoint.util.logging.LoggingUtils;
import com.evolveum.midpoint.util.logging.Trace;
import com.evolveum.midpoint.util.logging.TraceManager;
import com.evolveum.midpoint.web.component.DateLabelComponent;
import com.evolveum.midpoint.web.component.TabbedPanel;
import com.evolveum.midpoint.web.component.breadcrumbs.Breadcrumb;
import com.evolveum.midpoint.web.component.breadcrumbs.BreadcrumbPageClass;
import com.evolveum.midpoint.web.component.breadcrumbs.BreadcrumbPageInstance;
import com.evolveum.midpoint.web.component.data.BaseSortableDataProvider;
import com.evolveum.midpoint.web.component.data.SelectableBeanObjectDataProvider;
import com.evolveum.midpoint.web.component.data.Table;
import com.evolveum.midpoint.web.component.data.column.ColumnMenuAction;
import com.evolveum.midpoint.web.component.input.DisplayableValueChoiceRenderer;
import com.evolveum.midpoint.web.component.input.DropDownChoicePanel;
import com.evolveum.midpoint.web.component.menu.cog.InlineMenuItem;
import com.evolveum.midpoint.web.component.menu.cog.InlineMenuItemAction;
import com.evolveum.midpoint.web.component.prism.ContainerStatus;
import com.evolveum.midpoint.web.component.prism.ContainerValueWrapper;
import com.evolveum.midpoint.web.component.prism.InputPanel;
import com.evolveum.midpoint.web.component.prism.ItemVisibility;
import com.evolveum.midpoint.web.component.prism.ValueStatus;
import com.evolveum.midpoint.web.component.prism.ValueWrapperOld;
import com.evolveum.midpoint.web.component.util.Selectable;
import com.evolveum.midpoint.web.component.util.SelectableBean;
import com.evolveum.midpoint.web.component.util.VisibleEnableBehaviour;
import com.evolveum.midpoint.web.page.PageDialog;
import com.evolveum.midpoint.web.page.admin.configuration.component.EmptyOnBlurAjaxFormUpdatingBehaviour;
import com.evolveum.midpoint.web.page.admin.configuration.component.EmptyOnChangeAjaxFormUpdatingBehavior;
import com.evolveum.midpoint.web.page.admin.reports.PageReport;
import com.evolveum.midpoint.web.page.admin.reports.PageReports;
import com.evolveum.midpoint.web.page.admin.resources.PageResource;
import com.evolveum.midpoint.web.page.admin.resources.PageResourceWizard;
import com.evolveum.midpoint.web.page.admin.resources.PageResources;
import com.evolveum.midpoint.web.page.admin.roles.PageRole;
import com.evolveum.midpoint.web.page.admin.roles.PageRoles;
import com.evolveum.midpoint.web.page.admin.server.PageTaskEdit;
import com.evolveum.midpoint.web.page.admin.server.dto.OperationResultStatusPresentationProperties;
import com.evolveum.midpoint.web.page.admin.services.PageService;
import com.evolveum.midpoint.web.page.admin.services.PageServices;
import com.evolveum.midpoint.web.page.admin.users.PageOrgUnit;
import com.evolveum.midpoint.web.page.admin.users.PageUser;
import com.evolveum.midpoint.web.page.admin.users.PageUsers;
import com.evolveum.midpoint.web.page.admin.valuePolicy.PageValuePolicy;
import com.evolveum.midpoint.web.security.MidPointApplication;
import com.evolveum.midpoint.web.security.SecurityUtils;
import com.evolveum.midpoint.web.session.SessionStorage;
import com.evolveum.midpoint.web.session.UserProfileStorage.TableId;
import com.evolveum.midpoint.web.util.DateValidator;
import com.evolveum.midpoint.web.util.InfoTooltipBehavior;
import com.evolveum.midpoint.web.util.ObjectTypeGuiDescriptor;
import com.evolveum.midpoint.web.util.OnePageParameterEncoder;
import com.evolveum.midpoint.xml.ns._public.common.common_3.AbstractPolicyConstraintType;
import com.evolveum.midpoint.xml.ns._public.common.common_3.AbstractRoleType;
import com.evolveum.midpoint.xml.ns._public.common.common_3.AccessCertificationCampaignType;
import com.evolveum.midpoint.xml.ns._public.common.common_3.AccessCertificationDefinitionType;
import com.evolveum.midpoint.xml.ns._public.common.common_3.ActivationStatusType;
import com.evolveum.midpoint.xml.ns._public.common.common_3.ActivationType;
import com.evolveum.midpoint.xml.ns._public.common.common_3.AdminGuiConfigurationDisplayFormatsType;
import com.evolveum.midpoint.xml.ns._public.common.common_3.AppenderConfigurationType;
import com.evolveum.midpoint.xml.ns._public.common.common_3.ArchetypePolicyType;
import com.evolveum.midpoint.xml.ns._public.common.common_3.ArchetypeType;
import com.evolveum.midpoint.xml.ns._public.common.common_3.AreaCategoryType;
import com.evolveum.midpoint.xml.ns._public.common.common_3.AssignmentHolderType;
import com.evolveum.midpoint.xml.ns._public.common.common_3.AssignmentType;
import com.evolveum.midpoint.xml.ns._public.common.common_3.AuthorizationType;
import com.evolveum.midpoint.xml.ns._public.common.common_3.AvailabilityStatusType;
import com.evolveum.midpoint.xml.ns._public.common.common_3.CaseWorkItemType;
import com.evolveum.midpoint.xml.ns._public.common.common_3.ConstructionType;
import com.evolveum.midpoint.xml.ns._public.common.common_3.DeploymentInformationType;
import com.evolveum.midpoint.xml.ns._public.common.common_3.DisplayType;
import com.evolveum.midpoint.xml.ns._public.common.common_3.ExclusionPolicyConstraintType;
import com.evolveum.midpoint.xml.ns._public.common.common_3.ExpressionType;
import com.evolveum.midpoint.xml.ns._public.common.common_3.FileAppenderConfigurationType;
import com.evolveum.midpoint.xml.ns._public.common.common_3.FocusType;
import com.evolveum.midpoint.xml.ns._public.common.common_3.GenericPcpAspectConfigurationType;
import com.evolveum.midpoint.xml.ns._public.common.common_3.GlobalPolicyRuleType;
import com.evolveum.midpoint.xml.ns._public.common.common_3.GuiActionType;
import com.evolveum.midpoint.xml.ns._public.common.common_3.GuiObjectColumnType;
import com.evolveum.midpoint.xml.ns._public.common.common_3.GuiObjectListViewType;
import com.evolveum.midpoint.xml.ns._public.common.common_3.IconType;
import com.evolveum.midpoint.xml.ns._public.common.common_3.LifecycleStateType;
import com.evolveum.midpoint.xml.ns._public.common.common_3.LocalizableMessageType;
import com.evolveum.midpoint.xml.ns._public.common.common_3.LoggingComponentType;
import com.evolveum.midpoint.xml.ns._public.common.common_3.LookupTableRowType;
import com.evolveum.midpoint.xml.ns._public.common.common_3.LookupTableType;
import com.evolveum.midpoint.xml.ns._public.common.common_3.MappingType;
import com.evolveum.midpoint.xml.ns._public.common.common_3.MisfireActionType;
import com.evolveum.midpoint.xml.ns._public.common.common_3.ObjectPolicyConfigurationType;
import com.evolveum.midpoint.xml.ns._public.common.common_3.ObjectReferenceType;
import com.evolveum.midpoint.xml.ns._public.common.common_3.ObjectType;
import com.evolveum.midpoint.xml.ns._public.common.common_3.OperationResultStatusType;
import com.evolveum.midpoint.xml.ns._public.common.common_3.OperationResultType;
import com.evolveum.midpoint.xml.ns._public.common.common_3.OperationalStateType;
import com.evolveum.midpoint.xml.ns._public.common.common_3.OrgType;
import com.evolveum.midpoint.xml.ns._public.common.common_3.PasswordType;
import com.evolveum.midpoint.xml.ns._public.common.common_3.PersonaConstructionType;
import com.evolveum.midpoint.xml.ns._public.common.common_3.PolicyRuleType;
import com.evolveum.midpoint.xml.ns._public.common.common_3.PropertyConstraintType;
import com.evolveum.midpoint.xml.ns._public.common.common_3.RelationDefinitionType;
import com.evolveum.midpoint.xml.ns._public.common.common_3.RelationKindType;
import com.evolveum.midpoint.xml.ns._public.common.common_3.ReportType;
import com.evolveum.midpoint.xml.ns._public.common.common_3.ResourceItemDefinitionType;
import com.evolveum.midpoint.xml.ns._public.common.common_3.ResourceObjectAssociationType;
import com.evolveum.midpoint.xml.ns._public.common.common_3.ResourceObjectTypeDefinitionType;
import com.evolveum.midpoint.xml.ns._public.common.common_3.ResourceType;
import com.evolveum.midpoint.xml.ns._public.common.common_3.RichHyperlinkType;
import com.evolveum.midpoint.xml.ns._public.common.common_3.RoleType;
import com.evolveum.midpoint.xml.ns._public.common.common_3.ScheduleType;
import com.evolveum.midpoint.xml.ns._public.common.common_3.ServiceType;
import com.evolveum.midpoint.xml.ns._public.common.common_3.ShadowKindType;
import com.evolveum.midpoint.xml.ns._public.common.common_3.ShadowType;
import com.evolveum.midpoint.xml.ns._public.common.common_3.SyslogAppenderConfigurationType;
import com.evolveum.midpoint.xml.ns._public.common.common_3.SystemConfigurationType;
import com.evolveum.midpoint.xml.ns._public.common.common_3.SystemObjectsType;
import com.evolveum.midpoint.xml.ns._public.common.common_3.TaskBindingType;
import com.evolveum.midpoint.xml.ns._public.common.common_3.TaskExecutionStatusType;
import com.evolveum.midpoint.xml.ns._public.common.common_3.TaskRecurrenceType;
import com.evolveum.midpoint.xml.ns._public.common.common_3.TaskType;
import com.evolveum.midpoint.xml.ns._public.common.common_3.ThreadStopActionType;
import com.evolveum.midpoint.xml.ns._public.common.common_3.UserInterfaceElementVisibilityType;
import com.evolveum.midpoint.xml.ns._public.common.common_3.UserInterfaceFeatureType;
import com.evolveum.midpoint.xml.ns._public.common.common_3.UserType;
import com.evolveum.midpoint.xml.ns._public.common.common_3.ValuePolicyType;
import com.evolveum.midpoint.xml.ns._public.model.scripting_3.ScriptingExpressionType;
import com.evolveum.midpoint.xml.ns._public.resource.capabilities_3.CapabilityType;
import com.evolveum.prism.xml.ns._public.query_3.QueryType;
import com.evolveum.prism.xml.ns._public.types_3.ObjectDeltaType;
import com.evolveum.prism.xml.ns._public.types_3.PolyStringType;
import com.evolveum.prism.xml.ns._public.types_3.ProtectedStringType;

/**
 * Utility class containing miscellaneous methods used mostly in Wicket
 * components.
 *
 * @author lazyman
 */
public final class WebComponentUtil {

	private static final Trace LOGGER = TraceManager.getTrace(WebComponentUtil.class);

	private static final String KEY_BOOLEAN_NULL = "Boolean.NULL";
	private static final String KEY_BOOLEAN_TRUE = "Boolean.TRUE";
	private static final String KEY_BOOLEAN_FALSE = "Boolean.FALSE";

	/**
	 * To be used only for tests when there's no MidpointApplication.
	 * (Quite a hack. Replace eventually by a more serious solution.)
	 */
	private static RelationRegistry staticallyProvidedRelationRegistry;

	private static Map<Class<?>, Class<? extends PageBase>> objectDetailsPageMap;
	private static Map<Class<?>, Class<? extends PageBase>> createNewObjectPageMap;

	static {
		objectDetailsPageMap = new HashMap<>();
		objectDetailsPageMap.put(UserType.class, PageUser.class);
		objectDetailsPageMap.put(OrgType.class, PageOrgUnit.class);
		objectDetailsPageMap.put(RoleType.class, PageRole.class);
		objectDetailsPageMap.put(ServiceType.class, PageService.class);
		objectDetailsPageMap.put(ResourceType.class, PageResource.class);
		objectDetailsPageMap.put(TaskType.class, PageTaskEdit.class);
		objectDetailsPageMap.put(ReportType.class, PageReport.class);
		objectDetailsPageMap.put(ValuePolicyType.class, PageValuePolicy.class);
	}

	static{
		createNewObjectPageMap = new HashMap<>();
		createNewObjectPageMap.put(ResourceType.class, PageResourceWizard.class);
	}

	// only pages that support 'advanced search' are currently listed here (TODO: generalize)
	private static Map<Class<?>, Class<? extends PageBase>> objectListPageMap;

	static {
		objectListPageMap = new HashMap<>();
		objectListPageMap.put(UserType.class, PageUsers.class);
		objectListPageMap.put(RoleType.class, PageRoles.class);
		objectListPageMap.put(ServiceType.class, PageServices.class);
		objectListPageMap.put(ResourceType.class, PageResources.class);
	}

	private static Map<Class<?>, String> storageKeyMap;

	static {
		storageKeyMap = new HashMap<>();
		storageKeyMap.put(PageUsers.class, SessionStorage.KEY_USERS);
		storageKeyMap.put(PageResources.class, SessionStorage.KEY_RESOURCES);
		storageKeyMap.put(PageReports.class, SessionStorage.KEY_REPORTS);
		storageKeyMap.put(PageRoles.class, SessionStorage.KEY_ROLES);
		storageKeyMap.put(PageServices.class, SessionStorage.KEY_SERVICES);
	}

	private static Map<TableId, String> storageTableIdMap;

	static {
		storageTableIdMap = new HashMap<>();
		storageTableIdMap.put(TableId.PAGE_RESOURCE_ACCOUNTS_PANEL_REPOSITORY_MODE, SessionStorage.KEY_RESOURCE_ACCOUNT_CONTENT + SessionStorage.KEY_RESOURCE_PAGE_REPOSITORY_CONTENT);
		storageTableIdMap.put(TableId.PAGE_RESOURCE_ACCOUNTS_PANEL_RESOURCE_MODE, SessionStorage.KEY_RESOURCE_ACCOUNT_CONTENT + SessionStorage.KEY_RESOURCE_PAGE_RESOURCE_CONTENT);
		storageTableIdMap.put(TableId.PAGE_RESOURCE_ENTITLEMENT_PANEL_REPOSITORY_MODE, SessionStorage.KEY_RESOURCE_ENTITLEMENT_CONTENT + SessionStorage.KEY_RESOURCE_PAGE_REPOSITORY_CONTENT);
		storageTableIdMap.put(TableId.PAGE_RESOURCE_ENTITLEMENT_PANEL_RESOURCE_MODE, SessionStorage.KEY_RESOURCE_ENTITLEMENT_CONTENT + SessionStorage.KEY_RESOURCE_PAGE_RESOURCE_CONTENT);
		storageTableIdMap.put(TableId.PAGE_RESOURCE_GENERIC_PANEL_REPOSITORY_MODE, SessionStorage.KEY_RESOURCE_GENERIC_CONTENT + SessionStorage.KEY_RESOURCE_PAGE_REPOSITORY_CONTENT);
		storageTableIdMap.put(TableId.PAGE_RESOURCE_GENERIC_PANEL_RESOURCE_MODE, SessionStorage.KEY_RESOURCE_GENERIC_CONTENT + SessionStorage.KEY_RESOURCE_PAGE_RESOURCE_CONTENT);
		storageTableIdMap.put(TableId.PAGE_RESOURCE_OBJECT_CLASS_PANEL, SessionStorage.KEY_RESOURCE_OBJECT_CLASS_CONTENT);
		storageTableIdMap.put(TableId.ROLE_MEMEBER_PANEL, SessionStorage.KEY_ROLE_MEMEBER_PANEL);
		storageTableIdMap.put(TableId.ORG_MEMEBER_PANEL, SessionStorage.KEY_ORG_MEMEBER_PANEL);
		storageTableIdMap.put(TableId.SERVICE_MEMEBER_PANEL, SessionStorage.KEY_SERVICE_MEMEBER_PANEL);

	}
	
	private static final Map<String, LoggingComponentType> componentMap = new HashMap<>();

	static {
		componentMap.put("com.evolveum.midpoint", LoggingComponentType.ALL);
		componentMap.put("com.evolveum.midpoint.model", LoggingComponentType.MODEL);
		componentMap.put("com.evolveum.midpoint.provisioning", LoggingComponentType.PROVISIONING);
		componentMap.put("com.evolveum.midpoint.repo", LoggingComponentType.REPOSITORY);
		componentMap.put("com.evolveum.midpoint.web", LoggingComponentType.WEB);
		componentMap.put("com.evolveum.midpoint.gui", LoggingComponentType.GUI);
		componentMap.put("com.evolveum.midpoint.task", LoggingComponentType.TASKMANAGER);
		componentMap.put("com.evolveum.midpoint.model.sync",
				LoggingComponentType.RESOURCEOBJECTCHANGELISTENER);
		componentMap.put("com.evolveum.midpoint.wf", LoggingComponentType.WORKFLOWS);
		componentMap.put("com.evolveum.midpoint.notifications", LoggingComponentType.NOTIFICATIONS);
		componentMap.put("com.evolveum.midpoint.certification", LoggingComponentType.ACCESS_CERTIFICATION);
		componentMap.put("com.evolveum.midpoint.security", LoggingComponentType.SECURITY);
	}

	public enum AssignmentOrder{

		ASSIGNMENT(0),
		INDUCEMENT(1);

		private int order;

		AssignmentOrder(int order){
			this.order = order;
		}

		public int getOrder() {
			return order;
		}
	}

	public static String nl2br(String text) {
		if (text == null) {
			return null;
		}
		return StringEscapeUtils.escapeHtml4(text).replace("\n", "<br/>");
	}

	public static String getTypeLocalized(ObjectReferenceType ref) {
		ObjectTypes type = ref != null ? ObjectTypes.getObjectTypeFromTypeQName(ref.getType()) : null;
		ObjectTypeGuiDescriptor descriptor = ObjectTypeGuiDescriptor.getDescriptor(type);
		if (descriptor == null) {
			return null;
		}
		return createStringResourceStatic(null, descriptor.getLocalizationKey()).getString();
	}

	public static String getReferencedObjectNames(List<ObjectReferenceType> refs, boolean showTypes) {
		return refs.stream()
				.map(ref -> emptyIfNull(getName(ref)) + (showTypes ? (" (" + emptyIfNull(getTypeLocalized(ref)) + ")") : ""))
				.collect(Collectors.joining(", "));
	}

	private static String emptyIfNull(String s) {
		return s != null ? s : "";
	}

	public static String getReferencedObjectDisplayNamesAndNames(List<ObjectReferenceType> refs, boolean showTypes) {
		return refs.stream()
				.map(ref -> emptyIfNull(getDisplayNameAndName(ref)) + (showTypes ? (" (" + emptyIfNull(getTypeLocalized(ref)) + ")") : ""))
				.collect(Collectors.joining(", "));
	}
	
	public static String getReferencedObjectDisplayNamesAndNames(Referencable ref, boolean showTypes) {
		if (ref == null){
			return "";
		}
		String name = ref.getTargetName() == null ? "" : ref.getTargetName().getOrig();
		StringBuilder sb = new StringBuilder(name);
		if(showTypes) {
			sb.append(" (");
			ObjectTypes type = ObjectTypes.getObjectTypeFromTypeQName(ref.getType());
			ObjectTypeGuiDescriptor descriptor = ObjectTypeGuiDescriptor.getDescriptor(type);
			if (descriptor == null) {
				return null;
			}
			sb.append(emptyIfNull(createStringResourceStatic(null, descriptor.getLocalizationKey()).getString())).append(")");
		}
		return sb.toString();
	}

	public static <O extends ObjectType> List<O> loadReferencedObjectList(List<ObjectReferenceType> refList, String operation, PageBase pageBase){
		List<O> loadedObjectsList = new ArrayList<>();
		if (refList == null){
			return loadedObjectsList;
		}
		refList.forEach(objectRef -> {
			OperationResult result = new OperationResult(operation);
			PrismObject<O> loadedObject = WebModelServiceUtils.resolveReferenceNoFetch(objectRef, pageBase, pageBase.createSimpleTask(operation), result);
			if (loadedObject != null) {
				loadedObjectsList.add(loadedObject.asObjectable());
			}
		});
		return loadedObjectsList;
	}

	public static ObjectFilter getShadowTypeFilterForAssociation(ConstructionType construction, String operation, PageBase pageBase){
		PrismContext prismContext = pageBase.getPrismContext();
		if (construction == null){
			return null;
		}
		PrismObject<ResourceType> resource = WebComponentUtil.getConstructionResource(construction, operation, pageBase);
		if (resource == null){
			return null;
		}

		ObjectQuery query = prismContext.queryFactory().createQuery();
		try {
			RefinedResourceSchema refinedResourceSchema = RefinedResourceSchema.getRefinedSchema(resource);
			RefinedObjectClassDefinition oc = refinedResourceSchema.getRefinedDefinition(construction.getKind(), construction.getIntent());
			if (oc == null){
				return null;
			}
			Collection<RefinedAssociationDefinition> refinedAssociationDefinitions = oc.getAssociationDefinitions();

			for (RefinedAssociationDefinition refinedAssociationDefinition : refinedAssociationDefinitions) {
				S_FilterEntryOrEmpty atomicFilter = prismContext.queryFor(ShadowType.class);
				List<ObjectFilter> orFilterClauses = new ArrayList<>();
				refinedAssociationDefinition.getIntents()
						.forEach(intent -> orFilterClauses.add(atomicFilter.item(ShadowType.F_INTENT).eq(intent).buildFilter()));
				OrFilter intentFilter = prismContext.queryFactory().createOr(orFilterClauses);

				AndFilter filter = (AndFilter) atomicFilter.item(ShadowType.F_KIND).eq(refinedAssociationDefinition.getKind()).and()
						.item(ShadowType.F_RESOURCE_REF).ref(resource.getOid(), ResourceType.COMPLEX_TYPE).buildFilter();
				filter.addCondition(intentFilter);
				query.setFilter(filter);        // TODO this overwrites existing filter (created in previous cycle iteration)... is it OK? [med]
			}
		} catch (SchemaException ex) {
			LOGGER.error("Couldn't create query filter for ShadowType for association: {}" , ex.getErrorTypeMessage());
		}
		return query.getFilter();
	}

	public static void addAjaxOnUpdateBehavior(WebMarkupContainer container) {
        container.visitChildren(new IVisitor<Component, Object>() {
            @Override
            public void component(Component component, IVisit<Object> objectIVisit) {
                if (component instanceof InputPanel) {
                    addAjaxOnBlurUpdateBehaviorToComponent(((InputPanel) component).getBaseFormComponent());
                } else if (component instanceof FormComponent) {
                    addAjaxOnBlurUpdateBehaviorToComponent(component);
                }
            }
        });
    }

	private static void addAjaxOnBlurUpdateBehaviorToComponent(final Component component) {
        component.setOutputMarkupId(true);
        component.add(new AjaxFormComponentUpdatingBehavior("blur") {

            @Override
            protected void onUpdate(AjaxRequestTarget target) {
            }
        });
    }

	public static String resolveLocalizableMessage(LocalizableMessageType localizableMessage, Component component) {
		if (localizableMessage == null) {
			return null;
		}
		return resolveLocalizableMessage(LocalizationUtil.toLocalizableMessage(localizableMessage), component);
	}

	public static String resolveLocalizableMessage(LocalizableMessage localizableMessage, Component component) {
		if (localizableMessage == null) {
			return null;
		} else if (localizableMessage instanceof SingleLocalizableMessage) {
			return resolveLocalizableMessage((SingleLocalizableMessage) localizableMessage, component);
		} else if (localizableMessage instanceof LocalizableMessageList) {
			return resolveLocalizableMessage((LocalizableMessageList) localizableMessage, component);
		} else {
			throw new AssertionError("Unsupported localizable message type: " + localizableMessage);
		}
	}

	private static String resolveLocalizableMessage(SingleLocalizableMessage localizableMessage, Component component) {
		if (localizableMessage == null) {
			return null;
		}
		while (localizableMessage.getFallbackLocalizableMessage() != null) {
			if (localizableMessage.getKey() != null) {
				Localizer localizer = Application.get().getResourceSettings().getLocalizer();
				if (localizer.getStringIgnoreSettings(localizableMessage.getKey(), component, null, null) != null) {
					break; // the key exists => we can use the current localizableMessage
				}
			}
			if (localizableMessage.getFallbackLocalizableMessage() instanceof SingleLocalizableMessage) {
				localizableMessage = (SingleLocalizableMessage) localizableMessage.getFallbackLocalizableMessage();
			} else {
				return resolveLocalizableMessage(localizableMessage.getFallbackLocalizableMessage(), component);
			}
		}
		String key = localizableMessage.getKey() != null ? localizableMessage.getKey() : localizableMessage.getFallbackMessage();
		StringResourceModel stringResourceModel = new StringResourceModel(key, component)
				.setModel(new Model<String>())
				.setDefaultValue(localizableMessage.getFallbackMessage())
				.setParameters(resolveArguments(localizableMessage.getArgs(), component));
		String rv = stringResourceModel.getString();
		//System.out.println("GUI: Resolving [" + key + "]: to [" + rv + "]");
		return rv;
	}

	// todo deduplicate with similar method in LocalizationServiceImpl
	private static String resolveLocalizableMessage(LocalizableMessageList msgList, Component component) {
		String separator = resolveIfPresent(msgList.getSeparator(), component);
		String prefix = resolveIfPresent(msgList.getPrefix(), component);
		String suffix = resolveIfPresent(msgList.getPostfix(), component);
		return msgList.getMessages().stream()
				.map(m -> resolveLocalizableMessage(m, component))
				.collect(Collectors.joining(separator, prefix, suffix));
	}

	private static String resolveIfPresent(LocalizableMessage msg, Component component) {
		return msg != null ? resolveLocalizableMessage(msg, component) : "";
	}

	private static Object[] resolveArguments(Object[] args, Component component) {
		if (args == null) {
			return null;
		}
		Object[] rv = new Object[args.length];
		for (int i = 0; i < args.length; i++) {
			if (args[i] instanceof LocalizableMessage) {
				rv[i] = resolveLocalizableMessage(((LocalizableMessage) args[i]), component);
			} else {
				rv[i] = args[i];
			}
		}
		return rv;
	}

	// TODO add other classes; probably move to some enum
	@Nullable
	public static String getAuthorizationActionForTargetClass(Class targetClass) {
	    if (UserType.class.equals(targetClass)) {
		    return AuthorizationConstants.AUTZ_UI_USER_URL;
	    } else if (OrgType.class.equals(targetClass)) {
	        return AuthorizationConstants.AUTZ_UI_ORG_UNIT_URL;
	    } else if (RoleType.class.equals(targetClass)) {
		    return AuthorizationConstants.AUTZ_UI_ROLE_URL;
	    } else if (ServiceType.class.equals(targetClass)) {
		    return AuthorizationConstants.AUTZ_UI_SERVICE_URL;
	    } else if (ResourceType.class.equals(targetClass)) {
		    return AuthorizationConstants.AUTZ_UI_RESOURCE_URL;
	    } else {
		    return null;
	    }
	}

	// quite a hack (temporary)
	public static <T extends ObjectType> IModel<ObjectWrapperOld<T>> adopt(
			PropertyModel<ObjectWrapperOld<T>> objectWrapperModel, PrismContext prismContext) {
		if (objectWrapperModel == null) {
			return null;
		}
		ObjectWrapperOld<T> wrapper = objectWrapperModel.getObject();
		if (wrapper == null || wrapper.getObject() == null) {
			return objectWrapperModel;
		}
		try {
			prismContext.adopt(wrapper.getObject());
		} catch (SchemaException e) {
			throw new IllegalStateException("Unexpected SchemaException: " + e.getMessage());
		}
		return objectWrapperModel;
	}

	public static void safeResultCleanup(OperationResult result, Trace logger) {
		try {
			result.cleanupResultDeeply();
		} catch (Throwable t) {
			LoggingUtils.logUnexpectedException(logger, "Couldn't clean up the operation result", t);
		}
	}

	/**
	 * Default list view setting should never be needed. Always check setting for specific
	 * object type (and archetype).
	 */
	@Deprecated
	public static CompiledObjectCollectionView getDefaultGuiObjectListType(PageBase pageBase) {
		return pageBase.getCompiledUserProfile().getDefaultObjectCollectionView();
	}

	public enum Channel {
		// TODO: move this to schema component
		LIVE_SYNC(SchemaConstants.CHANGE_CHANNEL_LIVE_SYNC_URI),
		RECONCILIATION(SchemaConstants.CHANGE_CHANNEL_RECON_URI),
		DISCOVERY(SchemaConstants.CHANGE_CHANNEL_DISCOVERY_URI),
		WEB_SERVICE(SchemaConstants.CHANNEL_WEB_SERVICE_URI),
		IMPORT(SchemaConstants.CHANNEL_OBJECT_IMPORT_URI),
		REST(SchemaConstants.CHANNEL_REST_URI),
		INIT(SchemaConstants.CHANNEL_GUI_INIT_URI),
		USER(SchemaConstants.CHANNEL_GUI_USER_URI),
		SELF_REGISTRATION(SchemaConstants.CHANNEL_GUI_SELF_REGISTRATION_URI),
		RESET_PASSWORD(SchemaConstants.CHANNEL_GUI_RESET_PASSWORD_URI);

		private String channel;

		Channel(String channel) {
			this.channel = channel;
		}

		public String getChannel() {
			return channel;
		}
	}

	public static DateValidator getRangeValidator(Form<?> form, ItemPath path) {
        DateValidator validator = null;
        List<DateValidator> validators = form.getBehaviors(DateValidator.class);
        if (validators != null) {
            for (DateValidator val : validators) {
                if (path.equivalent(val.getIdentifier())) {
                    validator = val;
                    break;
                }
            }
        }

        if (validator == null) {
            validator = new DateValidator();
            validator.setIdentifier(path);
            form.add(validator);
        }

        return validator;
    }
	
	public static boolean isItemVisible(List<ItemPath> visibleItems, ItemPath itemToBeFound) {
			return ItemPathCollectionsUtil.containsSubpathOrEquivalent(visibleItems, itemToBeFound);
	
	}

	public static Class<?> qnameToClass(PrismContext prismContext, QName type) {
		return prismContext.getSchemaRegistry().determineCompileTimeClass(type);
	}

	public static <T extends ObjectType> Class<T> qnameToClass(PrismContext prismContext, QName type, Class<T> returnType) {
		return returnType = prismContext.getSchemaRegistry().determineCompileTimeClass(type);
	}

	public static <T extends ObjectType> QName classToQName(PrismContext prismContext, Class<T> clazz) {
		return prismContext.getSchemaRegistry().findObjectDefinitionByCompileTimeClass(clazz).getTypeName();
	}

	public static TaskType createSingleRecurrenceTask(String taskName, QName applicableType, ObjectQuery query,
			ObjectDelta delta, ModelExecuteOptions options, String category, PageBase pageBase) throws SchemaException {

		TaskType task = new TaskType(pageBase.getPrismContext());

		MidPointPrincipal owner = SecurityUtils.getPrincipalUser();

		ObjectReferenceType ownerRef = new ObjectReferenceType();
		ownerRef.setOid(owner.getOid());
		ownerRef.setType(owner.getUser().COMPLEX_TYPE);
		task.setOwnerRef(ownerRef);

		task.setBinding(TaskBindingType.LOOSE);
		task.setCategory(category);
		task.setExecutionStatus(TaskExecutionStatusType.RUNNABLE);
		task.setRecurrence(TaskRecurrenceType.SINGLE);
		task.setThreadStopAction(ThreadStopActionType.RESTART);
		task.setHandlerUri(pageBase.getTaskService().getHandlerUriForCategory(category));
		ScheduleType schedule = new ScheduleType();
		schedule.setMisfireAction(MisfireActionType.EXECUTE_IMMEDIATELY);
		task.setSchedule(schedule);

		task.setName(WebComponentUtil.createPolyFromOrigString(taskName));

		PrismObject<TaskType> prismTask = task.asPrismObject();
		QueryType queryType = pageBase.getQueryConverter().createQueryType(query);
		prismTask.findOrCreateProperty(SchemaConstants.PATH_MODEL_EXTENSION_OBJECT_QUERY).addRealValue(queryType);
		prismTask.findOrCreateProperty(SchemaConstants.PATH_MODEL_EXTENSION_OBJECT_TYPE).setRealValue(applicableType);

		if (delta != null) {
			ObjectDeltaType deltaBean = DeltaConvertor.toObjectDeltaType(delta);
			prismTask.findOrCreateProperty(SchemaConstants.PATH_MODEL_EXTENSION_OBJECT_DELTA).setRealValue(deltaBean);
		}

		if (options != null) {
			prismTask.findOrCreateProperty(SchemaConstants.PATH_MODEL_EXTENSION_EXECUTE_OPTIONS)
					.setRealValue(options.toModelExecutionOptionsType());
		}
		return task;
	}
	
	public static void executeBulkAction(PageBase pageBase, ScriptingExpressionType script, Task task, OperationResult result ) 
			throws SchemaException, SecurityViolationException, ObjectNotFoundException, ExpressionEvaluationException, 
			CommunicationException, ConfigurationException{
		
		pageBase.getScriptingService().evaluateExpressionInBackground(script, task, result);
	}
	
	public static void executeMemberOperation(Task operationalTask, QName type, ObjectQuery memberQuery,
			ScriptingExpressionType script, OperationResult parentResult, PageBase pageBase) throws SchemaException {

		MidPointPrincipal owner = SecurityUtils.getPrincipalUser();
		operationalTask.setOwner(owner.getUser().asPrismObject());
		
		operationalTask.setBinding(TaskBinding.LOOSE);
		operationalTask.setInitialExecutionStatus(TaskExecutionStatus.RUNNABLE);
		operationalTask.setThreadStopAction(ThreadStopActionType.RESTART);
		ScheduleType schedule = new ScheduleType();
		schedule.setMisfireAction(MisfireActionType.EXECUTE_IMMEDIATELY);
		operationalTask.makeSingle(schedule);
		operationalTask.setName(WebComponentUtil.createPolyFromOrigString(parentResult.getOperation()));
	
		try {
			executeBulkAction(pageBase, script, operationalTask, parentResult);
			parentResult.recordInProgress();
			parentResult.setBackgroundTaskOid(operationalTask.getOid());
			pageBase.showResult(parentResult);
		} catch (ObjectNotFoundException | SchemaException
			| ExpressionEvaluationException | CommunicationException | ConfigurationException
			| SecurityViolationException e) {
			parentResult.recordFatalError(pageBase.createStringResource("WebComponentUtil.message.startPerformed.fatalError.submit").getString(), e);
	        LoggingUtils.logUnexpectedException(LOGGER, "Couldn't submit bulk action to execution", e);
		}
	}

	public static boolean isAuthorized(String... action) {
		if (action == null || action.length == 0) {
			return true;
		}
		List<String> actions = Arrays.asList(action);
		return isAuthorized(actions);
	}

	public static boolean isAuthorized(Collection<String> actions) {
		if (actions == null || actions.isEmpty()) {
			return true;
		}
		Roles roles = new Roles(AuthorizationConstants.AUTZ_ALL_URL);
		roles.add(AuthorizationConstants.AUTZ_GUI_ALL_URL);
		roles.add(AuthorizationConstants.AUTZ_GUI_ALL_DEPRECATED_URL);
		roles.addAll(actions);
		if (((AuthenticatedWebApplication) AuthenticatedWebApplication.get()).hasAnyRole(roles)) {
			return true;
		}
		return false;
	}

	// TODO: move to util component
	public static Integer safeLongToInteger(Long l) {
		if (l == null) {
			return null;
		}

		if (l > Integer.MAX_VALUE || l < Integer.MIN_VALUE) {
			throw new IllegalArgumentException(
					"Couldn't transform long '" + l + "' to int, too big or too small.");
		}

		return (int) l.longValue();
	}

	// TODO: move to schema component
	public static List<QName> createObjectTypeList() {

		List<QName> types = new ArrayList<>(ObjectTypes.values().length);
		for (ObjectTypes t : ObjectTypes.values()) {
			types.add(t.getTypeQName());
		}

		return types.stream().sorted((type1, type2) -> {
				Validate.notNull(type1);
				Validate.notNull(type2);

				return String.CASE_INSENSITIVE_ORDER.compare(QNameUtil.qNameToUri(type1), QNameUtil.qNameToUri(type2));


		}).collect(Collectors.toList());

	}

	public static List<QName> createAssignmentHolderTypeQnamesList() {

		List<ObjectTypes> objectTypes = createAssignmentHolderTypesList();
		List<QName> types = new ArrayList<>();
		objectTypes.forEach(objectType -> {
			types.add(objectType.getTypeQName());
		});

		return types.stream().sorted((type1, type2) -> {
				Validate.notNull(type1);
				Validate.notNull(type2);

				return String.CASE_INSENSITIVE_ORDER.compare(QNameUtil.qNameToUri(type1), QNameUtil.qNameToUri(type2));


		}).collect(Collectors.toList());

	}

	public static List<ObjectTypes> createAssignmentHolderTypesList(){
		List<ObjectTypes> objectTypes = new ArrayList<>();
		for (ObjectTypes t : ObjectTypes.values()) {
			if (AssignmentHolderType.class.isAssignableFrom(t.getClassDefinition())) {
				objectTypes.add(t);
			}
		}
		return objectTypes.stream().sorted((type1, type2) -> {
			Validate.notNull(type1);
			Validate.notNull(type2);

			return String.CASE_INSENSITIVE_ORDER.compare(QNameUtil.qNameToUri(type1.getTypeQName()), QNameUtil.qNameToUri(type2.getTypeQName()));


		}).collect(Collectors.toList());
	}

	// TODO: move to schema component
	public static List<QName> createFocusTypeList() {
		return createFocusTypeList(false);
	}
	
	public static List<QName> createFocusTypeList(boolean includeAbstractType) {
		List<QName> focusTypeList = new ArrayList<>();

		focusTypeList.add(UserType.COMPLEX_TYPE);
		focusTypeList.add(OrgType.COMPLEX_TYPE);
		focusTypeList.add(RoleType.COMPLEX_TYPE);
		focusTypeList.add(ServiceType.COMPLEX_TYPE);
		
		if (includeAbstractType) {
			focusTypeList.add(FocusType.COMPLEX_TYPE);
		}

		return focusTypeList;
	}

	// TODO: move to schema component
	public static List<QName> createAbstractRoleTypeList() {
		List<QName> focusTypeList = new ArrayList<>();

		focusTypeList.add(AbstractRoleType.COMPLEX_TYPE);
		focusTypeList.add(OrgType.COMPLEX_TYPE);
		focusTypeList.add(RoleType.COMPLEX_TYPE);
		focusTypeList.add(ServiceType.COMPLEX_TYPE);

		return focusTypeList;
	}

	public static List<ObjectTypes> createAssignableTypesList() {
		List<ObjectTypes> focusTypeList = new ArrayList<>();

		focusTypeList.add(ObjectTypes.RESOURCE);
		focusTypeList.add(ObjectTypes.ORG);
		focusTypeList.add(ObjectTypes.ROLE);
		focusTypeList.add(ObjectTypes.SERVICE);

		return focusTypeList;
	}
	
	public static List<QName> createSupportedTargetTypeList(QName targetTypeFromDef) {
		 if (targetTypeFromDef == null || ObjectType.COMPLEX_TYPE.equals(targetTypeFromDef)) {
    		 return createObjectTypeList();
    	 } 
		 
		 if (AbstractRoleType.COMPLEX_TYPE.equals(targetTypeFromDef)) {
    		 return createAbstractRoleTypeList();
    	 } 
		 
		 if (FocusType.COMPLEX_TYPE.equals(targetTypeFromDef)) {
    		 return createFocusTypeList();
    	 } 
		 
		 if (AssignmentHolderType.COMPLEX_TYPE.equals(targetTypeFromDef)) {
			 return createAssignmentHolderTypeQnamesList();
		 }

		 return Arrays.asList(targetTypeFromDef);
	}

	/**
	 * Takes a collection of object types (classes) that may contain abstract types. Returns a collection
	 * that only contain concrete types.
	 * @param <O> common supertype for all the types in the collections
	 *
	 * TODO: move to schema component
	 */
	public static <O extends ObjectType> List<QName> resolveObjectTypesToQNames(Collection<Class<? extends O>> types, PrismContext prismContext) {
		if (types == null) {
			return null;
		}
		List<QName> concreteTypes = new ArrayList<>(types.size());
		for (Class<? extends O> type: types) {
			if (type == null || type.equals(ObjectType.class)) {
				MiscUtil.addAllIfNotPresent(concreteTypes, createObjectTypeList());
			} else if (type.equals(FocusType.class)) {
				MiscUtil.addAllIfNotPresent(concreteTypes, createFocusTypeList());
	    	} else if (type.equals(AbstractRoleType.class)) {
	    		MiscUtil.addAllIfNotPresent(concreteTypes, createAbstractRoleTypeList());
	    	} else {
	    		MiscUtil.addIfNotPresent(concreteTypes, classToQName(prismContext, type));
	    	}
		}
		return concreteTypes;
	}

	public static <T extends Enum> IModel<String> createLocalizedModelForEnum(T value, Component comp) {
		String key = value != null ? value.getClass().getSimpleName() + "." + value.name() : "";
		return new StringResourceModel(key, comp, null);
	}

	public static <T extends Enum> IModel<List<T>> createReadonlyModelFromEnum(final Class<T> type) {
		return new IModel<List<T>>() {

			@Override
			public List<T> getObject() {
				List<T> list = new ArrayList<>();
				Collections.addAll(list, type.getEnumConstants());

				return list;
			}
		};
	}

	// use for small enums only
	@NotNull
	public static <T extends Enum> IModel<List<T>> createReadonlyValueModelFromEnum(@NotNull Class<T> type, @NotNull Predicate<T> filter) {
		return new ReadOnlyValueModel<>(
				Arrays.stream(type.getEnumConstants())
						.filter(filter)
						.collect(Collectors.toList()));
	}

	public static List<String> createTaskCategoryList() {
		List<String> categories = new ArrayList<>();

		// todo change to something better and add i18n
		// TaskManager manager = getTaskManager();
		// List<String> list = manager.getAllTaskCategories();
		// if (list != null) {
		// Collections.sort(list);
		// for (String item : list) {
		// if (item != TaskCategory.IMPORT_FROM_FILE && item !=
		// TaskCategory.WORKFLOW) {
		// categories.add(item);
		// }
		// }
		// }
		categories.add(TaskCategory.LIVE_SYNCHRONIZATION);
		categories.add(TaskCategory.RECONCILIATION);
		categories.add(TaskCategory.IMPORTING_ACCOUNTS);
		categories.add(TaskCategory.RECOMPUTATION);
		categories.add(TaskCategory.DEMO);
		// TODO: what about other categories?
		// categories.add(TaskCategory.ACCESS_CERTIFICATION);
		// categories.add(TaskCategory.BULK_ACTIONS);
		// categories.add(TaskCategory.CUSTOM);
		// categories.add(TaskCategory.EXECUTE_CHANGES);
		// categories.add(TaskCategory.IMPORT_FROM_FILE);
		// categories.add(TaskCategory.IMPORT_FROM_FILE);
		return categories;
	}

	public static IModel<String> createCategoryNameModel(final Component component,
			final IModel<String> categorySymbolModel) {
		return new IModel<String>() {
			@Override
			public String getObject() {
				return createStringResourceStatic(component,
						"pageTasks.category." + categorySymbolModel.getObject()).getString();
			}
		};
	}

	public static ObjectReferenceType createObjectRef(String oid, String name, QName type) {
		ObjectReferenceType ort = new ObjectReferenceType();
		ort.setOid(oid);
		ort.setTargetName(createPolyFromOrigString(name));
		ort.setType(type);
		return ort;
	}

	// public static DropDownChoicePanel createActivationStatusPanel(String id,
	// final IModel<ActivationStatusType> model,
	// final Component component) {
	// return new DropDownChoicePanel(id, model,
	// WebMiscUtil.createReadonlyModelFromEnum(ActivationStatusType.class),
	// new IChoiceRenderer<ActivationStatusType>() {
	//
	// @Override
	// public Object getDisplayValue(ActivationStatusType object) {
	// return WebMiscUtil.createLocalizedModelForEnum(object,
	// component).getObject();
	// }
	//
	// @Override
	// public String getIdValue(ActivationStatusType object, int index) {
	// return Integer.toString(index);
	// }
	// }, true);
	// }

	public static <E extends Enum> DropDownChoicePanel createEnumPanel(Class clazz, String id,
			final IModel<E> model, final Component component) {
		return createEnumPanel(clazz, id, model, component, true);

	}
	public static <E extends Enum> DropDownChoicePanel createEnumPanel(Class clazz, String id,
			final IModel<E> model, final Component component, boolean allowNull) {
		return createEnumPanel(clazz, id, WebComponentUtil.createReadonlyModelFromEnum(clazz),
				model, component, allowNull );
	}

	public static <E extends Enum> DropDownChoicePanel<E> createEnumPanel(Class<E> clazz, String id,
			IModel<List<E>> choicesList, final IModel<E> model, final Component component, boolean allowNull) {
		return createEnumPanel(clazz, id, choicesList, model, component, allowNull, null);
	}

	public static <E extends Enum> DropDownChoicePanel<E> createEnumPanel(Class<E> clazz, String id,
			IModel<List<E>> choicesList, final IModel<E> model, final Component component, boolean allowNull, String nullValidDisplayValue) {
		return new DropDownChoicePanel<E>(id, model, choicesList, getEnumChoiceRenderer(component)
            , allowNull){

			private static final long serialVersionUID = 1L;

			@Override
			protected String getNullValidDisplayValue() {
				return nullValidDisplayValue != null && StringUtils.isNotEmpty(nullValidDisplayValue.trim()) ?
						nullValidDisplayValue : super.getNullValidDisplayValue();
			}
		};
	}

	public static <E extends Enum> IChoiceRenderer<E> getEnumChoiceRenderer(Component component){
		return new IChoiceRenderer<E>() {

			private static final long serialVersionUID = 1L;

			@Override
			public E getObject(String id, IModel<? extends List<? extends E>> choices) {
				if (StringUtils.isBlank(id)) {
					return null;
				}
				return choices.getObject().get(Integer.parseInt(id));
			}

			@Override
			public Object getDisplayValue(E object) {
				return WebComponentUtil.createLocalizedModelForEnum(object, component).getObject();
			}

			@Override
			public String getIdValue(E object, int index) {
				return Integer.toString(index);
			}
		};
	}

	public static <T> DropDownChoicePanel createEnumPanel(final Collection<T> allowedValues, String id,
			final IModel model, final Component component) {
		// final Class clazz = model.getObject().getClass();
		final Object o = model.getObject();

		final IModel<List<DisplayableValue>> enumModelValues = new AbstractReadOnlyModel<List<DisplayableValue>>() {

			private static final long serialVersionUID = 1L;

			@Override
			public List<DisplayableValue> getObject() {
				return getDisplayableValues(allowedValues);
			}

		};

		return new DropDownChoicePanel(id, model, enumModelValues, new DisplayableValueChoiceRenderer(getDisplayableValues(allowedValues)), true);

	}
	public static DropDownChoicePanel createEnumPanel(final PrismPropertyDefinition def, String id,
			final IModel model, final Component component) {
		// final Class clazz = model.getObject().getClass();
		final Object o = model.getObject();

		final IModel<List<DisplayableValue>> enumModelValues = new IModel<List<DisplayableValue>>() {

			private static final long serialVersionUID = 1L;

			@Override
			public List<DisplayableValue> getObject() {
				return getDisplayableValues(def.getAllowedValues());
			}

		};

		return new DropDownChoicePanel(id, model, enumModelValues, new DisplayableValueChoiceRenderer(getDisplayableValues(def.getAllowedValues())), true);


//		@Override
//		public Object getObject(String id, IModel choices) {
//			if (StringUtils.isBlank(id)) {
//				return null;
//			}
//			return ((List) choices.getObject()).get(Integer.parseInt(id));
//		}
//
//		@Override
//		public Object getDisplayValue(Object object) {
//			if (object instanceof DisplayableValue) {
//				return ((DisplayableValue) object).getLabel();
//			}
//			for (DisplayableValue v : enumModelValues.getObject()) {
//				if (object.equals(v.getValue())) {
//					return v.getLabel();
//				}
//			}
//			return object;
//
//		}
//
//		@Override
//		public String getIdValue(Object object, int index) {
//            if (object instanceof String && enumModelValues != null && enumModelValues.getObject() != null) {
//                List<DisplayableValue> enumValues = enumModelValues.getObject();
//                for (DisplayableValue v : enumValues) {
//                    if (object.equals(v.getValue())) {
//                        return String.valueOf(enumValues.indexOf(v));
//                    }
//                }
//            }
//            return String.valueOf(index);
//		}
	}


	public static <IW extends ItemWrapperOld, C extends Containerable> PropertyModel createPrismPropertySingleValueModel(IModel<ContainerValueWrapper<C>> containerModel,
																													QName attributeName){
		//todo should be refactored: wrap with some new  model
		PropertyModel<List<IW>> propertiesModel = new PropertyModel<>(containerModel, "properties");
		List<IW> propertiesList = propertiesModel.getObject();
		for (final IW property : propertiesList){
			if (property.getName().equals(attributeName)){
				List<ValueWrapperOld> valuesList = property.getValues();
				if (valuesList.size() == 1) {
					return new PropertyModel<>(valuesList.get(0).getValue(), "value");
				}

			}
		}
		return null;
	}

	private static <T> List<DisplayableValue> getDisplayableValues(Collection<T> allowedValues) {
		List<DisplayableValue> values = null;
		if (allowedValues != null) {
			values = new ArrayList<>(allowedValues.size());
			for (T v : allowedValues) {
				if (v instanceof DisplayableValue) {
					values.add(((DisplayableValue) v));
				}
			}
		}
		return values;
	}

	public static <T> TextField<T> createAjaxTextField(String id, IModel<T> model) {
		TextField<T> textField = new TextField<>(id, model);
		textField.add(new EmptyOnBlurAjaxFormUpdatingBehaviour());
		return textField;
	}

	public static CheckBox createAjaxCheckBox(String id, IModel<Boolean> model) {
		CheckBox checkBox = new CheckBox(id, model);
		checkBox.add(new EmptyOnChangeAjaxFormUpdatingBehavior());
		return checkBox;
	}

	public static String getName(ObjectType object) {
		if (object == null) {
			return null;
		}

		return getName(object.asPrismObject());
	}

	public static String getEffectiveName(ObjectType object, QName propertyName) {
		if (object == null) {
			return null;
		}

		return getEffectiveName(object.asPrismObject(), propertyName);
	}

	public static <O extends ObjectType> String getEffectiveName(PrismObject<O> object, QName propertyName) {
		if (object == null) {
			return null;
		}

		PrismProperty prop = object.findProperty(ItemName.fromQName(propertyName));

		if (prop != null) {
			Object realValue = prop.getRealValue();
			if (prop.getDefinition().getTypeName().equals(DOMUtil.XSD_STRING)) {
				return (String) realValue;
			} else if (realValue instanceof PolyString) {
				return WebComponentUtil.getOrigStringFromPoly((PolyString) realValue);
			}
		}

		PolyString name = getValue(object, ObjectType.F_NAME, PolyString.class);

		return name != null ? name.getOrig() : null;
	}

	public static <O extends ObjectType> String getName(ObjectReferenceType ref, PageBase pageBase, String operation) {
		String name = getName(ref);
		if (StringUtils.isEmpty(name) || name.equals(ref.getOid())) {
			String oid = ref.getOid();
			Collection<SelectorOptions<GetOperationOptions>> options = SelectorOptions
					.createCollection(GetOperationOptions.createNoFetch());
			Class<O> type = (Class<O>) ObjectType.class;
			PrismObject<O> object = WebModelServiceUtils.loadObject(type, oid, pageBase,
					pageBase.createSimpleTask(operation), new OperationResult(operation));
			if (object != null) {
				name = object.getName().getOrig();
			}
		}
		return name;
	}

	public static <O extends ObjectType> String getDisplayNameOrName(ObjectReferenceType ref, PageBase pageBase, String operation) {
		String name = getName(ref);
		if (StringUtils.isEmpty(name) || name.equals(ref.getOid())) {
			String oid = ref.getOid();
			Collection<SelectorOptions<GetOperationOptions>> options = SelectorOptions
					.createCollection(GetOperationOptions.createNoFetch());
			Class<O> type = ref.getType() != null ? (Class<O>)qnameToClass(pageBase.getPrismContext(), ref.getType())  : (Class<O>) ObjectType.class;
			PrismObject<O> object = WebModelServiceUtils.loadObject(type, oid, pageBase,
					pageBase.createSimpleTask(operation), new OperationResult(operation));
			if (object != null) {
				name = getDisplayNameOrName(object);
			}
		}
		return name;
	}

	public static <O extends ObjectType> String getEffectiveName(ObjectReferenceType ref, QName propertyName, PageBase pageBase, String operation) {
		PrismObject<O> object = WebModelServiceUtils.loadObject(ref, pageBase,
				pageBase.createSimpleTask(operation), new OperationResult(operation));

		if (object == null) {
			return "Not Found";
		}

		return getEffectiveName(object, propertyName);

	}

	public static String getName(ObjectReferenceType ref) {
		if (ref == null) {
			return null;
		}
		if (ref.getTargetName() != null) {
			return getOrigStringFromPoly(ref.getTargetName());
		}
		if (ref.asReferenceValue().getObject() != null) {
			return getName(ref.asReferenceValue().getObject());
		}
		return ref.getOid();
	}

	public static String getName(PrismObject object) {
		if (object == null) {
			return null;
		}
		PolyString name = getValue(object, ObjectType.F_NAME, PolyString.class);

		return name != null ? name.getOrig() : null;
	}
	
	public static <C extends Containerable> String getDisplayName(PrismContainerValue<C> prismContainerValue) {
		if (prismContainerValue == null) {
			return "ContainerPanel.containerProperties";
		}

		if(prismContainerValue.canRepresent(LifecycleStateType.class)) {
			LifecycleStateType lifecycleStateType = (LifecycleStateType) prismContainerValue.asContainerable();
			String name = lifecycleStateType.getDisplayName();
			if(name == null || name.isEmpty()) {
				Class<C> cvalClass = prismContainerValue.getCompileTimeClass();
				name = lifecycleStateType.getName();
			}
			
			if(name != null && !name.isEmpty()) {
				return name;
			}
		}
		
		if(prismContainerValue.canRepresent(PropertyConstraintType.class)) {
			PropertyConstraintType propertyConstraintType = (PropertyConstraintType) prismContainerValue.asContainerable();
			String path = "";
			if(propertyConstraintType.getPath() != null) {
				path = propertyConstraintType.getPath().getItemPath().toString();
			}
			
			if(path != null && !path.isEmpty()) {
				return path;
			}
		}
		
		if (prismContainerValue.canRepresent(AssignmentType.class)) {
			AssignmentType assignmentType = (AssignmentType) prismContainerValue.asContainerable();
			if (assignmentType.getTargetRef() != null){
				ObjectReferenceType assignmentTargetRef = assignmentType.getTargetRef();
				return getName(assignmentTargetRef) + " - " + normalizeRelation(assignmentTargetRef.getRelation()).getLocalPart();
			} else {
				return "AssignmentTypeDetailsPanel.containerTitle";
			}
		}

		if (prismContainerValue.canRepresent(ExclusionPolicyConstraintType.class)){
			ExclusionPolicyConstraintType exclusionConstraint = (ExclusionPolicyConstraintType) prismContainerValue.asContainerable();
			String displayName = (exclusionConstraint.getName() != null ? exclusionConstraint.getName() :
					exclusionConstraint.asPrismContainerValue().getParent().getPath().last())  + " - "
					+ StringUtils.defaultIfEmpty(getName(exclusionConstraint.getTargetRef()), "");
			return StringUtils.isNotEmpty(displayName) && StringUtils.isNotEmpty(getName(exclusionConstraint.getTargetRef())) ? displayName : "ExclusionPolicyConstraintType.details";
		}
		if (prismContainerValue.canRepresent(AbstractPolicyConstraintType.class)){
			AbstractPolicyConstraintType constraint = (AbstractPolicyConstraintType) prismContainerValue.asContainerable();
			String displayName = constraint.getName();
			if(StringUtils.isNotEmpty(displayName)) {
				return displayName;
			} else {
				return constraint.asPrismContainerValue().getParent().getPath().last().toString() + ".details";
			}
		}
		if (prismContainerValue.canRepresent(RichHyperlinkType.class)){
			RichHyperlinkType richHyperlink = (RichHyperlinkType) prismContainerValue.asContainerable();
			String label = richHyperlink.getLabel();
			String description = richHyperlink.getDescription();
			String targetUrl = richHyperlink.getTargetUrl();
			if(StringUtils.isNotEmpty(label)) {
				return label + (StringUtils.isNotEmpty(description) ? (" - " + description) : "");
			} else if(StringUtils.isNotEmpty(targetUrl)) {
				return targetUrl;
			}
		}
		if (prismContainerValue.canRepresent(UserInterfaceFeatureType.class)){
			UserInterfaceFeatureType userInterfaceFeature = (UserInterfaceFeatureType) prismContainerValue.asContainerable();
			String identifier = userInterfaceFeature.getIdentifier();
			if(StringUtils.isNotEmpty(identifier)) {
				return identifier;
			} 
		}
		if (prismContainerValue.canRepresent(GuiObjectColumnType.class)){
			GuiObjectColumnType guiObjectColumn = (GuiObjectColumnType) prismContainerValue.asContainerable();
			String name = guiObjectColumn.getName();
			if(StringUtils.isNotEmpty(name)) {
				return name;
			} 
		}
		if (prismContainerValue.canRepresent(GuiObjectListViewType.class)){
			GuiObjectListViewType guiObjectListView = (GuiObjectListViewType) prismContainerValue.asContainerable();
			String name = guiObjectListView.getName();
			if(StringUtils.isNotEmpty(name)) {
				return name;
			} 
		}
		if (prismContainerValue.canRepresent(GenericPcpAspectConfigurationType.class)){
			GenericPcpAspectConfigurationType genericPcpAspectConfiguration = (GenericPcpAspectConfigurationType) prismContainerValue.asContainerable();
			String name = genericPcpAspectConfiguration.getName();
			if(StringUtils.isNotEmpty(name)) {
				return name;
			} 
		}
		if (prismContainerValue.canRepresent(RelationDefinitionType.class)){
			RelationDefinitionType relationDefinition = (RelationDefinitionType) prismContainerValue.asContainerable();
			if(relationDefinition.getRef() != null) {
				String name = (relationDefinition.getRef().getLocalPart());
				String description = relationDefinition.getDescription();
				if(StringUtils.isNotEmpty(name)) {
					return name + (StringUtils.isNotEmpty(description) ? (" - " + description) : "");
				}
			}
		}
		if (prismContainerValue.canRepresent(ResourceItemDefinitionType.class)){
			ResourceItemDefinitionType resourceItemDefinition = (ResourceItemDefinitionType) prismContainerValue.asContainerable();
			if(resourceItemDefinition.getDisplayName() != null && !resourceItemDefinition.getDisplayName().isEmpty()) {
				return resourceItemDefinition.getDisplayName();
			}
		}
		if (prismContainerValue.canRepresent(MappingType.class)){
			MappingType mapping = (MappingType) prismContainerValue.asContainerable();
			if(mapping.getName() != null && !mapping.getName().isEmpty()) {
				String name = mapping.getName();
				String description = mapping.getDescription();
				return name + (StringUtils.isNotEmpty(description) ? (" - " + description) : "");
			}
		}
		Class<C> cvalClass = prismContainerValue.getCompileTimeClass();
		if (cvalClass != null){
			return cvalClass.getSimpleName() + ".details";
		}
		return "ContainerPanel.containerProperties";
	}

	public static QName normalizeRelation(QName relation) {
		return getRelationRegistry().normalizeRelation(relation);
	}

	public static String getDisplayNameOrName(PrismObject object) {
		if (object == null) {
			return null;
		}
		
		String displayName = getDisplayName(object);
		return displayName != null ? displayName : getName(object);
	}

	public static String getDisplayNameOrName(ObjectReferenceType ref) {
		if (ref == null) {
			return null;
		}
		String displayName = getDisplayName(ref);
		return displayName != null ? displayName : getName(ref);
	}

	// <display-name> (<name>) OR simply <name> if there's no display name
	private static String getDisplayNameAndName(ObjectReferenceType ref) {
		if (ref == null) {
			return null;
		}
		String displayName = getDisplayName(ref);
		String name = getName(ref);
		return displayName != null ? displayName + " (" + name + ")" : name;
	}

	public static String getDisplayName(ObjectReferenceType ref) {
		return PolyString.getOrig(ObjectTypeUtil.getDisplayName(ref));
	}

	public static String getDisplayName(PrismObject object) {
		return PolyString.getOrig(ObjectTypeUtil.getDisplayName(object));
	}

	public static String getIdentification(ObjectType object) {
		if (object == null) {
			return null;
		}
		return getName(object.asPrismObject()) + " (" + object.getOid() + ")";
	}

	public static PolyStringType createPolyFromOrigString(String str) {
		if (str == null) {
			return null;
		}

		PolyStringType poly = new PolyStringType();
		poly.setOrig(str);

		return poly;
	}

	public static String getOrigStringFromPoly(PolyString str) {
		return str != null ? str.getOrig() : null;
	}

	public static String getOrigStringFromPoly(PolyStringType str) {
		return str != null ? str.getOrig() : null;
	}

	public static <T> T getValue(PrismContainerValue object, QName propertyName, Class<T> type) {
		if (object == null) {
			return null;
		}

		PrismProperty property = object.findProperty(ItemName.fromQName(propertyName));
		if (property == null || property.isEmpty()) {
			return null;
		}

		return (T) property.getRealValue(type);
	}

	public static <T> T getContainerValue(PrismContainerValue object, QName containerName, Class<T> type) {
		if (object == null) {
			return null;
		}

		PrismContainer container = object.findContainer(containerName);
		if (container == null || container.isEmpty()) {
			return null;
		}

		PrismContainerValue containerValue = container.getValue();

		if (containerValue == null || containerValue.isEmpty()) {
			return null;
		}

		return (T) containerValue.getValue();
	}

	public static <T> T getValue(PrismContainer object, QName propertyName, Class<T> type) {
		if (object == null) {
			return null;
		}

		return getValue(object.getValue(), propertyName, type);
	}

	public static Locale getLocaleFromString(String localeString) {
		if (localeString == null) {
			return null;
		}
		localeString = localeString.trim();
		if (localeString.toLowerCase().equals("default")) {
			return Locale.getDefault();
		}

		// Extract language
		int languageIndex = localeString.indexOf('_');
		String language = null;
		if (languageIndex == -1) {
			// No further "_" so is "{language}" only
			return new Locale(localeString, "");
		} else {
			language = localeString.substring(0, languageIndex);
		}

		// Extract country
		int countryIndex = localeString.indexOf('_', languageIndex + 1);
		String country = null;
		if (countryIndex == -1) {
			// No further "_" so is "{language}_{country}"
			country = localeString.substring(languageIndex + 1);
			return new Locale(language, country);
		} else {
			// Assume all remaining is the variant so is
			// "{language}_{country}_{variant}"
			country = localeString.substring(languageIndex + 1, countryIndex);
			String variant = localeString.substring(countryIndex + 1);
			return new Locale(language, country, variant);
		}
	}

	public static void encryptCredentials(ObjectDelta delta, boolean encrypt, MidPointApplication app) {
		if (delta == null || delta.isEmpty()) {
			return;
		}

		PropertyDelta propertyDelta = delta.findPropertyDelta(SchemaConstants.PATH_CREDENTIALS_PASSWORD_VALUE);
		if (propertyDelta == null) {
			return;
		}

		Collection<PrismPropertyValue<ProtectedStringType>> values = propertyDelta
				.getValues(ProtectedStringType.class);
		for (PrismPropertyValue<ProtectedStringType> value : values) {
			ProtectedStringType string = value.getValue();
			encryptProtectedString(string, encrypt, app);
		}
	}

	public static void encryptCredentials(PrismObject object, boolean encrypt, MidPointApplication app) {
		PrismContainer password = object.findContainer(SchemaConstants.PATH_CREDENTIALS_PASSWORD);
		if (password == null) {
			return;
		}
		PrismProperty protectedStringProperty = password.findProperty(PasswordType.F_VALUE);
		if (protectedStringProperty == null
				|| protectedStringProperty.getRealValue(ProtectedStringType.class) == null) {
			return;
		}

		ProtectedStringType string = (ProtectedStringType) protectedStringProperty
				.getRealValue(ProtectedStringType.class);

		encryptProtectedString(string, encrypt, app);
	}

	public static void encryptProtectedString(ProtectedStringType string, boolean encrypt,
			MidPointApplication app) {
		if (string == null) {
			return;
		}
		Protector protector = app.getProtector();
		try {
			if (encrypt) {
				if (StringUtils.isEmpty(string.getClearValue())) {
					return;
				}
				protector.encrypt(string);
			} else {
				if (string.getEncryptedDataType() == null) {
					return;
				}
				protector.decrypt(string);
			}
		} catch (EncryptionException ex) {
			LoggingUtils.logUnexpectedException(LOGGER, "Couldn't encrypt protected string", ex);
		} catch (SchemaException e) {
			LoggingUtils.logUnexpectedException(LOGGER, "Couldn't encrypt/decrypt protected string", e);
		}
	}

	public static <T extends Selectable> List<T> getSelectedData(Table table) {
		DataTable dataTable = table.getDataTable();
		BaseSortableDataProvider<T> provider = (BaseSortableDataProvider<T>) dataTable.getDataProvider();

		List<T> selected = new ArrayList<>();
		for (T bean : provider.getAvailableData()) {
			if (bean.isSelected()) {
				selected.add(bean);
			}
		}

		return selected;
	}

	public static void clearProviderCache(IDataProvider provider){
		if (provider == null){
			return;
		}
		if (provider instanceof BaseSortableDataProvider){
			((BaseSortableDataProvider)provider).clearCache();
		}
		if (provider instanceof SelectableBeanObjectDataProvider) {
			((SelectableBeanObjectDataProvider) provider).clearSelectedObjects();
		}
	}

	public static Collection<ObjectDelta<? extends ObjectType>> createDeltaCollection(
			ObjectDelta<? extends ObjectType>... deltas) {
		Collection<ObjectDelta<? extends ObjectType>> collection = new ArrayList<>();
		for (ObjectDelta delta : deltas) {
			collection.add(delta);
		}

		return collection;
	}

	public static boolean showResultInPage(OperationResult result) {
		if (result == null) {
			return false;
		}

		return !result.isSuccess() && !result.isHandledError() && !result.isInProgress();
	}

	public static String formatDate(XMLGregorianCalendar calendar) {
		if (calendar == null) {
			return null;
		}

		return formatDate(XmlTypeConverter.toDate(calendar));
	}

	public static String formatDate(Date date) {
		return formatDate(null, date);
	}

	public static String formatDate(String format, Date date) {
		if (date == null) {
			return null;
		}

		if (StringUtils.isEmpty(format)) {
			format = "EEEE, d. MMM yyyy HH:mm:ss";
		}
		Locale locale = Session.get().getLocale();
		if (locale == null) {
			locale = Locale.US;
		}
		SimpleDateFormat dateFormat = new SimpleDateFormat(format, locale);
		return dateFormat.format(date);
	}

	public static String getLocalizedDatePattern(String style) {
		return DateTimeFormat.patternForStyle(style, getCurrentLocale());
	}

	public static Locale getCurrentLocale() {
		Locale locale = Session.get().getLocale();
		if (locale == null) {
			locale = Locale.getDefault();
		}
		return locale;
	}

	public static String getLocalizedDate(XMLGregorianCalendar date, String style) {
		return getLocalizedDate(XmlTypeConverter.toDate(date), style);
	}

	public static String getLocalizedDate(Date date, String style) {
		if (date == null) {
			return null;
		}
		PatternDateConverter converter = new PatternDateConverter(getLocalizedDatePattern(style), true);
		return converter.convertToString(date, WebComponentUtil.getCurrentLocale());
	}

	public static String getShortDateTimeFormattedValue(XMLGregorianCalendar date, PageBase pageBase) {
		return getShortDateTimeFormattedValue(XmlTypeConverter.toDate(date), pageBase);
	}

	public static String getShortDateTimeFormattedValue(Date date, PageBase pageBase) {
		if (date == null) {
			return "";
		}
		String shortDateTimeFortam = getShortDateTimeFormat(pageBase);
		return getLocalizedDate(date, shortDateTimeFortam);
	}

	public static String getLongDateTimeFormattedValue(XMLGregorianCalendar date, PageBase pageBase) {
		return getLongDateTimeFormattedValue(XmlTypeConverter.toDate(date), pageBase);
	}

	public static String getLongDateTimeFormattedValue(Date date, PageBase pageBase) {
		if (date == null) {
			return "";
		}
		String longDateTimeFormat = getLongDateTimeFormat(pageBase);
		return getLocalizedDate(date, longDateTimeFormat);
	}

	public static String getShortDateTimeFormat(PageBase pageBase){
		AdminGuiConfigurationDisplayFormatsType displayFormats = pageBase.getCompiledUserProfile().getDisplayFormats();
		if (displayFormats == null || StringUtils.isEmpty(displayFormats.getShortDateTimeFormat())){
			return DateLabelComponent.SHORT_MEDIUM_STYLE;
		} else {
			return displayFormats.getShortDateTimeFormat();
		}
	}

	public static String getLongDateTimeFormat(PageBase pageBase){
		AdminGuiConfigurationDisplayFormatsType displayFormats = pageBase.getCompiledUserProfile().getDisplayFormats();
		if (displayFormats == null || StringUtils.isEmpty(displayFormats.getLongDateTimeFormat())){
			return DateLabelComponent.LONG_MEDIUM_STYLE;
		} else {
			return displayFormats.getLongDateTimeFormat();
		}
	}

	public static boolean isActivationEnabled(PrismObject object) {
		Validate.notNull(object);

		PrismContainer activation = object.findContainer(UserType.F_ACTIVATION); // this
																					// is
																					// equal
																					// to
																					// account
																					// activation...
		if (activation == null) {
			return false;
		}

		ActivationStatusType status = (ActivationStatusType) activation
				.getPropertyRealValue(ActivationType.F_ADMINISTRATIVE_STATUS, ActivationStatusType.class);
		if (status == null) {
			return false;
		}

		// todo imrove with activation dates...
		return ActivationStatusType.ENABLED.equals(status);
	}

	public static boolean isSuccessOrHandledError(OperationResult result) {
		if (result == null) {
			return false;
		}

		return result.isSuccess() || result.isHandledError();
	}

	public static boolean isSuccessOrHandledError(OperationResultType resultType) {
		if (resultType == null) {
			return false;
		}
		return resultType.getStatus() == OperationResultStatusType.SUCCESS || resultType.getStatus() == OperationResultStatusType.HANDLED_ERROR;
	}

	public static boolean isSuccessOrHandledErrorOrWarning(OperationResult result) {
		if (result == null) {
			return false;
		}

		return result.isSuccess() || result.isHandledError() || result.isWarning();
	}

	public static boolean isSuccessOrHandledErrorOrInProgress(OperationResult result) {
		if (result == null) {
			return false;
		}

		return result.isSuccess() || result.isHandledError() || result.isInProgress();
	}

	public static <T extends ObjectType> String createDefaultIcon(T object) {
		return createDefaultIcon(object.asPrismObject());
	}

	public static <T extends ObjectType> String createDefaultIcon(PrismObject<T> object) {
		Class<T> type = object.getCompileTimeClass();
		if (type.equals(UserType.class)) {
			return createUserIcon((PrismObject<UserType>) object);
		} else if (RoleType.class.equals(type)) {
			return createRoleIcon((PrismObject<RoleType>) object);
		} else if (OrgType.class.equals(type)) {
			return createOrgIcon((PrismObject<OrgType>) object);
		} else if (ServiceType.class.equals(type)) {
			return createServiceIcon((PrismObject<ServiceType>) object);
		} else if (type.equals(TaskType.class)) {
			return createTaskIcon((PrismObject<TaskType>) object);
		} else if (type.equals(ResourceType.class)) {
			return createResourceIcon((PrismObject<ResourceType>) object);
		}

		return "";
	}

	// TODO reconcile with ObjectTypeGuiDescriptor
	public static <T extends ObjectType> String createDefaultColoredIcon(QName objectType) {
		if (objectType == null) {
			return "";
		} else if (QNameUtil.match(UserType.COMPLEX_TYPE, objectType) || QNameUtil.match(PersonaConstructionType.COMPLEX_TYPE, objectType)) {
			return GuiStyleConstants.CLASS_OBJECT_USER_ICON_COLORED;
		} else if (QNameUtil.match(RoleType.COMPLEX_TYPE, objectType)) {
			return GuiStyleConstants.CLASS_OBJECT_ROLE_ICON_COLORED;
		} else if (QNameUtil.match(OrgType.COMPLEX_TYPE, objectType)) {
			return GuiStyleConstants.CLASS_OBJECT_ORG_ICON_COLORED;
		} else if (QNameUtil.match(ServiceType.COMPLEX_TYPE, objectType)) {
			return GuiStyleConstants.CLASS_OBJECT_SERVICE_ICON_COLORED;
		} else if (QNameUtil.match(TaskType.COMPLEX_TYPE, objectType)) {
			return GuiStyleConstants.CLASS_OBJECT_TASK_ICON_COLORED;
		} else if (QNameUtil.match(ResourceType.COMPLEX_TYPE, objectType) || QNameUtil.match(ConstructionType.COMPLEX_TYPE, objectType)) {
			return GuiStyleConstants.CLASS_OBJECT_RESOURCE_ICON_COLORED;
		} else if (QNameUtil.match(AccessCertificationCampaignType.COMPLEX_TYPE, objectType)) {
			return GuiStyleConstants.CLASS_OBJECT_CERT_CAMPAIGN_ICON_COLORED;
		} else if (QNameUtil.match(AccessCertificationDefinitionType.COMPLEX_TYPE, objectType)) {
			return GuiStyleConstants.CLASS_OBJECT_CERT_DEF_ICON_COLORED;
		} else if (QNameUtil.match(CaseWorkItemType.COMPLEX_TYPE, objectType)) {
			return GuiStyleConstants.CLASS_OBJECT_WORK_ITEM_ICON_COLORED;
		} else if (QNameUtil.match(ShadowType.COMPLEX_TYPE, objectType)) {
			return GuiStyleConstants.CLASS_OBJECT_SHADOW_ICON_COLORED;
		} else if (QNameUtil.match(PolicyRuleType.COMPLEX_TYPE, objectType)) {
			return GuiStyleConstants.CLASS_POLICY_RULES_ICON_COLORED;
		} else if (QNameUtil.match(ObjectPolicyConfigurationType.COMPLEX_TYPE, objectType) || QNameUtil.match(GlobalPolicyRuleType.COMPLEX_TYPE, objectType)
				|| QNameUtil.match(FileAppenderConfigurationType.COMPLEX_TYPE, objectType) || QNameUtil.match(SyslogAppenderConfigurationType.COMPLEX_TYPE, objectType)) {
			return GuiStyleConstants.CLASS_SYSTEM_CONFIGURATION_ICON_COLORED;
		} else {
			return "";
		}
	}

	// TODO reconcile with ObjectTypeGuiDescriptor
	public static <T extends ObjectType> String createDefaultBlackIcon(QName objectType) {
		if (objectType == null) {
			return "";
		} else if (QNameUtil.match(UserType.COMPLEX_TYPE, objectType) || QNameUtil.match(PersonaConstructionType.COMPLEX_TYPE, objectType)) {
			return GuiStyleConstants.CLASS_OBJECT_USER_ICON;
		} else if (QNameUtil.match(RoleType.COMPLEX_TYPE, objectType)) {
			return GuiStyleConstants.CLASS_OBJECT_ROLE_ICON;
		} else if (QNameUtil.match(OrgType.COMPLEX_TYPE, objectType)) {
			return GuiStyleConstants.CLASS_OBJECT_ORG_ICON;
		} else if (QNameUtil.match(ServiceType.COMPLEX_TYPE, objectType)) {
			return GuiStyleConstants.CLASS_OBJECT_SERVICE_ICON;
		} else if (QNameUtil.match(TaskType.COMPLEX_TYPE, objectType)) {
			return GuiStyleConstants.CLASS_OBJECT_TASK_ICON;
		} else if (QNameUtil.match(ResourceType.COMPLEX_TYPE, objectType) || QNameUtil.match(ConstructionType.COMPLEX_TYPE, objectType)) {
			return GuiStyleConstants.CLASS_OBJECT_RESOURCE_ICON;
		} else if (QNameUtil.match(AccessCertificationCampaignType.COMPLEX_TYPE, objectType)) {
			return GuiStyleConstants.CLASS_OBJECT_CERT_CAMPAIGN_ICON;
		} else if (QNameUtil.match(AccessCertificationDefinitionType.COMPLEX_TYPE, objectType)) {
			return GuiStyleConstants.CLASS_OBJECT_CERT_DEF_ICON;
		} else if (QNameUtil.match(CaseWorkItemType.COMPLEX_TYPE, objectType)) {
			return GuiStyleConstants.CLASS_OBJECT_WORK_ITEM_ICON;
		} else if (QNameUtil.match(ShadowType.COMPLEX_TYPE, objectType)) {
			return GuiStyleConstants.CLASS_OBJECT_SHADOW_ICON;
		} else if (QNameUtil.match(PolicyRuleType.COMPLEX_TYPE, objectType)) {
			return GuiStyleConstants.CLASS_POLICY_RULES_ICON;
		} else if (QNameUtil.match(SystemConfigurationType.COMPLEX_TYPE, objectType)) {
			return GuiStyleConstants.CLASS_SYSTEM_CONFIGURATION_ICON;
		} else if (QNameUtil.match(MappingType.COMPLEX_TYPE, objectType)) {
			//TODO fix icon style for mapping type
			return "";
		} else {
			return "";
		}
	}

	public static <T extends ObjectType> String getBoxCssClasses(QName objectType) {
		if (QNameUtil.match(UserType.COMPLEX_TYPE, objectType)) {
			return GuiStyleConstants.CLASS_OBJECT_USER_BOX_CSS_CLASSES;
		} else if (QNameUtil.match(RoleType.COMPLEX_TYPE, objectType)) {
			return GuiStyleConstants.CLASS_OBJECT_ROLE_BOX_CSS_CLASSES;
		} else if (QNameUtil.match(OrgType.COMPLEX_TYPE, objectType)) {
			return GuiStyleConstants.CLASS_OBJECT_ORG_BOX_CSS_CLASSES;
		} else if (QNameUtil.match(ServiceType.COMPLEX_TYPE, objectType)) {
			return GuiStyleConstants.CLASS_OBJECT_SERVICE_BOX_CSS_CLASSES;
		} else if (QNameUtil.match(TaskType.COMPLEX_TYPE, objectType)) {
			return GuiStyleConstants.CLASS_OBJECT_TASK_BOX_CSS_CLASSES;
		} else if (QNameUtil.match(ResourceType.COMPLEX_TYPE, objectType)) {
			return GuiStyleConstants.CLASS_OBJECT_RESOURCE_BOX_CSS_CLASSES;
		} else {
			return "";
		}
	}

	public static <T extends ObjectType> String getBoxThinCssClasses(QName objectType) {
		if (QNameUtil.match(UserType.COMPLEX_TYPE, objectType)) {
			return GuiStyleConstants.CLASS_OBJECT_USER_BOX_THIN_CSS_CLASSES;
		} else if (QNameUtil.match(RoleType.COMPLEX_TYPE, objectType)) {
			return GuiStyleConstants.CLASS_OBJECT_ROLE_BOX_THIN_CSS_CLASSES;
		} else if (QNameUtil.match(OrgType.COMPLEX_TYPE, objectType)) {
			return GuiStyleConstants.CLASS_OBJECT_ORG_BOX_THIN_CSS_CLASSES;
		} else if (QNameUtil.match(ServiceType.COMPLEX_TYPE, objectType)) {
			return GuiStyleConstants.CLASS_OBJECT_SERVICE_BOX_THIN_CSS_CLASSES;
		} else if (QNameUtil.match(TaskType.COMPLEX_TYPE, objectType)) {
			return GuiStyleConstants.CLASS_OBJECT_TASK_BOX_THIN_CSS_CLASSES;
		} else if (QNameUtil.match(ResourceType.COMPLEX_TYPE, objectType)) {
			return GuiStyleConstants.CLASS_OBJECT_RESOURCE_BOX_THIN_CSS_CLASSES;
		} else {
			return "";
		}
	}

	// can this implementation be made more efficient? [pm]
	@SuppressWarnings("WeakerAccess")
	public static boolean isOfKind(QName relation, RelationKindType kind) {
		return getRelationRegistry().isOfKind(relation, kind);
	}

	protected static RelationRegistry getRelationRegistry() {
		if (staticallyProvidedRelationRegistry != null) {
			return staticallyProvidedRelationRegistry;
		} else {
			return MidPointApplication.get().getRelationRegistry();
		}
	}

	public static boolean isManagerRelation(QName relation) {
		return isOfKind(relation, RelationKindType.MANAGER);
	}

	public static boolean isDefaultRelation(QName relation) {
		return getRelationRegistry().isDefault(relation);
	}

	@SuppressWarnings("WeakerAccess")
	public static QName getDefaultRelation() {
		return getRelationRegistry().getDefaultRelation();
	}

	@NotNull
	public static QName getDefaultRelationOrFail() {
		QName relation = getDefaultRelation();
		if (relation != null) {
			return relation;
		} else {
			throw new IllegalStateException("No default relation is defined");
		}
	}

	@SuppressWarnings("WeakerAccess")
	@Nullable
	public static QName getDefaultRelationFor(RelationKindType kind) {
		return getRelationRegistry().getDefaultRelationFor(kind);
	}

	@NotNull
	public static QName getDefaultRelationOrFail(RelationKindType kind) {
		QName relation = getDefaultRelationFor(kind);
		if (relation != null) {
			return relation;
		} else {
			throw new IllegalStateException("No default relation for kind " + kind);
		}
	}

	@NotNull
	public static String getRelationHeaderLabelKey(QName relation) {
		String label = getRelationHeaderLabelKeyIfKnown(relation);
		if (label != null) {
			return label;
		} else {
			return relation != null ? relation.getLocalPart() : "default";
		}
	}

	@Nullable
	public static String getRelationHeaderLabelKeyIfKnown(QName relation) {
		RelationDefinitionType definition = getRelationRegistry().getRelationDefinition(relation);
		if (definition != null && definition.getDisplay() != null && definition.getDisplay().getLabel() != null) {
			return definition.getDisplay().getLabel().getOrig();
		} else {
			return null;
		}
	}

	public static String createUserIcon(PrismObject<UserType> object) {
		UserType user = object.asObjectable();

		// if user has superuser role assigned, it's superuser
		boolean isEndUser = false;
		for (AssignmentType assignment : user.getAssignment()) {
			ObjectReferenceType targetRef = assignment.getTargetRef();
			if (targetRef == null) {
				continue;
			}
			if (StringUtils.equals(targetRef.getOid(), SystemObjectsType.ROLE_SUPERUSER.value())) {
				return GuiStyleConstants.CLASS_OBJECT_USER_ICON + " "
						+ GuiStyleConstants.CLASS_ICON_STYLE_PRIVILEGED;
			}
			if (StringUtils.equals(targetRef.getOid(), SystemObjectsType.ROLE_END_USER.value())) {
				isEndUser = true;
			}
		}

		boolean isManager = false;
		for (ObjectReferenceType parentOrgRef : user.getParentOrgRef()) {
			if (isManagerRelation(parentOrgRef.getRelation())) {
				isManager = true;
				break;
			}
		}

		String additionalStyle = getIconEnabledDisabled(object);
		if (additionalStyle == null) {
			// Set manager and end-user icon only as a last resort. All other
			// colors have priority.
			if (isManager) {
				additionalStyle = GuiStyleConstants.CLASS_ICON_STYLE_MANAGER;
			} else if (isEndUser) {
				additionalStyle = GuiStyleConstants.CLASS_ICON_STYLE_END_USER;
			} else {
				additionalStyle = GuiStyleConstants.CLASS_ICON_STYLE_NORMAL;
			}
		}
		return GuiStyleConstants.CLASS_OBJECT_USER_ICON + " " + additionalStyle;
	}

	public static String createRoleIcon(PrismObject<RoleType> object) {
		for (AuthorizationType authorization : object.asObjectable().getAuthorization()) {
			if (authorization.getAction().contains(AuthorizationConstants.AUTZ_ALL_URL)) {
				return GuiStyleConstants.CLASS_OBJECT_ROLE_ICON + " "
						+ GuiStyleConstants.CLASS_ICON_STYLE_PRIVILEGED;
			}
		}

		return getIconEnabledDisabled(object, GuiStyleConstants.CLASS_OBJECT_ROLE_ICON);
	}

	public static String createOrgIcon(PrismObject<OrgType> object) {
		return getIconEnabledDisabled(object, GuiStyleConstants.CLASS_OBJECT_ORG_ICON);
	}

	public static String createServiceIcon(PrismObject<ServiceType> object) {
		return getIconEnabledDisabled(object, GuiStyleConstants.CLASS_OBJECT_SERVICE_ICON);
	}

	private static <F extends FocusType> String getIconEnabledDisabled(PrismObject<F> object,
			String baseIcon) {
		String additionalStyle = getIconEnabledDisabled(object);
		if (additionalStyle == null) {
			return baseIcon + " " + GuiStyleConstants.CLASS_ICON_STYLE_NORMAL;
		} else {
			return baseIcon + " " + additionalStyle;
		}
	}

	public static <F extends FocusType> String getIconEnabledDisabled(PrismObject<F> object) {
		ActivationType activation = object.asObjectable().getActivation();
		if (activation != null) {
			if (ActivationStatusType.DISABLED.equals(activation.getEffectiveStatus())) {
				return GuiStyleConstants.CLASS_ICON_STYLE_DISABLED;
			} else if (ActivationStatusType.ARCHIVED.equals(activation.getEffectiveStatus())) {
				return GuiStyleConstants.CLASS_ICON_STYLE_ARCHIVED;
			}
		}

		return null;
	}

	public static String createResourceIcon(PrismObject<ResourceType> object) {
		OperationalStateType operationalState = object.asObjectable().getOperationalState();
		if (operationalState != null) {
			AvailabilityStatusType lastAvailabilityStatus = operationalState.getLastAvailabilityStatus();
			if (lastAvailabilityStatus == AvailabilityStatusType.UP) {
				return GuiStyleConstants.CLASS_OBJECT_RESOURCE_ICON + " "
						+ GuiStyleConstants.CLASS_ICON_STYLE_UP;
			}
			if (lastAvailabilityStatus == AvailabilityStatusType.DOWN) {
				return GuiStyleConstants.CLASS_OBJECT_RESOURCE_ICON + " "
						+ GuiStyleConstants.CLASS_ICON_STYLE_DOWN;
			}

			if (lastAvailabilityStatus == AvailabilityStatusType.BROKEN) {
				return GuiStyleConstants.CLASS_OBJECT_RESOURCE_ICON + " "
						+ GuiStyleConstants.CLASS_ICON_STYLE_BROKEN;
			}
		}
		return GuiStyleConstants.CLASS_OBJECT_RESOURCE_ICON + " " + GuiStyleConstants.CLASS_ICON_STYLE_NORMAL;
	}

	public static String createTaskIcon(PrismObject<TaskType> object) {
		return GuiStyleConstants.CLASS_OBJECT_TASK_ICON + " " + GuiStyleConstants.CLASS_ICON_STYLE_NORMAL;
	}

	public static String createShadowIcon(PrismObject<ShadowType> object) {
		ShadowType shadow = object.asObjectable();

		if (ShadowUtil.isProtected(object)) {
			return GuiStyleConstants.CLASS_SHADOW_ICON_PROTECTED;
		}

		ShadowKindType kind = shadow.getKind();
		if (kind == null) {
			return GuiStyleConstants.CLASS_SHADOW_ICON_UNKNOWN;
		}

		switch (kind) {
			case ACCOUNT:
				return GuiStyleConstants.CLASS_SHADOW_ICON_ACCOUNT;
			case GENERIC:
				return GuiStyleConstants.CLASS_SHADOW_ICON_GENERIC;
			case ENTITLEMENT:
				return GuiStyleConstants.CLASS_SHADOW_ICON_ENTITLEMENT;

		}

		return GuiStyleConstants.CLASS_SHADOW_ICON_UNKNOWN;
	}

	public static <AHT extends AssignmentHolderType, O extends ObjectType> void initNewObjectWithReference(PageBase pageBase, O targetObject, QName type, Collection<QName> relations) throws SchemaException {
		List<ObjectReferenceType> newReferences = new ArrayList<>();
		for (QName relation : relations) {
			newReferences.add(ObjectTypeUtil.createObjectRef(targetObject, relation));
		}
		initNewObjectWithReference(pageBase, type, newReferences);
	}

	public static <AHT extends AssignmentHolderType> void initNewObjectWithReference(PageBase pageBase, QName type, List<ObjectReferenceType> newReferences) throws SchemaException {
		PrismContext prismContext = pageBase.getPrismContext();
		PrismObjectDefinition<AHT> def = prismContext.getSchemaRegistry().findObjectDefinitionByType(type);
		PrismObject<AHT> obj = def.instantiate();
		AHT assignmentHolder = obj.asObjectable();
		if (newReferences != null) {
			newReferences.stream().forEach(ref -> {
				AssignmentType assignment = new AssignmentType();
				assignment.setTargetRef(ref);
				assignmentHolder.getAssignment().add(assignment);

				// Set parentOrgRef in any case. This is not strictly correct.
				// The parentOrgRef should be added by the projector. But
				// this is needed to successfully pass through security
				// TODO: fix MID-3234
				if (ref.getType() != null && OrgType.COMPLEX_TYPE.equals(ref.getType())) {
					assignmentHolder.getParentOrgRef().add(ref.clone());
				}
			});
		}

		WebComponentUtil.dispatchToObjectDetailsPage(obj, true, pageBase);
	}

	public static String createUserIconTitle(PrismObject<UserType> object) {
		UserType user = object.asObjectable();

		// if user has superuser role assigned, it's superuser
		for (AssignmentType assignment : user.getAssignment()) {
			ObjectReferenceType targetRef = assignment.getTargetRef();
			if (targetRef == null) {
				continue;
			}
			if (StringUtils.equals(targetRef.getOid(), SystemObjectsType.ROLE_SUPERUSER.value())) {
				return "user.superuser";
			}
		}

		ActivationType activation = user.getActivation();
		if (activation != null) {
			if (ActivationStatusType.DISABLED.equals(activation.getEffectiveStatus())) {
				return "ActivationStatusType.DISABLED";
			} else if (ActivationStatusType.ARCHIVED.equals(activation.getEffectiveStatus())) {
				return "ActivationStatusType.ARCHIVED";
			}
		}

		return null;
	}

	public static String createErrorIcon(OperationResult result) {
		OperationResultStatus status = result.getStatus();
		OperationResultStatusPresentationProperties icon = OperationResultStatusPresentationProperties
				.parseOperationalResultStatus(status);
		return icon.getIcon() + " fa-lg";
	}

	public static double getSystemLoad() {
		java.lang.management.OperatingSystemMXBean operatingSystemMXBean = ManagementFactory.getOperatingSystemMXBean();
//		RuntimeMXBean runtimeMXBean = ManagementFactory.getRuntimeMXBean();
		return operatingSystemMXBean.getSystemLoadAverage();
//		int availableProcessors = operatingSystemMXBean.getAvailableProcessors();
//		long prevUpTime = runtimeMXBean.getUptime();
//		long prevProcessCpuTime = operatingSystemMXBean.getProcessCpuTime();
//
//		try {
//			Thread.sleep(150);
//		} catch (Exception ignored) {
//			// ignored
//		}
//
//		operatingSystemMXBean = ManagementFactory
//				.getOperatingSystemMXBean();
//		long upTime = runtimeMXBean.getUptime();
//		long processCpuTime = operatingSystemMXBean.getProcessCpuTime();
//		long elapsedCpu = processCpuTime - prevProcessCpuTime;
//		long elapsedTime = upTime - prevUpTime;
//
//		double cpuUsage = Math.min(99F, elapsedCpu / (elapsedTime * 10000F * availableProcessors));
//
//		return cpuUsage;
	}

	
	public static double getMaxRam() {
		int MB = 1024 * 1024;

		MemoryMXBean mBean = ManagementFactory.getMemoryMXBean();
		long maxHeap = mBean.getHeapMemoryUsage().getMax();
		long maxNonHeap = mBean.getNonHeapMemoryUsage().getMax();

		return (maxHeap + maxNonHeap) / MB;
	}

	public static double getRamUsage() {
		int MB = 1024 * 1024;

		MemoryMXBean mBean = ManagementFactory.getMemoryMXBean();
		long usedHead = mBean.getHeapMemoryUsage().getUsed();
		long usedNonHeap = mBean.getNonHeapMemoryUsage().getUsed();

		return (usedHead + usedNonHeap) / MB;
	}

	/**
	 * Checks table if has any selected rows ({@link Selectable} interface
	 * dtos), adds "single" parameter to selected items if it's not null. If
	 * table has no selected rows warn message is added to feedback panel, and
	 * feedback is refreshed through {@link AjaxRequestTarget}
	 *
	 * @param target
	 * @param single
	 *            this parameter is used for row actions when action must be
	 *            done only on chosen row.
	 * @param table
	 * @param page
	 * @param nothingWarnMessage
	 * @param <T>
	 * @return
	 */
	public static <T extends Selectable> List<T> isAnythingSelected(AjaxRequestTarget target, T single,
			Table table, PageBase page, String nothingWarnMessage) {
		List<T> selected;
		if (single != null) {
			selected = new ArrayList<>();
			selected.add(single);
		} else {
			selected = WebComponentUtil.getSelectedData(table);
			if (selected.isEmpty()) {
				page.warn(page.getString(nothingWarnMessage));
				target.add(page.getFeedbackPanel());
			}
		}

		return selected;
	}

	public static void refreshFeedbacks(MarkupContainer component, final AjaxRequestTarget target) {
		component.visitChildren(IFeedback.class, new IVisitor<Component, Void>() {

			@Override
			public void component(final Component component, final IVisit<Void> visit) {
				target.add(component);
			}
		});
	}

	/*
	 * Methods used for providing prismContext into various objects.
	 */
	public static void revive(LoadableModel<?> loadableModel, PrismContext prismContext)
			throws SchemaException {
		if (loadableModel != null) {
			loadableModel.revive(prismContext);
		}
	}

	public static void reviveObject(Object object, PrismContext prismContext) throws SchemaException {
		if (object == null) {
			return;
		}
		if (object instanceof Collection) {
			for (Object item : (Collection) object) {
				reviveObject(item, prismContext);
			}
		} else if (object instanceof Revivable) {
			((Revivable) object).revive(prismContext);
		}
	}

	// useful for components other than those inheriting from PageBase
	public static PrismContext getPrismContext(Component component) {
		return ((MidPointApplication) component.getApplication()).getPrismContext();
	}


	public static List<String> getChannelList() {
		List<String> channels = new ArrayList<>();

		for (Channel channel : Channel.values()) {
			channels.add(channel.getChannel());
		}

		return channels;
	}

	public static List<QName> getMatchingRuleList() {
		List<QName> list = new ArrayList<>();

		list.add(PrismConstants.DEFAULT_MATCHING_RULE_NAME);
		list.add(PrismConstants.STRING_IGNORE_CASE_MATCHING_RULE_NAME);
		list.add(PrismConstants.POLY_STRING_STRICT_MATCHING_RULE_NAME);
		list.add(PrismConstants.POLY_STRING_ORIG_MATCHING_RULE_NAME);
		list.add(PrismConstants.POLY_STRING_NORM_MATCHING_RULE_NAME);
		list.add(PrismConstants.DISTINGUISHED_NAME_MATCHING_RULE_NAME);
		list.add(PrismConstants.EXCHANGE_EMAIL_ADDRESSES_MATCHING_RULE_NAME);
		list.add(PrismConstants.UUID_MATCHING_RULE_NAME);
		list.add(PrismConstants.XML_MATCHING_RULE_NAME);

		return list;
	}

	public static boolean isObjectOrgManager(PrismObject<? extends ObjectType> object) {
		if (object == null || object.asObjectable() == null) {
			return false;
		}

		ObjectType objectType = object.asObjectable();
		List<ObjectReferenceType> parentOrgRefs = objectType.getParentOrgRef();

		for (ObjectReferenceType ref : parentOrgRefs) {
			if (isManagerRelation(ref.getRelation())) {
				return true;
			}
		}

		return false;
	}

	public static String createHumanReadableByteCount(long bytes) {
		int unit = 1024;
		if (bytes < unit)
			return bytes + "B";
		int exp = (int) (Math.log(bytes) / Math.log(unit));
		char pre = "KMGTPE".charAt(exp - 1);
		return String.format("%.1f%sB", bytes / Math.pow(unit, exp), pre);
	}

	public static void setCurrentPage(Table table, ObjectPaging paging) {
		if (table == null) {
			return;
		}

		if (paging == null) {
			table.getDataTable().setCurrentPage(0);
			return;
		}

		long itemsPerPage = table.getDataTable().getItemsPerPage();
		long page = ((paging.getOffset() + itemsPerPage) / itemsPerPage) - 1;
		if (page < 0) {
			page = 0;
		}

		table.getDataTable().setCurrentPage(page);
	}

	public static PageBase getPageBase(Component component) {
		Page page = component.getPage();
		if (page instanceof PageBase) {
			return (PageBase) page;
		} else if (page instanceof PageDialog) {
			return ((PageDialog) page).getPageBase();
		} else {
			throw new IllegalStateException("Couldn't determine page base for " + page);
		}
	}

	public static <T extends Component> T theSameForPage(T object, PageReference containingPageReference) {
		Page containingPage = containingPageReference.getPage();
		if (containingPage == null) {
			return object;
		}
		String path = object.getPageRelativePath();
		T retval = (T) containingPage.get(path);
		if (retval == null) {
			return object;
			// throw new IllegalStateException("There is no component like " +
			// object + " (path '" + path + "') on " + containingPage);
		}
		return retval;
	}

	public static String debugHandler(IRequestHandler handler) {
		if (handler == null) {
			return null;
		}
		if (handler instanceof RenderPageRequestHandler) {
			return "RenderPageRequestHandler(" + ((RenderPageRequestHandler) handler).getPageClass().getName()
					+ ")";
		} else {
			return handler.toString();
		}
	}

	// todo specify functionality of this method
	public static ItemPath joinPath(ItemPath path1, ItemPath path2, PrismContext prismContext) {
		ItemPath path = ItemPath.emptyIfNull(path1);
		ItemPath deltaPath = ItemPath.emptyIfNull(path2);
		List<Object> newPath = new ArrayList<>();

		Object firstDeltaSegment = deltaPath.first();
		for (Object seg : path.getSegments()) {
			if (ItemPath.segmentsEquivalent(seg, firstDeltaSegment)) {
				break;
			}
			newPath.add(seg);
		}
		newPath.addAll(deltaPath.getSegments());

		return ItemPath.create(newPath);
	}

	public static <T extends ObjectType> T getObjectFromReference(ObjectReferenceType ref, Class<T> type) {
		if (ref == null || ref.asReferenceValue().getObject() == null) {
			return null;
		}
		Objectable object = ref.asReferenceValue().getObject().asObjectable();
		if (!type.isAssignableFrom(object.getClass())) {
			throw new IllegalStateException("Got " + object.getClass() + " when expected " + type + ": "
					+ ObjectTypeUtil.toShortString(ref, true));
		}
		return (T) object;
	}

	public static void dispatchToObjectDetailsPage(ObjectReferenceType objectRef, Component component, boolean failIfUnsupported) {
		if (objectRef == null) {
			return; // should not occur
		}
		Validate.notNull(objectRef.getOid(), "No OID in objectRef");
		Validate.notNull(objectRef.getType(), "No type in objectRef");
		Class<? extends ObjectType> targetClass = ObjectTypes.getObjectTypeFromTypeQName(objectRef.getType()).getClassDefinition();
		dispatchToObjectDetailsPage(targetClass, objectRef.getOid(), component, failIfUnsupported);
	}

	public static void dispatchToObjectDetailsPage(PrismObject obj, Component component) {
		dispatchToObjectDetailsPage(obj, false, component);
	}

	// shows the actual object that is passed via parameter (not its state in repository)
	public static void dispatchToObjectDetailsPage(PrismObject obj, boolean isNewObject, Component component) {
		Class newObjectPageClass = isNewObject ? getNewlyCreatedObjectPage(obj.getCompileTimeClass()) : getObjectDetailsPage(obj.getCompileTimeClass());
		if (newObjectPageClass == null) {
			throw new IllegalArgumentException("Cannot determine details page for "+obj.getCompileTimeClass());
		}

		Constructor constructor;
		try {
			PageBase page;
			if (ResourceType.class.equals(obj.getCompileTimeClass())) {
				constructor = newObjectPageClass.getConstructor(PageParameters.class);
				page = (PageBase) constructor.newInstance(new PageParameters());

			} else {
				constructor = newObjectPageClass.getConstructor(PrismObject.class, boolean.class);
				page = (PageBase) constructor.newInstance(obj, isNewObject);

			}
			if (component.getPage() instanceof PageBase) {
				// this way we have correct breadcrumbs
				PageBase pb = (PageBase) component.getPage();
				pb.navigateToNext(page);
			} else {
				component.setResponsePage(page);
			}
		} catch (NoSuchMethodException | SecurityException e) {
			throw new SystemException("Unable to locate constructor (PrismObject) in " + newObjectPageClass

					+ ": " + e.getMessage(), e);
		} catch (InstantiationException | IllegalAccessException | IllegalArgumentException
				| InvocationTargetException e) {
			throw new SystemException("Error instantiating " + newObjectPageClass + ": " + e.getMessage(), e);
		}
	}

	public static void dispatchToObjectDetailsPage(Class<? extends ObjectType> objectClass, String oid, Component component, boolean failIfUnsupported) {
		PageParameters parameters = new PageParameters();
		parameters.add(OnePageParameterEncoder.PARAMETER, oid);
		Class<? extends PageBase> page = getObjectDetailsPage(objectClass);
		if (page != null) {
			((PageBase) component.getPage()).navigateToNext(page, parameters);
		} else if (failIfUnsupported) {
			throw new SystemException("Cannot determine details page for "+objectClass);
		}
	}

	public static boolean hasDetailsPage(PrismObject<?> object) {
		Class<?> clazz = object.getCompileTimeClass();
		return hasDetailsPage(clazz);
	}

	public static boolean hasDetailsPage(Class<?> clazz) {
		return objectDetailsPageMap.containsKey(clazz);
	}

	public static boolean hasDetailsPage(ObjectReferenceType ref) {
		if (ref == null) {
			return false;
		}
		ObjectTypes t = ObjectTypes.getObjectTypeFromTypeQName(ref.getType());
		if (t == null) {
			return false;
		}
		return hasDetailsPage(t.getClassDefinition());
	}

	public static String getStorageKeyForPage(Class<?> pageClass) {
		return storageKeyMap.get(pageClass);
	}

	public static String getStorageKeyForTableId(TableId tableId) {
		return storageTableIdMap.get(tableId);
	}

	public static Class<? extends PageBase> getObjectDetailsPage(Class<? extends ObjectType> type) {
		return objectDetailsPageMap.get(type);
	}

	public static Class<? extends PageBase> getNewlyCreatedObjectPage(Class<? extends ObjectType> type) {
	    if (ResourceType.class.equals(type)) {
            return createNewObjectPageMap.get(type);
        } else {
            return objectDetailsPageMap.get(type);
        }
	}

	public static Class<? extends PageBase> getObjectListPage(Class<? extends ObjectType> type) {
		return objectListPageMap.get(type);
	}

	public static String getStorageKeyForObjectClass(Class<? extends ObjectType> type) {
		Class<? extends PageBase> listPageClass = getObjectListPage(type);
		if (listPageClass == null) {
			return null;
		}
		return getStorageKeyForPage(listPageClass);
	}

	@NotNull
	public static TabbedPanel<ITab> createTabPanel(
			String id, final PageBase parentPage, final List<ITab> tabs, TabbedPanel.RightSideItemProvider provider) {
		return createTabPanel(id, parentPage, tabs, provider, null);
	}

	@NotNull
	public static TabbedPanel<ITab> createTabPanel(
			String id, final PageBase parentPage, final List<ITab> tabs, TabbedPanel.RightSideItemProvider provider,
			final String tabChangeParameter) {

		TabbedPanel<ITab> tabPanel = new TabbedPanel<ITab>(id, tabs, provider) {
			private static final long serialVersionUID = 1L;

			@Override
			protected void onTabChange(int index) {
				if (tabChangeParameter != null) {
					parentPage.updateBreadcrumbParameters(tabChangeParameter, index);
				}
			}

			@Override
			protected WebMarkupContainer newLink(String linkId, final int index) {
				return new AjaxSubmitLink(linkId) {
					private static final long serialVersionUID = 1L;

					@Override
					protected void onError(AjaxRequestTarget target) {
						super.onError(target);
						target.add(parentPage.getFeedbackPanel());
					}

					@Override
					protected void onSubmit(AjaxRequestTarget target) {
						super.onSubmit(target);

						setSelectedTab(index);
						if (target != null) {
							target.add(findParent(TabbedPanel.class));
						}
					}

				};
			}
		};
		tabPanel.setOutputMarkupId(true);
		return tabPanel;
	}

	public static Component createHelp(String id) {
		Label helpLabel = new Label(id);
		helpLabel.add(new InfoTooltipBehavior());
		return helpLabel;
	}

	public static String debugDumpComponentTree(Component c) {
		StringBuilder sb = new StringBuilder();
		debugDumpComponentTree(sb, c, 0);
		return sb.toString();

	}

	private static void debugDumpComponentTree(StringBuilder sb, Component c, int level) {
		DebugUtil.indentDebugDump(sb, level);
		sb.append(c).append("\n");
		if (c instanceof MarkupContainer) {
			for (Component sub : (MarkupContainer) c) {
				debugDumpComponentTree(sb, sub, level + 1);
			}
		}
	}

	public static String exceptionToString(String message, Exception e) {
		StringWriter sw = new StringWriter();
		PrintWriter pw = new PrintWriter(sw);
		pw.println(message);
		e.printStackTrace(pw);
		pw.close();
		return sw.toString();
	}

	public static Behavior visibleIfFalse(final NonEmptyModel<Boolean> model) {
		return new VisibleEnableBehaviour() {
			private static final long serialVersionUID = 1L;

			@Override
			public boolean isVisible() {
				return !model.getObject();
			}
		};
	}

	public static Behavior enabledIfFalse(final NonEmptyModel<Boolean> model) {
		return new VisibleEnableBehaviour() {
			private static final long serialVersionUID = 1L;

			@Override
			public boolean isEnabled() {
				return !model.getObject();
			}
		};
	}

	public static String getStringParameter(PageParameters params, String key) {
		if (params == null || params.get(key) == null) {
			return null;
		}

		StringValue value = params.get(key);
		if (StringUtils.isBlank(value.toString())) {
			return null;
		}

		return value.toString();
	}

	public static Integer getIntegerParameter(PageParameters params, String key) {
		if (params == null || params.get(key) == null) {
			return null;
		}

		StringValue value = params.get(key);
		if (!StringUtils.isNumeric(value.toString())) {
			return null;
		}

		return value.toInteger();
	}

	public static boolean isSubscriptionIdCorrect(String subscriptionId){
		if (StringUtils.isEmpty(subscriptionId)) {
			return false;
		}
		if (!NumberUtils.isDigits(subscriptionId)){
			return false;
		}
		if (subscriptionId.length() < 11){
			return false;
		}
		String subscriptionType = subscriptionId.substring(0, 2);
		boolean isTypeCorrect = false;
		for (SubscriptionType type : SubscriptionType.values()){
			if (type.getSubscriptionType().equals(subscriptionType)){
				isTypeCorrect = true;
				break;
			}
		}
		if (!isTypeCorrect){
			return false;
		}
		String substring1 = subscriptionId.substring(2, 4);
		String substring2 = subscriptionId.substring(4, 6);
		try {
			if (Integer.parseInt(substring1) < 1 || Integer.parseInt(substring1) > 12) {
				return false;
			}

			SimpleDateFormat dateFormat = new SimpleDateFormat("yy");
			String currentYear = dateFormat.format(Calendar.getInstance().getTime());
			if (Integer.parseInt(substring2) < Integer.parseInt(currentYear)){
				return false;
			}

			String expDateStr = subscriptionId.substring(2, 6);
			dateFormat = new SimpleDateFormat("MMyy");
			Date expDate = dateFormat.parse(expDateStr);
			Calendar expireCalendarValue = Calendar.getInstance();
			expireCalendarValue.setTime(expDate);
			expireCalendarValue.add(Calendar.MONTH, 1);
			Date currentDate = new Date(System.currentTimeMillis());
			if (expireCalendarValue.getTime().before(currentDate) || expireCalendarValue.getTime().equals(currentDate)) {
				return false;
			}
		} catch (Exception ex) {
			return false;
		}
		VerhoeffCheckDigit checkDigit = new VerhoeffCheckDigit();
		if (checkDigit.isValid(subscriptionId)){
			return true;
		}
		return false;
	}

	public static void setSelectedTabFromPageParameters(TabbedPanel tabbed, PageParameters params, String paramName) {
		IModel<List> tabsModel = tabbed.getTabs();

		Integer tabIndex = getIntegerParameter(params, paramName);
		if (tabIndex == null || tabIndex < 0 || tabIndex >= tabsModel.getObject().size()) {
			return;
		}

		tabbed.setSelectedTab(tabIndex);
	}

	public static boolean getElementVisibility(UserInterfaceElementVisibilityType visibilityType){
		return getElementVisibility(visibilityType, new ArrayList<>());
	}

	public static boolean getElementVisibility(UserInterfaceElementVisibilityType visibilityType, List<String> requiredAuthorizations){
		if (UserInterfaceElementVisibilityType.HIDDEN.equals(visibilityType) ||
				UserInterfaceElementVisibilityType.VACANT.equals(visibilityType)){
			return false;
		}
		if (UserInterfaceElementVisibilityType.VISIBLE.equals(visibilityType)){
			return true;
		}
		if (UserInterfaceElementVisibilityType.AUTOMATIC.equals(visibilityType)){
			if (WebComponentUtil.isAuthorized(requiredAuthorizations)){
				return true;
			} else {
				return false;
			}
		}
		return true;
	}

	public static <AR extends AbstractRoleType> IModel<String> createAbstractRoleConfirmationMessage(String actionName,
			ColumnMenuAction action, MainObjectListPanel<AR, CompiledObjectCollectionView> abstractRoleTable, PageBase pageBase) {
		List<AR> selectedRoles =  new ArrayList<>();
		if (action.getRowModel() == null) {
			selectedRoles.addAll(abstractRoleTable.getSelectedObjects());
		} else {
			selectedRoles.add(((SelectableBean<AR>) action.getRowModel().getObject()).getValue());
		}
		OperationResult result = new OperationResult("Search Members");
		boolean atLeastOneWithMembers = false;
		for (AR selectedRole : selectedRoles) {
			ObjectQuery query = pageBase.getPrismContext().queryFor(FocusType.class)
					.item(FocusType.F_ROLE_MEMBERSHIP_REF)// TODO MID-3581
							.ref(ObjectTypeUtil.createObjectRef(selectedRole, pageBase.getPrismContext()).asReferenceValue())
					.maxSize(1)
					.build();
			List<PrismObject<FocusType>> members = WebModelServiceUtils.searchObjects(FocusType.class, query, result, pageBase);
			if (CollectionUtils.isNotEmpty(members)) {
				atLeastOneWithMembers = true;
				break;
			}
		}
		String members = atLeastOneWithMembers ? ".members" : "";
		ObjectTypes objectType = ObjectTypes.getObjectType(abstractRoleTable.getType());
		String propertyKeyPrefix = ObjectTypes.SERVICE.equals(objectType) ? "pageServices" : "pageRoles";

		if (action.getRowModel() == null) {
			return pageBase.createStringResource(propertyKeyPrefix + ".message.confirmationMessageForMultipleObject" + members,
					actionName, abstractRoleTable.getSelectedObjectsCount());
		} else {
			return pageBase.createStringResource(propertyKeyPrefix + ".message.confirmationMessageForSingleObject" + members,
					actionName, ((ObjectType)((SelectableBean)action.getRowModel().getObject()).getValue()).getName());
		}
	}

	public static DisplayType getNewObjectDisplayTypeFromCollectionView(CompiledObjectCollectionView view, PageBase pageBase){
		DisplayType displayType = view != null ? view.getDisplay() : null;
		if (displayType == null){
			displayType = WebComponentUtil.createDisplayType(GuiStyleConstants.CLASS_ADD_NEW_OBJECT, "green", "");
		}
		if (PolyStringUtils.isEmpty(displayType.getTooltip()) && !PolyStringUtils.isEmpty(displayType.getLabel())){
			StringBuilder sb = new StringBuilder();
			sb.append(pageBase.createStringResource("MainObjectListPanel.newObject").getString());
			sb.append(" ");
			sb.append(displayType.getLabel().getOrig().toLowerCase());
			displayType.setTooltip(WebComponentUtil.createPolyFromOrigString(sb.toString()));
		}
		return view != null ? view.getDisplay() : null;
	}
	
	public static List<ItemPath> getShadowItemsToShow() {
		return Arrays.asList(
				ShadowType.F_ATTRIBUTES,
				SchemaConstants.PATH_ACTIVATION,
				SchemaConstants.PATH_PASSWORD,
				ShadowType.F_ASSOCIATION);
	}

	public static ItemVisibility checkShadowActivationAndPasswordVisibility(ItemWrapper<?, ?, ?,?> itemWrapper,
<<<<<<< HEAD
																	 ShadowType shadowType) {
=======
																	 IModel<PrismObjectValueWrapper<ShadowType>> shadowModel) {
		
		PrismObjectValueWrapper<ShadowType> shadowWrapper = shadowModel.getObject();
		ShadowType shadowType = shadowWrapper.getRealValue();
>>>>>>> 63ab6ccb
		
//		PrismContainerValueWrapper<ShadowType> shadowWrapper = shadowModel.getObject();
//		ShadowType shadowType = shadowWrapper.getRealValue();
//		
		ResourceType resource = shadowType.getResource();
		
		if (resource == null) {
			//TODO: what to return if we don't have resource available?
			return ItemVisibility.AUTO;
		}
		
		CompositeRefinedObjectClassDefinition ocd = null;
		
		try {
			RefinedResourceSchema resourceSchema = RefinedResourceSchema.getRefinedSchema(resource.asPrismObject());
			ocd = resourceSchema.determineCompositeObjectClassDefinition(shadowType.asPrismObject());
		} catch (SchemaException e) {
			LOGGER.error("Cannot find refined definition for {} in {}", shadowType, resource);
		}
		ResourceObjectTypeDefinitionType resourceObjectTypeDefinitionType = ResourceTypeUtil.findObjectTypeDefinition(resource.asPrismObject(), shadowType.getKind(), shadowType.getIntent());
		
		
		if (SchemaConstants.PATH_ACTIVATION.equivalent(itemWrapper.getPath())) {
			if (ResourceTypeUtil.isActivationCapabilityEnabled(resource, resourceObjectTypeDefinitionType)) {
				return ItemVisibility.AUTO;
			} else {
				return ItemVisibility.HIDDEN;
			}
		}
		
		if (SchemaConstants.PATH_ACTIVATION_ADMINISTRATIVE_STATUS.equivalent(itemWrapper.getPath())) {
			if (ResourceTypeUtil.isActivationStatusCapabilityEnabled(resource, resourceObjectTypeDefinitionType)) {
				return ItemVisibility.AUTO;
			} else {
				return ItemVisibility.HIDDEN;
			}
		}
		
		if (SchemaConstants.PATH_ACTIVATION_LOCKOUT_STATUS.equivalent(itemWrapper.getPath())) {
			if (ResourceTypeUtil.isActivationLockoutStatusCapabilityEnabled(resource, resourceObjectTypeDefinitionType)) {
				return ItemVisibility.AUTO;
			} else {
				return ItemVisibility.HIDDEN;
			}
		}
		
		if (SchemaConstants.PATH_ACTIVATION_VALID_FROM.equivalent(itemWrapper.getPath())) {
			if (ResourceTypeUtil.isActivationValidityFromCapabilityEnabled(resource, resourceObjectTypeDefinitionType)) {
				return ItemVisibility.AUTO;
			} else {
				return ItemVisibility.HIDDEN;
			}
		}
		
		if (SchemaConstants.PATH_ACTIVATION_VALID_TO.equivalent(itemWrapper.getPath())) {
			if (ResourceTypeUtil.isActivationValidityToCapabilityEnabled(resource, resourceObjectTypeDefinitionType)) {
				return ItemVisibility.AUTO;
			} else {
				return ItemVisibility.HIDDEN;
			}
		}
		
		if (SchemaConstants.PATH_PASSWORD.equivalent(itemWrapper.getPath())) {
			if (ResourceTypeUtil.isPasswordCapabilityEnabled(resource, resourceObjectTypeDefinitionType)) {
				return ItemVisibility.AUTO;
			} else {
				return ItemVisibility.HIDDEN;
			}
		}
		
		if (SchemaConstants.PATH_ASSOCIATION.equivalent(itemWrapper.getPath())) {
			if (ocd != null && CollectionUtils.isNotEmpty(ocd.getAssociationDefinitions())) {
				return ItemVisibility.AUTO;
			} else {
				return ItemVisibility.HIDDEN;
			}
		}
		
		return ItemVisibility.AUTO;
		
	}
	
	private static boolean isCapabilityEnabled(CapabilityType cap) {
		if (cap == null) {
			return false;
		}
		
		return BooleanUtils.isNotFalse(cap.isEnabled());
	}

	public static void refreshResourceSchema(@NotNull PrismObject<ResourceType> resource, String operation, AjaxRequestTarget target, PageBase pageBase){
		Task task = pageBase.createSimpleTask(operation);
		OperationResult parentResult = new OperationResult(operation);

		try {
			ResourceUtils.deleteSchema(resource, pageBase.getModelService(), pageBase.getPrismContext(), task, parentResult);
			pageBase.getModelService().testResource(resource.getOid(), task);					// try to load fresh scehma
		} catch (ObjectAlreadyExistsException | ObjectNotFoundException | SchemaException
				| ExpressionEvaluationException | CommunicationException | ConfigurationException
				| PolicyViolationException | SecurityViolationException e) {
			LoggingUtils.logUnexpectedException(LOGGER, "Error refreshing resource schema", e);
			parentResult.recordFatalError(pageBase.createStringResource("WebComponentUtil.message.refreshResourceSchema.fatalError").getString(), e);
		}

		parentResult.computeStatus();
		pageBase.showResult(parentResult, "pageResource.refreshSchema.failed");
		target.add(pageBase.getFeedbackPanel());
	}

	public static List<QName> getCategoryRelationChoices(AreaCategoryType category, ModelServiceLocator pageBase){
		List<QName> relationsList = new ArrayList<>();
		List<RelationDefinitionType> defList = getRelationDefinitions(pageBase);
		defList.forEach(def -> {
			if (def.getCategory() != null && def.getCategory().contains(category)) {
				relationsList.add(def.getRef());
			}
		});
		return relationsList;
	}
	
	public static List<QName> getAllRelations(ModelServiceLocator pageBase) {
		List<RelationDefinitionType> allRelationDefinitions = getRelationDefinitions(pageBase);
		List<QName> allRelationsQName = new ArrayList<>(allRelationDefinitions.size());
		allRelationDefinitions.forEach(relation -> allRelationsQName.add(relation.getRef()));
		return allRelationsQName;
	}

	@NotNull
	public static List<RelationDefinitionType> getRelationDefinitions(ModelServiceLocator pageBase) {
		return pageBase.getModelInteractionService().getRelationDefinitions();
	}

	public static RelationDefinitionType getRelationDefinition(QName relation) {
		return getRelationRegistry().getRelationDefinition(relation);
	}

	public static <T> DropDownChoice createTriStateCombo(String id, IModel<Boolean> model) {
		final IChoiceRenderer<T> renderer = new IChoiceRenderer<T>() {


			@Override
			public T getObject(String id, IModel<? extends List<? extends T>> choices) {
				return id != null ? choices.getObject().get(Integer.parseInt(id)) : null;
			}

			@Override
			public String getDisplayValue(T object) {
				String key;
				if (object == null) {
					key = KEY_BOOLEAN_NULL;
				} else {
					Boolean b = (Boolean) object;
					key = b ? KEY_BOOLEAN_TRUE : KEY_BOOLEAN_FALSE;
				}

				StringResourceModel model = PageBase.createStringResourceStatic(null, key);

				return model.getString();
			}

			@Override
			public String getIdValue(T object, int index) {
				return Integer.toString(index);
			}



		};

		DropDownChoice dropDown = new DropDownChoice(id, model, createChoices(), renderer) {

			@Override
			protected CharSequence getDefaultChoice(String selectedValue) {
				StringResourceModel model = PageBase.createStringResourceStatic(null, KEY_BOOLEAN_NULL);

				return model.getString();
			}
		};
		dropDown.setNullValid(true);

		return dropDown;
	}

	public static boolean isAllNulls(Iterable<?> array) {
		return StreamSupport.stream(array.spliterator(), true).allMatch(o -> o == null);
	}

	public static ObjectFilter createAssociationShadowRefFilter(RefinedAssociationDefinition refinedAssocationDefinition, PrismContext prismContext,
																String resourceOid){
		S_FilterEntryOrEmpty atomicFilter = prismContext.queryFor(ShadowType.class);
		List<ObjectFilter> orFilterClauses = new ArrayList<>();
		refinedAssocationDefinition.getIntents()
				.forEach(intent -> orFilterClauses.add(atomicFilter.item(ShadowType.F_INTENT).eq(intent).buildFilter()));
		OrFilter intentFilter = prismContext.queryFactory().createOr(orFilterClauses);

		AndFilter filter = (AndFilter) atomicFilter.item(ShadowType.F_KIND).eq(refinedAssocationDefinition.getKind()).and()
				.item(ShadowType.F_RESOURCE_REF).ref(resourceOid, ResourceType.COMPLEX_TYPE).buildFilter();
		filter.addCondition(intentFilter);
		return filter;
	}

	private static IModel<List<Boolean>> createChoices() {
		return new IModel<List<Boolean>>() {

			@Override
			public List<Boolean> getObject() {
				List<Boolean> list = new ArrayList<>();
				list.add(null);
				list.add(Boolean.TRUE);
				list.add(Boolean.FALSE);

				return list;
			}
		};
	}
	
	public static LookupTableType createAppenderChoices(PageBase pageBase) {
        return createAppenderChoices(WebModelServiceUtils.loadSystemConfigurationAsObjectWrapper(pageBase).getObject().getRealValue().getLogging().getAppender());
	}
	
	public static LookupTableType createAppenderChoices(PageBase pageBase, Task task, OperationResult result) {
        return createAppenderChoices(WebModelServiceUtils.loadSystemConfigurationAsPrismObject(pageBase, task, result).getRealValue().getLogging().getAppender());
	}
	
	private static LookupTableType createAppenderChoices(List<AppenderConfigurationType> appenders) {
		LookupTableType lookupTable = new LookupTableType();
        List<LookupTableRowType> list = lookupTable.createRowList();
         
        for (AppenderConfigurationType appender : appenders) {
        		LookupTableRowType row = new LookupTableRowType();
        		String name = appender.getName();
        		row.setKey(name);
        		row.setValue(name);
        		row.setLabel(new PolyStringType(name));
        		list.add(row);
        }
        return lookupTable;
	}
	
	public static LookupTableType createLoggerPackageChoices(PageBase pageBase) {
		LookupTableType lookupTable = new LookupTableType();
        List<LookupTableRowType> list = lookupTable.createRowList();
        IModel<List<StandardLoggerType>> standardLoggers = WebComponentUtil.createReadonlyModelFromEnum(StandardLoggerType.class);
    	IModel<List<LoggingComponentType>> componentLoggers = WebComponentUtil.createReadonlyModelFromEnum(LoggingComponentType.class);
    	
    	for(StandardLoggerType standardLogger : standardLoggers.getObject()) {
    		LookupTableRowType row = new LookupTableRowType();
    		row.setKey(standardLogger.getValue());
    		row.setValue(standardLogger.getValue());
    		row.setLabel(new PolyStringType(pageBase.createStringResource("StandardLoggerType." + standardLogger.name()).getString()));
    		list.add(row);
    	}
    	for(LoggingComponentType componentLogger : componentLoggers.getObject()) {
    		LookupTableRowType row = new LookupTableRowType();
    			String value = ComponentLoggerType.getPackageByValue(componentLogger);
    		row.setKey(value);
    		row.setValue(value);
    		row.setLabel(new PolyStringType(pageBase.createStringResource("LoggingComponentType." + componentLogger.name()).getString()));
    		list.add(row);
    	}
        return lookupTable;
	}

	public static Class getPreviousPageClass(PageBase parentPage){
		List<Breadcrumb> breadcrumbs = parentPage.getBreadcrumbs();
		if (breadcrumbs == null || breadcrumbs.size() < 2){
			return null;
		}
		Breadcrumb previousBreadcrumb = breadcrumbs.get(breadcrumbs.size() - 2);
		Class page = null;
		if (previousBreadcrumb instanceof BreadcrumbPageClass){
			page = ((BreadcrumbPageClass) previousBreadcrumb).getPage();
		} else if (previousBreadcrumb instanceof BreadcrumbPageInstance){
			page = ((BreadcrumbPageInstance) previousBreadcrumb).getPage().getClass();
		}
		return page;
	}

	@NotNull
	public static List<InlineMenuItem> createMenuItemsFromActions(@NotNull List<GuiActionType> actions, String operation,
			PageBase pageBase, @NotNull Supplier<Collection<? extends ObjectType>> selectedObjectsSupplier) {
		List<InlineMenuItem> menuItems = new ArrayList<>();
		actions.forEach(action -> {
			if (action.getTaskTemplateRef() == null) {
				return;
			}
			String templateOid = action.getTaskTemplateRef().getOid();
			if (StringUtils.isEmpty(templateOid)) {
				return;
			}
			String label = action.getDisplay() != null && PolyStringUtils.isNotEmpty(action.getDisplay().getLabel()) ?
					action.getDisplay().getLabel().getOrig() : action.getName();
			menuItems.add(new InlineMenuItem(Model.of(label)) {
				private static final long serialVersionUID = 1L;

				@Override
                public InlineMenuItemAction initAction() {
					return new InlineMenuItemAction() {
						private static final long serialVersionUID = 1L;

						@Override
						public void onClick(AjaxRequestTarget target) {
							OperationResult result = new OperationResult(operation);
							try {
								Collection<String> oids = CollectionUtils.emptyIfNull(selectedObjectsSupplier.get())
										.stream()
										.filter(o -> o.getOid() != null)
										.map(o -> o.getOid())
										.collect(Collectors.toSet());
								if (!oids.isEmpty()) {
									Map<QName, Object> extensionValues = prepareExtensionValues(oids);
									TaskType executorTask = pageBase.getModelInteractionService().submitTaskFromTemplate(
											templateOid, extensionValues, pageBase.createSimpleTask(operation), result);
									result.recordInProgress(); // this should be probably have been done in submitTaskFromTemplate
									result.setBackgroundTaskOid(executorTask.getOid());
								} else {
									result.recordWarning(pageBase.createStringResource("WebComponentUtil.message.createMenuItemsFromActions.warning").getString());
								}
							} catch (Exception ex) {
								result.recordFatalError(result.getOperation(), ex);
								target.add(pageBase.getFeedbackPanel());
							} finally {
								pageBase.showResult(result);
								target.add(pageBase.getFeedbackPanel());
							}
						}
					};
				}

				/**
				 * Extension values are task-dependent. Therefore, in the future we will probably make
				 * this behaviour configurable. For the time being we assume that the task template will be
				 * of "iterative task handler" type and so it will expect mext:objectQuery extension property.
				 */

				@NotNull
				private Map<QName, Object> prepareExtensionValues(Collection<String> oids) throws SchemaException {
					Map<QName, Object> extensionValues = new HashMap<>();
					PrismContext prismContext = pageBase.getPrismContext();
					ObjectQuery objectQuery = prismContext.queryFor(ObjectType.class)
							.id(oids.toArray(new String[0]))
							.build();
					QueryType queryBean = pageBase.getQueryConverter().createQueryType(objectQuery);
					extensionValues.put(SchemaConstants.MODEL_EXTENSION_OBJECT_QUERY, queryBean);
					return extensionValues;
				}
			});
		});
		return menuItems;
	}

	@SuppressWarnings("unused")
	public static RelationRegistry getStaticallyProvidedRelationRegistry() {
		return staticallyProvidedRelationRegistry;
	}

	public static void setStaticallyProvidedRelationRegistry(RelationRegistry staticallyProvidedRelationRegistry) {
		WebComponentUtil.staticallyProvidedRelationRegistry = staticallyProvidedRelationRegistry;
	}

	public static ObjectFilter getAssignableRolesFilter(PrismObject<? extends FocusType> focusObject, Class<? extends AbstractRoleType> type, AssignmentOrder assignmentOrder,
														OperationResult result, Task task, PageBase pageBase) {
		ObjectFilter filter = null;
		LOGGER.debug("Loading objects which can be assigned");
		try {
			ModelInteractionService mis = pageBase.getModelInteractionService();
			RoleSelectionSpecification roleSpec =
					mis.getAssignableRoleSpecification(focusObject, type, assignmentOrder.getOrder(), task, result);
			filter = roleSpec.getFilter();
		} catch (Exception ex) {
			LoggingUtils.logUnexpectedException(LOGGER, "Couldn't load available roles", ex);
			result.recordFatalError(pageBase.createStringResource("WebComponentUtil.message.getAssignableRolesFilter.fatalError").getString(), ex);
		} finally {
			result.recomputeStatus();
		}
		if (!result.isSuccess() && !result.isHandledError()) {
			pageBase.showResult(result);
		}
		return filter;
	}

	@Deprecated
	public static <IW extends ItemWrapperOld> String loadHelpText(IModel<IW> model, Panel panel) {
		if(model == null || model.getObject() == null) {
			return null;
		}
        IW property = (IW) model.getObject();
        ItemDefinition def = property.getItemDefinition();
        String doc = def.getHelp();
        if (StringUtils.isEmpty(doc)) {
        	doc = def.getDocumentation();
        	if (StringUtils.isEmpty(doc)) {
            	return null;
            }
        }
        
        return PageBase.createStringResourceStatic(panel, doc).getString().replaceAll("\\s{2,}", " ").trim();
    }
	
	public static String formatDurationWordsForLocal(long durationMillis, boolean suppressLeadingZeroElements,
	        boolean suppressTrailingZeroElements, PageBase pageBase){
		
		String duration = DurationFormatUtils.formatDurationWords(durationMillis, suppressLeadingZeroElements, suppressTrailingZeroElements);
		
		duration = StringUtils.replaceOnce(duration, "seconds", pageBase.createStringResource("WebComponentUtil.formatDurationWordsForLocal.seconds").getString());
        duration = StringUtils.replaceOnce(duration, "minutes", pageBase.createStringResource("WebComponentUtil.formatDurationWordsForLocal.minutes").getString());
        duration = StringUtils.replaceOnce(duration, "hours", pageBase.createStringResource("WebComponentUtil.formatDurationWordsForLocal.hours").getString());
        duration = StringUtils.replaceOnce(duration, "days", pageBase.createStringResource("WebComponentUtil.formatDurationWordsForLocal.days").getString());
        duration = StringUtils.replaceOnce(duration, "second", pageBase.createStringResource("WebComponentUtil.formatDurationWordsForLocal.second").getString());
        duration = StringUtils.replaceOnce(duration, "minute", pageBase.createStringResource("WebComponentUtil.formatDurationWordsForLocal.minute").getString());
        duration = StringUtils.replaceOnce(duration, "hour", pageBase.createStringResource("WebComponentUtil.formatDurationWordsForLocal.hour").getString());
        duration = StringUtils.replaceOnce(duration, "day", pageBase.createStringResource("WebComponentUtil.formatDurationWordsForLocal.day").getString());
		
		return duration;
	}
	
//	@Deprecated
//	public static <IW extends ItemWrapperOld> IModel<String> getDisplayName(final IModel<IW> model, Component component) {
//        return new IModel<String>() {
//        	private static final long serialVersionUID = 1L;
//
//            @Override
//            public String getObject() {
//            	ItemWrapperOld wrapper = model.getObject();
//                String displayName = wrapper.getDisplayName();
//                // TODO: this is maybe not needed any more. wrapper.getDisplayName() is supposed to return localized string
//                // TODO: however, we have not tested all the scenarios, therefore let's leave it like this for now
//                String displayNameValueByKey = PageBase.createStringResourceStatic(component, displayName).getString();
//                return StringUtils.isEmpty(displayNameValueByKey) ?
//                		component.getString(displayName, null, displayName) : displayNameValueByKey;
//            }
//        };
//    }
//	
	
//	public static <IW extends ItemWrapper<V, I, ID>> IModel<String> getDisplayName(final IModel<IW> model, Component component) {
//        return new IModel<String>() {
//        	private static final long serialVersionUID = 1L;
//
//            @Override
//            public String getObject() {
//            	ItemWrapperOld wrapper = model.getObject();
//                String displayName = wrapper.getDisplayName();
//                // TODO: this is maybe not needed any more. wrapper.getDisplayName() is supposed to return localized string
//                // TODO: however, we have not tested all the scenarios, therefore let's leave it like this for now
//                String displayNameValueByKey = PageBase.createStringResourceStatic(component, displayName).getString();
//                return StringUtils.isEmpty(displayNameValueByKey) ?
//                		component.getString(displayName, null, displayName) : displayNameValueByKey;
//            }
//        };
//    }

	public static List<QName> loadResourceObjectClassValues(ResourceType resource, PageBase pageBase){
		try {
			ResourceSchema schema = RefinedResourceSchemaImpl.getResourceSchema(resource, pageBase.getPrismContext());
			if (schema != null) {
				return schema.getObjectClassList();
			}
		} catch (SchemaException|RuntimeException e){
			LoggingUtils.logUnexpectedException(LOGGER, "Couldn't load object class list from resource.", e);
			pageBase.error("Couldn't load object class list from resource.");
		}
		return new ArrayList<>();
	}

	public static List<RefinedAssociationDefinition> getRefinedAssociationDefinition(ResourceType resource, ShadowKindType kind, String intent){
		List<RefinedAssociationDefinition> associationDefinitions = new ArrayList<>();

		try {

			if (resource == null) {
				return associationDefinitions;
			}
			RefinedResourceSchema refinedResourceSchema = RefinedResourceSchema.getRefinedSchema(resource.asPrismObject());
			RefinedObjectClassDefinition oc = refinedResourceSchema.getRefinedDefinition(kind, intent);
			if (oc == null) {
				LOGGER.debug("Association for {}/{} not supported by resource {}", kind, intent, resource);
				return associationDefinitions;
			}
			associationDefinitions.addAll(oc.getAssociationDefinitions());

			if (CollectionUtils.isEmpty(associationDefinitions)) {
				LOGGER.debug("Association for {}/{} not supported by resource {}", kind, intent, resource);
				return associationDefinitions;
			}
		} catch (Exception ex) {
			LOGGER.error("Association for {}/{} not supported by resource {}", kind, intent, resource, ex.getLocalizedMessage());
		}
		return associationDefinitions;
	}

	public static String getAssociationDisplayName(RefinedAssociationDefinition assocDef) {
		if (assocDef == null){
			return "";
		}
		StringBuilder sb = new StringBuilder();
		if (assocDef.getDisplayName() != null) {
			sb.append(assocDef.getDisplayName()).append(", ");
		}
		if (assocDef.getResourceObjectAssociationType() != null && assocDef.getResourceObjectAssociationType().getRef() != null) {
			sb.append("ref: ").append(assocDef.getResourceObjectAssociationType().getRef().getItemPath().toString());
		}
		return sb.toString();
	}

	@Deprecated
	public static ExpressionType getAssociationExpression(PrismContainerValueWrapper<AssignmentType> assignmentValueWrapper, PageBase pageBase) {
		return getAssociationExpression(assignmentValueWrapper, false, null, pageBase);
	}

	//TODO refactor..
	@Deprecated
	public static ExpressionType getAssociationExpression(PrismContainerValueWrapper<AssignmentType> assignmentValueWrapper,
			boolean createIfNotExist, PrismContext prismContext, PageBase pageBase) {
		if (assignmentValueWrapper == null){
			return null;
		}
		if (createIfNotExist && prismContext == null) {
			throw new IllegalArgumentException("createIfNotExist is set but prismContext is null");
		}
		PrismContainerWrapper<ResourceObjectAssociationType> association;
		try {
			association = assignmentValueWrapper
					.findContainer(ItemPath.create(AssignmentType.F_CONSTRUCTION, ConstructionType.F_ASSOCIATION));
		} catch (SchemaException e) {
			LOGGER.error("Cannot find association wrapper, reason: {}", e.getMessage(), e);
			pageBase.getSession().error("Cannot find association wrapper, reason: " + e.getMessage());
			return null;
		}
		
		if (association == null || association.getValues() == null || association.getValues().size() == 0){
			return null;
		}
		//FIXME HACK not to add empty association value
		if (ContainerStatus.ADDING.equals(association.getStatus())){
			association.getItem().clear();
		}
		PrismContainerValueWrapper<ResourceObjectAssociationType> associationValueWrapper = association.getValues().get(0);
		PrismPropertyWrapper<ExpressionType> expressionWrapper;
		try {
			expressionWrapper = associationValueWrapper.findProperty(ItemPath.create(ResourceObjectAssociationType.F_OUTBOUND, MappingType.F_EXPRESSION));
		} catch (SchemaException e) {
			LOGGER.error("Cannot find expression wrapper, reason: {}", e.getMessage(), e);
			pageBase.getSession().error("Cannot find expression wrapper, reason: " + e.getMessage());
			return null;
		}

		if (expressionWrapper == null){
			return null;
		}
		List<PrismPropertyValueWrapper<ExpressionType>> expressionValues = expressionWrapper.getValues();
		if (expressionValues == null || expressionValues.size() == 0){
			return null;
		}
		try {
			ExpressionType expression = expressionValues.get(0).getRealValue();
			if (expression == null && createIfNotExist) {
				expression = new ExpressionType();
				PrismPropertyValue<ExpressionType> exp = prismContext.itemFactory().createPropertyValue(expression);
				WrapperContext context = new WrapperContext(null, null);
				PrismPropertyValueWrapper<ExpressionType> val = (PrismPropertyValueWrapper<ExpressionType>) pageBase
						.createValueWrapper(expressionWrapper, exp, ValueStatus.ADDED, context);
				// ValueWrapperOld<ExpressionType> val = new
				// ValueWrapperOld<>(expressionWrapper, exp, prismContext);
				expressionValues.remove(0);
				expressionValues.add(0, val);
			}
		} catch (SchemaException e) {
			// TODO erro handling
			return null;
		}
		return expressionValues.get(0).getRealValue();
	}

	public static PrismObject<ResourceType> getConstructionResource(ConstructionType construction, String operation, PageBase pageBase){
		ResourceType resource = construction.getResource();
		if (resource != null){
			return resource.asPrismObject();
		}
		ObjectReferenceType resourceRef = construction.getResourceRef();
		OperationResult result = new OperationResult(operation);
		Task task = pageBase.createSimpleTask(operation);
		return WebModelServiceUtils.resolveReferenceNoFetch(resourceRef, pageBase, task, result);
	}

	public static <O extends ObjectType> ArchetypePolicyType getArchetypeSpecification(PrismObject<O> object, ModelServiceLocator locator){
		if (object == null || object.asObjectable() == null){
			return null;
		}
		String objectName = object.asObjectable().getName() != null ? object.asObjectable().getName().getOrig() : "Unknown";
		OperationResult result = new OperationResult("loadArchetypeSpecificationFor" + objectName);
		if (!object.canRepresent(AssignmentHolderType.class)) {
			return null;
		}
		ArchetypePolicyType spec = null;
		try {
			spec = locator.getModelInteractionService().determineArchetypePolicy((PrismObject<? extends AssignmentHolderType>) object, result);
		} catch (SchemaException | ConfigurationException ex){
			result.recordPartialError(ex.getLocalizedMessage());
			LOGGER.error("Cannot load ArchetypeInteractionSpecification for object ", object, ex.getLocalizedMessage());
		}
		return spec;
	}

	public static String getIconCssClass(DisplayType displayType){
		if (displayType == null || displayType.getIcon() == null){
			return null;
		}
		return displayType.getIcon().getCssClass();
	}

	public static String getIconColor(DisplayType displayType){
		if (displayType == null || displayType.getIcon() == null){
			return null;
		}
		return displayType.getIcon().getColor();
	}

	public static String getDisplayTypeTitle(DisplayType displayType){
		if (displayType == null || displayType.getTooltip() == null){
			return null;
		}
		return displayType.getTooltip().getOrig();
	}

	public static DisplayType createDisplayType(String iconCssClass){
		return createDisplayType(iconCssClass, "", "");
	}

	public static DisplayType createDisplayType(String iconCssClass, String iconColor, String title){
		DisplayType displayType = new DisplayType();
		IconType icon = new IconType();
		icon.setCssClass(iconCssClass);
		icon.setColor(iconColor);
		displayType.setIcon(icon);

		displayType.setTooltip(createPolyFromOrigString(title));
		return displayType;
	}


	public static IconType createIconType(String iconStyle){
		return createIconType(iconStyle, "");
	}

	public static IconType createIconType(String iconStyle, String color){
		IconType icon = new IconType();
		icon.setCssClass(iconStyle);
		icon.setColor(color);
		return icon;
	}


	public static CompositedIconBuilder getAssignmentRelationIconBuilder(PageBase pageBase, AssignmentObjectRelation relationSpec,
																		 IconType relationIcon, IconType actionButtonIcon){
		CompositedIconBuilder builder = new CompositedIconBuilder();
		if (relationSpec == null){
			if (actionButtonIcon == null){
				return null;
			}
			builder.setBasicIcon(actionButtonIcon, IconCssStyle.CENTER_STYLE_WITH_RIGHT_SHIFT)
					.appendColorHtmlValue(actionButtonIcon.getColor());
			return builder;
		}
		DisplayType objectTypeDisplay = null;
		if (CollectionUtils.isNotEmpty(relationSpec.getArchetypeRefs())){
			try {
				String operation = pageBase.getClass().getSimpleName() + "." + "loadArchetypeObject";
				ArchetypeType archetype = pageBase.getModelObjectResolver().resolve(relationSpec.getArchetypeRefs().get(0), ArchetypeType.class,
						null, null, pageBase.createSimpleTask(operation),
						new OperationResult(operation));
				if (archetype != null && archetype.getArchetypePolicy() != null){
					objectTypeDisplay = archetype.getArchetypePolicy().getDisplay();
				}
			} catch (Exception ex){
				LOGGER.error("Couldn't load archetype object, " + ex.getLocalizedMessage());
			}
		}
		if (objectTypeDisplay == null){
			objectTypeDisplay = new DisplayType();
		}
		if (objectTypeDisplay.getIcon() == null){
			objectTypeDisplay.setIcon(new IconType());
		}
		QName objectType = org.apache.commons.collections.CollectionUtils.isNotEmpty(relationSpec.getObjectTypes()) ? relationSpec.getObjectTypes().get(0) : null;
		if (StringUtils.isEmpty(WebComponentUtil.getIconCssClass(objectTypeDisplay)) && objectType != null){
			objectTypeDisplay.getIcon().setCssClass(WebComponentUtil.createDefaultBlackIcon(objectType));
		}
		if (StringUtils.isNotEmpty(WebComponentUtil.getIconCssClass(objectTypeDisplay))) {
			builder.setBasicIcon(objectTypeDisplay.getIcon(), IconCssStyle.CENTER_STYLE_WITH_RIGHT_SHIFT)
					.appendColorHtmlValue(WebComponentUtil.getIconColor(objectTypeDisplay))
					.appendLayerIcon(actionButtonIcon, IconCssStyle.BOTTOM_RIGHT_STYLE)
					.appendLayerIcon(relationIcon, IconCssStyle.TOP_RIGHT_STYLE);
		} else {
			builder.setBasicIcon(actionButtonIcon, IconCssStyle.CENTER_STYLE_WITH_RIGHT_SHIFT)
					.appendColorHtmlValue(actionButtonIcon.getColor());
		}
		return builder;
	}


	public static <O extends ObjectType> DisplayType getArchetypePolicyDisplayType(O object, PageBase pageBase) {
		if (object != null) {
			ArchetypePolicyType archetypePolicy = WebComponentUtil.getArchetypeSpecification(object.asPrismObject(), pageBase);
			if (archetypePolicy != null) {
				return archetypePolicy.getDisplay();
			}
		}
		return null;
	}

	public static IModel<String> getIconUrlModel(IconType icon){
		if (icon == null || StringUtils.isEmpty(icon.getImageUrl())){
			return Model.of();
		}
		String sUrl = icon.getImageUrl();
		if (URI.create(sUrl).isAbsolute()) {
			Model.of(sUrl);
		}

		List<String> segments = RequestCycle.get().getRequest().getUrl().getSegments();
		if (segments == null || segments.size() < 2) {
			Model.of(sUrl);
		}

		String prefix = StringUtils.repeat("../", segments.size() - 1);
		if (!sUrl.startsWith("/")) {
			return Model.of(prefix + sUrl);
		}

		return Model.of(StringUtils.left(prefix, prefix.length() - 1) + sUrl);
	}

	public static void deleteSyncTokenPerformed(AjaxRequestTarget target, ResourceType resourceType, PageBase pageBase){
		String resourceOid = resourceType.getOid();
		String handlerUri = "http://midpoint.evolveum.com/xml/ns/public/model/synchronization/task/live-sync/handler-3";
		ObjectReferenceType resourceRef = new ObjectReferenceType();
		resourceRef.setOid(resourceOid);
		PrismObject<TaskType> oldTask;

		OperationResult result = new OperationResult(pageBase.getClass().getName() + "." + "deleteSyncToken");
		ObjectQuery query = pageBase.getPrismContext().queryFor(TaskType.class)
				.item(TaskType.F_OBJECT_REF).ref(resourceOid)
				.and().item(TaskType.F_HANDLER_URI).eq(handlerUri)
				.build();

		List<PrismObject<TaskType>> taskList = WebModelServiceUtils.searchObjects(TaskType.class, query, result, pageBase);

		if (taskList.size() != 1) {
			pageBase.error(pageBase.createStringResource("pageResource.message.invalidTaskSearch"));
		} else {
			oldTask = taskList.get(0);
			saveTask(oldTask, result, pageBase);
		}

		result.recomputeStatus();
		pageBase.showResult(result);
		target.add(pageBase.getFeedbackPanel());
	}

	/**
	 * The idea is to divide the list of AssignmentObjectRelation objects in such way that each AssignmentObjectRelation
	 * in the list will contain not more than 1 relation. This will simplify creating of a new_assignment_button
	 * on some panels
	 *
	  * @param initialRelationsList
	 * @return
	 */
	public static List<AssignmentObjectRelation> divideAssignmentRelationsByRelationValue(List<AssignmentObjectRelation> initialRelationsList){
		if (org.apache.commons.collections.CollectionUtils.isEmpty(initialRelationsList)){
			return initialRelationsList;
		}
		List<AssignmentObjectRelation> combinedRelationList =  new ArrayList<>();
		initialRelationsList.forEach(assignmentTargetRelation -> {
			if (org.apache.commons.collections.CollectionUtils.isEmpty(assignmentTargetRelation.getObjectTypes()) &&
					org.apache.commons.collections.CollectionUtils.isEmpty(assignmentTargetRelation.getRelations())){
				return;
			}
			if (org.apache.commons.collections.CollectionUtils.isEmpty(assignmentTargetRelation.getRelations())){
				combinedRelationList.add(assignmentTargetRelation);
			} else {
				assignmentTargetRelation.getRelations().forEach(relation -> {
					AssignmentObjectRelation relationObj = new AssignmentObjectRelation();
					relationObj.setObjectTypes(assignmentTargetRelation.getObjectTypes());
					relationObj.setRelations(Arrays.asList(relation));
					relationObj.setArchetypeRefs(assignmentTargetRelation.getArchetypeRefs());
					relationObj.setDescription(assignmentTargetRelation.getDescription());
					combinedRelationList.add(relationObj);
				});
			}
		});
		return combinedRelationList;
	}

	/**
	 * The idea is to divide the list of AssignmentObjectRelation objects in such way that each AssignmentObjectRelation
	 * in the list will contain not more than 1 relation, not more than 1 object type and not more than one archetype reference.
	 * This will simplify creating of a new_assignment_button
	 *
	 * @param initialAssignmentRelationsList
	 * @return
	 */
	public static List<AssignmentObjectRelation> divideAssignmentRelationsByAllValues(List<AssignmentObjectRelation> initialAssignmentRelationsList){
		if (initialAssignmentRelationsList == null){
			return null;
		}
		List<AssignmentObjectRelation> dividedByRelationList = divideAssignmentRelationsByRelationValue(initialAssignmentRelationsList);
		List<AssignmentObjectRelation> resultList = new ArrayList<>();
		dividedByRelationList.forEach(assignmentObjectRelation -> {
			if (CollectionUtils.isNotEmpty(assignmentObjectRelation.getObjectTypes())){
				assignmentObjectRelation.getObjectTypes().forEach(objectType -> {
					if (CollectionUtils.isNotEmpty(assignmentObjectRelation.getArchetypeRefs())){
						assignmentObjectRelation.getArchetypeRefs().forEach(archetypeRef -> {
							AssignmentObjectRelation newRelation = new AssignmentObjectRelation();
							newRelation.setObjectTypes(Arrays.asList(objectType));
							newRelation.setRelations(assignmentObjectRelation.getRelations());
							newRelation.setArchetypeRefs(Arrays.asList(archetypeRef));
							newRelation.setDescription(assignmentObjectRelation.getDescription());
							resultList.add(newRelation);
						});
					} else {
						AssignmentObjectRelation newRelation = new AssignmentObjectRelation();
						newRelation.setObjectTypes(Arrays.asList(objectType));
						newRelation.setRelations(assignmentObjectRelation.getRelations());
						newRelation.setArchetypeRefs(assignmentObjectRelation.getArchetypeRefs());
						newRelation.setDescription(assignmentObjectRelation.getDescription());
						resultList.add(newRelation);
					}
				});
			} else {
				if (CollectionUtils.isNotEmpty(assignmentObjectRelation.getArchetypeRefs())){
					assignmentObjectRelation.getArchetypeRefs().forEach(archetypeRef -> {
						AssignmentObjectRelation newRelation = new AssignmentObjectRelation();
						newRelation.setObjectTypes(assignmentObjectRelation.getObjectTypes());
						newRelation.setRelations(assignmentObjectRelation.getRelations());
						newRelation.setArchetypeRefs(Arrays.asList(archetypeRef));
						newRelation.setDescription(assignmentObjectRelation.getDescription());
						resultList.add(newRelation);
					});
				} else {
					AssignmentObjectRelation newRelation = new AssignmentObjectRelation();
					newRelation.setObjectTypes(assignmentObjectRelation.getObjectTypes());
					newRelation.setRelations(assignmentObjectRelation.getRelations());
					newRelation.setArchetypeRefs(assignmentObjectRelation.getArchetypeRefs());
					newRelation.setDescription(assignmentObjectRelation.getDescription());
					resultList.add(newRelation);
				}
			}
		});
		return resultList;
	}

	public static DisplayType getAssignmentObjectRelationDisplayType(PageBase pageBase, AssignmentObjectRelation assignmentTargetRelation,
																	 String defaultTitleKey){
		if (assignmentTargetRelation == null){
			return createDisplayType("", "", pageBase.createStringResource(defaultTitleKey, "", "").getString());
		}

		String typeTitle = "";
		if (CollectionUtils.isNotEmpty(assignmentTargetRelation.getArchetypeRefs())){
			OperationResult result = new OperationResult(pageBase.getClass().getSimpleName() + "." + "loadArchetypeObject");
			try {
				ArchetypeType archetype = pageBase.getModelObjectResolver().resolve(assignmentTargetRelation.getArchetypeRefs().get(0), ArchetypeType.class,
						null, null, pageBase.createSimpleTask(result.getOperation()), result);
				if (archetype != null) {
					DisplayType archetypeDisplayType = archetype.getArchetypePolicy() != null ? archetype.getArchetypePolicy().getDisplay() : null;
					String archetypeTooltip = archetypeDisplayType != null && archetypeDisplayType.getLabel() != null &&
							StringUtils.isNotEmpty(archetypeDisplayType.getLabel().getOrig()) ?
							archetypeDisplayType.getLabel().getOrig() :
							(archetype.getName() != null && StringUtils.isNotEmpty(archetype.getName().getOrig()) ?
							archetype.getName().getOrig() : null);
					typeTitle = StringUtils.isNotEmpty(archetypeTooltip) ?
							pageBase.createStringResource("abstractRoleMemberPanel.withType", archetypeTooltip).getString() : "";
				}
			} catch (Exception ex){
				LOGGER.error("Couldn't load archetype object. " + ex.getLocalizedMessage());
			}
		} else if (CollectionUtils.isNotEmpty(assignmentTargetRelation.getObjectTypes())){
			QName type = !CollectionUtils.isEmpty(assignmentTargetRelation.getObjectTypes()) ?
					assignmentTargetRelation.getObjectTypes().get(0) : null;
			String typeName = type != null ? pageBase.createStringResource("ObjectTypeLowercase." + type.getLocalPart()).getString() : null;
			typeTitle = StringUtils.isNotEmpty(typeName) ?
					pageBase.createStringResource("abstractRoleMemberPanel.withType", typeName).getString() : "";
		}


		QName relation = !CollectionUtils.isEmpty(assignmentTargetRelation.getRelations()) ?
				assignmentTargetRelation.getRelations().get(0) : null;

		String relationValue = "";
		String relationTitle = "";
		if (relation != null){
			RelationDefinitionType def = WebComponentUtil.getRelationDefinition(relation);
			if (def != null){
				DisplayType displayType = null;
				if (def.getDisplay() == null){
					displayType = new DisplayType();
				} else {
					displayType = createDisplayType(def.getDisplay().getCssClass());
					if (def.getDisplay().getIcon() != null){
						displayType.setIcon(new IconType());
						displayType.getIcon().setCssClass(def.getDisplay().getIcon().getCssClass());
						displayType.getIcon().setColor(def.getDisplay().getIcon().getColor());
					}
				}
				if (displayType.getLabel() != null && StringUtils.isNotEmpty(displayType.getLabel().getOrig())){
					relationValue = pageBase.createStringResource(displayType.getLabel().getOrig()).getString();
				} else {
					String relationKey = "RelationTypes." + RelationTypes.getRelationTypeByRelationValue(relation);
					relationValue = pageBase.createStringResource(relationValue).getString();
					if (StringUtils.isEmpty(relationValue) || relationKey.equals(relationValue)){
						relationValue = relation.getLocalPart();
					}
				}

				relationTitle = pageBase.createStringResource("abstractRoleMemberPanel.withRelation", relationValue).getString();


				if (displayType.getIcon() == null || StringUtils.isEmpty(displayType.getIcon().getCssClass())){
					displayType.setIcon(createIconType(""));
				}
				displayType.setTooltip(createPolyFromOrigString(pageBase.createStringResource(defaultTitleKey, typeTitle, relationTitle).getString()));
				return displayType;
			}
		}
		return createDisplayType(GuiStyleConstants.EVO_ASSIGNMENT_ICON, "green", pageBase.createStringResource(defaultTitleKey, typeTitle, relationTitle).getString());
	}

	public static void saveTask(PrismObject<TaskType> oldTask, OperationResult result, PageBase pageBase){
		Task task = pageBase.createSimpleTask(pageBase.getClass().getName() + "." + "saveSyncTask");

		PrismProperty property = oldTask.findProperty(ItemPath.create(TaskType.F_EXTENSION, SchemaConstants.SYNC_TOKEN));

		if(property == null){
			return;
		}
		Object value = property.getRealValue();

		ObjectDelta<TaskType> delta = pageBase.getPrismContext().deltaFactory().object().createModifyDelta(oldTask.getOid(),
				pageBase.getPrismContext().deltaFactory().property()
						.createModificationDeleteProperty(ItemPath.create(TaskType.F_EXTENSION, SchemaConstants.SYNC_TOKEN), property.getDefinition(), value),
				TaskType.class);

		if(LOGGER.isTraceEnabled()){
			LOGGER.trace(delta.debugDump());
		}

		try {
			pageBase.getModelService().executeChanges(WebComponentUtil.createDeltaCollection(delta), null, task, result);
		} catch (Exception e){
			LoggingUtils.logUnexpectedException(LOGGER, "Couldn't save task.", e);
			result.recordFatalError("Couldn't save task.", e);
		}
		result.recomputeStatus();
	}

	public static String getLocalizedPolyStringValue(PolyString polyString, PageBase pageBase){
		if (polyString == null){
			return null;
		}
		if ((polyString.getTranslation() == null || StringUtils.isEmpty(polyString.getTranslation().getKey())) &&
				(polyString.getLang() == null || polyString.getLang() == null || polyString.getLang().isEmpty())){
			return null;
		}
		if (polyString.getLang() != null && !polyString.getLang().isEmpty()){
			//check if it's really selected by user or configured through sysconfig locale
			String currentLocale = getCurrentLocale().getLanguage();
			for (String language : polyString.getLang().keySet()){
				if (currentLocale.equals(language)){
					return polyString.getLang().get(language);
				}
			}
		}

		if (polyString.getTranslation() != null && StringUtils.isNotEmpty(polyString.getTranslation().getKey())){
			List<String> argumentValues = new ArrayList<>();
			polyString.getTranslation().getArgument().forEach(argument -> {
				String argumentValue = "";
				String translationValue = "";
				if (argument.getTranslation() != null){
					String argumentKey = argument.getTranslation().getKey();
					String valueByKey = StringUtils.isNotEmpty(argumentKey) ? pageBase.createStringResource(argumentKey).getString() : null;
					translationValue = StringUtils.isNotEmpty(valueByKey) ? valueByKey : argument.getTranslation().getFallback();
				}
				argumentValue = StringUtils.isNotEmpty(translationValue) ? translationValue : argument.getValue();
				argumentValues.add(argumentValue);
			});
			return pageBase.createStringResource(polyString.getTranslation().getKey(), argumentValues.toArray()).getString();
		}
		return null;
	}

    public static <T> List<T> sortDropDownChoices(IModel<? extends List<? extends T>> choicesModel, IChoiceRenderer<T> renderer){
        List<T> sortedList = choicesModel.getObject().stream().sorted((choice1, choice2) -> {
            if (choice1 == null || choice2 == null){
            	return 0;
			}
            return String.CASE_INSENSITIVE_ORDER.compare(renderer.getDisplayValue(choice1).toString(), renderer.getDisplayValue(choice2).toString());


        }).collect(Collectors.toList());
        return sortedList;
    }

    public static String getMidpointCustomSystemName(PageBase pageBase, String defaultSystemNameKey){
		DeploymentInformationType deploymentInfo = MidPointApplication.get().getDeploymentInfo();
		String subscriptionId = deploymentInfo != null ? deploymentInfo.getSubscriptionIdentifier() : null;
		if (!isSubscriptionIdCorrect(subscriptionId) ||
				SubscriptionType.DEMO_SUBSRIPTION.getSubscriptionType().equals(subscriptionId.substring(0, 2))) {
			return pageBase.createStringResource(defaultSystemNameKey).getString();
		}
		return deploymentInfo != null && StringUtils.isNotEmpty(deploymentInfo.getSystemName()) ?
				deploymentInfo.getSystemName() : pageBase.createStringResource(defaultSystemNameKey).getString();
	}
    
    public static IModel<String> getResourceLabelModel(ShadowType shadow, PageBase pageBase){
    	return pageBase.createStringResource("DisplayNamePanel.resource",
				WebComponentUtil.getReferencedObjectDisplayNamesAndNames(shadow.getResourceRef(), false));
    }
    
    public static IModel<String> getResourceAttributesLabelModel(ShadowType shadow, PageBase pageBase){
    	StringBuilder sb = new StringBuilder();
		if(shadow != null) {
			if(shadow.getObjectClass() != null && !StringUtils.isBlank(shadow.getObjectClass().getLocalPart())) {
				sb.append(pageBase.createStringResource("DisplayNamePanel.objectClass", shadow.getObjectClass().getLocalPart()).getString());
			}
			if(shadow.getKind() != null && !StringUtils.isBlank(shadow.getKind().name())) {
				sb.append(", ");
				sb.append(pageBase.createStringResource("DisplayNamePanel.kind", shadow.getKind().name()).getString());
			}
			
			if(!StringUtils.isBlank(shadow.getIntent())) {
				sb.append(", ");
				sb.append(pageBase.createStringResource("DisplayNamePanel.intent", shadow.getIntent()).getString());
			}
			
			if(!StringUtils.isBlank(shadow.getTag())) {
				sb.append(", ");
				sb.append(pageBase.createStringResource("DisplayNamePanel.tag", shadow.getTag()).getString());
			}
			return Model.of(sb.toString());
		}
		return Model.of("");
    }
}<|MERGE_RESOLUTION|>--- conflicted
+++ resolved
@@ -2943,17 +2943,7 @@
 	}
 
 	public static ItemVisibility checkShadowActivationAndPasswordVisibility(ItemWrapper<?, ?, ?,?> itemWrapper,
-<<<<<<< HEAD
 																	 ShadowType shadowType) {
-=======
-																	 IModel<PrismObjectValueWrapper<ShadowType>> shadowModel) {
-		
-		PrismObjectValueWrapper<ShadowType> shadowWrapper = shadowModel.getObject();
-		ShadowType shadowType = shadowWrapper.getRealValue();
->>>>>>> 63ab6ccb
-		
-//		PrismContainerValueWrapper<ShadowType> shadowWrapper = shadowModel.getObject();
-//		ShadowType shadowType = shadowWrapper.getRealValue();
 //		
 		ResourceType resource = shadowType.getResource();
 		
