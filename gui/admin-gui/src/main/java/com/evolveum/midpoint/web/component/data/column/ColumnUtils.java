--- conflicted
+++ resolved
@@ -117,11 +117,6 @@
 	}
 	
 	public static <T extends ObjectType> IColumn<SelectableBean<T>, String> createIconColumn(Class<T> type){
-		
-		if (type.equals(ObjectType.class)){
-			return getDefaultIcons();
-		}
-		
 		if (type.equals(UserType.class)) {
 			return getUserIconColumn();
 		} else if (RoleType.class.equals(type)) {
@@ -139,28 +134,11 @@
 		}
 	}
 	
-<<<<<<< HEAD
-	private static <T extends ObjectType> IColumn<SelectableBean<T>, String> getDefaultIcons(){
-		return new IconColumn<SelectableBean<T>>(createStringResource("userBrowserDialog.type")) {
-
-			@Override
-			protected IModel<String> createIconModel(final IModel<SelectableBean<T>> rowModel) {
-				return new AbstractReadOnlyModel<String>() {
-
-					@Override
-					public String getObject() {
-						T object = rowModel.getObject().getValue();
-						return WebComponentUtil.createDefaultIcon(object);
-						
-					}
-				};
-=======
 	private static IModel<String> createIconColumnHeaderModel() {
 		return new Model<String>() {
 			@Override
 			public String getObject() {
 				return "";
->>>>>>> 5becb2b8
 			}
 		};
 	}
