/*
 * Copyright (c) 2010-2017 Evolveum
 *
 * Licensed under the Apache License, Version 2.0 (the "License");
 * you may not use this file except in compliance with the License.
 * You may obtain a copy of the License at
 *
 *     http://www.apache.org/licenses/LICENSE-2.0
 *
 * Unless required by applicable law or agreed to in writing, software
 * distributed under the License is distributed on an "AS IS" BASIS,
 * WITHOUT WARRANTIES OR CONDITIONS OF ANY KIND, either express or implied.
 * See the License for the specific language governing permissions and
 * limitations under the License.
 */
package com.evolveum.midpoint.gui.api.component;

import java.util.ArrayList;
import java.util.List;

import javax.xml.namespace.QName;

import com.evolveum.midpoint.common.refinery.RefinedObjectClassDefinition;
import com.evolveum.midpoint.common.refinery.RefinedResourceSchema;
import com.evolveum.midpoint.model.api.ModelInteractionService;
import com.evolveum.midpoint.model.api.RoleSelectionSpecification;
import com.evolveum.midpoint.prism.query.ObjectFilter;
import com.evolveum.midpoint.prism.query.ObjectQuery;
import com.evolveum.midpoint.schema.constants.ObjectTypes;
import com.evolveum.midpoint.schema.constants.RelationTypes;
import com.evolveum.midpoint.schema.constants.SchemaConstants;
import com.evolveum.midpoint.schema.result.OperationResult;
import com.evolveum.midpoint.task.api.Task;
import com.evolveum.midpoint.util.exception.SchemaException;
import com.evolveum.midpoint.util.logging.LoggingUtils;
import com.evolveum.midpoint.util.logging.Trace;
import com.evolveum.midpoint.util.logging.TraceManager;
import com.evolveum.midpoint.web.component.util.SelectableBean;
import com.evolveum.midpoint.web.page.admin.orgs.OrgTreeAssignablePanel;
import com.evolveum.midpoint.web.security.SecurityUtils;
import com.evolveum.midpoint.xml.ns._public.common.common_3.*;
import org.apache.wicket.Component;
import org.apache.wicket.ajax.AjaxEventBehavior;
import org.apache.wicket.ajax.AjaxRequestTarget;
import org.apache.wicket.ajax.form.AjaxFormComponentUpdatingBehavior;
import org.apache.wicket.ajax.form.OnChangeAjaxBehavior;
import org.apache.wicket.markup.html.WebMarkupContainer;
import org.apache.wicket.markup.html.basic.Label;
import org.apache.wicket.markup.html.form.CheckBox;
import org.apache.wicket.markup.html.form.EnumChoiceRenderer;
import org.apache.wicket.model.IModel;
import org.apache.wicket.model.Model;
import org.apache.wicket.model.StringResourceModel;

import com.evolveum.midpoint.gui.api.model.LoadableModel;
import com.evolveum.midpoint.gui.api.page.PageBase;
import com.evolveum.midpoint.gui.api.util.WebComponentUtil;
import com.evolveum.midpoint.web.component.AjaxButton;
import com.evolveum.midpoint.web.component.dialog.Popupable;
import com.evolveum.midpoint.web.component.input.DropDownChoicePanel;
import com.evolveum.midpoint.web.component.util.VisibleEnableBehaviour;
import com.evolveum.midpoint.web.page.admin.configuration.component.EmptyOnChangeAjaxFormUpdatingBehavior;

public class TypedAssignablePanel<T extends ObjectType> extends BasePanel<T> implements Popupable{

	private static final long serialVersionUID = 1L;

	private static final String ID_TYPE = "type";
	private static final String ID_RELATION = "relation";
	private static final String ID_KIND = "kind";
	private static final String ID_INTENT = "intent";
	private static final String ID_RELATION_CONTAINER = "relationContainer";
	private static final String ID_KIND_CONTAINER = "kindContainer";
	private static final String ID_INTENT_CONTAINER = "intentContainer";
	private static final String ID_ROLE_TABLE = "roleTable";
	private static final String ID_RESOURCE_TABLE = "resourceTable";
	private static final String ID_ORG_TABLE = "orgTable";
	private static final String ID_ORG_TREE_VIEW = "orgTreeView";
	private static final String ID_ORG_TREE_VIEW_CONTAINER = "orgTreeViewContainer";
	private static final String ID_ORG_TREE_VIEW_PANEL = "orgTreeViewPanel";

	private static final String ID_SELECTED_ROLES = "rolesSelected";
	private static final String ID_SELECTED_RESOURCES = "resourcesSelected";
	private static final String ID_SELECTED_ORGS = "orgSelected";

	private static final String ID_TABLES_CONTAINER = "tablesContainer";
	private static final String ID_COUNT_CONTAINER = "countContainer";
	private static final String ID_SERVICE_TABLE = "serviceTable";
	private static final String ID_SELECTED_SERVICES = "servicesSelected";

	private static final String ID_BUTTON_ASSIGN = "assignButton";

    private static final String DOT_CLASS = TypedAssignablePanel.class.getName();
    private static final Trace LOGGER = TraceManager.getTrace(TypedAssignablePanel.class);
    private static final String OPERATION_LOAD_ASSIGNABLE_ROLES = DOT_CLASS + "loadAssignableRoles";

    protected IModel<ObjectTypes> typeModel;
    private IModel<Boolean> orgTreeViewModel;
	private IModel<String> intentValueModel;
	private LoadableModel<List<String>> intentValues;
	String intent;

	public TypedAssignablePanel(String id, final Class<T> type) {
		super(id);
    	typeModel = new LoadableModel<ObjectTypes>(false) {

			private static final long serialVersionUID = 1L;

			@Override
			protected ObjectTypes load() {
				if (type == null) {
					return null;
				}

				return ObjectTypes.getObjectType(type);
			}
		};
    	orgTreeViewModel = Model.of(false);
    	intentValues =  getIntentAvailableValuesModel();
    	intentValueModel = new IModel<String>() {
			@Override
			public String getObject() {
				return intent != null ? intent :
						(intentValues.getObject().size() > 0 ?
						intentValues.getObject().get(0) : "default");
			}

			@Override
			public void setObject(String s) {
				intent = s;
			}

			@Override
			public void detach() {

			}
		};
	}

	@Override
	protected void onInitialize() {
		super.onInitialize();
		initAssignmentParametersPanel();

		WebMarkupContainer tablesContainer = new WebMarkupContainer(ID_TABLES_CONTAINER);
		tablesContainer.setOutputMarkupId(true);
		add(tablesContainer);

		PopupObjectListPanel<T> listRolePanel = createObjectListPanel(ID_ROLE_TABLE, ID_SELECTED_ROLES, ObjectTypes.ROLE);
		tablesContainer.add(listRolePanel);
		PopupObjectListPanel<T> listResourcePanel = createObjectListPanel(ID_RESOURCE_TABLE, ID_SELECTED_RESOURCES, ObjectTypes.RESOURCE);
		tablesContainer.add(listResourcePanel);
		PopupObjectListPanel<T> listOrgPanel = createObjectListPanel(ID_ORG_TABLE, ID_SELECTED_ORGS, ObjectTypes.ORG);
		tablesContainer.add(listOrgPanel);
		PopupObjectListPanel<T> listServicePanel = createObjectListPanel(ID_SERVICE_TABLE, ID_SELECTED_SERVICES, ObjectTypes.SERVICE);
		tablesContainer.add(listServicePanel);

		OrgTreeAssignablePanel orgTreePanel = new OrgTreeAssignablePanel(
				ID_ORG_TREE_VIEW_PANEL, true, getPageBase()) {
			private static final long serialVersionUID = 1L;

			@Override
			protected void assignSelectedOrgPerformed(List<OrgType> selectedOrgs, AjaxRequestTarget target) {
				TypedAssignablePanel.this.assignButtonClicked(target, (List<T>)selectedOrgs);
			}
		};
		orgTreePanel.setOutputMarkupId(true);
		orgTreePanel.add(new VisibleEnableBehaviour(){
			private static final long serialVersionUID = 1L;

			@Override
			public boolean isVisible(){
				return OrgType.COMPLEX_TYPE.equals(typeModel.getObject().getTypeQName()) && isOrgTreeViewSelected();
			}
		});
		tablesContainer.add(orgTreePanel);

		//todo now it's usually hiden by object list panel - bad layout; need to discuss: if count panel should be visible
		//after org tree panel is added
//		WebMarkupContainer countContainer = createCountContainer();
//		add(countContainer);


		AjaxButton addButton = new AjaxButton(ID_BUTTON_ASSIGN,
				createStringResource("userBrowserDialog.button.addButton")) {

			private static final long serialVersionUID = 1L;

			@Override
			public void onClick(AjaxRequestTarget target) {
				TypedAssignablePanel.this.assignButtonClicked(target, new ArrayList<>());
			}
		};

		addButton.add(new VisibleEnableBehaviour() {

			private static final long serialVersionUID = 1L;

			@Override
			public boolean isVisible() {
				return !isOrgTreeViewSelected();
			}
		});

		add(addButton);
	}

	private void assignButtonClicked(AjaxRequestTarget target, List<T> selectedOrgs){
		List<T> selected = getSelectedData(ID_ROLE_TABLE);
		selected.addAll(getSelectedData(ID_RESOURCE_TABLE));
		selected.addAll(getSelectedData(ID_SERVICE_TABLE));
		if (isOrgTreeViewSelected()){
			selected.addAll(selectedOrgs);
		} else {
			selected.addAll(getSelectedData(ID_ORG_TABLE));
		}
		addPerformed(target, selected, getSelectedRelation(), getKind(), getIntent());
	}


	protected void initAssignmentParametersPanel(){
		DropDownChoicePanel<ObjectTypes> typeSelect = new DropDownChoicePanel<>(
				ID_TYPE, typeModel, Model.ofList(getObjectTypesList()), new EnumChoiceRenderer<>());
		typeSelect.getBaseFormComponent().add(new OnChangeAjaxBehavior() {

			private static final long serialVersionUID = 1L;

			@Override
			protected void onUpdate(AjaxRequestTarget target) {
				target.add(get(ID_TABLES_CONTAINER));
				target.add(addOrReplace(createCountContainer()));
			}
		});
		typeSelect.setOutputMarkupId(true);
		add(typeSelect);


		WebMarkupContainer relationContainer = new WebMarkupContainer(ID_RELATION_CONTAINER);
		relationContainer.add(new VisibleEnableBehaviour(){
			private static final long serialVersionUID = 1L;

			@Override
			public boolean isVisible() {
				return TypedAssignablePanel.this.isRelationPanelVisible() &&
						!ResourceType.COMPLEX_TYPE.equals(typeModel.getObject().getTypeQName());
			}

		});
		relationContainer.setOutputMarkupId(true);
		add(relationContainer);

		DropDownChoicePanel<RelationTypes> relationSelector = WebComponentUtil.createEnumPanel(RelationTypes.class, ID_RELATION,
                WebComponentUtil.createReadonlyModelFromEnum(RelationTypes.class), Model.of(RelationTypes.MEMBER), TypedAssignablePanel.this, false);
        relationSelector.getBaseFormComponent().add(new EmptyOnChangeAjaxFormUpdatingBehavior());
        relationSelector.setOutputMarkupId(true);
        relationSelector.setOutputMarkupPlaceholderTag(true);
		relationContainer.add(relationSelector);

		WebMarkupContainer kindContainer = new WebMarkupContainer(ID_KIND_CONTAINER);
		kindContainer.add(new VisibleEnableBehaviour(){
			private static final long serialVersionUID = 1L;

			@Override
			public boolean isVisible() {
				return ResourceType.COMPLEX_TYPE.equals(typeModel.getObject().getTypeQName());
			}
		});
		kindContainer.setOutputMarkupId(true);
		add(kindContainer);

		DropDownChoicePanel kindSelector = WebComponentUtil.createEnumPanel(ShadowKindType.class, ID_KIND,
				WebComponentUtil.createReadonlyModelFromEnum(ShadowKindType.class), Model.of(ShadowKindType.ACCOUNT),TypedAssignablePanel.this, false);
		kindSelector.setOutputMarkupId(true);
		kindSelector.getBaseFormComponent().add(new VisibleEnableBehaviour(){
			private static final long serialVersionUID = 1L;

			@Override
			public boolean isEnabled(){
				return ResourceType.COMPLEX_TYPE.equals(typeModel.getObject().getTypeQName()) && getSelectedResourceCount() > 0;
			}
		});
		kindSelector.getBaseFormComponent().add(new AjaxFormComponentUpdatingBehavior("change") {

			@Override
			protected void onUpdate(AjaxRequestTarget target) {
				target.add(TypedAssignablePanel.this);
			}
		});
		kindSelector.getBaseFormComponent().add(new EmptyOnChangeAjaxFormUpdatingBehavior());
		kindSelector.setOutputMarkupPlaceholderTag(true);
		kindContainer.add(kindSelector);

		WebMarkupContainer intentContainer = new WebMarkupContainer(ID_INTENT_CONTAINER);
		intentContainer.add(new VisibleEnableBehaviour(){
			private static final long serialVersionUID = 1L;

			@Override
			public boolean isVisible() {
				return ResourceType.COMPLEX_TYPE.equals(typeModel.getObject().getTypeQName());
			}
		});
		intentContainer.setOutputMarkupId(true);
		add(intentContainer);

		DropDownChoicePanel intentSelector = new DropDownChoicePanel(ID_INTENT,
				intentValueModel, intentValues);
		intentSelector.getBaseFormComponent().add(new EmptyOnChangeAjaxFormUpdatingBehavior());
		intentSelector.getBaseFormComponent().add(new AjaxFormComponentUpdatingBehavior("change") {

			@Override
			protected void onUpdate(AjaxRequestTarget target) {
				target.add(TypedAssignablePanel.this);
			}
		});
		intentSelector.getBaseFormComponent().add(new EmptyOnChangeAjaxFormUpdatingBehavior());
		intentSelector.setOutputMarkupId(true);
		intentSelector.setOutputMarkupPlaceholderTag(true);
		intentSelector.getBaseFormComponent().add(new VisibleEnableBehaviour(){
            private static final long serialVersionUID = 1L;

            @Override
            public boolean isEnabled(){
				return ResourceType.COMPLEX_TYPE.equals(typeModel.getObject().getTypeQName()) && getSelectedResourceCount() > 0;
            }
        });
		intentContainer.add(intentSelector);

        WebMarkupContainer orgTreeViewContainer = new WebMarkupContainer(ID_ORG_TREE_VIEW_CONTAINER);
		orgTreeViewContainer.setOutputMarkupId(true);
		orgTreeViewContainer.add(new VisibleEnableBehaviour(){
			private static final long serialVersionUID = 1L;

			@Override
			public boolean isVisible(){
				boolean res= OrgType.COMPLEX_TYPE.equals(typeModel.getObject().getTypeQName());
				return res;
			}
		});
		add(orgTreeViewContainer);

		CheckBox orgTreeViewCheckbox = new CheckBox(ID_ORG_TREE_VIEW, orgTreeViewModel);
		orgTreeViewCheckbox.add(new AjaxEventBehavior("change") {
			@Override
			protected void onEvent(AjaxRequestTarget ajaxRequestTarget) {
				orgTreeViewModel.setObject(!orgTreeViewModel.getObject());
				ajaxRequestTarget.add(TypedAssignablePanel.this);
			}
		});
		orgTreeViewCheckbox.setOutputMarkupId(true);
		orgTreeViewContainer.add(orgTreeViewCheckbox);

	}

	private boolean isOrgTreeViewSelected(){
		CheckBox checkPanel = (CheckBox) TypedAssignablePanel.this.get(ID_ORG_TREE_VIEW_CONTAINER).get(ID_ORG_TREE_VIEW);
		return checkPanel.getModel().getObject();
	}

	private List<T> getSelectedData(String id){
		return ((ObjectListPanel) get(createComponentPath(ID_TABLES_CONTAINER, id))).getSelectedObjects();
	}

	private QName getSelectedRelation(){
		DropDownChoicePanel<RelationTypes> relationPanel = (DropDownChoicePanel<RelationTypes>) get(ID_RELATION_CONTAINER).get(ID_RELATION);
		RelationTypes relation = relationPanel.getModel().getObject();
		if (relation == null) {
			return WebComponentUtil.getDefaultRelationOrFail();
		}
		return relation.getRelation();
	}

	private ShadowKindType getKind(){
		DropDownChoicePanel<ShadowKindType> kindPanel = getKindDropdownComponent();
		ShadowKindType kind = kindPanel.getModel().getObject();
		if (kind == null) {
			return ShadowKindType.ACCOUNT;
		}
		return kind;
	}

	private String getIntent(){
		DropDownChoicePanel<String> intentPanel = getIntentDropdownComponent();
		String intent = intentPanel.getBaseFormComponent().getModelObject();
		return intent == null  ? "default" : intent;
	}

	private WebMarkupContainer createCountContainer(){
		WebMarkupContainer countContainer = new WebMarkupContainer(ID_COUNT_CONTAINER);
		countContainer.setOutputMarkupId(true);
		countContainer.add(createCountLabel(ID_SELECTED_ORGS, (PopupObjectListPanel<T>)get(createComponentPath(ID_TABLES_CONTAINER, ID_ORG_TABLE))));
		countContainer.add(createCountLabel(ID_SELECTED_RESOURCES, (PopupObjectListPanel<T>)get(createComponentPath(ID_TABLES_CONTAINER, ID_RESOURCE_TABLE))));
		countContainer.add(createCountLabel(ID_SELECTED_ROLES, (PopupObjectListPanel<T>)get(createComponentPath(ID_TABLES_CONTAINER, ID_ROLE_TABLE))));
		countContainer.add(createCountLabel(ID_SELECTED_SERVICES, (PopupObjectListPanel<T>)get(createComponentPath(ID_TABLES_CONTAINER, ID_SERVICE_TABLE))));
		return countContainer;
	}

	private Label  createCountLabel(String id, ObjectListPanel panel){
		Label label = new Label(id, panel.getSelectedObjects().size());
		label.setOutputMarkupId(true);
		return label;
	}

	protected void onClick(AjaxRequestTarget target, T focus) {
		getPageBase().hideMainPopup(target);
	}

	private void refreshCounts(AjaxRequestTarget target) {
//		addOrReplace(createCountContainer());
//		target.add(get(ID_COUNT_CONTAINER));
	}

	private PopupObjectListPanel<T> createObjectListPanel(String id, final String countId, final ObjectTypes type) {
		PopupObjectListPanel<T> listPanel = new PopupObjectListPanel<T>(id, (Class) type.getClassDefinition(), true, getPageBase()) {

			private static final long serialVersionUID = 1L;

			@Override
			protected void onUpdateCheckbox(AjaxRequestTarget target, IModel<SelectableBean<T>> rowModel) {
				if (type.equals(ObjectTypes.RESOURCE)) {
					target.add(TypedAssignablePanel.this);
				}
				refreshCounts(target);
			}

			@Override
			protected IModel<Boolean> getCheckBoxEnableModel(IModel<SelectableBean<T>> rowModel){
				if (type.equals(ObjectTypes.RESOURCE)) {
					return new LoadableModel<Boolean>() {
						private static final long serialVersionUID = 1L;

						@Override
						protected Boolean load() {
							return getSelectedResourceCount() == 0 || (rowModel != null && rowModel.getObject().isSelected());
						}
					};

				} else {
					return Model.of(true);
				}
			}

            @Override
            protected ObjectQuery addFilterToContentQuery(ObjectQuery query) {
                if (type.equals(RoleType.COMPLEX_TYPE)) {
                    LOGGER.debug("Loading roles which the current user has right to assign");
                    Task task = TypedAssignablePanel.this.getPageBase().createSimpleTask(OPERATION_LOAD_ASSIGNABLE_ROLES);
                    OperationResult result = task.getResult();
<<<<<<< HEAD
                    ObjectFilter filter = null;
                    try {
                        ModelInteractionService mis = TypedAssignablePanel.this.getPageBase().getModelInteractionService();
                        RoleSelectionSpecification roleSpec =
                                mis.getAssignableRoleSpecification(SecurityUtils.getPrincipalUser().getUser().asPrismObject(), AbstractRoleType.class, task, result);
                        filter = roleSpec.getFilter();
                    } catch (Exception ex) {
                        LoggingUtils.logUnexpectedException(LOGGER, "Couldn't load available roles", ex);
                        result.recordFatalError(createStringResource("TypedAssignablePanel.message.addFilterToContentQuery.fatalError").getString(), ex);
                    } finally {
                        result.recomputeStatus();
                    }
                    if (!result.isSuccess() && !result.isHandledError()) {
                    	TypedAssignablePanel.this.getPageBase().showResult(result);
                    }
=======
                    ObjectFilter filter = WebComponentUtil.getAssignableRolesFilter(SecurityUtils.getPrincipalUser().getUser().asPrismObject(), AbstractRoleType.class,
							WebComponentUtil.AssignmentOrder.ASSIGNMENT, result, task, TypedAssignablePanel.this.getPageBase());
>>>>>>> 45f82ce7
                    if (query == null){
                        query = new ObjectQuery();
                    }
                    query.addFilter(filter);
                }
                return query;
            }

		};

		listPanel.setOutputMarkupId(true);
		listPanel.add(new VisibleEnableBehaviour() {
			private static final long serialVersionUID = 1L;

			@Override
			public boolean isVisible() {
				if (typeModel.getObject().getTypeQName().equals(OrgType.COMPLEX_TYPE)){
					return type.equals(typeModel.getObject()) && !isOrgTreeViewSelected();
				}
				return type.equals(typeModel.getObject());
			}
		});
		return listPanel;
	}

	protected boolean isRelationPanelVisible() {
		return true;
	}

	protected void addPerformed(AjaxRequestTarget target, List<T> selected, QName relation, ShadowKindType kind, String intent) {
		getPageBase().hideMainPopup(target);
	}

	@Override
	public int getWidth() {
		return 900;
	}

	@Override
	public int getHeight() {
		return 500;
	}

	@Override
	public String getWidthUnit(){
		return "px";
	}

	@Override
	public String getHeightUnit(){
		return "px";
	}

	@Override
	public StringResourceModel getTitle() {
		return PageBase.createStringResourceStatic(TypedAssignablePanel.this, "TypedAssignablePanel.selectObjects");
	}

	@Override
	public Component getComponent() {
		return this;
	}

	private LoadableModel<List<String>> getIntentAvailableValuesModel(){
		return new LoadableModel<List<String>>(true){
			private static final long serialVersionUID = 1L;

			@Override
			protected List<String> load(){
				List<String> availableIntentValues = new ArrayList<>();
				if (getResourceTable() != null) {
					List<T> selectedResources = getResourceTable().getSelectedObjects();
					if (selectedResources != null && selectedResources.size() > 0) {
						ResourceType selectedResource = (ResourceType) selectedResources.get(0);

						try {
							RefinedResourceSchema refinedSchema = RefinedResourceSchema.getRefinedSchema(selectedResource.asPrismObject());
							if (refinedSchema != null) {
								ShadowKindType kind = (ShadowKindType) TypedAssignablePanel.this.getKindDropdownComponent().getBaseFormComponent().getModelObject();
								List<? extends RefinedObjectClassDefinition> definitions = refinedSchema.getRefinedDefinitions(kind);
								for (RefinedObjectClassDefinition def : definitions) {
									availableIntentValues.add(def.getIntent());
								}
							}
						} catch (SchemaException ex) {
							LOGGER.error("Cannot get refined resource schema for resource {}. {}", selectedResource.getName().getOrig(), ex.getLocalizedMessage());
						}

					}
				}
				return availableIntentValues;
			}
		};
	}

	private DropDownChoicePanel getKindDropdownComponent(){
		return (DropDownChoicePanel)get(ID_KIND_CONTAINER).get(ID_KIND);
	}

	private DropDownChoicePanel getIntentDropdownComponent(){
		return (DropDownChoicePanel)get(ID_INTENT_CONTAINER).get(ID_INTENT);
	}

	private PopupObjectListPanel<T> getResourceTable(){
		return (PopupObjectListPanel<T>)get(createComponentPath(ID_TABLES_CONTAINER, ID_RESOURCE_TABLE));
	}
	private int getSelectedResourceCount(){
		return getResourceTable().getSelectedObjectsCount();

	}

	protected List<ObjectTypes> getObjectTypesList(){
		return WebComponentUtil.createAssignableTypesList();
	}
}<|MERGE_RESOLUTION|>--- conflicted
+++ resolved
@@ -445,26 +445,9 @@
                     LOGGER.debug("Loading roles which the current user has right to assign");
                     Task task = TypedAssignablePanel.this.getPageBase().createSimpleTask(OPERATION_LOAD_ASSIGNABLE_ROLES);
                     OperationResult result = task.getResult();
-<<<<<<< HEAD
-                    ObjectFilter filter = null;
-                    try {
-                        ModelInteractionService mis = TypedAssignablePanel.this.getPageBase().getModelInteractionService();
-                        RoleSelectionSpecification roleSpec =
-                                mis.getAssignableRoleSpecification(SecurityUtils.getPrincipalUser().getUser().asPrismObject(), AbstractRoleType.class, task, result);
-                        filter = roleSpec.getFilter();
-                    } catch (Exception ex) {
-                        LoggingUtils.logUnexpectedException(LOGGER, "Couldn't load available roles", ex);
-                        result.recordFatalError(createStringResource("TypedAssignablePanel.message.addFilterToContentQuery.fatalError").getString(), ex);
-                    } finally {
-                        result.recomputeStatus();
-                    }
-                    if (!result.isSuccess() && !result.isHandledError()) {
-                    	TypedAssignablePanel.this.getPageBase().showResult(result);
-                    }
-=======
+
                     ObjectFilter filter = WebComponentUtil.getAssignableRolesFilter(SecurityUtils.getPrincipalUser().getUser().asPrismObject(), AbstractRoleType.class,
 							WebComponentUtil.AssignmentOrder.ASSIGNMENT, result, task, TypedAssignablePanel.this.getPageBase());
->>>>>>> 45f82ce7
                     if (query == null){
                         query = new ObjectQuery();
                     }
