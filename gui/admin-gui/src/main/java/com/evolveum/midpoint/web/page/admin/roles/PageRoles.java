--- conflicted
+++ resolved
@@ -113,16 +113,6 @@
 			}
 
             @Override
-<<<<<<< HEAD
-            protected PrismObject<RoleType> getNewObjectListObject(){
-                return (new RoleType()).asPrismObject();
-=======
-            protected IColumn<SelectableBean<RoleType>, String> createActionsColumn() {
-                return PageRoles.this.createActionsColumn();
->>>>>>> 9d4cc08f
-            }
-
-            @Override
             protected void objectDetailsPerformed(AjaxRequestTarget target, RoleType object) {
                 PageRoles.this.roleDetailsPerformed(target, object.getOid());
             }
@@ -137,39 +127,7 @@
 		mainForm.add(roleListPanel);
     }
 
-<<<<<<< HEAD
-    private List<IColumn<SelectableBean<RoleType>, String>> initColumns() {
-        List<IColumn<SelectableBean<RoleType>, String>> columns = new ArrayList<>();
-
-        IColumn column = new PropertyColumn<SelectableBean<RoleType>, String>(createStringResource("OrgType.displayName"), "value.displayName");        columns.add(column);
-
-        column = new PropertyColumn(createStringResource("OrgType.identifier"), "value.identifier");
-        columns.add(column);
-
-        column = new PropertyColumn(createStringResource("ObjectType.description"), "value.description");
-        columns.add(column);
-
-        return columns;
-    }
-
     private MainObjectListPanel<RoleType> getRoleTable() {
-=======
-    private IColumn<SelectableBean<RoleType>, String> createActionsColumn() {
-        return new InlineMenuButtonColumn<SelectableBean<RoleType>>(listInlineMenuHelper.createRowActions(false), 3, PageRoles.this){
-            @Override
-            protected int getHeaderNumberOfButtons() {
-                return 2;
-            }
-
-            @Override
-            protected List<InlineMenuItem> getHeaderMenuItems() {
-                return listInlineMenuHelper.createRowActions(true);
-            }
-        };
-    }
-
-        private MainObjectListPanel<RoleType> getRoleTable() {
->>>>>>> 9d4cc08f
         return (MainObjectListPanel<RoleType>) get(createComponentPath(ID_MAIN_FORM, ID_TABLE));
     }
 
