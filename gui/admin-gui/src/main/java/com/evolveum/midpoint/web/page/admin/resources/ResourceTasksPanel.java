/*
 * Copyright (c) 2010-2017 Evolveum and contributors
 *
 * This work is dual-licensed under the Apache License 2.0
 * and European Union Public License. See LICENSE file for details.
 */
package com.evolveum.midpoint.web.page.admin.resources;

import java.util.ArrayList;
import java.util.List;

import com.evolveum.midpoint.model.api.AssignmentObjectRelation;
import com.evolveum.midpoint.model.api.authentication.CompiledObjectCollectionView;
import com.evolveum.midpoint.web.component.util.SelectableBean;
import org.apache.wicket.Component;
import org.apache.wicket.ajax.AjaxRequestTarget;
import org.apache.wicket.extensions.markup.html.repeater.data.table.IColumn;
import org.apache.wicket.markup.html.panel.Panel;
import org.apache.wicket.model.IModel;
import org.apache.wicket.model.StringResourceModel;
import org.apache.wicket.model.util.ListModel;
import org.apache.wicket.request.mapper.parameter.PageParameters;

import com.evolveum.midpoint.gui.api.GuiStyleConstants;
import com.evolveum.midpoint.gui.api.component.MainObjectListPanel;
import com.evolveum.midpoint.gui.api.component.ObjectListPanel;
import com.evolveum.midpoint.gui.api.page.PageBase;
import com.evolveum.midpoint.gui.api.util.WebModelServiceUtils;
import com.evolveum.midpoint.prism.PrismObject;
import com.evolveum.midpoint.schema.result.OperationResult;
import com.evolveum.midpoint.web.component.AjaxButton;
import com.evolveum.midpoint.web.component.data.BaseSortableDataProvider;
import com.evolveum.midpoint.web.component.data.column.ColumnUtils;
import com.evolveum.midpoint.web.component.dialog.Popupable;
import com.evolveum.midpoint.web.component.menu.cog.InlineMenuItem;
<<<<<<< HEAD
import com.evolveum.midpoint.web.component.util.SelectableListDataProvider;
import com.evolveum.midpoint.web.page.admin.server.PageTask;
=======
import com.evolveum.midpoint.web.component.util.ListDataProvider2;
import com.evolveum.midpoint.web.page.admin.server.PageTaskAdd;
import com.evolveum.midpoint.web.page.admin.server.PageTaskEdit;
>>>>>>> a2bee051
import com.evolveum.midpoint.web.session.UserProfileStorage.TableId;
import com.evolveum.midpoint.web.util.OnePageParameterEncoder;
import com.evolveum.midpoint.web.util.TaskOperationUtils;
import com.evolveum.midpoint.xml.ns._public.common.common_3.ResourceType;
import com.evolveum.midpoint.xml.ns._public.common.common_3.TaskType;

public class ResourceTasksPanel extends Panel implements Popupable{
    private static final long serialVersionUID = 1L;

    private static final String DOT_CLASS = ResourceTasksPanel.class.getName() + ".";

    private static final String OPERATION_LOAD_TASKS = DOT_CLASS + "loadTasks";

    private static final String ID_TASKS_TABLE = "taskTable";

    private static final String ID_RUN_NOW = "runNow";
    private static final String ID_RESUME = "resume";
    private static final String ID_SUSPEND = "suspend";

    private PageBase pageBase;

    public ResourceTasksPanel(String id, ListModel<TaskType> tasks, PageBase pageBase) {
        super(id);
        this.pageBase = pageBase;

        initLayout(tasks);
    }

    public ResourceTasksPanel(String id, final IModel<PrismObject<ResourceType>> resourceModel, PageBase pageBase) {
        super(id);
        this.pageBase = pageBase;

        ListModel<TaskType> model = createTaskModel(resourceModel.getObject());
        initLayout(model);
    }

    private ListModel<TaskType> createTaskModel(PrismObject<ResourceType> object) {
        OperationResult result = new OperationResult(OPERATION_LOAD_TASKS);
        List<PrismObject<TaskType>> tasks = WebModelServiceUtils
                .searchObjects(TaskType.class,
                        pageBase.getPrismContext().queryFor(TaskType.class)
                                .item(TaskType.F_OBJECT_REF).ref(object.getOid())
                                .build(),
                        result, pageBase);
        List<TaskType> tasksType = new ArrayList<>();
        for (PrismObject<TaskType> task : tasks) {
            tasksType.add(task.asObjectable());
        }
        return new ListModel<>(tasksType);

    }

    private void initLayout(final ListModel<TaskType> tasks){
        final MainObjectListPanel<TaskType> tasksPanel =
                new MainObjectListPanel<TaskType>(ID_TASKS_TABLE, TaskType.class, TableId.PAGE_RESOURCE_TASKS_PANEL, null) {
            private static final long serialVersionUID = 1L;

            @Override
            protected BaseSortableDataProvider<SelectableBean<TaskType>> initProvider() {
<<<<<<< HEAD
                return new SelectableListDataProvider(pageBase, tasks);
=======
                return new ListDataProvider2<>(pageBase, tasks);
>>>>>>> a2bee051
            }

            @Override
            protected List<InlineMenuItem> createInlineMenu() {
                return null;
            }

            @Override
            public void objectDetailsPerformed(AjaxRequestTarget target, TaskType task) {
                PageParameters parameters = new PageParameters();
                parameters.add(OnePageParameterEncoder.PARAMETER, task.getOid());
                getPageBase().navigateToNext(PageTask.class, parameters);
            }

            @Override
            protected void newObjectPerformed(AjaxRequestTarget target, AssignmentObjectRelation relation, CompiledObjectCollectionView collectionView) {
                getPageBase().navigateToNext(PageTask.class);

            }

            @Override
            protected List<IColumn<SelectableBean<TaskType>, String>> createColumns() {
                return ColumnUtils.getDefaultTaskColumns();
            }
        };
        tasksPanel.setAdditionalBoxCssClasses(GuiStyleConstants.CLASS_OBJECT_TASK_BOX_CSS_CLASSES);
        add(tasksPanel);

        AjaxButton runNow = new AjaxButton(ID_RUN_NOW, pageBase.createStringResource("pageTaskEdit.button.runNow")) {
            private static final long serialVersionUID = 1L;

            @Override
            public void onClick(AjaxRequestTarget target) {
                List<String> oids = createOidList(getTaskListPanel().getSelectedObjects());
                if (!oids.isEmpty()) {
                    OperationResult result = TaskOperationUtils.runNowPerformed(pageBase.getTaskService(), oids, pageBase);
                    pageBase.showResult(result);
                } else {
                    noTasksSelected();
                }
                target.add(pageBase.getFeedbackPanel());
            }
        };
        add(runNow);

        AjaxButton resume = new AjaxButton(ID_RESUME, pageBase.createStringResource("pageTaskEdit.button.resume")) {
            private static final long serialVersionUID = 1L;

            @Override
            public void onClick(AjaxRequestTarget target) {
                List<String> oids = createOidList(getTaskListPanel().getSelectedObjects());
                if (!oids.isEmpty()) {
                    OperationResult result = TaskOperationUtils.resumePerformed(pageBase.getTaskService(), oids, pageBase);
                    pageBase.showResult(result);
                } else {
                    noTasksSelected();
                }
                target.add(pageBase.getFeedbackPanel());
            }
        };
        add(resume);

        AjaxButton suspend = new AjaxButton(ID_SUSPEND, pageBase.createStringResource("pageTaskEdit.button.suspend")) {
            private static final long serialVersionUID = 1L;

            @Override
            public void onClick(AjaxRequestTarget target) {
                List<String> oids = createOidList(getTaskListPanel().getSelectedObjects());
                if (!oids.isEmpty()) {
                    OperationResult result = TaskOperationUtils.suspendPerformed(pageBase.getTaskService(), oids, pageBase);
                    pageBase.showResult(result);
                } else {
                    noTasksSelected();
                }
                target.add(pageBase.getFeedbackPanel());
            }
        };
        add(suspend);
    }

    private void noTasksSelected() {
        warn(getString("ResourceTasksPanel.noTasksSelected"));
    }

    private ObjectListPanel<TaskType> getTaskListPanel(){
        //noinspection unchecked
        return (ObjectListPanel<TaskType>) get(ID_TASKS_TABLE);
    }

    private List<String> createOidList(List<TaskType> tasks){
        List<String> oids = new ArrayList<>();
        for (TaskType task : tasks){
            oids.add(task.getOid());
        }
        return oids;
    }

    @Override
    public int getWidth() {
        return 900;
    }

    @Override
    public int getHeight() {
        return 500;
    }

    @Override
    public String getWidthUnit(){
        return "px";
    }

    @Override
    public String getHeightUnit(){
        return "px";
    }

    @Override
    public StringResourceModel getTitle() {
        return pageBase.createStringResource("ResourceTasksPanel.definedTasks");
    }

    @Override
    public Component getComponent() {
        return this;
    }

}<|MERGE_RESOLUTION|>--- conflicted
+++ resolved
@@ -1,235 +1,225 @@
-/*
- * Copyright (c) 2010-2017 Evolveum and contributors
- *
- * This work is dual-licensed under the Apache License 2.0
- * and European Union Public License. See LICENSE file for details.
- */
-package com.evolveum.midpoint.web.page.admin.resources;
-
-import java.util.ArrayList;
-import java.util.List;
-
-import com.evolveum.midpoint.model.api.AssignmentObjectRelation;
-import com.evolveum.midpoint.model.api.authentication.CompiledObjectCollectionView;
-import com.evolveum.midpoint.web.component.util.SelectableBean;
-import org.apache.wicket.Component;
-import org.apache.wicket.ajax.AjaxRequestTarget;
-import org.apache.wicket.extensions.markup.html.repeater.data.table.IColumn;
-import org.apache.wicket.markup.html.panel.Panel;
-import org.apache.wicket.model.IModel;
-import org.apache.wicket.model.StringResourceModel;
-import org.apache.wicket.model.util.ListModel;
-import org.apache.wicket.request.mapper.parameter.PageParameters;
-
-import com.evolveum.midpoint.gui.api.GuiStyleConstants;
-import com.evolveum.midpoint.gui.api.component.MainObjectListPanel;
-import com.evolveum.midpoint.gui.api.component.ObjectListPanel;
-import com.evolveum.midpoint.gui.api.page.PageBase;
-import com.evolveum.midpoint.gui.api.util.WebModelServiceUtils;
-import com.evolveum.midpoint.prism.PrismObject;
-import com.evolveum.midpoint.schema.result.OperationResult;
-import com.evolveum.midpoint.web.component.AjaxButton;
-import com.evolveum.midpoint.web.component.data.BaseSortableDataProvider;
-import com.evolveum.midpoint.web.component.data.column.ColumnUtils;
-import com.evolveum.midpoint.web.component.dialog.Popupable;
-import com.evolveum.midpoint.web.component.menu.cog.InlineMenuItem;
-<<<<<<< HEAD
-import com.evolveum.midpoint.web.component.util.SelectableListDataProvider;
-import com.evolveum.midpoint.web.page.admin.server.PageTask;
-=======
-import com.evolveum.midpoint.web.component.util.ListDataProvider2;
-import com.evolveum.midpoint.web.page.admin.server.PageTaskAdd;
-import com.evolveum.midpoint.web.page.admin.server.PageTaskEdit;
->>>>>>> a2bee051
-import com.evolveum.midpoint.web.session.UserProfileStorage.TableId;
-import com.evolveum.midpoint.web.util.OnePageParameterEncoder;
-import com.evolveum.midpoint.web.util.TaskOperationUtils;
-import com.evolveum.midpoint.xml.ns._public.common.common_3.ResourceType;
-import com.evolveum.midpoint.xml.ns._public.common.common_3.TaskType;
-
-public class ResourceTasksPanel extends Panel implements Popupable{
-    private static final long serialVersionUID = 1L;
-
-    private static final String DOT_CLASS = ResourceTasksPanel.class.getName() + ".";
-
-    private static final String OPERATION_LOAD_TASKS = DOT_CLASS + "loadTasks";
-
-    private static final String ID_TASKS_TABLE = "taskTable";
-
-    private static final String ID_RUN_NOW = "runNow";
-    private static final String ID_RESUME = "resume";
-    private static final String ID_SUSPEND = "suspend";
-
-    private PageBase pageBase;
-
-    public ResourceTasksPanel(String id, ListModel<TaskType> tasks, PageBase pageBase) {
-        super(id);
-        this.pageBase = pageBase;
-
-        initLayout(tasks);
-    }
-
-    public ResourceTasksPanel(String id, final IModel<PrismObject<ResourceType>> resourceModel, PageBase pageBase) {
-        super(id);
-        this.pageBase = pageBase;
-
-        ListModel<TaskType> model = createTaskModel(resourceModel.getObject());
-        initLayout(model);
-    }
-
-    private ListModel<TaskType> createTaskModel(PrismObject<ResourceType> object) {
-        OperationResult result = new OperationResult(OPERATION_LOAD_TASKS);
-        List<PrismObject<TaskType>> tasks = WebModelServiceUtils
-                .searchObjects(TaskType.class,
-                        pageBase.getPrismContext().queryFor(TaskType.class)
-                                .item(TaskType.F_OBJECT_REF).ref(object.getOid())
-                                .build(),
-                        result, pageBase);
-        List<TaskType> tasksType = new ArrayList<>();
-        for (PrismObject<TaskType> task : tasks) {
-            tasksType.add(task.asObjectable());
-        }
-        return new ListModel<>(tasksType);
-
-    }
-
-    private void initLayout(final ListModel<TaskType> tasks){
-        final MainObjectListPanel<TaskType> tasksPanel =
-                new MainObjectListPanel<TaskType>(ID_TASKS_TABLE, TaskType.class, TableId.PAGE_RESOURCE_TASKS_PANEL, null) {
-            private static final long serialVersionUID = 1L;
-
-            @Override
-            protected BaseSortableDataProvider<SelectableBean<TaskType>> initProvider() {
-<<<<<<< HEAD
-                return new SelectableListDataProvider(pageBase, tasks);
-=======
-                return new ListDataProvider2<>(pageBase, tasks);
->>>>>>> a2bee051
-            }
-
-            @Override
-            protected List<InlineMenuItem> createInlineMenu() {
-                return null;
-            }
-
-            @Override
-            public void objectDetailsPerformed(AjaxRequestTarget target, TaskType task) {
-                PageParameters parameters = new PageParameters();
-                parameters.add(OnePageParameterEncoder.PARAMETER, task.getOid());
-                getPageBase().navigateToNext(PageTask.class, parameters);
-            }
-
-            @Override
-            protected void newObjectPerformed(AjaxRequestTarget target, AssignmentObjectRelation relation, CompiledObjectCollectionView collectionView) {
-                getPageBase().navigateToNext(PageTask.class);
-
-            }
-
-            @Override
-            protected List<IColumn<SelectableBean<TaskType>, String>> createColumns() {
-                return ColumnUtils.getDefaultTaskColumns();
-            }
-        };
-        tasksPanel.setAdditionalBoxCssClasses(GuiStyleConstants.CLASS_OBJECT_TASK_BOX_CSS_CLASSES);
-        add(tasksPanel);
-
-        AjaxButton runNow = new AjaxButton(ID_RUN_NOW, pageBase.createStringResource("pageTaskEdit.button.runNow")) {
-            private static final long serialVersionUID = 1L;
-
-            @Override
-            public void onClick(AjaxRequestTarget target) {
-                List<String> oids = createOidList(getTaskListPanel().getSelectedObjects());
-                if (!oids.isEmpty()) {
-                    OperationResult result = TaskOperationUtils.runNowPerformed(pageBase.getTaskService(), oids, pageBase);
-                    pageBase.showResult(result);
-                } else {
-                    noTasksSelected();
-                }
-                target.add(pageBase.getFeedbackPanel());
-            }
-        };
-        add(runNow);
-
-        AjaxButton resume = new AjaxButton(ID_RESUME, pageBase.createStringResource("pageTaskEdit.button.resume")) {
-            private static final long serialVersionUID = 1L;
-
-            @Override
-            public void onClick(AjaxRequestTarget target) {
-                List<String> oids = createOidList(getTaskListPanel().getSelectedObjects());
-                if (!oids.isEmpty()) {
-                    OperationResult result = TaskOperationUtils.resumePerformed(pageBase.getTaskService(), oids, pageBase);
-                    pageBase.showResult(result);
-                } else {
-                    noTasksSelected();
-                }
-                target.add(pageBase.getFeedbackPanel());
-            }
-        };
-        add(resume);
-
-        AjaxButton suspend = new AjaxButton(ID_SUSPEND, pageBase.createStringResource("pageTaskEdit.button.suspend")) {
-            private static final long serialVersionUID = 1L;
-
-            @Override
-            public void onClick(AjaxRequestTarget target) {
-                List<String> oids = createOidList(getTaskListPanel().getSelectedObjects());
-                if (!oids.isEmpty()) {
-                    OperationResult result = TaskOperationUtils.suspendPerformed(pageBase.getTaskService(), oids, pageBase);
-                    pageBase.showResult(result);
-                } else {
-                    noTasksSelected();
-                }
-                target.add(pageBase.getFeedbackPanel());
-            }
-        };
-        add(suspend);
-    }
-
-    private void noTasksSelected() {
-        warn(getString("ResourceTasksPanel.noTasksSelected"));
-    }
-
-    private ObjectListPanel<TaskType> getTaskListPanel(){
-        //noinspection unchecked
-        return (ObjectListPanel<TaskType>) get(ID_TASKS_TABLE);
-    }
-
-    private List<String> createOidList(List<TaskType> tasks){
-        List<String> oids = new ArrayList<>();
-        for (TaskType task : tasks){
-            oids.add(task.getOid());
-        }
-        return oids;
-    }
-
-    @Override
-    public int getWidth() {
-        return 900;
-    }
-
-    @Override
-    public int getHeight() {
-        return 500;
-    }
-
-    @Override
-    public String getWidthUnit(){
-        return "px";
-    }
-
-    @Override
-    public String getHeightUnit(){
-        return "px";
-    }
-
-    @Override
-    public StringResourceModel getTitle() {
-        return pageBase.createStringResource("ResourceTasksPanel.definedTasks");
-    }
-
-    @Override
-    public Component getComponent() {
-        return this;
-    }
-
-}+/*
+ * Copyright (c) 2010-2017 Evolveum and contributors
+ *
+ * This work is dual-licensed under the Apache License 2.0
+ * and European Union Public License. See LICENSE file for details.
+ */
+package com.evolveum.midpoint.web.page.admin.resources;
+
+import java.util.ArrayList;
+import java.util.List;
+
+import com.evolveum.midpoint.model.api.AssignmentObjectRelation;
+import com.evolveum.midpoint.model.api.authentication.CompiledObjectCollectionView;
+import com.evolveum.midpoint.web.component.util.SelectableBean;
+import org.apache.wicket.Component;
+import org.apache.wicket.ajax.AjaxRequestTarget;
+import org.apache.wicket.extensions.markup.html.repeater.data.table.IColumn;
+import org.apache.wicket.markup.html.panel.Panel;
+import org.apache.wicket.model.IModel;
+import org.apache.wicket.model.StringResourceModel;
+import org.apache.wicket.model.util.ListModel;
+import org.apache.wicket.request.mapper.parameter.PageParameters;
+
+import com.evolveum.midpoint.gui.api.GuiStyleConstants;
+import com.evolveum.midpoint.gui.api.component.MainObjectListPanel;
+import com.evolveum.midpoint.gui.api.component.ObjectListPanel;
+import com.evolveum.midpoint.gui.api.page.PageBase;
+import com.evolveum.midpoint.gui.api.util.WebModelServiceUtils;
+import com.evolveum.midpoint.prism.PrismObject;
+import com.evolveum.midpoint.schema.result.OperationResult;
+import com.evolveum.midpoint.web.component.AjaxButton;
+import com.evolveum.midpoint.web.component.data.BaseSortableDataProvider;
+import com.evolveum.midpoint.web.component.data.column.ColumnUtils;
+import com.evolveum.midpoint.web.component.dialog.Popupable;
+import com.evolveum.midpoint.web.component.menu.cog.InlineMenuItem;
+import com.evolveum.midpoint.web.component.util.SelectableListDataProvider;
+import com.evolveum.midpoint.web.page.admin.server.PageTask;
+import com.evolveum.midpoint.web.session.UserProfileStorage.TableId;
+import com.evolveum.midpoint.web.util.OnePageParameterEncoder;
+import com.evolveum.midpoint.web.util.TaskOperationUtils;
+import com.evolveum.midpoint.xml.ns._public.common.common_3.ResourceType;
+import com.evolveum.midpoint.xml.ns._public.common.common_3.TaskType;
+
+public class ResourceTasksPanel extends Panel implements Popupable{
+    private static final long serialVersionUID = 1L;
+
+    private static final String DOT_CLASS = ResourceTasksPanel.class.getName() + ".";
+
+    private static final String OPERATION_LOAD_TASKS = DOT_CLASS + "loadTasks";
+
+    private static final String ID_TASKS_TABLE = "taskTable";
+
+    private static final String ID_RUN_NOW = "runNow";
+    private static final String ID_RESUME = "resume";
+    private static final String ID_SUSPEND = "suspend";
+
+    private PageBase pageBase;
+
+    public ResourceTasksPanel(String id, ListModel<TaskType> tasks, PageBase pageBase) {
+        super(id);
+        this.pageBase = pageBase;
+
+        initLayout(tasks);
+    }
+
+    public ResourceTasksPanel(String id, final IModel<PrismObject<ResourceType>> resourceModel, PageBase pageBase) {
+        super(id);
+        this.pageBase = pageBase;
+
+        ListModel<TaskType> model = createTaskModel(resourceModel.getObject());
+        initLayout(model);
+    }
+
+    private ListModel<TaskType> createTaskModel(PrismObject<ResourceType> object) {
+        OperationResult result = new OperationResult(OPERATION_LOAD_TASKS);
+        List<PrismObject<TaskType>> tasks = WebModelServiceUtils
+                .searchObjects(TaskType.class,
+                        pageBase.getPrismContext().queryFor(TaskType.class)
+                                .item(TaskType.F_OBJECT_REF).ref(object.getOid())
+                                .build(),
+                        result, pageBase);
+        List<TaskType> tasksType = new ArrayList<>();
+        for (PrismObject<TaskType> task : tasks) {
+            tasksType.add(task.asObjectable());
+        }
+        return new ListModel<>(tasksType);
+
+    }
+
+    private void initLayout(final ListModel<TaskType> tasks){
+        final MainObjectListPanel<TaskType> tasksPanel =
+                new MainObjectListPanel<TaskType>(ID_TASKS_TABLE, TaskType.class, TableId.PAGE_RESOURCE_TASKS_PANEL, null) {
+            private static final long serialVersionUID = 1L;
+
+            @Override
+            protected BaseSortableDataProvider<SelectableBean<TaskType>> initProvider() {
+                return new SelectableListDataProvider<>(pageBase, tasks);
+            }
+
+            @Override
+            protected List<InlineMenuItem> createInlineMenu() {
+                return null;
+            }
+
+            @Override
+            public void objectDetailsPerformed(AjaxRequestTarget target, TaskType task) {
+                PageParameters parameters = new PageParameters();
+                parameters.add(OnePageParameterEncoder.PARAMETER, task.getOid());
+                getPageBase().navigateToNext(PageTask.class, parameters);
+            }
+
+            @Override
+            protected void newObjectPerformed(AjaxRequestTarget target, AssignmentObjectRelation relation, CompiledObjectCollectionView collectionView) {
+                getPageBase().navigateToNext(PageTask.class);
+
+            }
+
+            @Override
+            protected List<IColumn<SelectableBean<TaskType>, String>> createColumns() {
+                return ColumnUtils.getDefaultTaskColumns();
+            }
+        };
+        tasksPanel.setAdditionalBoxCssClasses(GuiStyleConstants.CLASS_OBJECT_TASK_BOX_CSS_CLASSES);
+        add(tasksPanel);
+
+        AjaxButton runNow = new AjaxButton(ID_RUN_NOW, pageBase.createStringResource("pageTaskEdit.button.runNow")) {
+            private static final long serialVersionUID = 1L;
+
+            @Override
+            public void onClick(AjaxRequestTarget target) {
+                List<String> oids = createOidList(getTaskListPanel().getSelectedObjects());
+                if (!oids.isEmpty()) {
+                    OperationResult result = TaskOperationUtils.runNowPerformed(pageBase.getTaskService(), oids, pageBase);
+                    pageBase.showResult(result);
+                } else {
+                    noTasksSelected();
+                }
+                target.add(pageBase.getFeedbackPanel());
+            }
+        };
+        add(runNow);
+
+        AjaxButton resume = new AjaxButton(ID_RESUME, pageBase.createStringResource("pageTaskEdit.button.resume")) {
+            private static final long serialVersionUID = 1L;
+
+            @Override
+            public void onClick(AjaxRequestTarget target) {
+                List<String> oids = createOidList(getTaskListPanel().getSelectedObjects());
+                if (!oids.isEmpty()) {
+                    OperationResult result = TaskOperationUtils.resumePerformed(pageBase.getTaskService(), oids, pageBase);
+                    pageBase.showResult(result);
+                } else {
+                    noTasksSelected();
+                }
+                target.add(pageBase.getFeedbackPanel());
+            }
+        };
+        add(resume);
+
+        AjaxButton suspend = new AjaxButton(ID_SUSPEND, pageBase.createStringResource("pageTaskEdit.button.suspend")) {
+            private static final long serialVersionUID = 1L;
+
+            @Override
+            public void onClick(AjaxRequestTarget target) {
+                List<String> oids = createOidList(getTaskListPanel().getSelectedObjects());
+                if (!oids.isEmpty()) {
+                    OperationResult result = TaskOperationUtils.suspendPerformed(pageBase.getTaskService(), oids, pageBase);
+                    pageBase.showResult(result);
+                } else {
+                    noTasksSelected();
+                }
+                target.add(pageBase.getFeedbackPanel());
+            }
+        };
+        add(suspend);
+    }
+
+    private void noTasksSelected() {
+        warn(getString("ResourceTasksPanel.noTasksSelected"));
+    }
+
+    private ObjectListPanel<TaskType> getTaskListPanel(){
+        //noinspection unchecked
+        return (ObjectListPanel<TaskType>) get(ID_TASKS_TABLE);
+    }
+
+    private List<String> createOidList(List<TaskType> tasks){
+        List<String> oids = new ArrayList<>();
+        for (TaskType task : tasks){
+            oids.add(task.getOid());
+        }
+        return oids;
+    }
+
+    @Override
+    public int getWidth() {
+        return 900;
+    }
+
+    @Override
+    public int getHeight() {
+        return 500;
+    }
+
+    @Override
+    public String getWidthUnit(){
+        return "px";
+    }
+
+    @Override
+    public String getHeightUnit(){
+        return "px";
+    }
+
+    @Override
+    public StringResourceModel getTitle() {
+        return pageBase.createStringResource("ResourceTasksPanel.definedTasks");
+    }
+
+    @Override
+    public Component getComponent() {
+        return this;
+    }
+
+}