/*
 * Copyright (c) 2018 Evolveum
 *
 * Licensed under the Apache License, Version 2.0 (the "License");
 * you may not use this file except in compliance with the License.
 * You may obtain a copy of the License at
 *
 *     http://www.apache.org/licenses/LICENSE-2.0
 *
 * Unless required by applicable law or agreed to in writing, software
 * distributed under the License is distributed on an "AS IS" BASIS,
 * WITHOUT WARRANTIES OR CONDITIONS OF ANY KIND, either express or implied.
 * See the License for the specific language governing permissions and
 * limitations under the License.
 */

package com.evolveum.midpoint.gui.impl.page.admin.configuration.component;

import java.util.ArrayList;
import java.util.Arrays;
import java.util.HashMap;
import java.util.Iterator;
import java.util.List;
import java.util.Map;

import org.apache.commons.lang.StringUtils;
import org.apache.wicket.Component;
import org.apache.wicket.ajax.AjaxRequestTarget;
import org.apache.wicket.ajax.form.AjaxFormComponentUpdatingBehavior;
import org.apache.wicket.extensions.ajax.markup.html.autocomplete.AbstractAutoCompleteRenderer;
import org.apache.wicket.extensions.markup.html.repeater.data.table.IColumn;
import org.apache.wicket.markup.html.basic.Label;
import org.apache.wicket.markup.html.form.FormComponent;
import org.apache.wicket.markup.html.form.IChoiceRenderer;
import org.apache.wicket.markup.html.list.ListItem;
import org.apache.wicket.markup.html.panel.Fragment;
import org.apache.wicket.model.AbstractReadOnlyModel;
import org.apache.wicket.model.IModel;
import org.apache.wicket.model.Model;
import org.apache.wicket.model.PropertyModel;
import org.apache.wicket.model.util.ListModel;
import org.apache.wicket.request.Response;
import org.apache.wicket.util.string.Strings;

import com.evolveum.midpoint.gui.api.component.BasePanel;
import com.evolveum.midpoint.gui.api.component.DisplayNamePanel;
import com.evolveum.midpoint.gui.api.component.autocomplete.AutoCompleteTextPanel;
import com.evolveum.midpoint.gui.api.model.LoadableModel;
import com.evolveum.midpoint.gui.api.page.PageBase;
import com.evolveum.midpoint.gui.api.util.WebComponentUtil;
import com.evolveum.midpoint.gui.impl.component.MultivalueContainerDetailsPanel;
import com.evolveum.midpoint.gui.impl.component.MultivalueContainerListPanel;
import com.evolveum.midpoint.gui.impl.component.MultivalueContainerListPanelWithDetailsPanel;
import com.evolveum.midpoint.gui.impl.component.data.column.EditableLinkColumnForContainerWrapper;
import com.evolveum.midpoint.gui.impl.component.data.column.EditableTextColumnForContainerWrapper;
import com.evolveum.midpoint.prism.PrismContainer;
import com.evolveum.midpoint.prism.PrismContainerValue;
import com.evolveum.midpoint.prism.PrismPropertyValue;
import com.evolveum.midpoint.prism.PrismValue;
import com.evolveum.midpoint.prism.path.ItemPath;
import com.evolveum.midpoint.prism.query.AllFilter;
import com.evolveum.midpoint.prism.query.ObjectPaging;
import com.evolveum.midpoint.prism.query.ObjectQuery;
import com.evolveum.midpoint.prism.query.TypeFilter;
import com.evolveum.midpoint.task.api.Task;
import com.evolveum.midpoint.util.logging.Trace;
import com.evolveum.midpoint.util.logging.TraceManager;
import com.evolveum.midpoint.web.component.data.column.CheckBoxHeaderColumn;
import com.evolveum.midpoint.web.component.data.column.IconColumn;
import com.evolveum.midpoint.web.component.data.column.InlineMenuButtonColumn;
import com.evolveum.midpoint.web.component.data.column.LinkColumn;
import com.evolveum.midpoint.web.component.form.Form;
import com.evolveum.midpoint.web.component.input.DropDownChoicePanel;
import com.evolveum.midpoint.web.component.input.ListMultipleChoicePanel;
import com.evolveum.midpoint.web.component.input.StringChoiceRenderer;
import com.evolveum.midpoint.web.component.menu.cog.InlineMenuItem;
import com.evolveum.midpoint.web.component.prism.ContainerValuePanel;
import com.evolveum.midpoint.web.component.prism.ContainerValueWrapper;
import com.evolveum.midpoint.web.component.prism.ContainerWrapper;
import com.evolveum.midpoint.web.component.prism.ContainerWrapperFactory;
import com.evolveum.midpoint.web.component.prism.ItemVisibility;
import com.evolveum.midpoint.web.component.prism.ItemVisibilityHandler;
import com.evolveum.midpoint.web.component.prism.ItemWrapper;
import com.evolveum.midpoint.web.component.prism.ObjectWrapperFactory;
import com.evolveum.midpoint.web.component.prism.PrismContainerHeaderPanel;
import com.evolveum.midpoint.web.component.prism.PrismContainerPanel;
import com.evolveum.midpoint.web.component.prism.PrismPropertyColumn;
import com.evolveum.midpoint.web.component.prism.PrismPropertyPanel;
import com.evolveum.midpoint.web.component.prism.PropertyWrapper;
import com.evolveum.midpoint.web.component.prism.ValueWrapper;
import com.evolveum.midpoint.web.model.ContainerValueWrapperFromObjectWrapperModel;
import com.evolveum.midpoint.web.model.PrismPropertyRealValueFromContainerableModel;
import com.evolveum.midpoint.web.model.PrismPropertyRealValuesFromContainerValueWrapperModel;
import com.evolveum.midpoint.web.page.admin.configuration.dto.StandardLoggerType;
import com.evolveum.midpoint.web.session.PageStorage;
import com.evolveum.midpoint.web.session.UserProfileStorage;
import com.evolveum.midpoint.web.session.UserProfileStorage.TableId;
import com.evolveum.midpoint.xml.ns._public.common.common_3.AppenderConfigurationType;
import com.evolveum.midpoint.xml.ns._public.common.common_3.AuditingConfigurationType;
import com.evolveum.midpoint.xml.ns._public.common.common_3.ClassLoggerConfigurationType;
import com.evolveum.midpoint.xml.ns._public.common.common_3.FileAppenderConfigurationType;
import com.evolveum.midpoint.xml.ns._public.common.common_3.LoggingComponentType;
import com.evolveum.midpoint.xml.ns._public.common.common_3.LoggingConfigurationType;
import com.evolveum.midpoint.xml.ns._public.common.common_3.LoggingLevelType;
import com.evolveum.midpoint.xml.ns._public.common.common_3.SystemConfigurationType;

/**
 * @author skublik
 */
public class LoggingConfigurationTabPanel extends BasePanel<ContainerWrapper<LoggingConfigurationType>> {

	private static final long serialVersionUID = 1L;
	
	private static final Trace LOGGER = TraceManager.getTrace(LoggingConfigurationTabPanel.class);
	
	private static final String ID_LOGGING = "logging";
	private static final String ID_APPENDERS_HEADER = "appendersHeader";
	private static final String ID_APPENDERS = "appenders";
	private static final String ID_LOGGERS_HEADER = "loggersHeader";
    private static final String ID_LOGGERS = "loggers";
    private static final String ID_AUDITING = "audit";
    private static final String ID_APPENDER_SEARCH_FRAGMENT = "appenderSearchFragment";
    private static final String ID_LOGGER_SEARCH_FRAGMENT = "appenderSearchFragment";
    protected static final String ID_SPECIFIC_CONTAINERS_FRAGMENT = "specificContainersFragment";
    protected static final String ID_SPECIFIC_CONTAINER = "specificContainers";

//	private static final String TASK_CREATE_APPENDER = "createAppender";
    
    
    IModel<ContainerWrapper<AppenderConfigurationType>> appenderModel = null;
    IModel<ContainerWrapper<ClassLoggerConfigurationType>> loggerModel = null;
    
    public LoggingConfigurationTabPanel(String id, IModel<ContainerWrapper<LoggingConfigurationType>> model) {
        super(id, model);
		
    }

    @Override
    protected void onInitialize() {
    		super.onInitialize();
    		initLayout();
    }
    
    protected void initLayout() {
    	
    	PrismContainerPanel<LoggingConfigurationType> loggingPanel = new PrismContainerPanel<LoggingConfigurationType>(ID_LOGGING, getModel(), true, new Form<>("form"), itemWrapper -> getLoggingVisibility(itemWrapper.getPath()), getPageBase());
    	add(loggingPanel);
    	
    	TableId tableId = UserProfileStorage.TableId.OBJECT_POLICIES_TAB_TABLE;
    	int itemPerPage = (int) ((PageBase)LoggingConfigurationTabPanel.this.getPage()).getItemsPerPage(UserProfileStorage.TableId.OBJECT_POLICIES_TAB_TABLE);
    	PageStorage pageStorage = ((PageBase)LoggingConfigurationTabPanel.this.getPage()).getSessionStorage().getObjectPoliciesConfigurationTabStorage();
    	
    	ContainerValueWrapper<LoggingConfigurationType> containerValueWrapper = getModelObject().getValues().get(0);
    	
    	ContainerWrapper<ClassLoggerConfigurationType> loggersContainerWrap = containerValueWrapper.findContainerWrapper(new ItemPath(getModel().getObject().getPath(), LoggingConfigurationType.F_CLASS_LOGGER));
    	IModel<ContainerWrapper<ClassLoggerConfigurationType>> loggerModel = new AbstractReadOnlyModel<ContainerWrapper<ClassLoggerConfigurationType>>() {

    		private static final long serialVersionUID = 1L;

			@Override
    		public ContainerWrapper<ClassLoggerConfigurationType> getObject() {
    			return loggersContainerWrap;
    		}

    	};
    	
    	this.loggerModel = loggerModel;
    	
    	PrismContainerHeaderPanel<ClassLoggerConfigurationType> loggersHeader = new PrismContainerHeaderPanel<ClassLoggerConfigurationType>(ID_LOGGERS_HEADER, loggerModel) {
    		
			private static final long serialVersionUID = 1L;

			@Override
			protected boolean isAddButtonVisible() {
    			return false;
    		};
    		
    	};
    	add(loggersHeader);
    	
    	MultivalueContainerListPanel<ClassLoggerConfigurationType> loggersMultivalueContainerListPanel = new MultivalueContainerListPanel<ClassLoggerConfigurationType>(ID_LOGGERS, loggerModel,
    			tableId, itemPerPage, pageStorage) {
			
			private static final long serialVersionUID = 1L;

			@Override
			protected List<ContainerValueWrapper<ClassLoggerConfigurationType>> postSearch(
					List<ContainerValueWrapper<ClassLoggerConfigurationType>> items) {
				return getLoggers();
			}
			
			@Override
			protected void newItemPerformed(AjaxRequestTarget target) {
				PrismContainerValue<ClassLoggerConfigurationType> newLogger = loggerModel.getObject().getItem().createNewValue();
		        ContainerValueWrapper<ClassLoggerConfigurationType> newLoggerWrapper = getLoggersMultivalueContainerListPanel().createNewItemContainerValueWrapper(newLogger, loggerModel);
		        newLoggerWrapper.setShowEmpty(true, false);
		        newLoggerWrapper.computeStripes();
		        loggerEditPerformed(target, Model.of(newLoggerWrapper), null);
			}
			
			@Override
			protected void initPaging() {
				initAppenderPaging(); 
			}
			
			@Override
			protected Fragment getSearchPanel(String contentAreaId) {
				return new Fragment(contentAreaId, ID_LOGGER_SEARCH_FRAGMENT, LoggingConfigurationTabPanel.this);
			}
			
			@Override
			protected boolean enableActionNewObject() {
				return true;
			}
			
			@Override
			protected ObjectQuery createQuery() {
			        return LoggingConfigurationTabPanel.this.createAppendersQuery();
			}
			
			@Override
			protected List<IColumn<ContainerValueWrapper<ClassLoggerConfigurationType>, String>> createColumns() {
				return initLoggersBasicColumns();
			}

			@Override
			protected void initCustomLayout() {
				
			}

			@Override
			protected void itemPerformedForDefaultAction(AjaxRequestTarget target,
					IModel<ContainerValueWrapper<ClassLoggerConfigurationType>> rowModel,
					List<ContainerValueWrapper<ClassLoggerConfigurationType>> listItems) {
				loggerEditPerformed(target, rowModel, listItems);
			}
		};
		
		add(loggersMultivalueContainerListPanel);
    	
    	ContainerWrapper<AppenderConfigurationType> containerWrap = containerValueWrapper.findContainerWrapper(new ItemPath(getModel().getObject().getPath(), LoggingConfigurationType.F_APPENDER));
    	IModel<ContainerWrapper<AppenderConfigurationType>> appenderModel = new AbstractReadOnlyModel<ContainerWrapper<AppenderConfigurationType>>() {

    		private static final long serialVersionUID = 1L;

			@Override
    		public ContainerWrapper<AppenderConfigurationType> getObject() {
    			return containerWrap;
    		}

    	};
    	
    	this.appenderModel = appenderModel;
    	
    	PrismContainerHeaderPanel<AppenderConfigurationType> appenderHeader = new PrismContainerHeaderPanel<AppenderConfigurationType>(ID_APPENDERS_HEADER, appenderModel) {
    		
			private static final long serialVersionUID = 1L;

			@Override
			protected boolean isAddButtonVisible() {
    			return false;
    		};
    	};
    	add(appenderHeader);
    	
    	MultivalueContainerListPanelWithDetailsPanel<AppenderConfigurationType> appendersMultivalueContainerListPanel = new MultivalueContainerListPanelWithDetailsPanel<AppenderConfigurationType>(ID_APPENDERS, appenderModel,
    			tableId, itemPerPage, pageStorage) {
			
			private static final long serialVersionUID = 1L;

			@Override
			protected List<ContainerValueWrapper<AppenderConfigurationType>> postSearch(
					List<ContainerValueWrapper<AppenderConfigurationType>> items) {
				return getAppenders();
			}
			
			@Override
			protected void newItemPerformed(AjaxRequestTarget target) {
				newAppendersClickPerformed(target);
			}
			
			@Override
			protected void initPaging() {
				initAppenderPaging(); 
			}
			
			@Override
			protected Fragment getSearchPanel(String contentAreaId) {
				return new Fragment(contentAreaId, ID_APPENDER_SEARCH_FRAGMENT, LoggingConfigurationTabPanel.this);
			}
			
			@Override
			protected boolean enableActionNewObject() {
				return true;
			}
			
			@Override
			protected ObjectQuery createQuery() {
			        return LoggingConfigurationTabPanel.this.createAppendersQuery();
			}
			
			@Override
			protected List<IColumn<ContainerValueWrapper<AppenderConfigurationType>, String>> createColumns() {
				return initAppendersBasicColumns();
			}

			@Override
			protected MultivalueContainerDetailsPanel<AppenderConfigurationType> getMultivalueContainerDetailsPanel(
					ListItem<ContainerValueWrapper<AppenderConfigurationType>> item) {
				return LoggingConfigurationTabPanel.this.getAppendersMultivalueContainerDetailsPanel(item);
			}
		};
		
		add(appendersMultivalueContainerListPanel);
		
		ContainerWrapper<AuditingConfigurationType> auditWrapper = containerValueWrapper.findContainerWrapper(new ItemPath(getModel().getObject().getPath(), LoggingConfigurationType.F_AUDITING));
    	IModel<ContainerWrapper<AuditingConfigurationType>> auditModel = new AbstractReadOnlyModel<ContainerWrapper<AuditingConfigurationType>>() {

    		private static final long serialVersionUID = 1L;

			@Override
    		public ContainerWrapper<AuditingConfigurationType> getObject() {
    			return auditWrapper;
    		}

    	};
		PrismContainerPanel<AuditingConfigurationType> auditPanel = new PrismContainerPanel<AuditingConfigurationType>(ID_AUDITING, auditModel, true, new Form<>("form"), null, getPageBase());
    	add(auditPanel);
    	
    	
		
		setOutputMarkupId(true);
	}
    
    private ItemVisibility getLoggingVisibility(ItemPath pathToCheck) {
    	if(pathToCheck.isSubPathOrEquivalent(new ItemPath(getModelObject().getPath(), LoggingConfigurationType.F_ROOT_LOGGER_APPENDER)) ||
    			pathToCheck.isSubPathOrEquivalent(new ItemPath(getModelObject().getPath(), LoggingConfigurationType.F_ROOT_LOGGER_LEVEL))){
			return ItemVisibility.AUTO;
		}
		return ItemVisibility.HIDDEN;
	}

	private List<ContainerValueWrapper<AppenderConfigurationType>> getAppenders() {
//    	LOGGER.info("XXXXXXXXXXXXX values: " + appenderModel.getObject().getValues());
    	return appenderModel.getObject().getValues();
    }
    
    private List<ContainerValueWrapper<ClassLoggerConfigurationType>> getLoggers() {
//    	LOGGER.info("XXXXXXXXXXXXX values: " + appenderModel.getObject().getValues());
    	return loggerModel.getObject().getValues();
    }
    
    private List<IColumn<ContainerValueWrapper<ClassLoggerConfigurationType>, String>> initLoggersBasicColumns() {
    	List<IColumn<ContainerValueWrapper<ClassLoggerConfigurationType>, String>> columns = new ArrayList<>();
    	
    	columns.add(new CheckBoxHeaderColumn<>());

		columns.add(new IconColumn<ContainerValueWrapper<ClassLoggerConfigurationType>>(Model.of("")) {

			private static final long serialVersionUID = 1L;

			@Override
			protected IModel<String> createIconModel(IModel<ContainerValueWrapper<ClassLoggerConfigurationType>> rowModel) {
				return new AbstractReadOnlyModel<String>() {

					private static final long serialVersionUID = 1L;

					@Override
					public String getObject() {
						return WebComponentUtil.createDefaultBlackIcon(SystemConfigurationType.COMPLEX_TYPE);
					}
				};
			}

		});
		
		columns.add(new EditableLinkColumnForContainerWrapper<ContainerValueWrapper<ClassLoggerConfigurationType>>(createStringResource("LoggingConfigurationTabPanel.loggers.package")){
            private static final long serialVersionUID = 1L;

            @Override
            protected IModel<String> createLinkModel(IModel<ContainerValueWrapper<ClassLoggerConfigurationType>> rowModel) {
            	ClassLoggerConfigurationType logger = rowModel.getObject().getContainerValue().getValue();
            	String loggerPackage = logger.getPackage();
            	return Model.of(loggerPackage);
            }
            
            @Override
            protected Component createInputPanel(String componentId,
            		IModel<ContainerValueWrapper<ClassLoggerConfigurationType>> rowModel) {
            	
            	List<String> allLoggers = new ArrayList<String>();
            	IModel<List<StandardLoggerType>> standardLoggers = WebComponentUtil.createReadonlyModelFromEnum(StandardLoggerType.class);
            	IModel<List<LoggingComponentType>> componentLoggers = WebComponentUtil.createReadonlyModelFromEnum(LoggingComponentType.class);
            	
            	for(StandardLoggerType standardLogger : standardLoggers.getObject()) {
            		allLoggers.add(standardLogger.name());
            	}
            	for(LoggingComponentType componentLogger : componentLoggers.getObject()) {
            		allLoggers.add(componentLogger.name());
            	}
            	
            	PropertyWrapper<String> packageWrapper = (PropertyWrapper<String>)rowModel.getObject().findPropertyWrapper(new ItemPath(rowModel.getObject().getPath(), ClassLoggerConfigurationType.F_PACKAGE));
//            	packageWrapper.setDefaultValues();
            	//TODO: what about using 
            	AutoCompleteTextPanel<String> autoCompleteTextPanel = new AutoCompleteTextPanel<String>(componentId, new PropertyModel<String>(packageWrapper.getValues(), "[0].value.value") {
            		
            		@Override
					public void setObject(String name) {
            			
            			String packageValue = name;
            			for (StandardLoggerType standardLogger : StandardLoggerType.values()) {
            		        if (name.equals(standardLogger.name())) {
            		        	packageValue = standardLogger.getValue();
            		        }
            		    }
            			
            			for (LoggingComponentType componentLogger : LoggingComponentType.values()) {
            		        if (name.equals(componentLogger.name())) {
            		        	packageValue = componentLogger.value();
            		        }
            		    }
						super.setObject(packageValue);
					}
            	
            	}
            	, String.class, new AbstractAutoCompleteRenderer() {

					private static final long serialVersionUID = 1L;

					@Override
					protected String getTextValue(Object name) {
						
						for (StandardLoggerType standardLogger : StandardLoggerType.values()) {
            		        if (name.equals(standardLogger.name())) {
            		        	return standardLogger.getValue();
            		        }
            		    }
            			
            			for (LoggingComponentType componentLogger : LoggingComponentType.values()) {
            		        if (name.equals(componentLogger.name())) {
            		        	return componentLogger.value();
            		        }
            		    }
            			
						return name.toString();
					}

					@Override
					protected void renderChoice(Object name, Response response, String criteria) {
						
						String displayName = name.toString();
						for (StandardLoggerType standardLogger : StandardLoggerType.values()) {
            		        if (name.equals(standardLogger.name())) {
            		        	displayName = createStringResource("StandardLoggerType." + name).getString();
            		        }
            		    }
            			
            			for (LoggingComponentType componentLogger : LoggingComponentType.values()) {
            		        if (name.equals(componentLogger.name())) {
            		        	displayName = createStringResource("LoggingComponentType." + name).getString();
            		        }
            		    }
            			
            			displayName = Strings.escapeMarkup(displayName).toString();
						response.write(displayName);
					}
					
            	}) {
					
					private static final long serialVersionUID = 1L;
					
					@Override
					public Iterator<String> getIterator(String input) {
						return allLoggers.iterator();
					}
					
				};
				return autoCompleteTextPanel;
            }

            @Override
            public void onClick(AjaxRequestTarget target, IModel<ContainerValueWrapper<ClassLoggerConfigurationType>> rowModel) {
            	loggerEditPerformed(target, rowModel, null);
            }
        });
		
		columns.add(new EditableTextColumnForContainerWrapper<ContainerValueWrapper<ClassLoggerConfigurationType>, String>(createStringResource("LoggingConfigurationTabPanel.loggers.level")){
            private static final long serialVersionUID = 1L;

			@Override
			protected Component createInputPanel(String componentId,
					IModel<ContainerValueWrapper<ClassLoggerConfigurationType>> rowModel) {
				ClassLoggerConfigurationType logger = rowModel.getObject().getContainerValue().getValue();
				PropertyWrapper<LoggingLevelType> levelWrapper = (PropertyWrapper<LoggingLevelType>)rowModel.getObject().findPropertyWrapper(new ItemPath(rowModel.getObject().getPath(), ClassLoggerConfigurationType.F_LEVEL));
//				DropDownChoicePanel<LoggingLevelType> dropDownChoicePanel = new DropDownChoicePanel<>(componentId,
//                        new PropertyModel<LoggingLevelType>(levelWrapper.getValues(), "[0].value.value"),
//                        WebComponentUtil.createReadonlyModelFromEnum(LoggingLevelType.class));
//				return dropDownChoicePanel;
				Form form= new Form("form");
				return new PrismPropertyColumn<>(componentId, new Model(levelWrapper), form, getPageBase());
			}

			@Override
			protected Component staticPanel(String componentId,
					IModel<ContainerValueWrapper<ClassLoggerConfigurationType>> rowModel) {
				ClassLoggerConfigurationType logger = rowModel.getObject().getContainerValue().getValue();
				return new Label(componentId, WebComponentUtil.createLocalizedModelForEnum(logger.getLevel(), getPageBase()));
			}
        });
		
		columns.add(new EditableTextColumnForContainerWrapper<ContainerValueWrapper<ClassLoggerConfigurationType>, String>(createStringResource("LoggingConfigurationTabPanel.loggers.appender")){
            private static final long serialVersionUID = 1L;

			@Override
			protected Component createInputPanel(String componentId,
					IModel<ContainerValueWrapper<ClassLoggerConfigurationType>> rowModel) {
//				ClassLoggerConfigurationType logger = rowModel.getObject().getContainerValue().getValue();
				
//				IModel<Map<String, String>> options = new Model(null);
//                Map<String, String> optionsMap = new HashMap<>();
//                optionsMap.put("nonSelectedText", createStringResource("LoggingConfigPanel.appenders.Inherit").getString());
//                options.setObject(optionsMap);
				
		        PropertyWrapper<String> appenderWrapper = (PropertyWrapper<String>)rowModel.getObject().findPropertyWrapper(new ItemPath(rowModel.getObject().getPath(), ClassLoggerConfigurationType.F_APPENDER));
                
<<<<<<< HEAD
                LOGGER.info("XXXXXXXXXXXXXXXXXX appenders: " + appenderWrapper.getValues().get(0).getValue());

                ListMultipleChoicePanel panel = new ListMultipleChoicePanel<>(componentId,
                    new IModel<List<String>>(){

						private static final long serialVersionUID = 1L;
                	
						@Override
						public void setObject(List<String> list) {
							appenderWrapper.getValues().clear();
							List<ValueWrapper> appenders = new ArrayList<ValueWrapper>();
							for(String value : list){
								ValueWrapper<String> appender = appenderWrapper.createAddedValue();
								PrismPropertyValue<String> prismValueAppender = (PrismPropertyValue<String>)appender.getValue();
								prismValueAppender.setValue(value);
								appenders.add(appender);
							}
							appenderWrapper.getValues().addAll(appenders);
							
						}

						@Override
						public void detach() {
						}

						@Override
						public List<String> getObject() {
							return list;
						}
                	},
                    new AbstractReadOnlyModel<List<String>>() {

                    	private static final long serialVersionUID = 1L;
                        @Override
                        public List<String> getObject() {
                            List<String> list = new ArrayList<>();

                            for (AppenderConfigurationType appender : getModelObject().getValues().get(0).getContainerValue().getValue().getAppender()) {
                                list.add(appender.getName());
                            }

                            return list;
                        }
                	},
                    StringChoiceRenderer.simple(), options);
=======
//                List<String> list = new ArrayList<>();
//                
                Form form = new Form("form");
                PrismPropertyColumn<PropertyWrapper<String>> panel = new PrismPropertyColumn<>(componentId, new Model(appenderWrapper), form, getPageBase());

//                for (ValueWrapper appender : appenderWrapper.getValues()) {
//                    list.add(appender.getValue().getRealValue());
//                }
//                
//                LOGGER.info("XXXXXXXXXXXXXXXXXX appenders: " + appenderWrapper.getValues().get(0).getValue());
//                
//				IModel<List<String>> choiceModel = new AbstractReadOnlyModel<List<String>>() {
//
//					private static final long serialVersionUID = 1L;
//
//					@Override
//					public List<String> getObject() {
//						List<String> list = new ArrayList<>();
//
//						for (AppenderConfigurationType appender : getModelObject().getValues().get(0).getContainerValue()
//								.getValue().getAppender()) {
//							list.add(appender.getName());
//						}
//
//						return list;
//					}
//				};
//                
//				
//				List<ValueWrapper> choices = getModelObject().getValues().get(0).findPropertyWrapper(new ItemPath(getModel().getObject().getPath(), LoggingConfigurationType.F_APPENDER, AppenderConfigurationType.F_NAME)).getValues();
//				
//                ListMultipleChoicePanel<ValueWrapper> panel = new ListMultipleChoicePanel(componentId, 
//                		new ListModel(appenderWrapper.getValues()), new ListModel(choices), 
//                		
//                		new IChoiceRenderer<ValueWrapper>() {
//                	
//		                	public Object getDisplayValue(ValueWrapper object) {
//		                		
//		                		return object.getValue().getRealValue();
//		                		
//		                	}; 
//							
//		                	@Override
//							public String getIdValue(ValueWrapper object, int index) {
//		                		return Integer.toString(index);
//							}
//							@Override
//							public ValueWrapper getObject(String id, IModel<? extends List<? extends ValueWrapper>> choices) {
//								if (StringUtils.isEmpty(id)) {
//									return null;
//								}
//								return choices.getObject().get(Integer.parseInt(id));
//							}
//					
//					}
//                , options);
//
                		
//                ListMultipleChoicePanel panel = new ListMultipleChoicePanel<>(componentId,
//                    new IModel<List<String>>(){
//
//						private static final long serialVersionUID = 1L;
//                	
//						@Override
//						public void setObject(List<String> object) {
//							logger.getAppender().clear();
//							logger.getAppender().addAll(object);
//						}
//
//						@Override
//						public void detach() {
//						}
//
//						@Override
//						public List<String> getObject() {
//							return list;
//						}
//                	},
//                    ,
//                    StringChoiceRenderer.simple(), options);
>>>>>>> a5710ebf

                return panel;
			}

			@Override
			protected Component staticPanel(String componentId,
					IModel<ContainerValueWrapper<ClassLoggerConfigurationType>> rowModel) {
				ClassLoggerConfigurationType logger = rowModel.getObject().getContainerValue().getValue();
				
				IModel<String> model = Model.of("");
				if(logger.getAppender().isEmpty()){
					model = createStringResource("LoggingConfigPanel.appenders.Inherit");
				} else{
					model = new LoadableModel<String>() {
                	
						private static final long serialVersionUID = 1L;

						@Override
						protected String load() {
							StringBuilder builder = new StringBuilder();
							for (String appender : logger.getAppender()) {
								if (logger.getAppender().indexOf(appender) != 0) {
									builder.append(", ");
								}
								builder.append(appender);
							}

							return builder.toString();
						}
					};
				}
			
				return new Label(componentId, model);
			}
        });
		
		List<InlineMenuItem> menuActionsList = getLoggersMultivalueContainerListPanel().getDefaultMenuActions();
		columns.add(new InlineMenuButtonColumn<>(menuActionsList, menuActionsList.size(), getPageBase()));
		
        return columns;
	}
    
    private void loggerEditPerformed(AjaxRequestTarget target, IModel<ContainerValueWrapper<ClassLoggerConfigurationType>> rowModel,
    		List<ContainerValueWrapper<ClassLoggerConfigurationType>> listItems) {
    	if(rowModel != null) {
    		ContainerValueWrapper<ClassLoggerConfigurationType> logger = rowModel.getObject();
        	logger.setSelected(true);
    	} else {
    		for(ContainerValueWrapper<ClassLoggerConfigurationType> logger : listItems) {
    			logger.setSelected(true);
    		}
    	}
        target.add(getLoggersMultivalueContainerListPanel());
    }
    
    
    protected void newAppendersClickPerformed(AjaxRequestTarget target) {
        PrismContainerValue<AppenderConfigurationType> newObjectPolicy = appenderModel.getObject().getItem().createNewValue();
        ContainerValueWrapper<AppenderConfigurationType> newAppenderContainerWrapper = getAppendersMultivalueContainerListPanel().createNewItemContainerValueWrapper(newObjectPolicy, appenderModel);
        newAppenderContainerWrapper.setShowEmpty(true, false);
        newAppenderContainerWrapper.computeStripes();
        getAppendersMultivalueContainerListPanel().itemDetailsPerformed(target, Arrays.asList(newAppenderContainerWrapper));
	}
    
    private MultivalueContainerDetailsPanel<AppenderConfigurationType> getAppendersMultivalueContainerDetailsPanel(
			ListItem<ContainerValueWrapper<AppenderConfigurationType>> item) {
    	MultivalueContainerDetailsPanel<AppenderConfigurationType> detailsPanel = new  MultivalueContainerDetailsPanel<AppenderConfigurationType>(MultivalueContainerListPanelWithDetailsPanel.ID_ITEM_DETAILS, item.getModel()) {

			private static final long serialVersionUID = 1L;

			@Override
			protected DisplayNamePanel<AppenderConfigurationType> createDisplayNamePanel(String displayNamePanelId) {
				IModel<AppenderConfigurationType> displayNameModel = new AbstractReadOnlyModel<AppenderConfigurationType>() {

		    		private static final long serialVersionUID = 1L;

					@Override
		    		public AppenderConfigurationType getObject() {
		    			return item.getModelObject().getContainerValue().getValue();
		    		}

		    	};
				return new DisplayNamePanel<AppenderConfigurationType>(displayNamePanelId, displayNameModel);
			}
			
			@Override
			protected void getBasicContainerValuePanel(String idPanel) {
				Form form = new Form<>("form");
		    	ItemPath itemPath = getModelObject().getPath();
		    	IModel<ContainerValueWrapper<AppenderConfigurationType>> model = getModel();
		    	model.getObject().setShowEmpty(true, true);
		    	model.getObject().getContainer().setShowOnTopLevel(true);
		    	ContainerValuePanel panel;
		    	if(item.getModelObject().getContainerValue().getValue() instanceof FileAppenderConfigurationType) {
		    		
		    		LOGGER.info("XXXXXXXXXXXXXXXXXXXXXXX FileAppenderConfigurationType");
		    		
		    		FileAppenderConfigurationType appender = (FileAppenderConfigurationType) item.getModelObject().getContainerValue().getValue();
		    		ContainerWrapperFactory cwf = new ContainerWrapperFactory(getPageBase());
		    		Task task = LoggingConfigurationTabPanel.this.getPageBase().createSimpleTask("create appender");
		    		ContainerWrapper<FileAppenderConfigurationType> wrapper = cwf.createContainerWrapper((PrismContainer<FileAppenderConfigurationType>)appender.asPrismContainerValue().getContainer(), item.getModelObject().getObjectStatus(), 
		    				item.getModelObject().getObjectStatus(), new ItemPath(FileAppenderConfigurationType.COMPLEX_TYPE), task);
		    		wrapper.setShowOnTopLevel(true);
		    		ContainerValueWrapper<FileAppenderConfigurationType> value = cwf.createContainerValueWrapper(wrapper, (PrismContainerValue<FileAppenderConfigurationType>)appender.asPrismContainerValue(), item.getModelObject().getObjectStatus(), item.getModelObject().getStatus(), new ItemPath(FileAppenderConfigurationType.COMPLEX_TYPE), task);
		    		
		    		LOGGER.info("XXXXXXXXXXXXXXXXXXXXXXX wrapper: " + wrapper);
		    		LOGGER.info("XXXXXXXXXXXXXXXXXXXXXXX value: " + value);
		    		
		    		IModel<ContainerValueWrapper<FileAppenderConfigurationType>> valueModel = new LoadableModel<ContainerValueWrapper<FileAppenderConfigurationType>>(false) {

		    			private static final long serialVersionUID = 1L;

		    			@Override
		    			protected ContainerValueWrapper<FileAppenderConfigurationType> load() {
		    				return value;
		    			}
		    		};
		    		
		    		panel = new ContainerValuePanel<FileAppenderConfigurationType>(idPanel, valueModel, true, form,
		    				itemWrapper -> getBasicTabVisibity(itemWrapper, itemPath), getPageBase());
		    	} else {
		    		panel = new ContainerValuePanel<AppenderConfigurationType>(idPanel, getModel(), true, form,
		    				itemWrapper -> getBasicTabVisibity(itemWrapper, itemPath), getPageBase());
		    	}
		    	add(panel);
			}
			
			@Override
			protected ItemVisibility getBasicTabVisibity(ItemWrapper itemWrapper, ItemPath parentPath) {
					LOGGER.info("XXXXXXXXXXXXX path: " + itemWrapper.getPath());
				return ItemVisibility.VISIBLE;
			}
			
			@Override
			protected  Fragment getSpecificContainers(String contentAreaId) {
				Fragment specificContainers = new Fragment(contentAreaId, ID_SPECIFIC_CONTAINERS_FRAGMENT, LoggingConfigurationTabPanel.this);
//				
//				Form form = new Form<>("form");
//		    	ItemPath itemPath = getModelObject().getPath();
//		    	IModel<ContainerValueWrapper<AppenderConfigurationType>> model = getModel();
//		    	model.getObject().setShowEmpty(true, true);
//		    	model.getObject().getContainer().setShowOnTopLevel(true);
//		    	ContainerValuePanel panel;
//		    	if(item.getModelObject().getContainerValue().getValue() instanceof FileAppenderConfigurationType) {
//		    		
//		    		LOGGER.info("XXXXXXXXXXXXX item: " + item.getModelObject().get);
//		    		LOGGER.info("XXXXXXXXXXXXX getFilePattern: " + ((FileAppenderConfigurationType)item.getModelObject().getContainerValue().getValue()).getFilePattern());
//		    		
//		    		FileAppenderConfigurationType appender = (FileAppenderConfigurationType) item.getModelObject().getContainerValue().getValue();
//		    		ContainerWrapperFactory cwf = new ContainerWrapperFactory(getPageBase());
//		    		Task task = LoggingConfigurationTabPanel.this.getPageBase().createSimpleTask(TASK_CREATE_APPENDER);
//		    		ContainerWrapper<FileAppenderConfigurationType> wrapper = cwf.createContainerWrapper((PrismContainer<FileAppenderConfigurationType>)appender.asPrismContainerValue().getContainer(), item.getModelObject().getObjectStatus(), 
//		    				item.getModelObject().getObjectStatus(), item.getModelObject().getPath(), task);
//		    		ContainerValueWrapper<FileAppenderConfigurationType> value = cwf.createContainerValueWrapper(wrapper, (PrismContainerValue<FileAppenderConfigurationType>)appender.asPrismContainerValue(), item.getModelObject().getObjectStatus(), item.getModelObject().getStatus(), item.getModelObject().getPath(), task);
//		    		
//		    		IModel<ContainerValueWrapper<FileAppenderConfigurationType>> valueModel = new LoadableModel<ContainerValueWrapper<FileAppenderConfigurationType>>(false) {
//
//		    			private static final long serialVersionUID = 1L;
//
//		    			@Override
//		    			protected ContainerValueWrapper<FileAppenderConfigurationType> load() {
//		    				return value;
//		    			}
//		    		};
//		    		
//		    		panel = new ContainerValuePanel<FileAppenderConfigurationType>(ID_SPECIFIC_CONTAINER, valueModel, true, form,
//		    				itemWrapper -> getBasicTabVisibity(itemWrapper, itemPath), getPageBase());
////		    	} else if(item.getModelObject().getContainerValue().getValue() instanceof SyslogAppenderConfigurationType) {
////		    		panel = new ContainerValuePanel<SyslogAppenderConfigurationType>(ID_SPECIFIC_CONTAINER, model, true, form,
////							null, getPageBase());
//		    	} else {
//		    		panel = new ContainerValuePanel<AppenderConfigurationType>(ID_SPECIFIC_CONTAINER, getModel(), true, form,
//		    				itemWrapper -> getBasicTabVisibity(itemWrapper, itemPath), getPageBase());
//		    	}
//		    	specificContainers.add(panel);
				return specificContainers;
			}
			
			
			
		};
		return detailsPanel;
	}
    
	private MultivalueContainerListPanelWithDetailsPanel<AppenderConfigurationType> getAppendersMultivalueContainerListPanel(){
		return ((MultivalueContainerListPanelWithDetailsPanel<AppenderConfigurationType>)get(ID_APPENDERS));
	}
	
	private MultivalueContainerListPanel<ClassLoggerConfigurationType> getLoggersMultivalueContainerListPanel(){
		return ((MultivalueContainerListPanel<ClassLoggerConfigurationType>)get(ID_LOGGERS));
	}
    
    private ObjectQuery createAppendersQuery() {
    	TypeFilter filter = TypeFilter.createType(AppenderConfigurationType.COMPLEX_TYPE, new AllFilter());
    	return ObjectQuery.createObjectQuery(filter);
    }
    
    private void initAppenderPaging() {
    	getPageBase().getSessionStorage().getLoggingConfigurationTabAppenderTableStorage().setPaging(ObjectPaging.createPaging(0, (int) ((PageBase)getPage()).getItemsPerPage(UserProfileStorage.TableId.LOGGING_TAB_APPENDER_TABLE)));
    }
    
    private void initLoggerPaging() {
    	getPageBase().getSessionStorage().getLoggingConfigurationTabLoggerTableStorage().setPaging(ObjectPaging.createPaging(0, (int) ((PageBase)getPage()).getItemsPerPage(UserProfileStorage.TableId.LOGGING_TAB_APPENDER_TABLE)));
    }
    
    private List<IColumn<ContainerValueWrapper<AppenderConfigurationType>, String>> initAppendersBasicColumns() {
		List<IColumn<ContainerValueWrapper<AppenderConfigurationType>, String>> columns = new ArrayList<>();

		columns.add(new CheckBoxHeaderColumn<>());

		columns.add(new IconColumn<ContainerValueWrapper<AppenderConfigurationType>>(Model.of("")) {

			private static final long serialVersionUID = 1L;

			@Override
			protected IModel<String> createIconModel(IModel<ContainerValueWrapper<AppenderConfigurationType>> rowModel) {
				return new AbstractReadOnlyModel<String>() {

					private static final long serialVersionUID = 1L;

					@Override
					public String getObject() {
						return WebComponentUtil.createDefaultBlackIcon(SystemConfigurationType.COMPLEX_TYPE);
					}
				};
			}

		});
		
		columns.add(new LinkColumn<ContainerValueWrapper<AppenderConfigurationType>>(createStringResource("PolicyRulesPanel.nameColumn")){
            private static final long serialVersionUID = 1L;

            @Override
            protected IModel<String> createLinkModel(IModel<ContainerValueWrapper<AppenderConfigurationType>> rowModel) {
            	AppenderConfigurationType appender = rowModel.getObject().getContainerValue().getValue();
            	String name = appender.getName();
           		if (StringUtils.isBlank(name)) {
            		return createStringResource("AssignmentPanel.noName");
            	}
            	return Model.of(name);
            }

            @Override
            public void onClick(AjaxRequestTarget target, IModel<ContainerValueWrapper<AppenderConfigurationType>> rowModel) {
            	getAppendersMultivalueContainerListPanel().itemDetailsPerformed(target, rowModel);
            }
        });
		
		List<InlineMenuItem> menuActionsList = getAppendersMultivalueContainerListPanel().getDefaultMenuActions();
		columns.add(new InlineMenuButtonColumn<>(menuActionsList, menuActionsList.size(), getPageBase()));
		
        return columns;
	}
    
    private void addAjaxFormComponentUpdatingBehavior(FormComponent component){
        component.add(new AjaxFormComponentUpdatingBehavior("change") {
            @Override
            protected void onUpdate(AjaxRequestTarget target) {}
        });
    }
}
<|MERGE_RESOLUTION|>--- conflicted
+++ resolved
@@ -523,53 +523,6 @@
 				
 		        PropertyWrapper<String> appenderWrapper = (PropertyWrapper<String>)rowModel.getObject().findPropertyWrapper(new ItemPath(rowModel.getObject().getPath(), ClassLoggerConfigurationType.F_APPENDER));
                 
-<<<<<<< HEAD
-                LOGGER.info("XXXXXXXXXXXXXXXXXX appenders: " + appenderWrapper.getValues().get(0).getValue());
-
-                ListMultipleChoicePanel panel = new ListMultipleChoicePanel<>(componentId,
-                    new IModel<List<String>>(){
-
-						private static final long serialVersionUID = 1L;
-                	
-						@Override
-						public void setObject(List<String> list) {
-							appenderWrapper.getValues().clear();
-							List<ValueWrapper> appenders = new ArrayList<ValueWrapper>();
-							for(String value : list){
-								ValueWrapper<String> appender = appenderWrapper.createAddedValue();
-								PrismPropertyValue<String> prismValueAppender = (PrismPropertyValue<String>)appender.getValue();
-								prismValueAppender.setValue(value);
-								appenders.add(appender);
-							}
-							appenderWrapper.getValues().addAll(appenders);
-							
-						}
-
-						@Override
-						public void detach() {
-						}
-
-						@Override
-						public List<String> getObject() {
-							return list;
-						}
-                	},
-                    new AbstractReadOnlyModel<List<String>>() {
-
-                    	private static final long serialVersionUID = 1L;
-                        @Override
-                        public List<String> getObject() {
-                            List<String> list = new ArrayList<>();
-
-                            for (AppenderConfigurationType appender : getModelObject().getValues().get(0).getContainerValue().getValue().getAppender()) {
-                                list.add(appender.getName());
-                            }
-
-                            return list;
-                        }
-                	},
-                    StringChoiceRenderer.simple(), options);
-=======
 //                List<String> list = new ArrayList<>();
 //                
                 Form form = new Form("form");
@@ -650,7 +603,6 @@
 //                	},
 //                    ,
 //                    StringChoiceRenderer.simple(), options);
->>>>>>> a5710ebf
 
                 return panel;
 			}
