/*
 * Copyright (C) 2018-2020 Evolveum and contributors
 *
 * This work is dual-licensed under the Apache License 2.0
 * and European Union Public License. See LICENSE file for details.
 */
package com.evolveum.midpoint.web.component.assignment;

import java.util.ArrayList;
import java.util.Collection;
import java.util.Collections;
import java.util.List;
import javax.xml.namespace.QName;

<<<<<<< HEAD
import com.evolveum.midpoint.web.session.PageStorage;

import org.apache.commons.collections.CollectionUtils;
import org.apache.commons.lang.StringUtils;
=======
import org.apache.commons.collections4.CollectionUtils;
import org.apache.commons.lang3.StringUtils;
>>>>>>> 3bed67c8
import org.apache.wicket.ajax.AjaxRequestTarget;
import org.apache.wicket.extensions.markup.html.repeater.data.grid.ICellPopulator;
import org.apache.wicket.extensions.markup.html.repeater.data.table.AbstractColumn;
import org.apache.wicket.extensions.markup.html.repeater.data.table.IColumn;
import org.apache.wicket.markup.html.WebMarkupContainer;
import org.apache.wicket.markup.html.basic.Label;
import org.apache.wicket.markup.html.list.ListItem;
import org.apache.wicket.markup.html.panel.Fragment;
import org.apache.wicket.markup.html.panel.Panel;
import org.apache.wicket.markup.repeater.Item;
import org.apache.wicket.model.IModel;
import org.apache.wicket.model.Model;

import com.evolveum.midpoint.gui.api.GuiStyleConstants;
import com.evolveum.midpoint.gui.api.component.AssignmentPopup;
import com.evolveum.midpoint.gui.api.component.BasePanel;
import com.evolveum.midpoint.gui.api.component.DisplayNamePanel;
import com.evolveum.midpoint.gui.api.model.LoadableModel;
import com.evolveum.midpoint.gui.api.page.PageBase;
import com.evolveum.midpoint.gui.api.prism.wrapper.ItemWrapper;
import com.evolveum.midpoint.gui.api.prism.wrapper.PrismContainerValueWrapper;
import com.evolveum.midpoint.gui.api.prism.wrapper.PrismContainerWrapper;
import com.evolveum.midpoint.gui.api.prism.wrapper.PrismReferenceWrapper;
import com.evolveum.midpoint.gui.api.util.WebComponentUtil;
import com.evolveum.midpoint.gui.api.util.WebModelServiceUtils;
import com.evolveum.midpoint.gui.impl.component.MultivalueContainerDetailsPanel;
import com.evolveum.midpoint.gui.impl.component.MultivalueContainerListPanelWithDetailsPanel;
import com.evolveum.midpoint.gui.impl.component.data.column.PrismContainerWrapperColumn;
import com.evolveum.midpoint.gui.impl.component.icon.CompositedIcon;
import com.evolveum.midpoint.gui.impl.component.icon.CompositedIconBuilder;
import com.evolveum.midpoint.gui.impl.prism.panel.ItemPanelSettings;
import com.evolveum.midpoint.gui.impl.prism.panel.ItemPanelSettingsBuilder;
import com.evolveum.midpoint.gui.impl.prism.wrapper.ConstructionValueWrapper;
import com.evolveum.midpoint.gui.impl.prism.wrapper.PrismReferenceValueWrapperImpl;
import com.evolveum.midpoint.gui.impl.session.ObjectTabStorage;
import com.evolveum.midpoint.model.api.AssignmentCandidatesSpecification;
import com.evolveum.midpoint.model.api.AssignmentObjectRelation;
import com.evolveum.midpoint.prism.*;
import com.evolveum.midpoint.prism.path.ItemPath;
import com.evolveum.midpoint.prism.query.ObjectFilter;
import com.evolveum.midpoint.prism.query.ObjectQuery;
import com.evolveum.midpoint.prism.query.RefFilter;
import com.evolveum.midpoint.schema.constants.ObjectTypes;
import com.evolveum.midpoint.schema.result.OperationResult;
import com.evolveum.midpoint.security.api.AuthorizationConstants;
import com.evolveum.midpoint.task.api.Task;
import com.evolveum.midpoint.util.QNameUtil;
import com.evolveum.midpoint.util.exception.ConfigurationException;
import com.evolveum.midpoint.util.exception.SchemaException;
import com.evolveum.midpoint.util.logging.Trace;
import com.evolveum.midpoint.util.logging.TraceManager;
import com.evolveum.midpoint.web.component.MultiCompositedButtonPanel;
import com.evolveum.midpoint.web.component.MultiFunctinalButtonDto;
import com.evolveum.midpoint.web.component.data.column.*;
import com.evolveum.midpoint.web.component.menu.cog.ButtonInlineMenuItem;
import com.evolveum.midpoint.web.component.menu.cog.InlineMenuItem;
import com.evolveum.midpoint.web.component.menu.cog.InlineMenuItemAction;
import com.evolveum.midpoint.web.component.prism.ItemVisibility;
import com.evolveum.midpoint.web.component.prism.ValueStatus;
import com.evolveum.midpoint.web.component.search.SearchFactory;
import com.evolveum.midpoint.web.component.search.SearchItemDefinition;
import com.evolveum.midpoint.web.component.util.VisibleBehaviour;
import com.evolveum.midpoint.web.session.UserProfileStorage;
import com.evolveum.midpoint.web.session.UserProfileStorage.TableId;
import com.evolveum.midpoint.xml.ns._public.common.common_3.*;

public class AssignmentPanel extends BasePanel<PrismContainerWrapper<AssignmentType>> {

    private static final long serialVersionUID = 1L;

    private static final Trace LOGGER = TraceManager.getTrace(AssignmentPanel.class);

    private static final String ID_ASSIGNMENTS = "assignments";
    private static final String ID_NEW_ITEM_BUTTON = "newItemButton";
    private static final String ID_BUTTON_TOOLBAR_FRAGMENT = "buttonToolbarFragment";

    private static final String DOT_CLASS = AssignmentPanel.class.getName() + ".";
    protected static final String OPERATION_LOAD_ASSIGNMENTS_LIMIT = DOT_CLASS + "loadAssignmentsLimit";
    protected static final String OPERATION_LOAD_ASSIGNMENTS_TARGET_OBJ = DOT_CLASS + "loadAssignmentsTargetRefObject";
    protected static final String OPERATION_LOAD_ASSIGNMENT_TARGET_RELATIONS = DOT_CLASS + "loadAssignmentTargetRelations";
    protected static final String OPERATION_LOAD_ASSIGNMENT_HOLDER_SPECIFICATION = DOT_CLASS + "loadAssignmentHolderSpecification";

    protected int assignmentsRequestsLimit = -1;

    public AssignmentPanel(String id, IModel<PrismContainerWrapper<AssignmentType>> assignmentContainerWrapperModel) {
        super(id, assignmentContainerWrapperModel);
    }

    @Override
    protected void onInitialize() {
        super.onInitialize();
        assignmentsRequestsLimit = AssignmentsUtil.loadAssignmentsLimit(new OperationResult(OPERATION_LOAD_ASSIGNMENTS_LIMIT), getPageBase());
        initLayout();
    }

    private void initLayout() {

        MultivalueContainerListPanelWithDetailsPanel<AssignmentType, AssignmentObjectRelation> multivalueContainerListPanel =
<<<<<<< HEAD
                new MultivalueContainerListPanelWithDetailsPanel<AssignmentType, AssignmentObjectRelation>(ID_ASSIGNMENTS, getModel() != null ? getModel() : Model.of()) {
=======
                new MultivalueContainerListPanelWithDetailsPanel<AssignmentType, AssignmentObjectRelation>(ID_ASSIGNMENTS, getModel() != null ? getModel() : Model.of(), getTableId(),
                        getAssignmentsTabStorage()) {
>>>>>>> 3bed67c8

                    private static final long serialVersionUID = 1L;

                    @Override
                    protected void initPaging() {
                        initCustomPaging();
                    }

                    @Override
                    protected boolean isCreateNewObjectVisible() {
                        return isNewObjectButtonVisible(getFocusObject());
                    }

                    @Override
                    protected void cancelItemDetailsPerformed(AjaxRequestTarget target) {
                        AssignmentPanel.this.cancelAssignmentDetailsPerformed(target);
                    }

                    @Override
                    protected ObjectQuery createQuery() {
                        return createObjectQuery();
                    }

                    @Override
                    protected List<IColumn> createColumns() {
                        if (AssignmentPanel.this.getModelObject() == null) {
                            return new ArrayList<>();
                        }
                        return (List) initBasicColumns();
                    }

                    @Override
                    protected void newItemPerformed(AjaxRequestTarget target, AssignmentObjectRelation assignmentTargetRelation) {
                        newAssignmentClickPerformed(target, assignmentTargetRelation);
                    }

                    @Override
                    protected List<MultiFunctinalButtonDto> createNewButtonDescription() {
                        return newButtonDescription();
                    }

                    @Override
<<<<<<< HEAD
                    protected PageStorage getPageStorage() {
                        return getAssignmentsTabStorage();
                    }

                    @Override
            protected boolean getNewObjectGenericButtonVisibility(){
                AssignmentCandidatesSpecification spec = loadAssignmentHolderSpecification();
                return spec == null || spec.isSupportGenericAssignment();
            }

            @Override
            protected DisplayType getNewObjectButtonDisplayType() {
                return WebComponentUtil.createDisplayType(GuiStyleConstants.EVO_ASSIGNMENT_ICON, "green",
                        AssignmentPanel.this.createStringResource(isInducement() ?
                                "AssignmentPanel.newInducementTitle" : "AssignmentPanel.newAssignmentTitle", "", "").getString());
            }
=======
                    protected boolean getNewObjectGenericButtonVisibility() {
                        AssignmentCandidatesSpecification spec = loadAssignmentHolderSpecification();
                        return spec == null || spec.isSupportGenericAssignment();
                    }

                    @Override
                    protected DisplayType getNewObjectButtonDisplayType() {
                        return WebComponentUtil.createDisplayType(GuiStyleConstants.EVO_ASSIGNMENT_ICON, "green",
                                AssignmentPanel.this.createStringResource(isInducement() ?
                                        "AssignmentPanel.newInducementTitle" : "AssignmentPanel.newAssignmentTitle", "", "").getString());
                    }
>>>>>>> 3bed67c8

                    @Override
                    protected boolean isNewObjectButtonEnabled() {
                        return !isAssignmentsLimitReached();
                    }

                    @Override
                    protected void deleteItemPerformed(AjaxRequestTarget target, List<PrismContainerValueWrapper<AssignmentType>> toDeleteList) {
                        int countAddedAssignments = 0;
                        for (PrismContainerValueWrapper<AssignmentType> assignment : toDeleteList) {
                            if (ValueStatus.ADDED.equals(assignment.getStatus())) {
                                countAddedAssignments++;
                            }
                        }
                        boolean isLimitReached = isAssignmentsLimitReached(toDeleteList.size() - countAddedAssignments, true);
                        if (isLimitReached) {
                            warn(getParentPage().getString("AssignmentPanel.assignmentsLimitReachedWarning", assignmentsRequestsLimit));
                            target.add(getPageBase().getFeedbackPanel());
                            return;
                        }
                        super.deleteItemPerformed(target, toDeleteList);
                    }

                    @Override
                    protected List<PrismContainerValueWrapper<AssignmentType>> postSearch(
                            List<PrismContainerValueWrapper<AssignmentType>> assignments) {
                        return customPostSearch(assignments);
                    }

                    @Override
                    protected MultivalueContainerDetailsPanel<AssignmentType> getMultivalueContainerDetailsPanel(
                            ListItem<PrismContainerValueWrapper<AssignmentType>> item) {
                        return createMultivalueContainerDetailsPanel(item);
                    }

                    @Override
                    protected WebMarkupContainer getSearchPanel(String contentAreaId) {
                        return getCustomSearchPanel(contentAreaId);
                    }

                    @Override
                    protected List<SearchItemDefinition> initSearchableItems(PrismContainerDefinition<AssignmentType> containerDef) {
                        return createSearchableItems(containerDef);
                    }

                    @Override
                    protected WebMarkupContainer initButtonToolbar(String id) {
                        WebMarkupContainer buttonToolbar = initCustomButtonToolbar(id);
                        if (buttonToolbar == null) {
                            return super.initButtonToolbar(id);
                        }
                        return buttonToolbar;
                    }

                };
        multivalueContainerListPanel.add(new VisibleBehaviour(() -> getModel() != null && getModelObject() != null));
        add(multivalueContainerListPanel);

        setOutputMarkupId(true);
    }

    private List<MultiFunctinalButtonDto> newButtonDescription() {
        List<MultiFunctinalButtonDto> buttonDtoList = new ArrayList<>();
        if (AssignmentPanel.this.getModelObject() == null) {
            return null;
        }
        if (isInducement()) {
            return null;
        }

        List<AssignmentObjectRelation> relations = getAssignmentObjectRelationList();
        if (relations == null) {
            return null;
        }

        relations.forEach(relation -> {
            MultiFunctinalButtonDto buttonDto = new MultiFunctinalButtonDto();
            buttonDto.setAssignmentObjectRelation(relation);

            DisplayType additionalButtonDisplayType = WebComponentUtil.getAssignmentObjectRelationDisplayType(AssignmentPanel.this.getPageBase(), relation,
                    isInducement() ? "AssignmentPanel.newInducementTitle" : "AssignmentPanel.newAssignmentTitle");
            buttonDto.setAdditionalButtonDisplayType(additionalButtonDisplayType);

            CompositedIconBuilder builder = WebComponentUtil.getAssignmentRelationIconBuilder(AssignmentPanel.this.getPageBase(), relation,
                    additionalButtonDisplayType.getIcon(), WebComponentUtil.createIconType(GuiStyleConstants.EVO_ASSIGNMENT_ICON, "green"));
            CompositedIcon icon = null;
            if (builder != null) {
                icon = builder.build();
            }
            buttonDto.setCompositedIcon(icon);
            buttonDtoList.add(buttonDto);
        });
        return buttonDtoList;
    }

    private List<AssignmentObjectRelation> getAssignmentObjectRelationList() {
        if (AssignmentPanel.this.getModelObject() == null) {
            return null;
        }
        if (isInducement()) {
            return null;
        } else {
            List<AssignmentObjectRelation> assignmentRelationsList =
                    WebComponentUtil.divideAssignmentRelationsByAllValues(loadAssignmentTargetRelationsList());
            if (assignmentRelationsList == null || assignmentRelationsList.isEmpty()) {
                return assignmentRelationsList;
            }
            QName assignmentType = getAssignmentType();
            if (assignmentType == null) {
                return assignmentRelationsList;
            }
            List<AssignmentObjectRelation> assignmentRelationsListFilteredByType =
                    new ArrayList<>();
            assignmentRelationsList.forEach(assignmentRelation -> {
                QName objectType = assignmentRelation.getObjectTypes() != null
                        && !assignmentRelation.getObjectTypes().isEmpty()
                        ? assignmentRelation.getObjectTypes().get(0) : null;
                if (QNameUtil.match(assignmentType, objectType)) {
                    assignmentRelationsListFilteredByType.add(assignmentRelation);
                }
            });
            return assignmentRelationsListFilteredByType;
        }
    }

    protected Fragment initCustomButtonToolbar(String contentAreaId) {
        Fragment searchContainer = new Fragment(contentAreaId, ID_BUTTON_TOOLBAR_FRAGMENT, this);

        MultiCompositedButtonPanel newObjectIcon = getMultivalueContainerListPanel().getNewItemButton(ID_NEW_ITEM_BUTTON);
        searchContainer.add(newObjectIcon);

        return searchContainer;
    }

    protected List<SearchItemDefinition> createSearchableItems(PrismContainerDefinition<AssignmentType> containerDef) {
        List<SearchItemDefinition> defs = new ArrayList<>();

        if (getAssignmentType() == null) {
            SearchFactory.addSearchRefDef(containerDef, ItemPath.create(AssignmentType.F_TARGET_REF), defs, AreaCategoryType.ADMINISTRATION, getPageBase());
            SearchFactory.addSearchRefDef(containerDef, ItemPath.create(AssignmentType.F_CONSTRUCTION, ConstructionType.F_RESOURCE_REF), defs, AreaCategoryType.ADMINISTRATION, getPageBase());
            SearchFactory.addSearchPropertyDef(containerDef, ItemPath.create(AssignmentType.F_POLICY_RULE, PolicyRuleType.F_NAME), defs);
            SearchFactory.addSearchRefDef(containerDef,
                    ItemPath.create(AssignmentType.F_POLICY_RULE, PolicyRuleType.F_POLICY_CONSTRAINTS,
                            PolicyConstraintsType.F_EXCLUSION, ExclusionPolicyConstraintType.F_TARGET_REF), defs, AreaCategoryType.POLICY, getPageBase());
        }
        SearchFactory.addSearchPropertyDef(containerDef, ItemPath.create(AssignmentType.F_ACTIVATION, ActivationType.F_ADMINISTRATIVE_STATUS), defs);
        SearchFactory.addSearchPropertyDef(containerDef, ItemPath.create(AssignmentType.F_ACTIVATION, ActivationType.F_EFFECTIVE_STATUS), defs);

        defs.addAll(SearchFactory.createExtensionDefinitionList(containerDef));

        return defs;

    }

    protected QName getAssignmentType() {
        return null;
    }

    protected void initCustomPaging() {
        if (getModel() == null || getModelObject() == null) {
            return;
        }
        getAssignmentsTabStorage().setPaging(getPrismContext().queryFactory().createPaging(0, (int) getParentPage().getItemsPerPage(UserProfileStorage.TableId.ASSIGNMENTS_TAB_TABLE)));
    }

    protected ObjectTabStorage getAssignmentsTabStorage() {
        if (getModel() == null || getModelObject() == null) {
            return null;
        }
        if (isInducement()) {
            return getParentPage().getSessionStorage().getInducementsTabStorage();
        } else {
            return getParentPage().getSessionStorage().getAssignmentsTabStorage();
        }
    }

    protected List<PrismContainerValueWrapper<AssignmentType>> customPostSearch(List<PrismContainerValueWrapper<AssignmentType>> assignments) {
        return assignments;
    }

    protected <AH extends AssignmentHolderType> boolean isNewObjectButtonVisible(PrismObject<AH> focusObject) {
        try {
            return getParentPage().isAuthorized(AuthorizationConstants.AUTZ_UI_ADMIN_ASSIGN_ACTION_URI,
                    AuthorizationPhaseType.REQUEST, focusObject,
                    null, null, null);
        } catch (Exception ex) {
            return WebComponentUtil.isAuthorized(AuthorizationConstants.AUTZ_UI_ADMIN_ASSIGN_ACTION_URI);
        }
    }

    protected ObjectQuery createObjectQuery() {
        Collection<QName> delegationRelations = getParentPage().getRelationRegistry()
                .getAllRelationsFor(RelationKindType.DELEGATION);

        //do not show archetype assignments
        ObjectReferenceType archetypeRef = new ObjectReferenceType();
        archetypeRef.setType(ArchetypeType.COMPLEX_TYPE);
        archetypeRef.setRelation(new QName(PrismConstants.NS_QUERY, "any"));
        RefFilter archetypeFilter = (RefFilter) getParentPage().getPrismContext().queryFor(AssignmentType.class)
                .item(AssignmentType.F_TARGET_REF)
                .ref(archetypeRef.asReferenceValue())
                .buildFilter();
        archetypeFilter.setOidNullAsAny(true);
        archetypeFilter.setRelationNullAsAny(true);

        ObjectQuery query = getParentPage().getPrismContext().queryFor(AssignmentType.class)
                .not()
                .item(AssignmentType.F_TARGET_REF)
                .refRelation(delegationRelations.toArray(new QName[0]))
                .build();
        query.addFilter(getPrismContext().queryFactory().createNot(archetypeFilter));
        return query;
    }

    protected void cancelAssignmentDetailsPerformed(AjaxRequestTarget target) {
    }

<<<<<<< HEAD
    private <AH extends FocusType> List<AssignmentObjectRelation> loadAssignmentTargetRelationsList(){
=======
    private <AH extends AssignmentHolderType> List<AssignmentObjectRelation> loadAssignmentTargetRelationsList() {
>>>>>>> 3bed67c8
        OperationResult result = new OperationResult(OPERATION_LOAD_ASSIGNMENT_TARGET_RELATIONS);
        List<AssignmentObjectRelation> assignmentTargetRelations = new ArrayList<>();
        PrismObject<AH> obj = getMultivalueContainerListPanel().getFocusObject();
        try {
            AssignmentCandidatesSpecification spec = getPageBase().getModelInteractionService()
                    .determineAssignmentTargetSpecification(obj, result);
            assignmentTargetRelations = spec != null ? spec.getAssignmentObjectRelations() : new ArrayList<>();
        } catch (SchemaException | ConfigurationException ex) {
            result.recordPartialError(ex.getLocalizedMessage());
            LOGGER.error("Couldn't load assignment target specification for the object {} , {}", obj.getName(), ex.getLocalizedMessage());
        }
        return assignmentTargetRelations;
    }

    private AssignmentCandidatesSpecification loadAssignmentHolderSpecification() {
        OperationResult result = new OperationResult(OPERATION_LOAD_ASSIGNMENT_HOLDER_SPECIFICATION);
        PrismObject obj = getMultivalueContainerListPanel().getFocusObject();
        AssignmentCandidatesSpecification spec = null;
        try {
            spec = getPageBase().getModelInteractionService()
                    .determineAssignmentHolderSpecification(obj, result);
        } catch (SchemaException | ConfigurationException ex) {
            result.recordPartialError(ex.getLocalizedMessage());
            LOGGER.error("Couldn't load assignment holder specification for the object {} , {}", obj.getName(), ex.getLocalizedMessage());
        }
        return spec;
    }

    protected List<IColumn<PrismContainerValueWrapper<AssignmentType>, String>> initBasicColumns() {
        List<IColumn<PrismContainerValueWrapper<AssignmentType>, String>> columns = new ArrayList<>();

        columns.add(new CheckBoxHeaderColumn<>());

        columns.add(new IconColumn<PrismContainerValueWrapper<AssignmentType>>(Model.of("")) {

            private static final long serialVersionUID = 1L;

            @Override
            protected DisplayType getIconDisplayType(IModel<PrismContainerValueWrapper<AssignmentType>> rowModel) {
                AssignmentType assignment = rowModel.getObject().getRealValue();
                LOGGER.trace("Create icon for AssignmentType: " + assignment);
                if (assignment != null && assignment.getTargetRef() != null && StringUtils.isNotEmpty(assignment.getTargetRef().getOid())) {
                    List<ObjectType> targetObjectList = WebComponentUtil.loadReferencedObjectList(Collections.singletonList(assignment.getTargetRef()), OPERATION_LOAD_ASSIGNMENTS_TARGET_OBJ,
                            AssignmentPanel.this.getPageBase());
                    if (CollectionUtils.isNotEmpty(targetObjectList) && targetObjectList.size() == 1) {
                        ObjectType targetObject = targetObjectList.get(0);
                        DisplayType displayType = WebComponentUtil.getArchetypePolicyDisplayType(targetObject, AssignmentPanel.this.getPageBase());
                        if (displayType != null) {
                            String disabledStyle;
                            if (targetObject instanceof FocusType) {
                                disabledStyle = WebComponentUtil.getIconEnabledDisabled(((FocusType) targetObject).asPrismObject());
                                if (displayType.getIcon() != null && StringUtils.isNotEmpty(displayType.getIcon().getCssClass()) &&
                                        disabledStyle != null) {
                                    displayType.getIcon().setCssClass(displayType.getIcon().getCssClass() + " " + disabledStyle);
                                    displayType.getIcon().setColor("");
                                }
                            }
                            return displayType;
                        }
                    }
                }
                return WebComponentUtil.createDisplayType(WebComponentUtil.createDefaultBlackIcon(
                        AssignmentsUtil.getTargetType(rowModel.getObject().getRealValue())));
            }

        });

        columns.add(new AjaxLinkColumn<PrismContainerValueWrapper<AssignmentType>>(createStringResource("PolicyRulesPanel.nameColumn")) {
            private static final long serialVersionUID = 1L;

            @Override
            protected IModel<String> createLinkModel(IModel<PrismContainerValueWrapper<AssignmentType>> rowModel) {
                LOGGER.trace("Create name for AssignmentType: " + rowModel.getObject().getRealValue());
                String name = AssignmentsUtil.getName(rowModel.getObject(), getParentPage());
                LOGGER.trace("Name for AssignmentType: " + name);
                if (StringUtils.isBlank(name)) {
                    return createStringResource("AssignmentPanel.noName");
                }
                return Model.of(name);
            }

            @Override
            public boolean isEnabled(IModel<PrismContainerValueWrapper<AssignmentType>> rowModel) {
                return rowModel.getObject().getRealValue().getFocusMappings() == null;
            }

            @Override
            public void onClick(AjaxRequestTarget target, IModel<PrismContainerValueWrapper<AssignmentType>> rowModel) {
                AssignmentPanel.this.assignmentDetailsPerformed(target);
                getMultivalueContainerListPanel().itemDetailsPerformed(target, rowModel);
            }
        });

        columns.add(new PrismContainerWrapperColumn<>(getModel(), AssignmentType.F_ACTIVATION, getPageBase()));

        if (getAssignmentType() == null) {
            columns.add(new AbstractColumn<PrismContainerValueWrapper<AssignmentType>, String>(createStringResource("AssignmentPanel.moreData")) {
                private static final long serialVersionUID = 1L;

                @Override
                public void populateItem(Item<ICellPopulator<PrismContainerValueWrapper<AssignmentType>>> cellItem, String componentId,
                        IModel<PrismContainerValueWrapper<AssignmentType>> rowModel) {
                    AssignmentType assignmentType = rowModel != null && rowModel.getObject() != null ?
                            rowModel.getObject().getRealValue() : null;
                    cellItem.add(new Label(componentId, AssignmentsUtil.getAssignmentSpecificInfoLabel(assignmentType, AssignmentPanel.this.getPageBase())));
                }
            });
        }

        columns.addAll(initColumns());
        List<InlineMenuItem> menuActionsList = getAssignmentMenuActions();
        columns.add(new InlineMenuButtonColumn<PrismContainerValueWrapper<AssignmentType>>(menuActionsList, getPageBase()) {
            private static final long serialVersionUID = 1L;

            @Override
            protected boolean isButtonMenuItemEnabled(IModel<PrismContainerValueWrapper<AssignmentType>> rowModel) {
                if (rowModel != null
                        && ValueStatus.ADDED.equals(rowModel.getObject().getStatus())) {
                    return true;
                }
                return !isAssignmentsLimitReached();
            }
        });
        return columns;
    }

    protected List<IColumn<PrismContainerValueWrapper<AssignmentType>, String>> initColumns() {
        return new ArrayList<>();
    }

    protected void assignmentDetailsPerformed(AjaxRequestTarget target) {
    }

    protected void newAssignmentClickPerformed(AjaxRequestTarget target, AssignmentObjectRelation assignmentTargetRelation) {
        AssignmentPopup popupPanel = new AssignmentPopup(getPageBase().getMainPopupBodyId()) {

            private static final long serialVersionUID = 1L;

            @Override
            protected void addPerformed(AjaxRequestTarget target, List<AssignmentType> newAssignmentsList) {
                super.addPerformed(target, newAssignmentsList);
                addSelectedAssignmentsPerformed(target, newAssignmentsList);
            }

            @Override
            protected List<ObjectTypes> getAvailableObjectTypesList() {
                if (assignmentTargetRelation == null || CollectionUtils.isEmpty(assignmentTargetRelation.getObjectTypes())) {
                    return getObjectTypesList();
                } else {
                    return mergeNewAssignmentTargetTypeLists(assignmentTargetRelation.getObjectTypes(), getObjectTypesList());
                }
            }

            @Override
            protected QName getPredefinedRelation() {
                if (assignmentTargetRelation == null) {
                    return AssignmentPanel.this.getPredefinedRelation();
                }
                return !CollectionUtils.isEmpty(assignmentTargetRelation.getRelations()) ? assignmentTargetRelation.getRelations().get(0) : null;
            }

            @Override
            protected List<ObjectReferenceType> getArchetypeRefList() {
                return assignmentTargetRelation != null ? assignmentTargetRelation.getArchetypeRefs() : null;
            }

            @Override
            protected ObjectFilter getSubtypeFilter() {
                return AssignmentPanel.this.getSubtypeFilter();
            }

            @Override
            protected boolean isEntitlementAssignment() {
                return AssignmentPanel.this.isEntitlementAssignment();
            }

            @Override
            protected PrismContainerWrapper<AssignmentType> getAssignmentWrapperModel() {
                return AssignmentPanel.this.getModelObject();
            }

            @Override
            protected boolean isOrgTreeTabVisible() {
                return assignmentTargetRelation == null;
            }
        };
        popupPanel.setOutputMarkupId(true);
        popupPanel.setOutputMarkupPlaceholderTag(true);
        getPageBase().showMainPopup(popupPanel, target);
    }

    //this is here just becasue we want to override default behaviour for GDPR assignment panel
    protected QName getPredefinedRelation() {
        return null;
    }

    protected List<ObjectTypes> getObjectTypesList() {
        if (getAssignmentType() == null) {
            return WebComponentUtil.createAssignableTypesList();
        } else {
            return Collections.singletonList(ObjectTypes.getObjectTypeFromTypeQName(getAssignmentType()));
        }
    }

    protected boolean isEntitlementAssignment() {
        return false;
    }

    protected void addSelectedAssignmentsPerformed(AjaxRequestTarget target, List<AssignmentType> newAssignmentsList) {
        if (CollectionUtils.isEmpty(newAssignmentsList)) {
            warn(getParentPage().getString("AssignmentTablePanel.message.noAssignmentSelected"));
            target.add(getPageBase().getFeedbackPanel());
            return;
        }
        boolean isAssignmentsLimitReached = isAssignmentsLimitReached(newAssignmentsList.size(), true);
        if (isAssignmentsLimitReached) {
            warn(getParentPage().getString("AssignmentPanel.assignmentsLimitReachedWarning", assignmentsRequestsLimit));
            target.add(getPageBase().getFeedbackPanel());
            return;
        }

        newAssignmentsList.forEach(assignment -> {

            PrismContainerValue<AssignmentType> newAssignment = getModelObject().getItem().createNewValue();
            AssignmentType assignmentType = newAssignment.asContainerable();

            if (assignment.getConstruction() != null && assignment.getConstruction().getResourceRef() != null) {
                assignmentType.setConstruction(assignment.getConstruction());
            } else {
                assignmentType.setTargetRef(assignment.getTargetRef());
            }
            getMultivalueContainerListPanel().createNewItemContainerValueWrapper(newAssignment, getModelObject(),
                    target);
            getMultivalueContainerListPanel().refreshTable(target);
            getMultivalueContainerListPanel().reloadSavePreviewButtons(target);

        });

    }

    protected WebMarkupContainer getCustomSearchPanel(String contentAreaId) {
        return new WebMarkupContainer(contentAreaId);
    }

    private MultivalueContainerDetailsPanel<AssignmentType> createMultivalueContainerDetailsPanel(ListItem<PrismContainerValueWrapper<AssignmentType>> item) {
        if (isAssignmentsLimitReached()) {
            item.getModelObject().setReadOnly(true, true);
        } else if (item.getModelObject().isReadOnly()) {
            item.getModelObject().setReadOnly(false, true);
        }

        return new MultivalueContainerDetailsPanel<AssignmentType>(MultivalueContainerListPanelWithDetailsPanel.ID_ITEM_DETAILS, item.getModel()) {

            private static final long serialVersionUID = 1L;

            @Override
            protected ItemVisibility getBasicTabVisibity(ItemWrapper<?, ?> itemWrapper) {
                return AssignmentPanel.this.getContainerVisibility(itemWrapper);
            }

            @Override
            protected void addBasicContainerValuePanel(String idPanel) {
                add(getBasicContainerPanel(idPanel, item.getModel()));
            }

            @Override
            protected boolean getBasicTabEditability(ItemWrapper<?, ?> itemWrapper) {
                return getContainerReadability(itemWrapper);
            }

            @Override
            protected DisplayNamePanel<AssignmentType> createDisplayNamePanel(String displayNamePanelId) {
                IModel<AssignmentType> displayNameModel = getDisplayModel(item.getModelObject().getRealValue());
                return new DisplayNamePanel<AssignmentType>(displayNamePanelId, displayNameModel) {

                    private static final long serialVersionUID = 1L;

                    @Override
                    protected QName getRelation() {
                        return getRelationForDisplayNamePanel(item.getModelObject());
                    }

                    @Override
                    protected IModel<String> getKindIntentLabelModel() {
                        return getKindIntentLabelModelForDisplayNamePanel(item.getModelObject());
                    }

                };
            }

        };
    }

    protected Panel getBasicContainerPanel(String idPanel, IModel<PrismContainerValueWrapper<AssignmentType>> model) {
        ItemPanelSettings settings = new ItemPanelSettingsBuilder()
                .visibilityHandler(this::getContainerVisibility)
                .editabilityHandler(this::getContainerReadability)
                .build();
        return getPageBase().initContainerValuePanel(idPanel, model, settings);
    }

    protected boolean getContainerReadability(ItemWrapper<?, ?> wrapper) {
        return true;
    }

    protected ItemVisibility getContainerVisibility(ItemWrapper<?, ?> wrapper) {
        if (QNameUtil.match(ActivationType.COMPLEX_TYPE, wrapper.getTypeName())) {
            return ItemVisibility.AUTO;
        }
        if (QNameUtil.match(MetadataType.COMPLEX_TYPE, wrapper.getTypeName())) {
            return ItemVisibility.AUTO;
        }

        if (ItemPath.create(AssignmentHolderType.F_ASSIGNMENT, AssignmentType.F_TARGET_REF).equivalent(wrapper.getPath().namedSegmentsOnly())) {
            return ItemVisibility.HIDDEN;
        }

        if (ItemPath.create(AbstractRoleType.F_INDUCEMENT, AssignmentType.F_TARGET_REF).equivalent(wrapper.getPath().namedSegmentsOnly())) {
            return ItemVisibility.HIDDEN;
        }

        if (QNameUtil.match(OrderConstraintsType.COMPLEX_TYPE, wrapper.getTypeName())) {
            return ItemVisibility.HIDDEN;
        }

        if (QNameUtil.match(AssignmentSelectorType.COMPLEX_TYPE, wrapper.getTypeName())) {
            return ItemVisibility.HIDDEN;
        }

        if (QNameUtil.match(OtherPrivilegesLimitationType.COMPLEX_TYPE, wrapper.getTypeName())) {
            return ItemVisibility.HIDDEN;
        }

        if (QNameUtil.match(PolicyExceptionType.COMPLEX_TYPE, wrapper.getTypeName())) {
            return ItemVisibility.HIDDEN;
        }

        if (QNameUtil.match(AssignmentRelationType.COMPLEX_TYPE, wrapper.getTypeName())) {
            return ItemVisibility.HIDDEN;
        }

        if (QNameUtil.match(ExtensionType.COMPLEX_TYPE, wrapper.getTypeName())) {
            return ItemVisibility.HIDDEN;
        }

        ItemPath assignmentConditionPath = ItemPath.create(AssignmentHolderType.F_ASSIGNMENT, AssignmentType.F_CONDITION);
        ItemPath inducementConditionPath = ItemPath.create(AbstractRoleType.F_INDUCEMENT, AssignmentType.F_CONDITION);

        ItemPath wrapperPath = wrapper.getPath().namedSegmentsOnly();
        if (assignmentConditionPath.isSubPath(wrapperPath) || inducementConditionPath.isSubPath(wrapperPath)) {
            ItemPath assignmentConditionExpressionPath = ItemPath.create(AssignmentHolderType.F_ASSIGNMENT, AssignmentType.F_CONDITION, MappingType.F_EXPRESSION);
            ItemPath inducementConditionExpressionPath = ItemPath.create(AbstractRoleType.F_INDUCEMENT, AssignmentType.F_CONDITION, MappingType.F_EXPRESSION);
            if (wrapperPath.equivalent(assignmentConditionExpressionPath) || wrapperPath.equivalent(inducementConditionExpressionPath)) {
                return ItemVisibility.AUTO;
            } else {
                return ItemVisibility.HIDDEN;
            }
        }

        if (ItemPath.create(AssignmentHolderType.F_ASSIGNMENT, AssignmentType.F_ACTIVATION, ActivationType.F_LOCKOUT_EXPIRATION_TIMESTAMP).equivalent(wrapper.getPath().namedSegmentsOnly())) {
            return ItemVisibility.HIDDEN;
        }

        if (ItemPath.create(AssignmentHolderType.F_ASSIGNMENT, AssignmentType.F_ACTIVATION, ActivationType.F_LOCKOUT_STATUS).equivalent(wrapper.getPath().namedSegmentsOnly())) {
            return ItemVisibility.HIDDEN;
        }

        return getTypedContainerVisibility(wrapper);
    }

    protected ItemVisibility getTypedContainerVisibility(ItemWrapper<?, ?> wrapper) {
        return ItemVisibility.AUTO;
    }

    private QName getRelationForDisplayNamePanel(PrismContainerValueWrapper<AssignmentType> modelObject) {
        AssignmentType assignment = modelObject.getRealValue();
        if (assignment.getTargetRef() != null) {
            return assignment.getTargetRef().getRelation();
        } else {
            return null;
        }
    }

    private IModel<String> getKindIntentLabelModelForDisplayNamePanel(PrismContainerValueWrapper<AssignmentType> modelObject) {
        AssignmentType assignment = modelObject.getRealValue();
        if (assignment.getConstruction() != null) {
            PrismContainerValueWrapper<ConstructionType> constructionValue = null;
            try {
                PrismContainerWrapper<ConstructionType> construction = modelObject.findContainer(AssignmentType.F_CONSTRUCTION);
                if (construction == null) {
                    return null;
                }
                constructionValue = construction.getValue();
            } catch (SchemaException e) {
                LOGGER.error("Unexpected problem during construction wrapper lookup, {}", e.getMessage(), e);
            }
            ShadowKindType kind;
            String intent;
            if (constructionValue instanceof ConstructionValueWrapper) {
                kind = ((ConstructionValueWrapper) constructionValue).getKind();
                intent = ((ConstructionValueWrapper) constructionValue).getIntent();
            } else {
                kind = assignment.getConstruction().getKind();
                intent = assignment.getConstruction().getIntent();
            }

            return createStringResource("DisplayNamePanel.kindIntentLabel", kind, intent);
        }
        return Model.of();
    }

    private List<ObjectTypes> mergeNewAssignmentTargetTypeLists(List<QName> allowedByAssignmentTargetSpecification, List<ObjectTypes> availableTypesList) {
        if (CollectionUtils.isEmpty(allowedByAssignmentTargetSpecification)) {
            return availableTypesList;
        }
        if (CollectionUtils.isEmpty(availableTypesList)) {
            return availableTypesList;
        }
        List<ObjectTypes> mergedList = new ArrayList<>();
        allowedByAssignmentTargetSpecification.forEach(qnameValue -> {
            ObjectTypes objectTypes = ObjectTypes.getObjectTypeFromTypeQName(qnameValue);
            for (ObjectTypes availableObjectTypes : availableTypesList) {
                if (availableObjectTypes.getClassDefinition().equals(objectTypes.getClassDefinition())) {
                    mergedList.add(objectTypes);
                    break;
                }
            }
        });
        return mergedList;
    }

    @SuppressWarnings("unchecked")
    private <C extends Containerable> IModel<C> getDisplayModel(AssignmentType assignment) {
        return (IModel<C>) () -> {
            if (assignment.getTargetRef() != null && assignment.getTargetRef().getOid() != null) {
                Task task = getPageBase().createSimpleTask("Load target");
                OperationResult result = task.getResult();
                PrismObject<ObjectType> targetObject = WebModelServiceUtils.loadObject(assignment.getTargetRef(), getPageBase(), task, result);
                return targetObject != null ? (C) targetObject.asObjectable() : null;
            }
            if (assignment.getConstruction() != null && assignment.getConstruction().getResourceRef() != null) {
                if (assignment.getConstruction().getResourceRef().getOid() != null) {
                    Task task = getPageBase().createSimpleTask("Load resource");
                    OperationResult result = task.getResult();
                    PrismObject<?> object = WebModelServiceUtils.loadObject(assignment.getConstruction().getResourceRef(), getPageBase(), task, result);
                    if (object != null) {
                        return (C) object.asObjectable();
                    }
                } else {
                    return (C) assignment.getConstruction();
                }
            } else if (assignment.getPersonaConstruction() != null) {
                return (C) assignment.getPersonaConstruction();
            } else if (assignment.getPolicyRule() != null) {
                return (C) assignment.getPolicyRule();
            }
            return null;
        };
    }

    private <AH extends FocusType> List<InlineMenuItem> getAssignmentMenuActions() {
        List<InlineMenuItem> menuItems = new ArrayList<>();
        PrismObject<AH> obj = getMultivalueContainerListPanel().getFocusObject();
        try {
            boolean isUnassignAuthorized = getParentPage().isAuthorized(AuthorizationConstants.AUTZ_UI_ADMIN_UNASSIGN_ACTION_URI,
                    AuthorizationPhaseType.REQUEST, obj,
                    null, null, null);
            if (isUnassignAuthorized) {
                menuItems.add(new ButtonInlineMenuItem(getAssignmentsLimitReachedUnassignTitleModel()) {
                    private static final long serialVersionUID = 1L;

                    @Override
                    public CompositedIconBuilder getIconCompositedBuilder() {
                        return getDefaultCompositedIconBuilder(GuiStyleConstants.CLASS_DELETE_MENU_ITEM);
                    }

                    @Override
                    public InlineMenuItemAction initAction() {
                        return getMultivalueContainerListPanel().createDeleteColumnAction();
                    }
                });
            }

        } catch (Exception ex) {
            LOGGER.error("Couldn't check unassign authorization for the object: {}, {}", obj.getName(), ex.getLocalizedMessage());
            if (WebComponentUtil.isAuthorized(AuthorizationConstants.AUTZ_UI_ADMIN_ASSIGN_ACTION_URI)) {
                menuItems.add(new ButtonInlineMenuItem(createStringResource("PageBase.button.unassign")) {
                    private static final long serialVersionUID = 1L;

                    @Override
                    public CompositedIconBuilder getIconCompositedBuilder() {
                        return getDefaultCompositedIconBuilder(GuiStyleConstants.CLASS_DELETE_MENU_ITEM);
                    }

                    @Override
                    public InlineMenuItemAction initAction() {
                        return getMultivalueContainerListPanel().createDeleteColumnAction();
                    }
                });
            }
        }
        menuItems.add(new ButtonInlineMenuItem(createStringResource("PageBase.button.edit")) {
            private static final long serialVersionUID = 1L;

            @Override
            public CompositedIconBuilder getIconCompositedBuilder() {
                return getDefaultCompositedIconBuilder(GuiStyleConstants.CLASS_EDIT_MENU_ITEM);
            }

            @Override
            public InlineMenuItemAction initAction() {
                return getMultivalueContainerListPanel().createEditColumnAction();
            }
        });
        menuItems.add(new ButtonInlineMenuItem(createStringResource("AssignmentPanel.viewTargetObject")) {
            private static final long serialVersionUID = 1L;

            @Override
            public CompositedIconBuilder getIconCompositedBuilder() {
                return getDefaultCompositedIconBuilder(GuiStyleConstants.CLASS_NAVIGATE_ARROW);
            }

            @Override
            public InlineMenuItemAction initAction() {
                return new ColumnMenuAction<PrismContainerValueWrapper<AssignmentType>>() {
                    private static final long serialVersionUID = 1L;

                    @Override
                    public void onClick(AjaxRequestTarget target) {
                        PrismContainerValueWrapper<AssignmentType> assignmentContainer = getRowModel().getObject();
                        PrismReferenceWrapper<ObjectReferenceType> targetRef;
                        try {
                            targetRef = assignmentContainer.findReference(ItemPath.create(AssignmentType.F_TARGET_REF));
                        } catch (SchemaException e) {
                            getSession().error("Couldn't show details page. More information provided in log.");
                            LOGGER.error("Couldn't show details page, no targetRef reference wrapper found: {}", e.getMessage(), e);
                            target.add(getPageBase().getFeedbackPanel());
                            return;
                        }

                        if (targetRef != null && targetRef.getValues() != null && targetRef.getValues().size() > 0) {
                            PrismReferenceValueWrapperImpl<ObjectReferenceType> refWrapper = targetRef.getValues().get(0);
                            if (!StringUtils.isEmpty(refWrapper.getNewValue().getOid())) {
                                Class<? extends ObjectType> targetClass = ObjectTypes.getObjectTypeFromTypeQName(refWrapper.getRealValue().getType()).getClassDefinition();
                                WebComponentUtil.dispatchToObjectDetailsPage(targetClass, refWrapper.getNewValue().getOid(), AssignmentPanel.this, false);
                            }
                        }
                    }
                };
            }

            @Override
            public boolean isHeaderMenuItem() {
                return false;
            }
        });
        return menuItems;
    }

    @SuppressWarnings("unchecked")
    protected MultivalueContainerListPanelWithDetailsPanel<AssignmentType, AssignmentCandidatesSpecification> getMultivalueContainerListPanel() {
        return ((MultivalueContainerListPanelWithDetailsPanel<AssignmentType, AssignmentCandidatesSpecification>) get(ID_ASSIGNMENTS));
    }

    protected PageBase getParentPage() {
        return getPageBase();
    }

    private IModel<String> getAssignmentsLimitReachedUnassignTitleModel() {
        return new LoadableModel<String>(true) {
            @Override
            protected String load() {
                return isAssignmentsLimitReached() ?
                        AssignmentPanel.this.getPageBase().createStringResource("RoleCatalogItemButton.assignmentsLimitReachedTitle",
                                assignmentsRequestsLimit).getString() : createStringResource("pageAdminFocus.menu.unassign").getString();
            }
        };
    }

    protected boolean isAssignmentsLimitReached() {
        return isAssignmentsLimitReached(0, false);
    }

    @SuppressWarnings("deprecation")
    protected boolean isAssignmentsLimitReached(int selectedAssignmentsCount, boolean actionPerformed) {
        if (assignmentsRequestsLimit < 0) {
            return false;
        }
        int changedItems = 0;
        List<PrismContainerValueWrapper<AssignmentType>> assignmentsList = getModelObject().getValues();
        for (PrismContainerValueWrapper<AssignmentType> assignment : assignmentsList) {
            if (assignment.hasChanged()) {
                changedItems++;
            }
        }
        return actionPerformed ? (changedItems + selectedAssignmentsCount) > assignmentsRequestsLimit :
                (changedItems + selectedAssignmentsCount) >= assignmentsRequestsLimit;
    }

    protected boolean isInducement() {
        return getModelObject() != null && getModelObject().getPath().containsNameExactly(AbstractRoleType.F_INDUCEMENT);
    }

    protected ObjectFilter getSubtypeFilter() {
        return null;
    }
}<|MERGE_RESOLUTION|>--- conflicted
+++ resolved
@@ -12,15 +12,10 @@
 import java.util.List;
 import javax.xml.namespace.QName;
 
-<<<<<<< HEAD
 import com.evolveum.midpoint.web.session.PageStorage;
 
-import org.apache.commons.collections.CollectionUtils;
-import org.apache.commons.lang.StringUtils;
-=======
 import org.apache.commons.collections4.CollectionUtils;
 import org.apache.commons.lang3.StringUtils;
->>>>>>> 3bed67c8
 import org.apache.wicket.ajax.AjaxRequestTarget;
 import org.apache.wicket.extensions.markup.html.repeater.data.grid.ICellPopulator;
 import org.apache.wicket.extensions.markup.html.repeater.data.table.AbstractColumn;
@@ -119,12 +114,7 @@
     private void initLayout() {
 
         MultivalueContainerListPanelWithDetailsPanel<AssignmentType, AssignmentObjectRelation> multivalueContainerListPanel =
-<<<<<<< HEAD
                 new MultivalueContainerListPanelWithDetailsPanel<AssignmentType, AssignmentObjectRelation>(ID_ASSIGNMENTS, getModel() != null ? getModel() : Model.of()) {
-=======
-                new MultivalueContainerListPanelWithDetailsPanel<AssignmentType, AssignmentObjectRelation>(ID_ASSIGNMENTS, getModel() != null ? getModel() : Model.of(), getTableId(),
-                        getAssignmentsTabStorage()) {
->>>>>>> 3bed67c8
 
                     private static final long serialVersionUID = 1L;
 
@@ -167,36 +157,22 @@
                     }
 
                     @Override
-<<<<<<< HEAD
                     protected PageStorage getPageStorage() {
                         return getAssignmentsTabStorage();
                     }
 
                     @Override
-            protected boolean getNewObjectGenericButtonVisibility(){
-                AssignmentCandidatesSpecification spec = loadAssignmentHolderSpecification();
-                return spec == null || spec.isSupportGenericAssignment();
-            }
-
-            @Override
-            protected DisplayType getNewObjectButtonDisplayType() {
-                return WebComponentUtil.createDisplayType(GuiStyleConstants.EVO_ASSIGNMENT_ICON, "green",
+                    protected boolean getNewObjectGenericButtonVisibility(){
+                        AssignmentCandidatesSpecification spec = loadAssignmentHolderSpecification();
+                        return spec == null || spec.isSupportGenericAssignment();
+                    }
+
+                    @Override
+                    protected DisplayType getNewObjectButtonDisplayType() {
+                        return WebComponentUtil.createDisplayType(GuiStyleConstants.EVO_ASSIGNMENT_ICON, "green",
                         AssignmentPanel.this.createStringResource(isInducement() ?
                                 "AssignmentPanel.newInducementTitle" : "AssignmentPanel.newAssignmentTitle", "", "").getString());
-            }
-=======
-                    protected boolean getNewObjectGenericButtonVisibility() {
-                        AssignmentCandidatesSpecification spec = loadAssignmentHolderSpecification();
-                        return spec == null || spec.isSupportGenericAssignment();
-                    }
-
-                    @Override
-                    protected DisplayType getNewObjectButtonDisplayType() {
-                        return WebComponentUtil.createDisplayType(GuiStyleConstants.EVO_ASSIGNMENT_ICON, "green",
-                                AssignmentPanel.this.createStringResource(isInducement() ?
-                                        "AssignmentPanel.newInducementTitle" : "AssignmentPanel.newAssignmentTitle", "", "").getString());
-                    }
->>>>>>> 3bed67c8
+                    }
 
                     @Override
                     protected boolean isNewObjectButtonEnabled() {
@@ -414,11 +390,7 @@
     protected void cancelAssignmentDetailsPerformed(AjaxRequestTarget target) {
     }
 
-<<<<<<< HEAD
-    private <AH extends FocusType> List<AssignmentObjectRelation> loadAssignmentTargetRelationsList(){
-=======
-    private <AH extends AssignmentHolderType> List<AssignmentObjectRelation> loadAssignmentTargetRelationsList() {
->>>>>>> 3bed67c8
+    private <AH extends AssignmentHolderType> List<AssignmentObjectRelation> loadAssignmentTargetRelationsList(){
         OperationResult result = new OperationResult(OPERATION_LOAD_ASSIGNMENT_TARGET_RELATIONS);
         List<AssignmentObjectRelation> assignmentTargetRelations = new ArrayList<>();
         PrismObject<AH> obj = getMultivalueContainerListPanel().getFocusObject();
