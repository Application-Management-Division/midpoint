--- conflicted
+++ resolved
@@ -21,9 +21,10 @@
 import com.evolveum.midpoint.prism.PrismReference;
 import com.evolveum.midpoint.prism.delta.ChangeType;
 import com.evolveum.midpoint.prism.delta.ObjectDelta;
+import com.evolveum.midpoint.prism.match.PolyStringNormMatchingRule;
 import com.evolveum.midpoint.prism.path.ItemPath;
-import com.evolveum.midpoint.prism.query.ObjectPaging;
-import com.evolveum.midpoint.prism.query.ObjectQuery;
+import com.evolveum.midpoint.prism.polystring.PolyStringNormalizer;
+import com.evolveum.midpoint.prism.query.*;
 import com.evolveum.midpoint.schema.GetOperationOptions;
 import com.evolveum.midpoint.schema.RetrieveOption;
 import com.evolveum.midpoint.schema.SelectorOptions;
@@ -36,24 +37,19 @@
 import com.evolveum.midpoint.util.logging.TraceManager;
 import com.evolveum.midpoint.web.application.AuthorizationAction;
 import com.evolveum.midpoint.web.application.PageDescriptor;
-<<<<<<< HEAD
-=======
 import com.evolveum.midpoint.web.component.BasicSearchPanel;
 import com.evolveum.midpoint.web.component.DropDownMultiChoice;
 import com.evolveum.midpoint.web.component.data.BoxedTablePanel;
->>>>>>> 44484132
 import com.evolveum.midpoint.web.component.data.ObjectDataProvider;
 import com.evolveum.midpoint.web.component.data.column.*;
 import com.evolveum.midpoint.web.component.dialog.ConfirmationDialog;
 import com.evolveum.midpoint.web.component.menu.cog.InlineMenuItem;
-import com.evolveum.midpoint.web.component.search.Search;
-import com.evolveum.midpoint.web.component.search.SearchFactory;
-import com.evolveum.midpoint.web.component.search.SearchPanel;
 import com.evolveum.midpoint.web.component.util.LoadableModel;
 import com.evolveum.midpoint.web.page.admin.configuration.component.HeaderMenuAction;
 import com.evolveum.midpoint.web.page.admin.users.component.ExecuteChangeOptionsDto;
 import com.evolveum.midpoint.web.page.admin.users.component.ExecuteChangeOptionsPanel;
 import com.evolveum.midpoint.web.page.admin.users.dto.UserListItemDto;
+import com.evolveum.midpoint.web.page.admin.users.dto.UsersDto;
 import com.evolveum.midpoint.web.session.UserProfileStorage;
 import com.evolveum.midpoint.web.session.UsersStorage;
 import com.evolveum.midpoint.web.util.OnePageParameterEncoder;
@@ -63,11 +59,8 @@
 import com.evolveum.midpoint.xml.ns._public.common.common_3.ObjectType;
 import com.evolveum.midpoint.xml.ns._public.common.common_3.PasswordType;
 import com.evolveum.midpoint.xml.ns._public.common.common_3.UserType;
-<<<<<<< HEAD
-=======
 import org.apache.commons.lang.StringUtils;
 import org.apache.wicket.MarkupContainer;
->>>>>>> 44484132
 import org.apache.wicket.ajax.AjaxRequestTarget;
 import org.apache.wicket.extensions.ajax.markup.html.modal.ModalWindow;
 import org.apache.wicket.extensions.markup.html.repeater.data.table.DataTable;
@@ -75,18 +68,18 @@
 import org.apache.wicket.extensions.markup.html.repeater.data.table.PropertyColumn;
 import org.apache.wicket.markup.html.WebMarkupContainer;
 import org.apache.wicket.markup.html.form.Form;
-<<<<<<< HEAD
-=======
 import org.apache.wicket.markup.html.form.IChoiceRenderer;
 import org.apache.wicket.markup.html.panel.Fragment;
->>>>>>> 44484132
 import org.apache.wicket.model.AbstractReadOnlyModel;
 import org.apache.wicket.model.IModel;
+import org.apache.wicket.model.Model;
+import org.apache.wicket.model.PropertyModel;
 import org.apache.wicket.request.mapper.parameter.PageParameters;
 
 import java.util.ArrayList;
 import java.util.Collection;
 import java.util.List;
+import java.util.Map;
 
 /**
  * @author lazyman
@@ -117,49 +110,33 @@
     private static final String ID_EXECUTE_OPTIONS = "executeOptions";
     private static final String ID_MAIN_FORM = "mainForm";
     private static final String ID_TABLE = "table";
-<<<<<<< HEAD
-    private static final String ID_SEARCH = "search";
-=======
     private static final String ID_SEARCH_FORM = "searchForm";
     private static final String ID_BASIC_SEARCH = "basicSearch";
     private static final String ID_TABLE_HEADER = "tableHeader";
     private static final String ID_SEARCH_TYPE = "searchType";
->>>>>>> 44484132
 
     private UserListItemDto singleDelete;
-    private IModel<Search> searchModel;
+    private LoadableModel<UsersDto> model;
     private LoadableModel<ExecuteChangeOptionsDto> executeOptionsModel;
 
     public PageUsers() {
-<<<<<<< HEAD
-        this(true);
-=======
         this(true, null, null);
->>>>>>> 44484132
     }
     
     public PageUsers(boolean clearPagingInSession) {
-<<<<<<< HEAD
-        searchModel = new LoadableModel<Search>(false) {
-=======
         this(clearPagingInSession, null, null);
     }
 
     public PageUsers(boolean clearPagingInSession, final UsersDto.SearchType type, final String text) {
         model = new LoadableModel<UsersDto>(false) {
->>>>>>> 44484132
 
             @Override
-            public Search load() {
+            public UsersDto load() {
                 UsersStorage storage = getSessionStorage().getUsers();
-                Search search = storage.getUsersSearch();
-                if (search == null) {
-                    search = SearchFactory.createSearch(UserType.class, getPrismContext());
+                UsersDto dto = storage.getUsersSearch();
+                if (dto == null) {
+                    dto = new UsersDto();
                 }
-<<<<<<< HEAD
-
-                return search;
-=======
                 if (type != null && text != null && !text.trim().equals("")) {
                     dto.setText(text);
                     List<UsersDto.SearchType> searchType = new ArrayList<UsersDto.SearchType>();
@@ -167,7 +144,6 @@
                     dto.setType(searchType);
                 }
                 return dto;
->>>>>>> 44484132
             }
         };
 
@@ -202,19 +178,6 @@
             }
         });
 
-<<<<<<< HEAD
-
-        SearchPanel search = new SearchPanel(ID_SEARCH, searchModel) {
-
-            @Override
-            public void searchPerformed(ObjectQuery query, AjaxRequestTarget target) {
-                PageUsers.this.searchPerformed(query, target);
-            }
-        };
-        add(search);
-
-=======
->>>>>>> 44484132
         initTable(mainForm);
     }
 
@@ -370,9 +333,9 @@
                         return createRowDto(obj);
                     }
                 };
-        provider.setQuery(null);
-
-        Collection<SelectorOptions<GetOperationOptions>> options = new ArrayList<>();
+        provider.setQuery(createQuery());
+
+        Collection<SelectorOptions<GetOperationOptions>> options = new ArrayList<SelectorOptions<GetOperationOptions>>();
         options.add(SelectorOptions.create(UserType.F_LINK_REF,
                 GetOperationOptions.createRetrieve(RetrieveOption.INCLUDE)));
         options.add(SelectorOptions.create(UserType.F_ASSIGNMENT,
@@ -484,7 +447,8 @@
         return (BoxedTablePanel) get(createComponentPath(ID_MAIN_FORM, ID_TABLE));
     }
 
-    private void searchPerformed(ObjectQuery query, AjaxRequestTarget target) {
+    private void searchPerformed(AjaxRequestTarget target) {
+        ObjectQuery query = createQuery();
         target.add(getFeedbackPanel());
 
         BoxedTablePanel panel = getTable();
@@ -493,15 +457,13 @@
         provider.setQuery(query);
 
         UsersStorage storage = getSessionStorage().getUsers();
-        storage.setUsersSearch(searchModel.getObject());
+        storage.setUsersSearch(model.getObject());
         storage.setUsersPaging(null);
         panel.setCurrentPage(null);
 
         target.add(panel);
     }
 
-<<<<<<< HEAD
-=======
     private ObjectQuery createQuery() {
         UsersDto dto = model.getObject();
         ObjectQuery query = null;
@@ -546,7 +508,6 @@
         return query;
     }
 
->>>>>>> 44484132
     private void deletePerformed(AjaxRequestTarget target, UserListItemDto selectedUser) {
         singleDelete = selectedUser;
         List<UserListItemDto> users = isAnythingSelected(target, selectedUser);
@@ -684,7 +645,7 @@
     private List<UserListItemDto> isAnythingSelected(AjaxRequestTarget target, UserListItemDto selectedUser) {
         List<UserListItemDto> users;
         if (selectedUser != null) {
-            users = new ArrayList<>();
+            users = new ArrayList<UserListItemDto>();
             users.add(selectedUser);
         } else {
             users = WebMiscUtil.getSelectedData(getTable());
@@ -741,8 +702,6 @@
         target.add(getFeedbackPanel());
         target.add(getTable());
     }
-<<<<<<< HEAD
-=======
 
     private void clearSearchPerformed(AjaxRequestTarget target) {
         model.setObject(new UsersDto());
@@ -818,5 +777,4 @@
             add(new ExecuteChangeOptionsPanel(ID_EXECUTE_OPTIONS, executeOptionsModel, false, false, false));
         }
     }
->>>>>>> 44484132
 }