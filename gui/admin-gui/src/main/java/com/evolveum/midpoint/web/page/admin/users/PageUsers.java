/*
 * Copyright (c) 2010-2017 Evolveum and contributors
 *
 * This work is dual-licensed under the Apache License 2.0
 * and European Union Public License. See LICENSE file for details.
 */

package com.evolveum.midpoint.web.page.admin.users;

import java.util.ArrayList;
import java.util.Collection;
import java.util.List;

import com.evolveum.midpoint.gui.api.component.ObjectBrowserPanel;
import com.evolveum.midpoint.model.api.authentication.CompiledObjectCollectionView;
import com.evolveum.midpoint.prism.path.ItemPath;
import com.evolveum.midpoint.prism.query.ObjectFilter;
import com.evolveum.midpoint.util.exception.ObjectNotFoundException;
import com.evolveum.midpoint.util.exception.SchemaException;
import com.evolveum.midpoint.web.application.Url;
import com.evolveum.midpoint.web.component.data.column.*;
import com.evolveum.midpoint.web.component.menu.cog.ButtonInlineMenuItem;
import com.evolveum.midpoint.web.component.menu.cog.InlineMenuItemAction;
import com.evolveum.midpoint.web.component.search.SearchFactory;
import com.evolveum.midpoint.web.component.search.SearchItem;
import com.evolveum.midpoint.web.component.search.SearchValue;
import com.evolveum.midpoint.web.component.util.SelectableBean;
import com.evolveum.midpoint.web.page.admin.PageAdminObjectList;
import com.evolveum.midpoint.web.session.PageStorage;
import com.evolveum.midpoint.web.session.UserProfileStorage;
import com.evolveum.midpoint.xml.ns._public.common.common_3.*;
import org.apache.commons.lang3.StringUtils;
import org.apache.wicket.ajax.AjaxRequestTarget;
import org.apache.wicket.extensions.markup.html.repeater.data.grid.ICellPopulator;
import org.apache.wicket.extensions.markup.html.repeater.data.table.IColumn;
import org.apache.wicket.extensions.markup.html.repeater.data.table.PropertyColumn;
import org.apache.wicket.extensions.markup.html.repeater.data.table.export.AbstractExportableColumn;
import org.apache.wicket.markup.html.basic.Label;
import org.apache.wicket.markup.repeater.Item;
import org.apache.wicket.model.IModel;
import org.apache.wicket.model.Model;
import org.apache.wicket.request.mapper.parameter.PageParameters;

import com.evolveum.midpoint.gui.api.GuiStyleConstants;
import com.evolveum.midpoint.gui.api.component.MainObjectListPanel;
import com.evolveum.midpoint.gui.api.model.LoadableModel;
import com.evolveum.midpoint.gui.api.util.WebComponentUtil;
import com.evolveum.midpoint.gui.api.util.WebModelServiceUtils;
import com.evolveum.midpoint.model.api.ModelExecuteOptions;
import com.evolveum.midpoint.prism.delta.ChangeType;
import com.evolveum.midpoint.prism.delta.ObjectDelta;
import com.evolveum.midpoint.schema.result.OperationResult;
import com.evolveum.midpoint.security.api.AuthorizationConstants;
import com.evolveum.midpoint.task.api.Task;
import com.evolveum.midpoint.util.logging.LoggingUtils;
import com.evolveum.midpoint.util.logging.Trace;
import com.evolveum.midpoint.util.logging.TraceManager;
import com.evolveum.midpoint.web.application.AuthorizationAction;
import com.evolveum.midpoint.web.application.PageDescriptor;
import com.evolveum.midpoint.web.component.menu.cog.InlineMenuItem;
import com.evolveum.midpoint.web.component.search.Search;
import com.evolveum.midpoint.web.component.util.SelectableBeanImpl;
import com.evolveum.midpoint.web.page.admin.users.component.ExecuteChangeOptionsDto;
import com.evolveum.midpoint.web.session.UserProfileStorage.TableId;
import com.evolveum.midpoint.web.util.OnePageParameterEncoder;

import javax.xml.namespace.QName;

/**
 * @author lazyman
 */
@PageDescriptor(
        urls = {
                @Url(mountUrl = "/admin/users", matchUrlForSecurity = "/admin/users")
        },
        action = {
                @AuthorizationAction(actionUri = AuthorizationConstants.AUTZ_UI_USERS_ALL_URL,
                        label = "PageAdminUsers.auth.usersAll.label",
                        description = "PageAdminUsers.auth.usersAll.description"),
                @AuthorizationAction(actionUri = AuthorizationConstants.AUTZ_UI_USERS_URL,
                        label = "PageUsers.auth.users.label",
                        description = "PageUsers.auth.users.description"),
                @AuthorizationAction(actionUri = AuthorizationConstants.AUTZ_UI_USERS_VIEW_URL,
                        label = "PageUsers.auth.users.view.label",
                        description = "PageUsers.auth.users.view.description")
        })
public class PageUsers extends PageAdminObjectList<UserType> {
    private static final long serialVersionUID = 1L;

    private static final Trace LOGGER = TraceManager.getTrace(PageUsers.class);

    private static final String DOT_CLASS = PageUsers.class.getName() + ".";

    private static final String OPERATION_DELETE_USERS = DOT_CLASS + "deleteUsers";
    private static final String OPERATION_DELETE_USER = DOT_CLASS + "deleteUser";
    private static final String OPERATION_DISABLE_USERS = DOT_CLASS + "disableUsers";
    private static final String OPERATION_DISABLE_USER = DOT_CLASS + "disableUser";
    private static final String OPERATION_ENABLE_USERS = DOT_CLASS + "enableUsers";
    private static final String OPERATION_ENABLE_USER = DOT_CLASS + "enableUser";
    private static final String OPERATION_RECONCILE_USERS = DOT_CLASS + "reconcileUsers";
    private static final String OPERATION_RECONCILE_USER = DOT_CLASS + "reconcileUser";
    private static final String OPERATION_UNLOCK_USERS = DOT_CLASS + "unlockUsers";
    private static final String OPERATION_UNLOCK_USER = DOT_CLASS + "unlockUser";
    private static final String OPERATION_LOAD_MERGE_CONFIGURATION = DOT_CLASS + "loadMergeConfiguration";

    private static final String ID_MAIN_FORM = "mainForm";
    private static final String ID_TABLE = "table";

    private LoadableModel<ExecuteChangeOptionsDto> executeOptionsModel;

    public PageUsers() {
        this(null);
    }

    public PageUsers(final String text) {
        super();
        executeOptionsModel = new LoadableModel<ExecuteChangeOptionsDto>(false) {

            @Override
            protected ExecuteChangeOptionsDto load() {
                return ExecuteChangeOptionsDto.createFromSystemConfiguration();
            }
        };

        if (StringUtils.isNotEmpty(text)){
            initSearch(text);
        }
    }

    private void initSearch(String text){
        String storageKey = getStorageKey();
        PageStorage storage = getSessionStorage().getPageStorageMap().get(storageKey);
        if (storage == null) {
            storage = getSessionStorage().initPageStorage(storageKey);
        }
        Search search = SearchFactory.createSearch(UserType.class, this);
        if (SearchBoxModeType.FULLTEXT.equals(search.getSearchType())){
            search.setFullText(text);
        } else if (search.getItems() != null && search.getItems().size() > 0){
            SearchItem searchItem = search.getItems().get(0);
            searchItem.getValues().add(new SearchValue<>(text));
        }
        storage.setSearch(search);
        getSessionStorage().getPageStorageMap().put(storageKey, storage);

    }

    @Override
    protected List<IColumn<SelectableBean<UserType>, String>> initColumns() {
        List<IColumn<SelectableBean<UserType>, String>> columns = new ArrayList<>();

        IColumn<SelectableBean<UserType>, String> column = new PolyStringPropertyColumn(
                createStringResource("UserType.givenName"), UserType.F_GIVEN_NAME.getLocalPart(),
                SelectableBeanImpl.F_VALUE + ".givenName");
        columns.add(column);

<<<<<<< HEAD
        column = new PropertyColumn(createStringResource("UserType.familyName"),
                UserType.F_FAMILY_NAME.getLocalPart(), SelectableBeanImpl.F_VALUE + ".familyName");
        columns.add(column);

        column = new PropertyColumn(createStringResource("UserType.fullName"),
                UserType.F_FULL_NAME.getLocalPart(), SelectableBeanImpl.F_VALUE + ".fullName");
=======
        column = new PolyStringPropertyColumn(createStringResource("UserType.familyName"),
                UserType.F_FAMILY_NAME.getLocalPart(), SelectableBean.F_VALUE + ".familyName");
        columns.add(column);

        column = new PolyStringPropertyColumn(createStringResource("UserType.fullName"),
                UserType.F_FULL_NAME.getLocalPart(), SelectableBean.F_VALUE + ".fullName");
>>>>>>> af1f633a
        columns.add(column);

        column = new PropertyColumn(createStringResource("UserType.emailAddress"), null,
                SelectableBeanImpl.F_VALUE + ".emailAddress");
        columns.add(column);

        column = new AbstractExportableColumn<SelectableBean<UserType>, String>(
                createStringResource("pageUsers.accounts")) {

            @Override
            public void populateItem(Item<ICellPopulator<SelectableBean<UserType>>> cellItem,
                    String componentId, IModel<SelectableBean<UserType>> model) {
                cellItem.add(new Label(componentId,
                        model.getObject().getValue() != null ?
                                model.getObject().getValue().getLinkRef().size() : null));
            }

            @Override
            public IModel<String> getDataModel(IModel<SelectableBean<UserType>> rowModel) {
                return Model.of(rowModel.getObject().getValue() != null ?
                        Integer.toString(rowModel.getObject().getValue().getLinkRef().size()) : "");
            }


        };

        columns.add(column);

        return columns;
    }

    @Override
    protected List<InlineMenuItem> createRowActions() {
        List<InlineMenuItem> menu = new ArrayList<>();
        menu.add(new ButtonInlineMenuItem(createStringResource("pageUsers.menu.enable")) {
            private static final long serialVersionUID = 1L;

            @Override
            public InlineMenuItemAction initAction() {
                return new ColumnMenuAction<SelectableBeanImpl<UserType>>() {

                    @Override
                    public void onClick(AjaxRequestTarget target) {
                        if (getRowModel() == null){
                            updateActivationPerformed(target, true, null);
                        } else {
                            SelectableBeanImpl<UserType> rowDto = getRowModel().getObject();
                            updateActivationPerformed(target, true, rowDto.getValue());
                        }
                    }
                };
            }

            @Override
            public String getButtonIconCssClass(){
                return GuiStyleConstants.CLASS_OBJECT_USER_ICON;
            }

            @Override
            public IModel<String> getConfirmationMessageModel(){
                String actionName = createStringResource("pageUsers.message.enableAction").getString();
                return PageUsers.this.getConfirmationMessageModel((ColumnMenuAction) getAction(), actionName);
            }

        });

        menu.add(new InlineMenuItem(createStringResource("pageUsers.menu.disable")) {
                     private static final long serialVersionUID = 1L;

            @Override
            public InlineMenuItemAction initAction() {
                return new ColumnMenuAction<SelectableBeanImpl<UserType>>() {
                    private static final long serialVersionUID = 1L;

                    @Override
                    public void onClick(AjaxRequestTarget target) {
                        if (getRowModel() == null) {
                            updateActivationPerformed(target, false, null);
                        } else {
                            SelectableBeanImpl<UserType> rowDto = getRowModel().getObject();
                            updateActivationPerformed(target, false, rowDto.getValue());
                        }
                    }
                };
            }

            @Override
            public IModel<String> getConfirmationMessageModel() {
                String actionName = createStringResource("pageUsers.message.disableAction").getString();
                return PageUsers.this.getConfirmationMessageModel((ColumnMenuAction) getAction(), actionName);
            }

        });

        menu.add(new ButtonInlineMenuItem(createStringResource("pageUsers.menu.reconcile")) {
            private static final long serialVersionUID = 1L;

            @Override
            public InlineMenuItemAction initAction() {
                return new ColumnMenuAction<SelectableBeanImpl<UserType>>() {
                    private static final long serialVersionUID = 1L;

                    @Override
                    public void onClick(AjaxRequestTarget target) {
                        if (getRowModel() == null) {
                            reconcilePerformed(target, null);
                        } else {
                            SelectableBeanImpl<UserType> rowDto = getRowModel().getObject();
                            reconcilePerformed(target, rowDto.getValue());
                        }
                    }
                };
            }

            @Override
            public String getButtonIconCssClass() {
                return GuiStyleConstants.CLASS_RECONCILE_MENU_ITEM;
            }

            @Override
            public IModel<String> getConfirmationMessageModel() {
                String actionName = createStringResource("pageUsers.message.reconcileAction").getString();
                return PageUsers.this.getConfirmationMessageModel((ColumnMenuAction) getAction(), actionName);
            }
        });

        menu.add(new InlineMenuItem(createStringResource("pageUsers.menu.unlock")) {
            private static final long serialVersionUID = 1L;

            @Override
            public InlineMenuItemAction initAction() {
                return new ColumnMenuAction<SelectableBeanImpl<UserType>>() {
                    private static final long serialVersionUID = 1L;

                    @Override
                    public void onClick(AjaxRequestTarget target) {
                        if (getRowModel() == null) {
                            unlockPerformed(target, null);
                        } else {
                            SelectableBeanImpl<UserType> rowDto = getRowModel().getObject();
                            unlockPerformed(target, rowDto.getValue());
                        }
                    }
                };
            }

            @Override
            public IModel<String> getConfirmationMessageModel(){
                String actionName = createStringResource("pageUsers.message.unlockAction").getString();
                return PageUsers.this.getConfirmationMessageModel((ColumnMenuAction) getAction(), actionName);
            }
        });

        menu.add(new InlineMenuItem(createStringResource("pageUsers.menu.delete")) {
            private static final long serialVersionUID = 1L;

            @Override
            public InlineMenuItemAction initAction() {
                return new ColumnMenuAction<SelectableBeanImpl<UserType>>() {
                    @Override
                    public void onClick(AjaxRequestTarget target) {
                        if (getRowModel() == null) {
                            deleteConfirmedPerformed(target, null);
                        } else {
                            SelectableBeanImpl<UserType> rowDto = getRowModel().getObject();
                            deleteConfirmedPerformed(target, rowDto.getValue());
                        }
                    }
                };
            }

            @Override
            public IModel<String> getConfirmationMessageModel(){
                String actionName = createStringResource("pageUsers.message.deleteAction").getString();
                return PageUsers.this.getConfirmationMessageModel((ColumnMenuAction) getAction(), actionName);
            }
        });

        menu.add(new InlineMenuItem(createStringResource("pageUsers.menu.merge")) {
            private static final long serialVersionUID = 1L;

            @Override
            public InlineMenuItemAction initAction() {
                return new ColumnMenuAction<SelectableBeanImpl<UserType>>() {

                    @Override
                    public void onClick(AjaxRequestTarget target) {
                        OperationResult result = new OperationResult(OPERATION_LOAD_MERGE_CONFIGURATION);
                        List<MergeConfigurationType> mergeConfiguration = null;
                        try {
                            mergeConfiguration = getModelInteractionService().getMergeConfiguration(result);
                        } catch (ObjectNotFoundException | SchemaException ex){
                            LOGGER.error("Couldn't load merge configuration, ", ex.getLocalizedMessage());
                            result.recomputeStatus();
                            getFeedbackMessages().error(PageUsers.this, ex.getLocalizedMessage());
                            target.add(getFeedbackPanel());
                            return;
                        }

                        if (mergeConfiguration == null || mergeConfiguration.size() == 0){
                            getFeedbackMessages().warn(PageUsers.this, createStringResource("PageUsers.noMergeConfigurationMessage").getString());
                            target.add(getFeedbackPanel());
                            return;
                        }
                        if (getRowModel() == null) {
                            mergePerformed(target, null);
                        } else {
                            SelectableBeanImpl<UserType> rowDto = getRowModel().getObject();
                            mergePerformed(target, rowDto.getValue());
                        }
                    }
                };
            }

            @Override
            public boolean isHeaderMenuItem(){
                return false;
            }
        });
        return menu;
    }

    @Override
    protected void objectDetailsPerformed(AjaxRequestTarget target, UserType user) {
        PageParameters parameters = new PageParameters();
        parameters.add(OnePageParameterEncoder.PARAMETER, user.getOid());
        navigateToNext(PageUser.class, parameters);
    }

    @Override
    protected Class getType(){
        return UserType.class;
    }

    @Override
    protected UserProfileStorage.TableId getTableId(){
        return TableId.TABLE_USERS;
    }

    private MainObjectListPanel<UserType, CompiledObjectCollectionView> getTable() {
        return (MainObjectListPanel<UserType, CompiledObjectCollectionView>) get(createComponentPath(ID_MAIN_FORM, ID_TABLE));
    }

    private void deleteConfirmedPerformed(AjaxRequestTarget target, UserType userToDelete) {
        List<UserType> users = isAnythingSelected(target, userToDelete);

        if (users.isEmpty()) {
            return;
        }

        OperationResult result = new OperationResult(OPERATION_DELETE_USERS);
        for (UserType user : users) {
            OperationResult subResult = result.createSubresult(OPERATION_DELETE_USER);
            try {
                Task task = createSimpleTask(OPERATION_DELETE_USER);

                ObjectDelta delta = getPrismContext().deltaFactory().object().create(UserType.class, ChangeType.DELETE);
                delta.setOid(user.getOid());

                ExecuteChangeOptionsDto executeOptions = executeOptionsModel.getObject();
                ModelExecuteOptions options = executeOptions.createOptions();
                LOGGER.debug("Using options {}.", new Object[] { executeOptions });
                getModelService().executeChanges(WebComponentUtil.createDeltaCollection(delta), options, task,
                        subResult);
                subResult.computeStatus();
            } catch (Exception ex) {
                subResult.recomputeStatus();
                subResult.recordFatalError(getString("PageUsers.message.delete.fatalError"), ex);
                LoggingUtils.logUnexpectedException(LOGGER, "Couldn't delete user", ex);
            }
        }
        result.computeStatusComposite();
        getTable().clearCache();

        showResult(result);
        target.add(getFeedbackPanel());
        getTable().refreshTable(UserType.class, target);
        getTable().clearCache();
    }

    private void mergePerformed(AjaxRequestTarget target, final UserType selectedUser) {
        List<QName> supportedTypes = new ArrayList<>();
        supportedTypes.add(UserType.COMPLEX_TYPE);
        ObjectFilter filter = getPrismContext().queryFactory().createInOid(selectedUser.getOid());
        ObjectFilter notFilter = getPrismContext().queryFactory().createNot(filter);
        ObjectBrowserPanel<UserType> panel = new ObjectBrowserPanel<UserType>(
                getMainPopupBodyId(), UserType.class,
                supportedTypes, false, PageUsers.this, notFilter) {
            private static final long serialVersionUID = 1L;

            @Override
            protected void onSelectPerformed(AjaxRequestTarget target, UserType user) {
                hideMainPopup(target);
                mergeConfirmedPerformed(selectedUser, user, target);
            }

        };
        panel.setOutputMarkupId(true);
        showMainPopup(panel, target);
    }

    private void mergeConfirmedPerformed(UserType mergeObject, UserType mergeWithObject, AjaxRequestTarget target) {
        setResponsePage(new PageMergeObjects(mergeObject, mergeWithObject, UserType.class));
    }

    private void unlockPerformed(AjaxRequestTarget target, UserType selectedUser) {
        List<UserType> users = isAnythingSelected(target, selectedUser);
        if (users.isEmpty()) {
            return;
        }
        OperationResult result = new OperationResult(OPERATION_UNLOCK_USERS);
        for (UserType user : users) {
            OperationResult opResult = result.createSubresult(getString(OPERATION_UNLOCK_USER, user));
            try {
                Task task = createSimpleTask(OPERATION_UNLOCK_USER + user);
                // TODO skip the operation if the user has no password
                // credentials specified (otherwise this would create
                // almost-empty password container)
                ObjectDelta delta = getPrismContext().deltaFactory().object().createModificationReplaceProperty(
                        UserType.class, user.getOid(), ItemPath.create(UserType.F_ACTIVATION,
                                ActivationType.F_LOCKOUT_STATUS),
                        LockoutStatusType.NORMAL);
                Collection<ObjectDelta<? extends ObjectType>> deltas = WebComponentUtil
                        .createDeltaCollection(delta);
                getModelService().executeChanges(deltas, null, task, opResult);
                opResult.computeStatusIfUnknown();
            } catch (Exception ex) {
                opResult.recomputeStatus();
                opResult.recordFatalError(getString("PageUsers.message.unlock.fatalError", user), ex);
                LoggingUtils.logUnexpectedException(LOGGER, "Couldn't unlock user " + user + ".", ex);
            }
        }

        result.recomputeStatus();

        showResult(result);
        target.add(getFeedbackPanel());
        getTable().refreshTable(UserType.class, target);
        getTable().clearCache();
    }

    private void reconcilePerformed(AjaxRequestTarget target, UserType selectedUser) {
        List<UserType> users = isAnythingSelected(target, selectedUser);
        if (users.isEmpty()) {
            return;
        }

        OperationResult result = new OperationResult(OPERATION_RECONCILE_USERS);
        for (UserType user : users) {
            OperationResult opResult = result.createSubresult(getString(OPERATION_RECONCILE_USER, user));
            try {
                Task task = createSimpleTask(OPERATION_RECONCILE_USER + user);
                ObjectDelta delta = getPrismContext().deltaFactory().object().createEmptyModifyDelta(UserType.class, user.getOid()
                );
                Collection<ObjectDelta<? extends ObjectType>> deltas = WebComponentUtil
                        .createDeltaCollection(delta);
                getModelService().executeChanges(deltas, ModelExecuteOptions.createReconcile(), task,
                        opResult);
                opResult.computeStatusIfUnknown();
            } catch (Exception ex) {
                opResult.recomputeStatus();
                opResult.recordFatalError(getString("PageUsers.message.reconcile.fatalError", user), ex);
                LoggingUtils.logUnexpectedException(LOGGER, "Couldn't reconcile user " + user + ".", ex);
            }
        }

        result.recomputeStatus();

        showResult(result);
        target.add(getFeedbackPanel());
        getTable().refreshTable(UserType.class, target);
        getTable().clearCache();
    }

    /**
     * This method check selection in table. If selectedUser != null than it
     * returns only this user.
     */
    private List<UserType> isAnythingSelected(AjaxRequestTarget target, UserType selectedUser) {
        List<UserType> users;
        if (selectedUser != null) {
            users = new ArrayList<>();
            users.add(selectedUser);
        } else {
            users = getTable().getSelectedObjects();
            if (users.isEmpty()) {
                warn(getString("pageUsers.message.nothingSelected"));
                target.add(getFeedbackPanel());
            }
        }

        return users;
    }

    /**
     * This method updates user activation. If userOid parameter is not null,
     * than it updates only that user, otherwise it checks table for selected
     * users.
     */
    private void updateActivationPerformed(AjaxRequestTarget target, boolean enabling,
            UserType selectedUser) {
        List<UserType> users = isAnythingSelected(target, selectedUser);
        if (users.isEmpty()) {
            return;
        }

        String operation = enabling ? OPERATION_ENABLE_USERS : OPERATION_DISABLE_USERS;
        OperationResult result = new OperationResult(operation);
        for (UserType user : users) {
            operation = enabling ? OPERATION_ENABLE_USER : OPERATION_DISABLE_USER;
            OperationResult subResult = result.createSubresult(operation);
            try {
                Task task = createSimpleTask(operation);

                ObjectDelta objectDelta = WebModelServiceUtils.createActivationAdminStatusDelta(
                        UserType.class, user.getOid(), enabling, getPrismContext());

                ExecuteChangeOptionsDto executeOptions = executeOptionsModel.getObject();
                ModelExecuteOptions options = executeOptions.createOptions();
                LOGGER.debug("Using options {}.", new Object[] { executeOptions });
                getModelService().executeChanges(WebComponentUtil.createDeltaCollection(objectDelta), options,
                        task, subResult);
                subResult.recordSuccess();
            } catch (Exception ex) {
                subResult.recomputeStatus();
                if (enabling) {
                    subResult.recordFatalError(getString("PageUsers.message.enable.fatalError"), ex);
                    LoggingUtils.logUnexpectedException(LOGGER, "Couldn't enable user", ex);
                } else {
                    subResult.recordFatalError(getString("PageUsers.message.disable.fatalError"), ex);
                    LoggingUtils.logUnexpectedException(LOGGER, "Couldn't disable user", ex);
                }
            }
        }
        result.recomputeStatus();

        showResult(result);
        target.add(getFeedbackPanel());
        getTable().clearCache();
        getTable().refreshTable(UserType.class, target);
    }

    private IModel<String> getConfirmationMessageModel(ColumnMenuAction action, String actionName){
        if (action.getRowModel() == null) {
            return createStringResource("pageUsers.message.confirmationMessageForMultipleObject",
                    actionName, getTable().getSelectedObjectsCount() );
        } else {
            return createStringResource("pageUsers.message.confirmationMessageForSingleObject",
                    actionName, ((ObjectType)((SelectableBeanImpl)action.getRowModel().getObject()).getValue()).getName());
        }

    }

    private boolean isShowConfirmationDialog(ColumnMenuAction action){
        return action.getRowModel() != null ||
                getTable().getSelectedObjectsCount() > 0;
    }

    protected ObjectFilter getUsersViewFilter(){
        return null;
    }
}<|MERGE_RESOLUTION|>--- conflicted
+++ resolved
@@ -8,6 +8,7 @@
 package com.evolveum.midpoint.web.page.admin.users;
 
 import java.util.ArrayList;
+import java.util.Arrays;
 import java.util.Collection;
 import java.util.List;
 
@@ -24,9 +25,9 @@
 import com.evolveum.midpoint.web.component.search.SearchFactory;
 import com.evolveum.midpoint.web.component.search.SearchItem;
 import com.evolveum.midpoint.web.component.search.SearchValue;
-import com.evolveum.midpoint.web.component.util.SelectableBean;
 import com.evolveum.midpoint.web.page.admin.PageAdminObjectList;
 import com.evolveum.midpoint.web.session.PageStorage;
+import com.evolveum.midpoint.web.session.SessionStorage;
 import com.evolveum.midpoint.web.session.UserProfileStorage;
 import com.evolveum.midpoint.xml.ns._public.common.common_3.*;
 import org.apache.commons.lang3.StringUtils;
@@ -59,7 +60,7 @@
 import com.evolveum.midpoint.web.application.PageDescriptor;
 import com.evolveum.midpoint.web.component.menu.cog.InlineMenuItem;
 import com.evolveum.midpoint.web.component.search.Search;
-import com.evolveum.midpoint.web.component.util.SelectableBeanImpl;
+import com.evolveum.midpoint.web.component.util.SelectableBean;
 import com.evolveum.midpoint.web.page.admin.users.component.ExecuteChangeOptionsDto;
 import com.evolveum.midpoint.web.session.UserProfileStorage.TableId;
 import com.evolveum.midpoint.web.util.OnePageParameterEncoder;
@@ -151,28 +152,19 @@
 
         IColumn<SelectableBean<UserType>, String> column = new PolyStringPropertyColumn(
                 createStringResource("UserType.givenName"), UserType.F_GIVEN_NAME.getLocalPart(),
-                SelectableBeanImpl.F_VALUE + ".givenName");
+                SelectableBean.F_VALUE + ".givenName");
         columns.add(column);
 
-<<<<<<< HEAD
-        column = new PropertyColumn(createStringResource("UserType.familyName"),
-                UserType.F_FAMILY_NAME.getLocalPart(), SelectableBeanImpl.F_VALUE + ".familyName");
-        columns.add(column);
-
-        column = new PropertyColumn(createStringResource("UserType.fullName"),
-                UserType.F_FULL_NAME.getLocalPart(), SelectableBeanImpl.F_VALUE + ".fullName");
-=======
         column = new PolyStringPropertyColumn(createStringResource("UserType.familyName"),
                 UserType.F_FAMILY_NAME.getLocalPart(), SelectableBean.F_VALUE + ".familyName");
         columns.add(column);
 
         column = new PolyStringPropertyColumn(createStringResource("UserType.fullName"),
                 UserType.F_FULL_NAME.getLocalPart(), SelectableBean.F_VALUE + ".fullName");
->>>>>>> af1f633a
         columns.add(column);
 
         column = new PropertyColumn(createStringResource("UserType.emailAddress"), null,
-                SelectableBeanImpl.F_VALUE + ".emailAddress");
+                SelectableBean.F_VALUE + ".emailAddress");
         columns.add(column);
 
         column = new AbstractExportableColumn<SelectableBean<UserType>, String>(
@@ -208,14 +200,14 @@
 
             @Override
             public InlineMenuItemAction initAction() {
-                return new ColumnMenuAction<SelectableBeanImpl<UserType>>() {
+                return new ColumnMenuAction<SelectableBean<UserType>>() {
 
                     @Override
                     public void onClick(AjaxRequestTarget target) {
                         if (getRowModel() == null){
                             updateActivationPerformed(target, true, null);
                         } else {
-                            SelectableBeanImpl<UserType> rowDto = getRowModel().getObject();
+                            SelectableBean<UserType> rowDto = getRowModel().getObject();
                             updateActivationPerformed(target, true, rowDto.getValue());
                         }
                     }
@@ -240,7 +232,7 @@
 
             @Override
             public InlineMenuItemAction initAction() {
-                return new ColumnMenuAction<SelectableBeanImpl<UserType>>() {
+                return new ColumnMenuAction<SelectableBean<UserType>>() {
                     private static final long serialVersionUID = 1L;
 
                     @Override
@@ -248,7 +240,7 @@
                         if (getRowModel() == null) {
                             updateActivationPerformed(target, false, null);
                         } else {
-                            SelectableBeanImpl<UserType> rowDto = getRowModel().getObject();
+                            SelectableBean<UserType> rowDto = getRowModel().getObject();
                             updateActivationPerformed(target, false, rowDto.getValue());
                         }
                     }
@@ -268,7 +260,7 @@
 
             @Override
             public InlineMenuItemAction initAction() {
-                return new ColumnMenuAction<SelectableBeanImpl<UserType>>() {
+                return new ColumnMenuAction<SelectableBean<UserType>>() {
                     private static final long serialVersionUID = 1L;
 
                     @Override
@@ -276,7 +268,7 @@
                         if (getRowModel() == null) {
                             reconcilePerformed(target, null);
                         } else {
-                            SelectableBeanImpl<UserType> rowDto = getRowModel().getObject();
+                            SelectableBean<UserType> rowDto = getRowModel().getObject();
                             reconcilePerformed(target, rowDto.getValue());
                         }
                     }
@@ -300,7 +292,7 @@
 
             @Override
             public InlineMenuItemAction initAction() {
-                return new ColumnMenuAction<SelectableBeanImpl<UserType>>() {
+                return new ColumnMenuAction<SelectableBean<UserType>>() {
                     private static final long serialVersionUID = 1L;
 
                     @Override
@@ -308,7 +300,7 @@
                         if (getRowModel() == null) {
                             unlockPerformed(target, null);
                         } else {
-                            SelectableBeanImpl<UserType> rowDto = getRowModel().getObject();
+                            SelectableBean<UserType> rowDto = getRowModel().getObject();
                             unlockPerformed(target, rowDto.getValue());
                         }
                     }
@@ -327,13 +319,13 @@
 
             @Override
             public InlineMenuItemAction initAction() {
-                return new ColumnMenuAction<SelectableBeanImpl<UserType>>() {
+                return new ColumnMenuAction<SelectableBean<UserType>>() {
                     @Override
                     public void onClick(AjaxRequestTarget target) {
                         if (getRowModel() == null) {
                             deleteConfirmedPerformed(target, null);
                         } else {
-                            SelectableBeanImpl<UserType> rowDto = getRowModel().getObject();
+                            SelectableBean<UserType> rowDto = getRowModel().getObject();
                             deleteConfirmedPerformed(target, rowDto.getValue());
                         }
                     }
@@ -352,7 +344,7 @@
 
             @Override
             public InlineMenuItemAction initAction() {
-                return new ColumnMenuAction<SelectableBeanImpl<UserType>>() {
+                return new ColumnMenuAction<SelectableBean<UserType>>() {
 
                     @Override
                     public void onClick(AjaxRequestTarget target) {
@@ -376,7 +368,7 @@
                         if (getRowModel() == null) {
                             mergePerformed(target, null);
                         } else {
-                            SelectableBeanImpl<UserType> rowDto = getRowModel().getObject();
+                            SelectableBean<UserType> rowDto = getRowModel().getObject();
                             mergePerformed(target, rowDto.getValue());
                         }
                     }
@@ -617,7 +609,7 @@
                     actionName, getTable().getSelectedObjectsCount() );
         } else {
             return createStringResource("pageUsers.message.confirmationMessageForSingleObject",
-                    actionName, ((ObjectType)((SelectableBeanImpl)action.getRowModel().getObject()).getValue()).getName());
+                    actionName, ((ObjectType)((SelectableBean)action.getRowModel().getObject()).getValue()).getName());
         }
 
     }
