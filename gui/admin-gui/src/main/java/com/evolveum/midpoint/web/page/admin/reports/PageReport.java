--- conflicted
+++ resolved
@@ -15,11 +15,8 @@
  */
 package com.evolveum.midpoint.web.page.admin.reports;
 
-<<<<<<< HEAD
 import com.evolveum.midpoint.common.security.AuthorizationConstants;
 import com.evolveum.midpoint.prism.PrismContext;
-=======
->>>>>>> 4ba08e27
 import com.evolveum.midpoint.prism.PrismObject;
 import com.evolveum.midpoint.prism.delta.ObjectDelta;
 import com.evolveum.midpoint.prism.dom.PrismDomProcessor;
@@ -124,14 +121,8 @@
         try {
             ReportType report = prismReport.asObjectable();
 
-<<<<<<< HEAD
             String xml = getPrismContext().serializeObjectToString(prismReport, PrismContext.LANG_XML);
-            dto = new ReportDto(report.getName().getNorm(), report.getDescription(), xml, report.getExport());
-=======
-            PrismDomProcessor domProcessor = getPrismContext().getPrismDomProcessor();
-            String xml = domProcessor.serializeObjectToString(prismReport);
             dto = new ReportDto(report.getName().getNorm(), report.getDescription(), xml, report.getExport(), report.isParent());
->>>>>>> 4ba08e27
             dto.setObject(prismReport);
             result.recordSuccess();
         } catch (Exception e) {
