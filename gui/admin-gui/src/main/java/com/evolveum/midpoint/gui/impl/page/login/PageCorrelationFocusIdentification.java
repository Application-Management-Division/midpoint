--- conflicted
+++ resolved
@@ -7,30 +7,33 @@
 
 package com.evolveum.midpoint.gui.impl.page.login;
 
+import java.util.Collections;
+import java.util.List;
+import java.util.stream.Collectors;
+
+import org.apache.commons.lang3.StringUtils;
+import org.apache.wicket.RestartResponseException;
+import org.apache.wicket.ajax.AjaxRequestTarget;
+import org.apache.wicket.model.LoadableDetachableModel;
+import org.jetbrains.annotations.NotNull;
+import org.springframework.security.core.Authentication;
+import org.springframework.security.core.context.SecurityContextHolder;
+
 import com.evolveum.midpoint.authentication.api.authorization.PageDescriptor;
 import com.evolveum.midpoint.authentication.api.authorization.Url;
 import com.evolveum.midpoint.authentication.api.config.MidpointAuthentication;
-<<<<<<< HEAD
 import com.evolveum.midpoint.authentication.api.config.ModuleAuthentication;
-=======
->>>>>>> 07b9cd91
 import com.evolveum.midpoint.authentication.api.util.AuthenticationModuleNameConstants;
 import com.evolveum.midpoint.gui.api.util.WebModelServiceUtils;
 import com.evolveum.midpoint.gui.impl.page.login.dto.VerificationAttributeDto;
-import com.evolveum.midpoint.model.api.correlator.CorrelatorConfiguration;
 import com.evolveum.midpoint.prism.PrismObject;
-import com.evolveum.midpoint.prism.path.ItemPath;
 import com.evolveum.midpoint.prism.path.PathSet;
 import com.evolveum.midpoint.prism.query.ObjectQuery;
 import com.evolveum.midpoint.schema.CorrelatorDiscriminator;
 import com.evolveum.midpoint.schema.result.OperationResult;
 import com.evolveum.midpoint.task.api.Task;
 import com.evolveum.midpoint.util.Producer;
-<<<<<<< HEAD
-import com.evolveum.midpoint.util.exception.ConfigurationException;
-=======
 import com.evolveum.midpoint.util.QNameUtil;
->>>>>>> 07b9cd91
 import com.evolveum.midpoint.util.exception.ObjectNotFoundException;
 import com.evolveum.midpoint.util.exception.SchemaException;
 import com.evolveum.midpoint.util.logging.LoggingUtils;
@@ -42,35 +45,9 @@
 import com.evolveum.midpoint.xml.ns._public.common.common_3.*;
 import com.evolveum.prism.xml.ns._public.types_3.ItemPathType;
 
-import org.apache.commons.collections4.CollectionUtils;
-<<<<<<< HEAD
-import org.apache.commons.lang3.StringUtils;
-import org.apache.wicket.RestartResponseException;
-import org.apache.wicket.ajax.AjaxRequestTarget;
-import org.apache.wicket.model.LoadableDetachableModel;
-import org.apache.wicket.request.mapper.parameter.PageParameters;
-=======
-import org.apache.wicket.RestartResponseException;
-import org.apache.wicket.ajax.AjaxRequestTarget;
-import org.apache.wicket.model.LoadableDetachableModel;
-import org.jetbrains.annotations.NotNull;
->>>>>>> 07b9cd91
-import org.springframework.security.core.Authentication;
-import org.springframework.security.core.context.SecurityContextHolder;
-
-import java.util.ArrayList;
-import java.util.Collections;
-import java.util.List;
-import java.util.Objects;
-import java.util.stream.Collectors;
-
 @PageDescriptor(urls = {
 @Url(mountUrl = "/correlation", matchUrlForSecurity = "/correlation")},
-<<<<<<< HEAD
         permitAll = true,  loginPage = true, authModule = AuthenticationModuleNameConstants.CORRELATION)   //todo remove permit all later : [KV] why?
-=======
-        permitAll = true, authModule = AuthenticationModuleNameConstants.CORRELATION)
->>>>>>> 07b9cd91
 public class PageCorrelationFocusIdentification extends PageAbstractAttributeVerification {
 
     private static final long serialVersionUID = 1L;
@@ -86,13 +63,10 @@
     private static final String ID_CORRELATE = "correlate";
 
     private LoadableDetachableModel<ObjectTemplateType> objectTemplateModel;
-<<<<<<< HEAD
 //    private LoadableDetachableModel<List<ItemsSubCorrelatorType>> correlatorsModel;
     private String archetypeOid;
-=======
-    private LoadableDetachableModel<List<ItemsSubCorrelatorType>> correlatorsModel;
+
     private boolean allowUndefinedArchetype;
->>>>>>> 07b9cd91
 
     public PageCorrelationFocusIdentification() {
     }
@@ -199,7 +173,7 @@
                 return loadObjectTemplate();
             }
         };
-<<<<<<< HEAD
+
 //        correlatorsModel = new LoadableDetachableModel<>() {
 //            private static final long serialVersionUID = 1L;
 //
@@ -213,20 +187,6 @@
 //                return getCorrelators(objectTemplate);
 //            }
 //        };
-=======
-        correlatorsModel = new LoadableDetachableModel<>() {
-            private static final long serialVersionUID = 1L;
-
-            @Override
-            protected List<ItemsSubCorrelatorType> load() {
-                var objectTemplate = objectTemplateModel.getObject();
-                if (objectTemplate == null) {
-                    //todo show warning?
-                    return Collections.emptyList();
-                }
-                return getCorrelators(objectTemplate);
-            }
-        };
         allowUndefinedArchetype = loadAllowUndefinedArchetypeConfig();
     }
 
@@ -250,7 +210,7 @@
         var archetypeSelectionModule = ConfigurationLoadUtil.loadArchetypeSelectionModuleForLoginRecovery(
                 PageCorrelationFocusIdentification.this, securityPolicy);
         return Boolean.TRUE.equals(archetypeSelectionModule.isAllowUndefinedArchetype());
->>>>>>> 07b9cd91
+
     }
 
     @Override
