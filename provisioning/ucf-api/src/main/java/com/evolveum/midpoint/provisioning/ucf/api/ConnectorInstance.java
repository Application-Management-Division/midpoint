--- conflicted
+++ resolved
@@ -82,14 +82,11 @@
      * @param generateObjectClasses the list of the object classes which should be generated in schema
      * (null or empty means "all")
      */
-<<<<<<< HEAD
-    void configure(@NotNull PrismContainerValue<?> configuration, List<QName> generateObjectClasses, boolean isCaching, OperationResult parentResult)
-=======
     void configure(
             @NotNull PrismContainerValue<?> configuration,
             @Nullable List<QName> generateObjectClasses,
+            boolean isCaching,
             @NotNull OperationResult parentResult)
->>>>>>> 9c168e2b
             throws CommunicationException, GenericFrameworkException, SchemaException, ConfigurationException;
 
     ConnectorOperationalStatus getOperationalStatus() throws ObjectNotFoundException;
