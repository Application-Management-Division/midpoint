/*
 * Copyright (c) 2010-2019 Evolveum
 *
 * Licensed under the Apache License, Version 2.0 (the "License");
 * you may not use this file except in compliance with the License.
 * You may obtain a copy of the License at
 *
 *     http://www.apache.org/licenses/LICENSE-2.0
 *
 * Unless required by applicable law or agreed to in writing, software
 * distributed under the License is distributed on an "AS IS" BASIS,
 * WITHOUT WARRANTIES OR CONDITIONS OF ANY KIND, either express or implied.
 * See the License for the specific language governing permissions and
 * limitations under the License.
 */
package com.evolveum.midpoint.provisioning.ucf.api;

import com.evolveum.midpoint.prism.PrismContainerValue;
import com.evolveum.midpoint.prism.PrismObject;
import com.evolveum.midpoint.prism.PrismProperty;
import com.evolveum.midpoint.prism.query.ObjectQuery;
import com.evolveum.midpoint.prism.schema.PrismSchema;
import com.evolveum.midpoint.schema.SearchResultMetadata;
import com.evolveum.midpoint.schema.processor.ObjectClassComplexTypeDefinition;
import com.evolveum.midpoint.schema.processor.ResourceAttribute;
import com.evolveum.midpoint.schema.processor.ResourceObjectIdentification;
import com.evolveum.midpoint.schema.processor.ResourceSchema;
import com.evolveum.midpoint.schema.processor.SearchHierarchyConstraints;
import com.evolveum.midpoint.schema.result.AsynchronousOperationResult;
import com.evolveum.midpoint.schema.result.AsynchronousOperationReturnValue;
import com.evolveum.midpoint.schema.result.OperationResult;
import com.evolveum.midpoint.schema.statistics.ConnectorOperationalStatus;
import com.evolveum.midpoint.task.api.StateReporter;
import com.evolveum.midpoint.util.exception.*;
import com.evolveum.midpoint.xml.ns._public.common.common_3.ShadowType;
import com.evolveum.midpoint.xml.ns._public.resource.capabilities_3.PagedSearchCapabilityType;

import java.util.Collection;
import java.util.List;

import javax.xml.namespace.QName;

/**
 * Connector instance configured for a specific resource.
 *
 * This is kind of connector facade. It is an API provided by
 * the "Unified Connector Framework" to the midPoint provisioning
 * component. There is no associated SPI yet. That may come in the
 * future when this interface stabilizes a bit.
 *
 * This interface provides an unified facade to a connector capabilities
 * in the Unified Connector Framework interface. The connector is configured
 * to a specific resource instance and therefore can execute operations on
 * resource.
 *
 * Calls to this interface always try to reach the resource and get the
 * actual state on resource. The connectors are not supposed to cache any
 * information. Therefore the methods do not follow get/set java convention
 * as the data are not regular javabean properties.
 *
 * @see ConnectorFactory
 *
 * @author Radovan Semancik
 *
 */
public interface ConnectorInstance {

<<<<<<< HEAD
	String OPERATION_CONFIGURE = ConnectorInstance.class.getName() + ".configure";
	String OPERATION_INITIALIZE = ConnectorInstance.class.getName() + ".initialize";
=======
	public static final String OPERATION_CONFIGURE = ConnectorInstance.class.getName() + ".configure";
	public static final String OPERATION_INITIALIZE = ConnectorInstance.class.getName() + ".initialize";
	public static final String OPERATION_DISPOSE = ConnectorInstance.class.getName() + ".dispose";
>>>>>>> f8b53599

	/**
	 * The connector instance will be configured to the state that it can
	 * immediately access the resource. The resource configuration is provided as
	 * a parameter to this method.
	 * 
	 * This method may be invoked on connector instance that is already configured.
	 * In that case re-configuration of the connector instance is requested.
	 * The connector instance must be operational at all times, even during re-configuration.
	 * Operations cannot be interrupted or refused due to missing configuration.
	 *
	 * @param configuration new connector configuration (prism container value)
	 * @throws ConfigurationException
	 */
	void configure(PrismContainerValue<?> configuration, OperationResult parentResult) throws CommunicationException, GenericFrameworkException, SchemaException, ConfigurationException;
	
	ConnectorOperationalStatus getOperationalStatus() throws ObjectNotFoundException;

	/**
	 * Get necessary information from the remote system.
	 *
	 * This method will initialize the configured connector. It may contact the remote system in order to do so,
	 * e.g. to download the schema. It will cache the information inside connector instance until this method
	 * is called again. It must be called after configure() and before any other method that is accessing the
	 * resource.
	 *
	 * If resource schema and capabilities are already cached by midPoint they may be passed to the connector instance.
	 * Otherwise the instance may need to fetch them from the resource which may be less efficient.
	 * 
	 * NOTE: the capabilities and schema that are used here are NOT necessarily those that are detected by the resource.
     *       The detected schema will come later. The schema here is the one that is stored in the resource
     *       definition (ResourceType). This may be schema that was detected previously. But it may also be a schema
     *       that was manually defined. This is needed to be passed to the connector in case that the connector
     *       cannot detect the schema and needs schema/capabilities definition to establish a connection.
     *       Most connectors will just ignore the schema and capabilities that are provided here.
     *       But some connectors may need it (e.g. CSV connector working with CSV file without a header).
	 *
	 * TODO: caseIgnoreAttributeNames is probably not correct here. It should be provided in schema or capabilities?
	 *
	 * @param caseIgnoreAttributeNames
	 * @param parentResult
	 * @throws CommunicationException
	 * @throws GenericFrameworkException
	 * @throws ConfigurationException
	 */
	void initialize(ResourceSchema previousResourceSchema, Collection<Object> previousCapabilities, boolean caseIgnoreAttributeNames, OperationResult parentResult)
			throws CommunicationException, GenericFrameworkException, ConfigurationException;

	/**
	 * Retrieves native connector capabilities.
	 *
	 * The capabilities specify what the connector can do without any kind of simulation or other workarounds.
	 * The set of capabilities may depend on the connector configuration (e.g. if a "disable" or password attribute
	 * was specified in the configuration or not).
	 *
	 * It may return null. Such case means that the capabilities cannot be determined.
	 *
	 * @param parentResult
	 * @return
	 * @throws CommunicationException
	 * @throws GenericFrameworkException
	 * @throws ConfigurationException
	 */
	Collection<Object> fetchCapabilities(OperationResult parentResult) throws CommunicationException,
			GenericFrameworkException, ConfigurationException;

    /**
	 * Retrieves the schema from the resource.
	 *
	 * The schema may be considered to be an XSD schema, but it is returned in a
	 * "parsed" format and it is in fact a bit stricter and richer midPoint
	 * schema.
	 *
	 * It may return null. Such case means that the schema cannot be determined.
	 *
	 * @see PrismSchema
	 *
	 * @return Up-to-date resource schema.
	 * @throws CommunicationException error in communication to the resource
	 *				- nothing was fetched.
     * @throws ConfigurationException
	 */
	ResourceSchema fetchResourceSchema(List<QName> generateObjectClasses, OperationResult parentResult) throws CommunicationException, GenericFrameworkException, ConfigurationException;

	/**
	 * Retrieves a specific object from the resource.
	 *
	 * This method is fetching an object from the resource that is identified
	 * by its primary identifier. It is a "targeted" method in this aspect and
	 * it will fail if the object is not found.
	 *
	 * The objectClass provided as a parameter to this method must correspond
	 * to one of the object classes in the schema. The object class must match
	 * the object. If it does not, the behavior of this operation is undefined.
	 *
	 * The returned ResourceObject is "disconnected" from schema. It means that
	 * any call to the getDefinition() method of the returned object will
	 * return null.
	 *
	 * TODO: object not found error
	 *
	 * @param objectClass objectClass of the object to fetch (QName).
	 * @param identifiers primary identifiers of the object.
	 * @return object fetched from the resource (no schema)
	 * @throws CommunicationException error in communication to the resource
	 *				- nothing was fetched.
	 * @throws SchemaException error converting object from native (connector) format
	 */
	PrismObject<ShadowType> fetchObject(ResourceObjectIdentification resourceObjectIdentification, AttributesToReturn attributesToReturn, StateReporter reporter,
															 OperationResult parentResult)
		throws ObjectNotFoundException, CommunicationException, GenericFrameworkException, SchemaException,
		SecurityViolationException, ConfigurationException;

	/**
	 * Execute iterative search operation.
	 *
	 * This method will execute search operation on the resource and will pass
	 * any objects that are found. A "handler" callback will be called for each
	 * of the objects found.
	 *
	 * The call to this method will return only after all the callbacks were
	 * called, therefore it is not asynchronous in a strict sense.
	 *
	 * If nothing is found the method should behave as if there is an empty result set
	 * (handler is never called) and the call should result in a success.
	 * The ObjectNotFoundException should be throws only if there is an error in search
	 * parameters, e.g. if search base points to an non-existent object.
	 *
	 * @param objectClass
	 * @param handler
	 * @return
	 * @throws CommunicationException
	 * @throws SchemaException error converting object from the native (connector) format
	 * @throws ObjectNotFoundException if something from the search parameters refers non-existent object.
	 * 									e.g. if search base points to an non-existent object.
	 */
    SearchResultMetadata search(ObjectClassComplexTypeDefinition objectClassDefinition, ObjectQuery query, ShadowResultHandler handler, AttributesToReturn attributesToReturn, PagedSearchCapabilityType pagedSearchConfigurationType, SearchHierarchyConstraints searchHierarchyConstraints, StateReporter reporter,
															  OperationResult parentResult)
            throws CommunicationException, GenericFrameworkException, SchemaException, SecurityViolationException,
            		ObjectNotFoundException;

    /**
     * Counts objects on resource.
     *
     * This method will count objects on the resource by executing a paged search operation,
     * returning the "estimated objects count" information.
     *
     * If paging is not available, it throws an exception.
     *
     * @param objectClassDefinition
     * @param query
     * @param pagedSearchConfigurationType
     * @param parentResult
     * @throws CommunicationException
     * @throws SchemaException
     * @throws java.lang.UnsupportedOperationException
     */
    int count(ObjectClassComplexTypeDefinition objectClassDefinition, ObjectQuery query, PagedSearchCapabilityType pagedSearchConfigurationType, StateReporter reporter,
					 OperationResult parentResult)
            throws CommunicationException, GenericFrameworkException, SchemaException, UnsupportedOperationException;

    /**
	 * TODO: This should return indication how the operation went, e.g. what changes were applied, what were not
	 * and what were not determined.
	 *
	 * The exception should be thrown only if the connector is sure that nothing was done on the resource.
	 * E.g. in case of connect timeout or connection refused. Timeout during operation should not cause the
	 * exception as something might have been done already.
	 *
	 * The connector may return some (or all) of the attributes of created object. The connector should do
	 * this only such operation is efficient, e.g. in case that the created object is normal return value from
	 * the create operation. The connector must not execute additional operation to fetch the state of
	 * created resource. In case that the new state is not such a normal result, the connector must
	 * return null. Returning empty set means that the connector supports returning of new state, but nothing
	 * was returned (e.g. due to a limiting configuration). Returning null means that connector does not support
	 * returning of new object state and the caller should explicitly invoke fetchObject() in case that the
	 * information is needed.
	 *
	 * @param object
	 * @param additionalOperations
	 * @throws CommunicationException
	 * @throws SchemaException resource schema violation
	 * @return created object attributes. May be null.
	 * @throws ObjectAlreadyExistsException object already exists on the resource
	 */
    AsynchronousOperationReturnValue<Collection<ResourceAttribute<?>>> addObject(PrismObject<? extends ShadowType> object, Collection<Operation> additionalOperations, StateReporter reporter,
													  OperationResult parentResult) throws CommunicationException, GenericFrameworkException, SchemaException,
			ObjectAlreadyExistsException, ConfigurationException, SecurityViolationException, PolicyViolationException;

	/**
	 * TODO: This should return indication how the operation went, e.g. what changes were applied, what were not
	 * and what results are we not sure about.
	 *
	 * Returns a set of attributes that were changed as a result of the operation. This may include attributes
	 * that were changed as a side effect of the operations, e.g. attributes that were not originally specified
	 * in the "changes" parameter.
	 *
	 * The exception should be thrown only if the connector is sure that nothing was done on the resource.
	 * E.g. in case of connect timeout or connection refused. Timeout during operation should not cause the
	 * exception as something might have been done already.
	 *
	 * @throws ObjectAlreadyExistsException in case that the modified object conflicts with another existing object (e.g. while renaming an object)
	 */
    AsynchronousOperationReturnValue<Collection<PropertyModificationOperation>> modifyObject(
    		ResourceObjectIdentification identification, 
    		PrismObject<ShadowType> shadow,
    		Collection<Operation> changes, 
    		ConnectorOperationOptions options,
    		StateReporter reporter, OperationResult parentResult)
			throws ObjectNotFoundException, CommunicationException, GenericFrameworkException, SchemaException,
			SecurityViolationException, PolicyViolationException, ObjectAlreadyExistsException, ConfigurationException;
	
    AsynchronousOperationResult deleteObject(ObjectClassComplexTypeDefinition objectClass, Collection<Operation> additionalOperations, PrismObject<ShadowType> shadow, Collection<? extends ResourceAttribute<?>> identifiers, StateReporter reporter,
							 OperationResult parentResult)
					throws ObjectNotFoundException, CommunicationException, GenericFrameworkException, SchemaException, ConfigurationException, SecurityViolationException, PolicyViolationException;

	Object executeScript(ExecuteProvisioningScriptOperation scriptOperation, StateReporter reporter, OperationResult parentResult) throws CommunicationException, GenericFrameworkException;

	/**
	 * Creates a live Java object from a token previously serialized to string.
	 *
	 * Serialized token is not portable to other connectors or other resources.
	 * However, newer versions of the connector should understand tokens generated
	 * by previous connector version.
	 *
	 * @param serializedToken
	 * @return
	 */
	PrismProperty<?> deserializeToken(Object serializedToken);

	/**
	 * Returns the latest token. In other words, returns a token that
	 * corresponds to a current state of the resource. If fetchChanges
	 * is immediately called with this token, nothing should be returned
	 * (Figuratively speaking, neglecting concurrent resource modifications).
	 *
	 * @return
	 * @throws CommunicationException
	 */
	<T> PrismProperty<T> fetchCurrentToken(ObjectClassComplexTypeDefinition objectClass, StateReporter reporter, OperationResult parentResult) throws CommunicationException, GenericFrameworkException;

	/**
	 * Token may be null. That means "from the beginning of history".
	 *
	 * @param lastToken
	 * @return
	 */
	List<Change> fetchChanges(ObjectClassComplexTypeDefinition objectClass, PrismProperty<?> lastToken, AttributesToReturn attrsToReturn, StateReporter reporter,
															   OperationResult parentResult) throws CommunicationException, GenericFrameworkException, SchemaException, ConfigurationException;

	//public ValidationResult validateConfiguration(ResourceConfiguration newConfiguration);

	//public void applyConfiguration(ResourceConfiguration newConfiguration) throws MisconfigurationException;

	// Maybe this should be moved to ConnectorManager? In that way it can also test connector instantiation.
	void test(OperationResult parentResult);

<<<<<<< HEAD
=======
	/**
	 * Dispose of the connector instance. Dispose is a brutal operation. Once the instance is disposed of, it cannot execute
	 * any operation, it may not be (re)configured, any operation in progress may fail.
	 * Dispose is usually invoked only if the system is shutting down. It is not invoked while the system is running, not even
	 * if the connector instance configuration is out of date. There still may be some operations running. Disposing of the instance
	 * will make those operations to fail.
	 * MidPoint prefers to re-configure existing connector instance instead of disposing of it.
	 * However, this approach may change in the future.
	 */
>>>>>>> f8b53599
	void dispose();

	default void startListeningForChanges(ChangeListener changeListener, OperationResult parentResult) throws SchemaException {
		throw new UnsupportedOperationException();
	}

	default void stopListeningForChanges(OperationResult parentResult) {
		throw new UnsupportedOperationException();
	}
}<|MERGE_RESOLUTION|>--- conflicted
+++ resolved
@@ -65,20 +65,15 @@
  */
 public interface ConnectorInstance {
 
-<<<<<<< HEAD
 	String OPERATION_CONFIGURE = ConnectorInstance.class.getName() + ".configure";
 	String OPERATION_INITIALIZE = ConnectorInstance.class.getName() + ".initialize";
-=======
-	public static final String OPERATION_CONFIGURE = ConnectorInstance.class.getName() + ".configure";
-	public static final String OPERATION_INITIALIZE = ConnectorInstance.class.getName() + ".initialize";
-	public static final String OPERATION_DISPOSE = ConnectorInstance.class.getName() + ".dispose";
->>>>>>> f8b53599
+	String OPERATION_DISPOSE = ConnectorInstance.class.getName() + ".dispose";
 
 	/**
 	 * The connector instance will be configured to the state that it can
 	 * immediately access the resource. The resource configuration is provided as
 	 * a parameter to this method.
-	 * 
+	 *
 	 * This method may be invoked on connector instance that is already configured.
 	 * In that case re-configuration of the connector instance is requested.
 	 * The connector instance must be operational at all times, even during re-configuration.
@@ -88,7 +83,7 @@
 	 * @throws ConfigurationException
 	 */
 	void configure(PrismContainerValue<?> configuration, OperationResult parentResult) throws CommunicationException, GenericFrameworkException, SchemaException, ConfigurationException;
-	
+
 	ConnectorOperationalStatus getOperationalStatus() throws ObjectNotFoundException;
 
 	/**
@@ -330,8 +325,6 @@
 	// Maybe this should be moved to ConnectorManager? In that way it can also test connector instantiation.
 	void test(OperationResult parentResult);
 
-<<<<<<< HEAD
-=======
 	/**
 	 * Dispose of the connector instance. Dispose is a brutal operation. Once the instance is disposed of, it cannot execute
 	 * any operation, it may not be (re)configured, any operation in progress may fail.
@@ -341,7 +334,6 @@
 	 * MidPoint prefers to re-configure existing connector instance instead of disposing of it.
 	 * However, this approach may change in the future.
 	 */
->>>>>>> f8b53599
 	void dispose();
 
 	default void startListeningForChanges(ChangeListener changeListener, OperationResult parentResult) throws SchemaException {
