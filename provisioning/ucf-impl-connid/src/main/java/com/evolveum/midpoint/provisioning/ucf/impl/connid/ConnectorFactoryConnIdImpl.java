--- conflicted
+++ resolved
@@ -501,20 +501,7 @@
 
 	private ConnectorInfoManager getLocalConnectorInfoManager() {
 		if (null == localConnectorInfoManager) {
-<<<<<<< HEAD
-			URL[] urls = new URL[bundleURLs.size()];
-			int i = 0;
-			for (URI uri : bundleURLs) {
-				try {
-					urls[i] = uri.toURL();
-				} catch (MalformedURLException ex) {
-					throw new SystemException(ex);
-				}
-				i++;
-			}
-=======
 			URL[] urls = bundleURIs.stream().map(MiscUtil::toUrlUnchecked).toArray(URL[]::new);
->>>>>>> 23d4d588
 			localConnectorInfoManager = connectorInfoManagerFactory.getLocalManager(urls);
 		}
 		return localConnectorInfoManager;
