--- conflicted
+++ resolved
@@ -26,27 +26,19 @@
  */
 public final class PropertyModificationOperation<T> extends Operation {
 	
-<<<<<<< HEAD
 	private PropertyDelta<T> propertyDelta;
-=======
-	private PropertyDelta propertyDelta;
 
 	// Matching rule for entitlements can be specified at the level of association definition.
 	// And we need this information, if avoidDuplicateValues == true.
 	// So, in order to preserve it, we store it here.
 
 	private QName matchingRuleQName;
->>>>>>> 5100365a
 	
 	public PropertyModificationOperation(PropertyDelta<T> propertyDelta) {
 		super();
 		this.propertyDelta = propertyDelta;
 	}
-<<<<<<< HEAD
 	
-	public PropertyDelta<T> getPropertyDelta() {
-=======
-
 	public QName getMatchingRuleQName() {
 		return matchingRuleQName;
 	}
@@ -56,7 +48,6 @@
 	}
 
 	public PropertyDelta getPropertyDelta() {
->>>>>>> 5100365a
 		return propertyDelta;
 	}
 
