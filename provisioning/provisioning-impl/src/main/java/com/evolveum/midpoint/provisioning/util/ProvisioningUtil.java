/*
 * Copyright (c) 2010-2016 Evolveum
 *
 * Licensed under the Apache License, Version 2.0 (the "License");
 * you may not use this file except in compliance with the License.
 * You may obtain a copy of the License at
 *
 *     http://www.apache.org/licenses/LICENSE-2.0
 *
 * Unless required by applicable law or agreed to in writing, software
 * distributed under the License is distributed on an "AS IS" BASIS,
 * WITHOUT WARRANTIES OR CONDITIONS OF ANY KIND, either express or implied.
 * See the License for the specific language governing permissions and
 * limitations under the License.
 */

package com.evolveum.midpoint.provisioning.util;

import com.evolveum.midpoint.common.ResourceObjectPattern;
import com.evolveum.midpoint.common.StaticExpressionUtil;
import com.evolveum.midpoint.common.refinery.*;
import com.evolveum.midpoint.prism.*;
import com.evolveum.midpoint.prism.delta.PropertyDelta;
import com.evolveum.midpoint.prism.match.MatchingRule;
import com.evolveum.midpoint.prism.match.MatchingRuleRegistry;
import com.evolveum.midpoint.provisioning.impl.ProvisioningContext;
import com.evolveum.midpoint.provisioning.ucf.api.AttributesToReturn;
import com.evolveum.midpoint.provisioning.ucf.api.ExecuteProvisioningScriptOperation;
import com.evolveum.midpoint.provisioning.ucf.api.ExecuteScriptArgument;
import com.evolveum.midpoint.schema.CapabilityUtil;
<<<<<<< HEAD
=======
import com.evolveum.midpoint.schema.GetOperationOptions;
>>>>>>> 3057a90e
import com.evolveum.midpoint.schema.constants.SchemaConstants;
import com.evolveum.midpoint.schema.processor.ResourceAttribute;
import com.evolveum.midpoint.schema.processor.ResourceAttributeContainer;
import com.evolveum.midpoint.schema.processor.ResourceAttributeDefinition;
import com.evolveum.midpoint.schema.result.OperationResult;
import com.evolveum.midpoint.schema.util.ObjectTypeUtil;
import com.evolveum.midpoint.schema.util.ShadowUtil;
import com.evolveum.midpoint.schema.util.ResourceTypeUtil;
import com.evolveum.midpoint.util.DOMUtil;
import com.evolveum.midpoint.util.QNameUtil;
import com.evolveum.midpoint.util.exception.CommunicationException;
import com.evolveum.midpoint.util.exception.ConfigurationException;
import com.evolveum.midpoint.util.exception.ObjectNotFoundException;
import com.evolveum.midpoint.util.exception.SchemaException;
import com.evolveum.midpoint.util.logging.Trace;
import com.evolveum.midpoint.util.logging.TraceManager;
import com.evolveum.midpoint.xml.ns._public.common.common_3.ActivationType;
import com.evolveum.midpoint.xml.ns._public.common.common_3.AttributeFetchStrategyType;
import com.evolveum.midpoint.xml.ns._public.common.common_3.CachingPolicyType;
import com.evolveum.midpoint.xml.ns._public.common.common_3.CachingStategyType;
import com.evolveum.midpoint.xml.ns._public.common.common_3.ExpressionReturnMultiplicityType;
import com.evolveum.midpoint.xml.ns._public.common.common_3.FailedOperationTypeType;
import com.evolveum.midpoint.xml.ns._public.common.common_3.ProvisioningScriptArgumentType;
import com.evolveum.midpoint.xml.ns._public.common.common_3.ProvisioningScriptHostType;
import com.evolveum.midpoint.xml.ns._public.common.common_3.ProvisioningScriptType;
import com.evolveum.midpoint.xml.ns._public.common.common_3.ResourceObjectAssociationDirectionType;
import com.evolveum.midpoint.xml.ns._public.common.common_3.ResourceType;
import com.evolveum.midpoint.xml.ns._public.common.common_3.ShadowType;
import com.evolveum.midpoint.xml.ns._public.resource.capabilities_3.ActivationCapabilityType;
import com.evolveum.midpoint.xml.ns._public.resource.capabilities_3.CredentialsCapabilityType;

import javax.xml.namespace.QName;

import java.util.ArrayList;
import java.util.Collection;

public class ProvisioningUtil {

	private static final QName FAKE_SCRIPT_ARGUMENT_NAME = new QName(SchemaConstants.NS_C, "arg");

	private static final Trace LOGGER = TraceManager.getTrace(ProvisioningUtil.class);

	public static <T extends ShadowType> void normalizeShadow(T shadow, OperationResult result)
			throws SchemaException {

		if (shadow.getAttemptNumber() != null) {
			shadow.setAttemptNumber(null);
		}

		if (shadow.getFailedOperationType() != null) {
			shadow.setFailedOperationType(null);
		}

		if (shadow.getObjectChange() != null) {
			shadow.setObjectChange(null);
		}

		if (shadow.getResult() != null) {
			shadow.setResult(null);
		}

		if (shadow.getCredentials() != null) {
			shadow.setCredentials(null);
		}

		ResourceAttributeContainer normalizedContainer = ShadowUtil.getAttributesContainer(shadow);
		ResourceAttributeContainer oldContainer = normalizedContainer.clone();

		normalizedContainer.clear();
		Collection<ResourceAttribute<?>> identifiers = oldContainer.getPrimaryIdentifiers();
		for (PrismProperty<?> p : identifiers) {
			normalizedContainer.getValue().add(p.clone());
		}

		Collection<ResourceAttribute<?>> secondaryIdentifiers = oldContainer.getSecondaryIdentifiers();
		for (PrismProperty<?> p : secondaryIdentifiers) {
			normalizedContainer.getValue().add(p.clone());
		}

		cleanupShadowActivation(shadow);
	}

	public static PrismObjectDefinition<ShadowType> getResourceObjectShadowDefinition(
			PrismContext prismContext) {
		return prismContext.getSchemaRegistry().findObjectDefinitionByCompileTimeClass(ShadowType.class);
	}

	public static ExecuteProvisioningScriptOperation convertToScriptOperation(
			ProvisioningScriptType scriptType, String desc, PrismContext prismContext) throws SchemaException {
		ExecuteProvisioningScriptOperation scriptOperation = new ExecuteProvisioningScriptOperation();

		PrismPropertyDefinition scriptArgumentDefinition = new PrismPropertyDefinitionImpl(
				FAKE_SCRIPT_ARGUMENT_NAME, DOMUtil.XSD_STRING, prismContext);

		for (ProvisioningScriptArgumentType argument : scriptType.getArgument()) {
			ExecuteScriptArgument arg = new ExecuteScriptArgument(argument.getName(),
					StaticExpressionUtil.getStaticOutput(argument, scriptArgumentDefinition, desc,
							ExpressionReturnMultiplicityType.SINGLE, prismContext));
			scriptOperation.getArgument().add(arg);
		}

		scriptOperation.setLanguage(scriptType.getLanguage());
		scriptOperation.setTextCode(scriptType.getCode());

		if (scriptType.getHost() != null && scriptType.getHost().equals(ProvisioningScriptHostType.CONNECTOR)) {
			scriptOperation.setConnectorHost(true);
			scriptOperation.setResourceHost(false);
		}
		if (scriptType.getHost() == null || scriptType.getHost().equals(ProvisioningScriptHostType.RESOURCE)) {
			scriptOperation.setConnectorHost(false);
			scriptOperation.setResourceHost(true);
		}

		return scriptOperation;
	}

	public static AttributesToReturn createAttributesToReturn(ProvisioningContext ctx) throws SchemaException, ConfigurationException, ObjectNotFoundException, CommunicationException {
		RefinedObjectClassDefinition objectClassDefinition = ctx.getObjectClassDefinition();
		ResourceType resource = ctx.getResource();
		
		boolean apply = false;
		AttributesToReturn attributesToReturn = new AttributesToReturn();

		// Attributes
		
		boolean hasMinimal = false;
		for (RefinedAttributeDefinition attributeDefinition : objectClassDefinition.getAttributeDefinitions()) {
			if (attributeDefinition.getFetchStrategy() == AttributeFetchStrategyType.MINIMAL) {
				hasMinimal = true;
				break;
			}
		}
		
		attributesToReturn.setReturnDefaultAttributes(!hasMinimal);
		
		Collection<ResourceAttributeDefinition> explicit = new ArrayList<ResourceAttributeDefinition>();
		for (RefinedAttributeDefinition attributeDefinition : objectClassDefinition.getAttributeDefinitions()) {
			AttributeFetchStrategyType fetchStrategy = attributeDefinition.getFetchStrategy();
			if (fetchStrategy != null && fetchStrategy == AttributeFetchStrategyType.EXPLICIT) {
				explicit.add(attributeDefinition);
			} else if (hasMinimal && fetchStrategy != AttributeFetchStrategyType.MINIMAL) {
				explicit.add(attributeDefinition);
			}
		}

		if (!explicit.isEmpty()) {
			attributesToReturn.setAttributesToReturn(explicit);
			apply = true;
		}

		// Password
		CredentialsCapabilityType credentialsCapabilityType = ResourceTypeUtil.getEffectiveCapability(
				resource, CredentialsCapabilityType.class);
		if (credentialsCapabilityType != null) {
			if (!CapabilityUtil.isPasswordReturnedByDefault(credentialsCapabilityType)) {
				// There resource is capable of returning password but it does not
				// do it by default
				AttributeFetchStrategyType passwordFetchStrategy = objectClassDefinition
						.getPasswordFetchStrategy();
				if (passwordFetchStrategy == AttributeFetchStrategyType.EXPLICIT) {
					attributesToReturn.setReturnPasswordExplicit(true);
					apply = true;
				}
			}
		}

		// Activation/administrativeStatus
		ActivationCapabilityType activationCapabilityType = ResourceTypeUtil.getEffectiveCapability(resource,
				ActivationCapabilityType.class);
		if (activationCapabilityType != null) {
			if (!CapabilityUtil.isActivationStatusReturnedByDefault(activationCapabilityType)) {
				// There resource is capable of returning enable flag but it does
				// not do it by default
				AttributeFetchStrategyType administrativeStatusFetchStrategy = objectClassDefinition
						.getActivationFetchStrategy(ActivationType.F_ADMINISTRATIVE_STATUS);
				if (administrativeStatusFetchStrategy == AttributeFetchStrategyType.EXPLICIT) {
					attributesToReturn.setReturnAdministrativeStatusExplicit(true);
					apply = true;
				}
			}
			if (!CapabilityUtil.isActivationLockoutStatusReturnedByDefault(activationCapabilityType)) {
				// There resource is capable of returning lockout flag but it does
				// not do it by default
				AttributeFetchStrategyType statusFetchStrategy = objectClassDefinition
						.getActivationFetchStrategy(ActivationType.F_LOCKOUT_STATUS);
				if (statusFetchStrategy == AttributeFetchStrategyType.EXPLICIT) {
					attributesToReturn.setReturnLockoutStatusExplicit(true);
					apply = true;
				}
			}
		}


		if (apply) {
			return attributesToReturn;
		} else {
			return null;
		}
	}
	
	public static <T> PropertyDelta<T> narrowPropertyDelta(PropertyDelta<T> propertyDelta,
			PrismObject<ShadowType> currentShadow, QName overridingMatchingRuleQName, MatchingRuleRegistry matchingRuleRegistry) throws SchemaException {
		QName matchingRuleQName = overridingMatchingRuleQName;
		ItemDefinition propertyDef = propertyDelta.getDefinition();
		if (matchingRuleQName == null && propertyDef instanceof RefinedAttributeDefinition) {
			matchingRuleQName = ((RefinedAttributeDefinition)propertyDef).getMatchingRuleQName();
		}
		MatchingRule<T> matchingRule = null;
		if (matchingRuleQName != null && propertyDef != null) {
			matchingRule = matchingRuleRegistry.getMatchingRule(matchingRuleQName, propertyDef.getTypeName());
		}
		LOGGER.trace("Narrowing attr def={}, matchingRule={} ({})", propertyDef, matchingRule, matchingRuleQName);
		PropertyDelta<T> filteredDelta = propertyDelta.narrow(currentShadow, matchingRule);
		if (LOGGER.isTraceEnabled() && !filteredDelta.equals(propertyDelta)) {
			LOGGER.trace("Narrowed delta: {}", filteredDelta.debugDump());
		}
		return filteredDelta;
	}
	
	public static RefinedResourceSchema getRefinedSchema(ResourceType resourceType) throws SchemaException, ConfigurationException {
		RefinedResourceSchema refinedSchema = RefinedResourceSchemaImpl.getRefinedSchema(resourceType);
		if (refinedSchema == null) {
			throw new ConfigurationException("No schema for "+resourceType);
		}
		return refinedSchema;
	}
	
	public static boolean isProtectedShadow(RefinedObjectClassDefinition objectClassDefinition, PrismObject<ShadowType> shadow, MatchingRuleRegistry matchingRuleRegistry) throws SchemaException {
		boolean isProtected = false;
		if (objectClassDefinition == null) {
			isProtected = false;
		} else {
			Collection<ResourceObjectPattern> protectedAccountPatterns = objectClassDefinition.getProtectedObjectPatterns();
			if (protectedAccountPatterns == null) {
				isProtected = false;
			} else {
				isProtected = ResourceObjectPattern.matches(shadow, protectedAccountPatterns, matchingRuleRegistry);
			}
		}
		LOGGER.trace("isProtectedShadow: {}: {} = {}", new Object[] { objectClassDefinition,
				shadow, isProtected });
		return isProtected;
	}
	
	public static void setProtectedFlag(ProvisioningContext ctx, PrismObject<ShadowType> resourceObject, MatchingRuleRegistry matchingRuleRegistry) throws SchemaException, ConfigurationException, ObjectNotFoundException, CommunicationException {
		if (isProtectedShadow(ctx.getObjectClassDefinition(), resourceObject, matchingRuleRegistry)) {
			resourceObject.asObjectable().setProtectedObject(true);
		}
	}
	
	public static RefinedResourceSchema getRefinedSchema(PrismObject<ResourceType> resource) throws SchemaException, ConfigurationException {
		RefinedResourceSchema refinedSchema = RefinedResourceSchemaImpl.getRefinedSchema(resource);
		if (refinedSchema == null) {
			throw new ConfigurationException("No schema for "+resource);
		}
		return refinedSchema;
	}
	
	public static void recordFatalError(Trace logger, OperationResult opResult, String message, Throwable ex) {
		if (message == null) {
			message = ex.getMessage();
		}
		logger.error(message, ex);
		opResult.recordFatalError(message, ex);
		opResult.cleanupResult(ex);
	}

	public static void logWarning(Trace logger, OperationResult opResult, String message, Exception ex) {
		logger.error(message, ex);
		opResult.recordWarning(message, ex);
	}

<<<<<<< HEAD
	public static boolean shouldStoreAtributeInShadow(RefinedObjectClassDefinition objectClassDefinition, QName attributeName) {
		if (objectClassDefinition.isPrimaryIdentifier(attributeName) || objectClassDefinition.isSecondaryIdentifier(attributeName)) {
			return true;
		}
		for (RefinedAssociationDefinition associationDef: objectClassDefinition.getAssociationDefinitions()) {
			if (associationDef.getResourceObjectAssociationType().getDirection() == ResourceObjectAssociationDirectionType.OBJECT_TO_SUBJECT) {
				QName valueAttributeName = associationDef.getResourceObjectAssociationType().getValueAttribute();
				if (QNameUtil.match(attributeName, valueAttributeName)) {
					return true;
=======
	public static boolean shouldStoreAtributeInShadow(RefinedObjectClassDefinition objectClassDefinition, QName attributeName, 
			CachingStategyType cachingStrategy) throws ConfigurationException {
		if (cachingStrategy == CachingStategyType.NONE) {
			if (objectClassDefinition.isPrimaryIdentifier(attributeName) || objectClassDefinition.isSecondaryIdentifier(attributeName)) {
				return true;
			}
			for (RefinedAssociationDefinition associationDef: objectClassDefinition.getAssociations()) {
				if (associationDef.getResourceObjectAssociationType().getDirection() == ResourceObjectAssociationDirectionType.OBJECT_TO_SUBJECT) {
					QName valueAttributeName = associationDef.getResourceObjectAssociationType().getValueAttribute();
					if (QNameUtil.match(attributeName, valueAttributeName)) {
						return true;
					}
>>>>>>> 3057a90e
				}
			}
			return false;
			
		} else if (cachingStrategy == CachingStategyType.PASSIVE) {
			RefinedAttributeDefinition<Object> attrDef = objectClassDefinition.findAttributeDefinition(attributeName);
			return attrDef != null;
			
		} else {
			throw new ConfigurationException("Unknown caching strategy "+cachingStrategy);
		}
	}

	public static boolean shouldStoreActivationItemInShadow(QName elementName) {	// MID-2585
		return QNameUtil.match(elementName, ActivationType.F_ARCHIVE_TIMESTAMP) ||
				QNameUtil.match(elementName, ActivationType.F_DISABLE_TIMESTAMP) ||
				QNameUtil.match(elementName, ActivationType.F_ENABLE_TIMESTAMP) ||
				QNameUtil.match(elementName, ActivationType.F_DISABLE_REASON);
	}

	public static void cleanupShadowActivation(ShadowType repoShadowType) {
		// cleanup activation - we don't want to store these data in repo shadow (MID-2585)
		if (repoShadowType.getActivation() != null) {
			cleanupShadowActivation(repoShadowType.getActivation());
		}
	}


	public static void cleanupShadowActivation(ActivationType a) {
		a.setAdministrativeStatus(null);
		a.setEffectiveStatus(null);
		a.setValidFrom(null);
		a.setValidTo(null);
		a.setValidityStatus(null);
		a.setLockoutStatus(null);
		a.setLockoutExpirationTimestamp(null);
		a.setValidityChangeTimestamp(null);
	}

	public static void checkShadowActivationConsistency(PrismObject<ShadowType> shadow) {
		if (shadow == null) {		// just for sure
			return;
		}
		ActivationType activation = shadow.asObjectable().getActivation();
		if (activation == null) {
			return;
		}
		FailedOperationTypeType failedOperation = shadow.asObjectable().getFailedOperationType();
		if (failedOperation == FailedOperationTypeType.ADD) {
			return;		// in this case it's ok to have activation present
		}
		if (activation.getAdministrativeStatus() != null ||
				activation.getEffectiveStatus() != null ||
				activation.getValidFrom() != null ||
				activation.getValidTo() != null ||
				activation.getValidityStatus() != null ||
				activation.getLockoutStatus() != null ||
				activation.getLockoutExpirationTimestamp() != null ||
				activation.getValidityChangeTimestamp() != null) {
			String m = "Unexpected content in shadow.activation for " + ObjectTypeUtil.toShortString(shadow) + ": " + activation;
			LOGGER.warn("{}", m);
			//throw new IllegalStateException(m);		// use only for testing
		}
	}
	
	public static CachingStategyType getCachingStrategy(ProvisioningContext ctx) 
			throws ObjectNotFoundException, SchemaException, CommunicationException, ConfigurationException {
		CachingPolicyType caching = ctx.getResource().getCaching();
		if (caching == null) {
			return CachingStategyType.NONE;
		}
		if (caching.getCachingStategy() == null) {
			return CachingStategyType.NONE;
		}
		return caching.getCachingStategy();
	}
	
	public static boolean shouldDoRepoSearch(GetOperationOptions rootOptions) {
		return GetOperationOptions.isNoFetch(rootOptions) || GetOperationOptions.isMaxStaleness(rootOptions);
	}
}
<|MERGE_RESOLUTION|>--- conflicted
+++ resolved
@@ -1,411 +1,395 @@
-/*
- * Copyright (c) 2010-2016 Evolveum
- *
- * Licensed under the Apache License, Version 2.0 (the "License");
- * you may not use this file except in compliance with the License.
- * You may obtain a copy of the License at
- *
- *     http://www.apache.org/licenses/LICENSE-2.0
- *
- * Unless required by applicable law or agreed to in writing, software
- * distributed under the License is distributed on an "AS IS" BASIS,
- * WITHOUT WARRANTIES OR CONDITIONS OF ANY KIND, either express or implied.
- * See the License for the specific language governing permissions and
- * limitations under the License.
- */
-
-package com.evolveum.midpoint.provisioning.util;
-
-import com.evolveum.midpoint.common.ResourceObjectPattern;
-import com.evolveum.midpoint.common.StaticExpressionUtil;
-import com.evolveum.midpoint.common.refinery.*;
-import com.evolveum.midpoint.prism.*;
-import com.evolveum.midpoint.prism.delta.PropertyDelta;
-import com.evolveum.midpoint.prism.match.MatchingRule;
-import com.evolveum.midpoint.prism.match.MatchingRuleRegistry;
-import com.evolveum.midpoint.provisioning.impl.ProvisioningContext;
-import com.evolveum.midpoint.provisioning.ucf.api.AttributesToReturn;
-import com.evolveum.midpoint.provisioning.ucf.api.ExecuteProvisioningScriptOperation;
-import com.evolveum.midpoint.provisioning.ucf.api.ExecuteScriptArgument;
-import com.evolveum.midpoint.schema.CapabilityUtil;
-<<<<<<< HEAD
-=======
-import com.evolveum.midpoint.schema.GetOperationOptions;
->>>>>>> 3057a90e
-import com.evolveum.midpoint.schema.constants.SchemaConstants;
-import com.evolveum.midpoint.schema.processor.ResourceAttribute;
-import com.evolveum.midpoint.schema.processor.ResourceAttributeContainer;
-import com.evolveum.midpoint.schema.processor.ResourceAttributeDefinition;
-import com.evolveum.midpoint.schema.result.OperationResult;
-import com.evolveum.midpoint.schema.util.ObjectTypeUtil;
-import com.evolveum.midpoint.schema.util.ShadowUtil;
-import com.evolveum.midpoint.schema.util.ResourceTypeUtil;
-import com.evolveum.midpoint.util.DOMUtil;
-import com.evolveum.midpoint.util.QNameUtil;
-import com.evolveum.midpoint.util.exception.CommunicationException;
-import com.evolveum.midpoint.util.exception.ConfigurationException;
-import com.evolveum.midpoint.util.exception.ObjectNotFoundException;
-import com.evolveum.midpoint.util.exception.SchemaException;
-import com.evolveum.midpoint.util.logging.Trace;
-import com.evolveum.midpoint.util.logging.TraceManager;
-import com.evolveum.midpoint.xml.ns._public.common.common_3.ActivationType;
-import com.evolveum.midpoint.xml.ns._public.common.common_3.AttributeFetchStrategyType;
-import com.evolveum.midpoint.xml.ns._public.common.common_3.CachingPolicyType;
-import com.evolveum.midpoint.xml.ns._public.common.common_3.CachingStategyType;
-import com.evolveum.midpoint.xml.ns._public.common.common_3.ExpressionReturnMultiplicityType;
-import com.evolveum.midpoint.xml.ns._public.common.common_3.FailedOperationTypeType;
-import com.evolveum.midpoint.xml.ns._public.common.common_3.ProvisioningScriptArgumentType;
-import com.evolveum.midpoint.xml.ns._public.common.common_3.ProvisioningScriptHostType;
-import com.evolveum.midpoint.xml.ns._public.common.common_3.ProvisioningScriptType;
-import com.evolveum.midpoint.xml.ns._public.common.common_3.ResourceObjectAssociationDirectionType;
-import com.evolveum.midpoint.xml.ns._public.common.common_3.ResourceType;
-import com.evolveum.midpoint.xml.ns._public.common.common_3.ShadowType;
-import com.evolveum.midpoint.xml.ns._public.resource.capabilities_3.ActivationCapabilityType;
-import com.evolveum.midpoint.xml.ns._public.resource.capabilities_3.CredentialsCapabilityType;
-
-import javax.xml.namespace.QName;
-
-import java.util.ArrayList;
-import java.util.Collection;
-
-public class ProvisioningUtil {
-
-	private static final QName FAKE_SCRIPT_ARGUMENT_NAME = new QName(SchemaConstants.NS_C, "arg");
-
-	private static final Trace LOGGER = TraceManager.getTrace(ProvisioningUtil.class);
-
-	public static <T extends ShadowType> void normalizeShadow(T shadow, OperationResult result)
-			throws SchemaException {
-
-		if (shadow.getAttemptNumber() != null) {
-			shadow.setAttemptNumber(null);
-		}
-
-		if (shadow.getFailedOperationType() != null) {
-			shadow.setFailedOperationType(null);
-		}
-
-		if (shadow.getObjectChange() != null) {
-			shadow.setObjectChange(null);
-		}
-
-		if (shadow.getResult() != null) {
-			shadow.setResult(null);
-		}
-
-		if (shadow.getCredentials() != null) {
-			shadow.setCredentials(null);
-		}
-
-		ResourceAttributeContainer normalizedContainer = ShadowUtil.getAttributesContainer(shadow);
-		ResourceAttributeContainer oldContainer = normalizedContainer.clone();
-
-		normalizedContainer.clear();
-		Collection<ResourceAttribute<?>> identifiers = oldContainer.getPrimaryIdentifiers();
-		for (PrismProperty<?> p : identifiers) {
-			normalizedContainer.getValue().add(p.clone());
-		}
-
-		Collection<ResourceAttribute<?>> secondaryIdentifiers = oldContainer.getSecondaryIdentifiers();
-		for (PrismProperty<?> p : secondaryIdentifiers) {
-			normalizedContainer.getValue().add(p.clone());
-		}
-
-		cleanupShadowActivation(shadow);
-	}
-
-	public static PrismObjectDefinition<ShadowType> getResourceObjectShadowDefinition(
-			PrismContext prismContext) {
-		return prismContext.getSchemaRegistry().findObjectDefinitionByCompileTimeClass(ShadowType.class);
-	}
-
-	public static ExecuteProvisioningScriptOperation convertToScriptOperation(
-			ProvisioningScriptType scriptType, String desc, PrismContext prismContext) throws SchemaException {
-		ExecuteProvisioningScriptOperation scriptOperation = new ExecuteProvisioningScriptOperation();
-
-		PrismPropertyDefinition scriptArgumentDefinition = new PrismPropertyDefinitionImpl(
-				FAKE_SCRIPT_ARGUMENT_NAME, DOMUtil.XSD_STRING, prismContext);
-
-		for (ProvisioningScriptArgumentType argument : scriptType.getArgument()) {
-			ExecuteScriptArgument arg = new ExecuteScriptArgument(argument.getName(),
-					StaticExpressionUtil.getStaticOutput(argument, scriptArgumentDefinition, desc,
-							ExpressionReturnMultiplicityType.SINGLE, prismContext));
-			scriptOperation.getArgument().add(arg);
-		}
-
-		scriptOperation.setLanguage(scriptType.getLanguage());
-		scriptOperation.setTextCode(scriptType.getCode());
-
-		if (scriptType.getHost() != null && scriptType.getHost().equals(ProvisioningScriptHostType.CONNECTOR)) {
-			scriptOperation.setConnectorHost(true);
-			scriptOperation.setResourceHost(false);
-		}
-		if (scriptType.getHost() == null || scriptType.getHost().equals(ProvisioningScriptHostType.RESOURCE)) {
-			scriptOperation.setConnectorHost(false);
-			scriptOperation.setResourceHost(true);
-		}
-
-		return scriptOperation;
-	}
-
-	public static AttributesToReturn createAttributesToReturn(ProvisioningContext ctx) throws SchemaException, ConfigurationException, ObjectNotFoundException, CommunicationException {
-		RefinedObjectClassDefinition objectClassDefinition = ctx.getObjectClassDefinition();
-		ResourceType resource = ctx.getResource();
-		
-		boolean apply = false;
-		AttributesToReturn attributesToReturn = new AttributesToReturn();
-
-		// Attributes
-		
-		boolean hasMinimal = false;
-		for (RefinedAttributeDefinition attributeDefinition : objectClassDefinition.getAttributeDefinitions()) {
-			if (attributeDefinition.getFetchStrategy() == AttributeFetchStrategyType.MINIMAL) {
-				hasMinimal = true;
-				break;
-			}
-		}
-		
-		attributesToReturn.setReturnDefaultAttributes(!hasMinimal);
-		
-		Collection<ResourceAttributeDefinition> explicit = new ArrayList<ResourceAttributeDefinition>();
-		for (RefinedAttributeDefinition attributeDefinition : objectClassDefinition.getAttributeDefinitions()) {
-			AttributeFetchStrategyType fetchStrategy = attributeDefinition.getFetchStrategy();
-			if (fetchStrategy != null && fetchStrategy == AttributeFetchStrategyType.EXPLICIT) {
-				explicit.add(attributeDefinition);
-			} else if (hasMinimal && fetchStrategy != AttributeFetchStrategyType.MINIMAL) {
-				explicit.add(attributeDefinition);
-			}
-		}
-
-		if (!explicit.isEmpty()) {
-			attributesToReturn.setAttributesToReturn(explicit);
-			apply = true;
-		}
-
-		// Password
-		CredentialsCapabilityType credentialsCapabilityType = ResourceTypeUtil.getEffectiveCapability(
-				resource, CredentialsCapabilityType.class);
-		if (credentialsCapabilityType != null) {
-			if (!CapabilityUtil.isPasswordReturnedByDefault(credentialsCapabilityType)) {
-				// There resource is capable of returning password but it does not
-				// do it by default
-				AttributeFetchStrategyType passwordFetchStrategy = objectClassDefinition
-						.getPasswordFetchStrategy();
-				if (passwordFetchStrategy == AttributeFetchStrategyType.EXPLICIT) {
-					attributesToReturn.setReturnPasswordExplicit(true);
-					apply = true;
-				}
-			}
-		}
-
-		// Activation/administrativeStatus
-		ActivationCapabilityType activationCapabilityType = ResourceTypeUtil.getEffectiveCapability(resource,
-				ActivationCapabilityType.class);
-		if (activationCapabilityType != null) {
-			if (!CapabilityUtil.isActivationStatusReturnedByDefault(activationCapabilityType)) {
-				// There resource is capable of returning enable flag but it does
-				// not do it by default
-				AttributeFetchStrategyType administrativeStatusFetchStrategy = objectClassDefinition
-						.getActivationFetchStrategy(ActivationType.F_ADMINISTRATIVE_STATUS);
-				if (administrativeStatusFetchStrategy == AttributeFetchStrategyType.EXPLICIT) {
-					attributesToReturn.setReturnAdministrativeStatusExplicit(true);
-					apply = true;
-				}
-			}
-			if (!CapabilityUtil.isActivationLockoutStatusReturnedByDefault(activationCapabilityType)) {
-				// There resource is capable of returning lockout flag but it does
-				// not do it by default
-				AttributeFetchStrategyType statusFetchStrategy = objectClassDefinition
-						.getActivationFetchStrategy(ActivationType.F_LOCKOUT_STATUS);
-				if (statusFetchStrategy == AttributeFetchStrategyType.EXPLICIT) {
-					attributesToReturn.setReturnLockoutStatusExplicit(true);
-					apply = true;
-				}
-			}
-		}
-
-
-		if (apply) {
-			return attributesToReturn;
-		} else {
-			return null;
-		}
-	}
-	
-	public static <T> PropertyDelta<T> narrowPropertyDelta(PropertyDelta<T> propertyDelta,
-			PrismObject<ShadowType> currentShadow, QName overridingMatchingRuleQName, MatchingRuleRegistry matchingRuleRegistry) throws SchemaException {
-		QName matchingRuleQName = overridingMatchingRuleQName;
-		ItemDefinition propertyDef = propertyDelta.getDefinition();
-		if (matchingRuleQName == null && propertyDef instanceof RefinedAttributeDefinition) {
-			matchingRuleQName = ((RefinedAttributeDefinition)propertyDef).getMatchingRuleQName();
-		}
-		MatchingRule<T> matchingRule = null;
-		if (matchingRuleQName != null && propertyDef != null) {
-			matchingRule = matchingRuleRegistry.getMatchingRule(matchingRuleQName, propertyDef.getTypeName());
-		}
-		LOGGER.trace("Narrowing attr def={}, matchingRule={} ({})", propertyDef, matchingRule, matchingRuleQName);
-		PropertyDelta<T> filteredDelta = propertyDelta.narrow(currentShadow, matchingRule);
-		if (LOGGER.isTraceEnabled() && !filteredDelta.equals(propertyDelta)) {
-			LOGGER.trace("Narrowed delta: {}", filteredDelta.debugDump());
-		}
-		return filteredDelta;
-	}
-	
-	public static RefinedResourceSchema getRefinedSchema(ResourceType resourceType) throws SchemaException, ConfigurationException {
-		RefinedResourceSchema refinedSchema = RefinedResourceSchemaImpl.getRefinedSchema(resourceType);
-		if (refinedSchema == null) {
-			throw new ConfigurationException("No schema for "+resourceType);
-		}
-		return refinedSchema;
-	}
-	
-	public static boolean isProtectedShadow(RefinedObjectClassDefinition objectClassDefinition, PrismObject<ShadowType> shadow, MatchingRuleRegistry matchingRuleRegistry) throws SchemaException {
-		boolean isProtected = false;
-		if (objectClassDefinition == null) {
-			isProtected = false;
-		} else {
-			Collection<ResourceObjectPattern> protectedAccountPatterns = objectClassDefinition.getProtectedObjectPatterns();
-			if (protectedAccountPatterns == null) {
-				isProtected = false;
-			} else {
-				isProtected = ResourceObjectPattern.matches(shadow, protectedAccountPatterns, matchingRuleRegistry);
-			}
-		}
-		LOGGER.trace("isProtectedShadow: {}: {} = {}", new Object[] { objectClassDefinition,
-				shadow, isProtected });
-		return isProtected;
-	}
-	
-	public static void setProtectedFlag(ProvisioningContext ctx, PrismObject<ShadowType> resourceObject, MatchingRuleRegistry matchingRuleRegistry) throws SchemaException, ConfigurationException, ObjectNotFoundException, CommunicationException {
-		if (isProtectedShadow(ctx.getObjectClassDefinition(), resourceObject, matchingRuleRegistry)) {
-			resourceObject.asObjectable().setProtectedObject(true);
-		}
-	}
-	
-	public static RefinedResourceSchema getRefinedSchema(PrismObject<ResourceType> resource) throws SchemaException, ConfigurationException {
-		RefinedResourceSchema refinedSchema = RefinedResourceSchemaImpl.getRefinedSchema(resource);
-		if (refinedSchema == null) {
-			throw new ConfigurationException("No schema for "+resource);
-		}
-		return refinedSchema;
-	}
-	
-	public static void recordFatalError(Trace logger, OperationResult opResult, String message, Throwable ex) {
-		if (message == null) {
-			message = ex.getMessage();
-		}
-		logger.error(message, ex);
-		opResult.recordFatalError(message, ex);
-		opResult.cleanupResult(ex);
-	}
-
-	public static void logWarning(Trace logger, OperationResult opResult, String message, Exception ex) {
-		logger.error(message, ex);
-		opResult.recordWarning(message, ex);
-	}
-
-<<<<<<< HEAD
-	public static boolean shouldStoreAtributeInShadow(RefinedObjectClassDefinition objectClassDefinition, QName attributeName) {
-		if (objectClassDefinition.isPrimaryIdentifier(attributeName) || objectClassDefinition.isSecondaryIdentifier(attributeName)) {
-			return true;
-		}
-		for (RefinedAssociationDefinition associationDef: objectClassDefinition.getAssociationDefinitions()) {
-			if (associationDef.getResourceObjectAssociationType().getDirection() == ResourceObjectAssociationDirectionType.OBJECT_TO_SUBJECT) {
-				QName valueAttributeName = associationDef.getResourceObjectAssociationType().getValueAttribute();
-				if (QNameUtil.match(attributeName, valueAttributeName)) {
-					return true;
-=======
-	public static boolean shouldStoreAtributeInShadow(RefinedObjectClassDefinition objectClassDefinition, QName attributeName, 
-			CachingStategyType cachingStrategy) throws ConfigurationException {
-		if (cachingStrategy == CachingStategyType.NONE) {
-			if (objectClassDefinition.isPrimaryIdentifier(attributeName) || objectClassDefinition.isSecondaryIdentifier(attributeName)) {
-				return true;
-			}
-			for (RefinedAssociationDefinition associationDef: objectClassDefinition.getAssociations()) {
-				if (associationDef.getResourceObjectAssociationType().getDirection() == ResourceObjectAssociationDirectionType.OBJECT_TO_SUBJECT) {
-					QName valueAttributeName = associationDef.getResourceObjectAssociationType().getValueAttribute();
-					if (QNameUtil.match(attributeName, valueAttributeName)) {
-						return true;
-					}
->>>>>>> 3057a90e
-				}
-			}
-			return false;
-			
-		} else if (cachingStrategy == CachingStategyType.PASSIVE) {
-			RefinedAttributeDefinition<Object> attrDef = objectClassDefinition.findAttributeDefinition(attributeName);
-			return attrDef != null;
-			
-		} else {
-			throw new ConfigurationException("Unknown caching strategy "+cachingStrategy);
-		}
-	}
-
-	public static boolean shouldStoreActivationItemInShadow(QName elementName) {	// MID-2585
-		return QNameUtil.match(elementName, ActivationType.F_ARCHIVE_TIMESTAMP) ||
-				QNameUtil.match(elementName, ActivationType.F_DISABLE_TIMESTAMP) ||
-				QNameUtil.match(elementName, ActivationType.F_ENABLE_TIMESTAMP) ||
-				QNameUtil.match(elementName, ActivationType.F_DISABLE_REASON);
-	}
-
-	public static void cleanupShadowActivation(ShadowType repoShadowType) {
-		// cleanup activation - we don't want to store these data in repo shadow (MID-2585)
-		if (repoShadowType.getActivation() != null) {
-			cleanupShadowActivation(repoShadowType.getActivation());
-		}
-	}
-
-
-	public static void cleanupShadowActivation(ActivationType a) {
-		a.setAdministrativeStatus(null);
-		a.setEffectiveStatus(null);
-		a.setValidFrom(null);
-		a.setValidTo(null);
-		a.setValidityStatus(null);
-		a.setLockoutStatus(null);
-		a.setLockoutExpirationTimestamp(null);
-		a.setValidityChangeTimestamp(null);
-	}
-
-	public static void checkShadowActivationConsistency(PrismObject<ShadowType> shadow) {
-		if (shadow == null) {		// just for sure
-			return;
-		}
-		ActivationType activation = shadow.asObjectable().getActivation();
-		if (activation == null) {
-			return;
-		}
-		FailedOperationTypeType failedOperation = shadow.asObjectable().getFailedOperationType();
-		if (failedOperation == FailedOperationTypeType.ADD) {
-			return;		// in this case it's ok to have activation present
-		}
-		if (activation.getAdministrativeStatus() != null ||
-				activation.getEffectiveStatus() != null ||
-				activation.getValidFrom() != null ||
-				activation.getValidTo() != null ||
-				activation.getValidityStatus() != null ||
-				activation.getLockoutStatus() != null ||
-				activation.getLockoutExpirationTimestamp() != null ||
-				activation.getValidityChangeTimestamp() != null) {
-			String m = "Unexpected content in shadow.activation for " + ObjectTypeUtil.toShortString(shadow) + ": " + activation;
-			LOGGER.warn("{}", m);
-			//throw new IllegalStateException(m);		// use only for testing
-		}
-	}
-	
-	public static CachingStategyType getCachingStrategy(ProvisioningContext ctx) 
-			throws ObjectNotFoundException, SchemaException, CommunicationException, ConfigurationException {
-		CachingPolicyType caching = ctx.getResource().getCaching();
-		if (caching == null) {
-			return CachingStategyType.NONE;
-		}
-		if (caching.getCachingStategy() == null) {
-			return CachingStategyType.NONE;
-		}
-		return caching.getCachingStategy();
-	}
-	
-	public static boolean shouldDoRepoSearch(GetOperationOptions rootOptions) {
-		return GetOperationOptions.isNoFetch(rootOptions) || GetOperationOptions.isMaxStaleness(rootOptions);
-	}
-}
+/*
+ * Copyright (c) 2010-2016 Evolveum
+ *
+ * Licensed under the Apache License, Version 2.0 (the "License");
+ * you may not use this file except in compliance with the License.
+ * You may obtain a copy of the License at
+ *
+ *     http://www.apache.org/licenses/LICENSE-2.0
+ *
+ * Unless required by applicable law or agreed to in writing, software
+ * distributed under the License is distributed on an "AS IS" BASIS,
+ * WITHOUT WARRANTIES OR CONDITIONS OF ANY KIND, either express or implied.
+ * See the License for the specific language governing permissions and
+ * limitations under the License.
+ */
+
+package com.evolveum.midpoint.provisioning.util;
+
+import com.evolveum.midpoint.common.ResourceObjectPattern;
+import com.evolveum.midpoint.common.StaticExpressionUtil;
+import com.evolveum.midpoint.common.refinery.*;
+import com.evolveum.midpoint.prism.*;
+import com.evolveum.midpoint.prism.delta.PropertyDelta;
+import com.evolveum.midpoint.prism.match.MatchingRule;
+import com.evolveum.midpoint.prism.match.MatchingRuleRegistry;
+import com.evolveum.midpoint.provisioning.impl.ProvisioningContext;
+import com.evolveum.midpoint.provisioning.ucf.api.AttributesToReturn;
+import com.evolveum.midpoint.provisioning.ucf.api.ExecuteProvisioningScriptOperation;
+import com.evolveum.midpoint.provisioning.ucf.api.ExecuteScriptArgument;
+import com.evolveum.midpoint.schema.CapabilityUtil;
+import com.evolveum.midpoint.schema.constants.SchemaConstants;
+import com.evolveum.midpoint.schema.processor.ResourceAttribute;
+import com.evolveum.midpoint.schema.processor.ResourceAttributeContainer;
+import com.evolveum.midpoint.schema.processor.ResourceAttributeDefinition;
+import com.evolveum.midpoint.schema.result.OperationResult;
+import com.evolveum.midpoint.schema.util.ObjectTypeUtil;
+import com.evolveum.midpoint.schema.util.ShadowUtil;
+import com.evolveum.midpoint.schema.util.ResourceTypeUtil;
+import com.evolveum.midpoint.util.DOMUtil;
+import com.evolveum.midpoint.util.QNameUtil;
+import com.evolveum.midpoint.util.exception.CommunicationException;
+import com.evolveum.midpoint.util.exception.ConfigurationException;
+import com.evolveum.midpoint.util.exception.ObjectNotFoundException;
+import com.evolveum.midpoint.util.exception.SchemaException;
+import com.evolveum.midpoint.util.logging.Trace;
+import com.evolveum.midpoint.util.logging.TraceManager;
+import com.evolveum.midpoint.xml.ns._public.common.common_3.ActivationType;
+import com.evolveum.midpoint.xml.ns._public.common.common_3.AttributeFetchStrategyType;
+import com.evolveum.midpoint.xml.ns._public.common.common_3.CachingPolicyType;
+import com.evolveum.midpoint.xml.ns._public.common.common_3.CachingStategyType;
+import com.evolveum.midpoint.xml.ns._public.common.common_3.ExpressionReturnMultiplicityType;
+import com.evolveum.midpoint.xml.ns._public.common.common_3.FailedOperationTypeType;
+import com.evolveum.midpoint.xml.ns._public.common.common_3.ProvisioningScriptArgumentType;
+import com.evolveum.midpoint.xml.ns._public.common.common_3.ProvisioningScriptHostType;
+import com.evolveum.midpoint.xml.ns._public.common.common_3.ProvisioningScriptType;
+import com.evolveum.midpoint.xml.ns._public.common.common_3.ResourceObjectAssociationDirectionType;
+import com.evolveum.midpoint.xml.ns._public.common.common_3.ResourceType;
+import com.evolveum.midpoint.xml.ns._public.common.common_3.ShadowType;
+import com.evolveum.midpoint.xml.ns._public.resource.capabilities_3.ActivationCapabilityType;
+import com.evolveum.midpoint.xml.ns._public.resource.capabilities_3.CredentialsCapabilityType;
+
+import javax.xml.namespace.QName;
+
+import java.util.ArrayList;
+import java.util.Collection;
+
+public class ProvisioningUtil {
+
+	private static final QName FAKE_SCRIPT_ARGUMENT_NAME = new QName(SchemaConstants.NS_C, "arg");
+
+	private static final Trace LOGGER = TraceManager.getTrace(ProvisioningUtil.class);
+
+	public static <T extends ShadowType> void normalizeShadow(T shadow, OperationResult result)
+			throws SchemaException {
+
+		if (shadow.getAttemptNumber() != null) {
+			shadow.setAttemptNumber(null);
+		}
+
+		if (shadow.getFailedOperationType() != null) {
+			shadow.setFailedOperationType(null);
+		}
+
+		if (shadow.getObjectChange() != null) {
+			shadow.setObjectChange(null);
+		}
+
+		if (shadow.getResult() != null) {
+			shadow.setResult(null);
+		}
+
+		if (shadow.getCredentials() != null) {
+			shadow.setCredentials(null);
+		}
+
+		ResourceAttributeContainer normalizedContainer = ShadowUtil.getAttributesContainer(shadow);
+		ResourceAttributeContainer oldContainer = normalizedContainer.clone();
+
+		normalizedContainer.clear();
+		Collection<ResourceAttribute<?>> identifiers = oldContainer.getPrimaryIdentifiers();
+		for (PrismProperty<?> p : identifiers) {
+			normalizedContainer.getValue().add(p.clone());
+		}
+
+		Collection<ResourceAttribute<?>> secondaryIdentifiers = oldContainer.getSecondaryIdentifiers();
+		for (PrismProperty<?> p : secondaryIdentifiers) {
+			normalizedContainer.getValue().add(p.clone());
+		}
+
+		cleanupShadowActivation(shadow);
+	}
+
+	public static PrismObjectDefinition<ShadowType> getResourceObjectShadowDefinition(
+			PrismContext prismContext) {
+		return prismContext.getSchemaRegistry().findObjectDefinitionByCompileTimeClass(ShadowType.class);
+	}
+
+	public static ExecuteProvisioningScriptOperation convertToScriptOperation(
+			ProvisioningScriptType scriptType, String desc, PrismContext prismContext) throws SchemaException {
+		ExecuteProvisioningScriptOperation scriptOperation = new ExecuteProvisioningScriptOperation();
+
+		PrismPropertyDefinition scriptArgumentDefinition = new PrismPropertyDefinitionImpl(
+				FAKE_SCRIPT_ARGUMENT_NAME, DOMUtil.XSD_STRING, prismContext);
+
+		for (ProvisioningScriptArgumentType argument : scriptType.getArgument()) {
+			ExecuteScriptArgument arg = new ExecuteScriptArgument(argument.getName(),
+					StaticExpressionUtil.getStaticOutput(argument, scriptArgumentDefinition, desc,
+							ExpressionReturnMultiplicityType.SINGLE, prismContext));
+			scriptOperation.getArgument().add(arg);
+		}
+
+		scriptOperation.setLanguage(scriptType.getLanguage());
+		scriptOperation.setTextCode(scriptType.getCode());
+
+		if (scriptType.getHost() != null && scriptType.getHost().equals(ProvisioningScriptHostType.CONNECTOR)) {
+			scriptOperation.setConnectorHost(true);
+			scriptOperation.setResourceHost(false);
+		}
+		if (scriptType.getHost() == null || scriptType.getHost().equals(ProvisioningScriptHostType.RESOURCE)) {
+			scriptOperation.setConnectorHost(false);
+			scriptOperation.setResourceHost(true);
+		}
+
+		return scriptOperation;
+	}
+
+	public static AttributesToReturn createAttributesToReturn(ProvisioningContext ctx) throws SchemaException, ConfigurationException, ObjectNotFoundException, CommunicationException {
+		RefinedObjectClassDefinition objectClassDefinition = ctx.getObjectClassDefinition();
+		ResourceType resource = ctx.getResource();
+		
+		boolean apply = false;
+		AttributesToReturn attributesToReturn = new AttributesToReturn();
+
+		// Attributes
+		
+		boolean hasMinimal = false;
+		for (RefinedAttributeDefinition attributeDefinition : objectClassDefinition.getAttributeDefinitions()) {
+			if (attributeDefinition.getFetchStrategy() == AttributeFetchStrategyType.MINIMAL) {
+				hasMinimal = true;
+				break;
+			}
+		}
+		
+		attributesToReturn.setReturnDefaultAttributes(!hasMinimal);
+		
+		Collection<ResourceAttributeDefinition> explicit = new ArrayList<ResourceAttributeDefinition>();
+		for (RefinedAttributeDefinition attributeDefinition : objectClassDefinition.getAttributeDefinitions()) {
+			AttributeFetchStrategyType fetchStrategy = attributeDefinition.getFetchStrategy();
+			if (fetchStrategy != null && fetchStrategy == AttributeFetchStrategyType.EXPLICIT) {
+				explicit.add(attributeDefinition);
+			} else if (hasMinimal && fetchStrategy != AttributeFetchStrategyType.MINIMAL) {
+				explicit.add(attributeDefinition);
+			}
+		}
+
+		if (!explicit.isEmpty()) {
+			attributesToReturn.setAttributesToReturn(explicit);
+			apply = true;
+		}
+
+		// Password
+		CredentialsCapabilityType credentialsCapabilityType = ResourceTypeUtil.getEffectiveCapability(
+				resource, CredentialsCapabilityType.class);
+		if (credentialsCapabilityType != null) {
+			if (!CapabilityUtil.isPasswordReturnedByDefault(credentialsCapabilityType)) {
+				// There resource is capable of returning password but it does not
+				// do it by default
+				AttributeFetchStrategyType passwordFetchStrategy = objectClassDefinition
+						.getPasswordFetchStrategy();
+				if (passwordFetchStrategy == AttributeFetchStrategyType.EXPLICIT) {
+					attributesToReturn.setReturnPasswordExplicit(true);
+					apply = true;
+				}
+			}
+		}
+
+		// Activation/administrativeStatus
+		ActivationCapabilityType activationCapabilityType = ResourceTypeUtil.getEffectiveCapability(resource,
+				ActivationCapabilityType.class);
+		if (activationCapabilityType != null) {
+			if (!CapabilityUtil.isActivationStatusReturnedByDefault(activationCapabilityType)) {
+				// There resource is capable of returning enable flag but it does
+				// not do it by default
+				AttributeFetchStrategyType administrativeStatusFetchStrategy = objectClassDefinition
+						.getActivationFetchStrategy(ActivationType.F_ADMINISTRATIVE_STATUS);
+				if (administrativeStatusFetchStrategy == AttributeFetchStrategyType.EXPLICIT) {
+					attributesToReturn.setReturnAdministrativeStatusExplicit(true);
+					apply = true;
+				}
+			}
+			if (!CapabilityUtil.isActivationLockoutStatusReturnedByDefault(activationCapabilityType)) {
+				// There resource is capable of returning lockout flag but it does
+				// not do it by default
+				AttributeFetchStrategyType statusFetchStrategy = objectClassDefinition
+						.getActivationFetchStrategy(ActivationType.F_LOCKOUT_STATUS);
+				if (statusFetchStrategy == AttributeFetchStrategyType.EXPLICIT) {
+					attributesToReturn.setReturnLockoutStatusExplicit(true);
+					apply = true;
+				}
+			}
+		}
+
+
+		if (apply) {
+			return attributesToReturn;
+		} else {
+			return null;
+		}
+	}
+	
+	public static <T> PropertyDelta<T> narrowPropertyDelta(PropertyDelta<T> propertyDelta,
+			PrismObject<ShadowType> currentShadow, QName overridingMatchingRuleQName, MatchingRuleRegistry matchingRuleRegistry) throws SchemaException {
+		QName matchingRuleQName = overridingMatchingRuleQName;
+		ItemDefinition propertyDef = propertyDelta.getDefinition();
+		if (matchingRuleQName == null && propertyDef instanceof RefinedAttributeDefinition) {
+			matchingRuleQName = ((RefinedAttributeDefinition)propertyDef).getMatchingRuleQName();
+		}
+		MatchingRule<T> matchingRule = null;
+		if (matchingRuleQName != null && propertyDef != null) {
+			matchingRule = matchingRuleRegistry.getMatchingRule(matchingRuleQName, propertyDef.getTypeName());
+		}
+		LOGGER.trace("Narrowing attr def={}, matchingRule={} ({})", propertyDef, matchingRule, matchingRuleQName);
+		PropertyDelta<T> filteredDelta = propertyDelta.narrow(currentShadow, matchingRule);
+		if (LOGGER.isTraceEnabled() && !filteredDelta.equals(propertyDelta)) {
+			LOGGER.trace("Narrowed delta: {}", filteredDelta.debugDump());
+		}
+		return filteredDelta;
+	}
+	
+	public static RefinedResourceSchema getRefinedSchema(ResourceType resourceType) throws SchemaException, ConfigurationException {
+		RefinedResourceSchema refinedSchema = RefinedResourceSchemaImpl.getRefinedSchema(resourceType);
+		if (refinedSchema == null) {
+			throw new ConfigurationException("No schema for "+resourceType);
+		}
+		return refinedSchema;
+	}
+	
+	public static boolean isProtectedShadow(RefinedObjectClassDefinition objectClassDefinition, PrismObject<ShadowType> shadow, MatchingRuleRegistry matchingRuleRegistry) throws SchemaException {
+		boolean isProtected = false;
+		if (objectClassDefinition == null) {
+			isProtected = false;
+		} else {
+			Collection<ResourceObjectPattern> protectedAccountPatterns = objectClassDefinition.getProtectedObjectPatterns();
+			if (protectedAccountPatterns == null) {
+				isProtected = false;
+			} else {
+				isProtected = ResourceObjectPattern.matches(shadow, protectedAccountPatterns, matchingRuleRegistry);
+			}
+		}
+		LOGGER.trace("isProtectedShadow: {}: {} = {}", new Object[] { objectClassDefinition,
+				shadow, isProtected });
+		return isProtected;
+	}
+	
+	public static void setProtectedFlag(ProvisioningContext ctx, PrismObject<ShadowType> resourceObject, MatchingRuleRegistry matchingRuleRegistry) throws SchemaException, ConfigurationException, ObjectNotFoundException, CommunicationException {
+		if (isProtectedShadow(ctx.getObjectClassDefinition(), resourceObject, matchingRuleRegistry)) {
+			resourceObject.asObjectable().setProtectedObject(true);
+		}
+	}
+	
+	public static RefinedResourceSchema getRefinedSchema(PrismObject<ResourceType> resource) throws SchemaException, ConfigurationException {
+		RefinedResourceSchema refinedSchema = RefinedResourceSchemaImpl.getRefinedSchema(resource);
+		if (refinedSchema == null) {
+			throw new ConfigurationException("No schema for "+resource);
+		}
+		return refinedSchema;
+	}
+	
+	public static void recordFatalError(Trace logger, OperationResult opResult, String message, Throwable ex) {
+		if (message == null) {
+			message = ex.getMessage();
+		}
+		logger.error(message, ex);
+		opResult.recordFatalError(message, ex);
+		opResult.cleanupResult(ex);
+	}
+
+	public static void logWarning(Trace logger, OperationResult opResult, String message, Exception ex) {
+		logger.error(message, ex);
+		opResult.recordWarning(message, ex);
+	}
+
+	public static boolean shouldStoreAtributeInShadow(RefinedObjectClassDefinition objectClassDefinition, QName attributeName,
+			CachingStategyType cachingStrategy) throws ConfigurationException {
+		if (cachingStrategy == CachingStategyType.NONE) {
+			if (objectClassDefinition.isPrimaryIdentifier(attributeName) || objectClassDefinition.isSecondaryIdentifier(attributeName)) {
+				return true;
+			}
+			for (RefinedAssociationDefinition associationDef: objectClassDefinition.getAssociationDefinitions()) {
+				if (associationDef.getResourceObjectAssociationType().getDirection() == ResourceObjectAssociationDirectionType.OBJECT_TO_SUBJECT) {
+					QName valueAttributeName = associationDef.getResourceObjectAssociationType().getValueAttribute();
+					if (QNameUtil.match(attributeName, valueAttributeName)) {
+						return true;
+					}
+				}
+			}
+			return false;
+
+		} else if (cachingStrategy == CachingStategyType.PASSIVE) {
+			RefinedAttributeDefinition<Object> attrDef = objectClassDefinition.findAttributeDefinition(attributeName);
+			return attrDef != null;
+
+		} else {
+			throw new ConfigurationException("Unknown caching strategy "+cachingStrategy);
+		}
+	}
+
+	public static boolean shouldStoreActivationItemInShadow(QName elementName) {	// MID-2585
+		return QNameUtil.match(elementName, ActivationType.F_ARCHIVE_TIMESTAMP) ||
+				QNameUtil.match(elementName, ActivationType.F_DISABLE_TIMESTAMP) ||
+				QNameUtil.match(elementName, ActivationType.F_ENABLE_TIMESTAMP) ||
+				QNameUtil.match(elementName, ActivationType.F_DISABLE_REASON);
+	}
+
+	public static void cleanupShadowActivation(ShadowType repoShadowType) {
+		// cleanup activation - we don't want to store these data in repo shadow (MID-2585)
+		if (repoShadowType.getActivation() != null) {
+			cleanupShadowActivation(repoShadowType.getActivation());
+		}
+	}
+
+
+	public static void cleanupShadowActivation(ActivationType a) {
+		a.setAdministrativeStatus(null);
+		a.setEffectiveStatus(null);
+		a.setValidFrom(null);
+		a.setValidTo(null);
+		a.setValidityStatus(null);
+		a.setLockoutStatus(null);
+		a.setLockoutExpirationTimestamp(null);
+		a.setValidityChangeTimestamp(null);
+	}
+
+	public static void checkShadowActivationConsistency(PrismObject<ShadowType> shadow) {
+		if (shadow == null) {		// just for sure
+			return;
+		}
+		ActivationType activation = shadow.asObjectable().getActivation();
+		if (activation == null) {
+			return;
+		}
+		FailedOperationTypeType failedOperation = shadow.asObjectable().getFailedOperationType();
+		if (failedOperation == FailedOperationTypeType.ADD) {
+			return;		// in this case it's ok to have activation present
+		}
+		if (activation.getAdministrativeStatus() != null ||
+				activation.getEffectiveStatus() != null ||
+				activation.getValidFrom() != null ||
+				activation.getValidTo() != null ||
+				activation.getValidityStatus() != null ||
+				activation.getLockoutStatus() != null ||
+				activation.getLockoutExpirationTimestamp() != null ||
+				activation.getValidityChangeTimestamp() != null) {
+			String m = "Unexpected content in shadow.activation for " + ObjectTypeUtil.toShortString(shadow) + ": " + activation;
+			LOGGER.warn("{}", m);
+			//throw new IllegalStateException(m);		// use only for testing
+		}
+	}
+
+	public static CachingStategyType getCachingStrategy(ProvisioningContext ctx)
+			throws ObjectNotFoundException, SchemaException, CommunicationException, ConfigurationException {
+		CachingPolicyType caching = ctx.getResource().getCaching();
+		if (caching == null) {
+			return CachingStategyType.NONE;
+		}
+		if (caching.getCachingStategy() == null) {
+			return CachingStategyType.NONE;
+		}
+		return caching.getCachingStategy();
+	}
+
+	public static boolean shouldDoRepoSearch(GetOperationOptions rootOptions) {
+		return GetOperationOptions.isNoFetch(rootOptions) || GetOperationOptions.isMaxStaleness(rootOptions);
+	}
+}