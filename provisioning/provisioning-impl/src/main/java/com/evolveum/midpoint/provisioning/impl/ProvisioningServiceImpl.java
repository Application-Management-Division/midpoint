--- conflicted
+++ resolved
@@ -1084,25 +1084,19 @@
 
 	@SuppressWarnings({ "rawtypes", "unchecked" })
 	@Override
-<<<<<<< HEAD
-	public <T extends ObjectType> void searchObjectsIterative(final Class<T> type, ObjectQuery query,
-															  Collection<SelectorOptions<GetOperationOptions>> options,
-															  final ResultHandler<T> handler, final OperationResult parentResult) throws SchemaException,
-			ObjectNotFoundException, CommunicationException, ConfigurationException, SecurityViolationException {
-		searchObjectsIterativeInternal(type, query, options, handler, true, parentResult);
+	public <T extends ObjectType> SearchResultMetadata searchObjectsIterative(final Class<T> type, ObjectQuery query, 
+			Collection<SelectorOptions<GetOperationOptions>> options, 
+			final ResultHandler<T> handler, final OperationResult parentResult) throws SchemaException,
+				ObjectNotFoundException, CommunicationException, ConfigurationException, SecurityViolationException {
+		return searchObjectsIterativeInternal(type, query, options, handler, true, parentResult);
 	}
 
 	@SuppressWarnings({ "rawtypes", "unchecked" })
-	public <T extends ObjectType> void searchObjectsIterativeInternal(final Class<T> type, ObjectQuery query,
+	public <T extends ObjectType> SearchResultMetadata searchObjectsIterativeInternal(final Class<T> type, ObjectQuery query,
 																	  Collection<SelectorOptions<GetOperationOptions>> options,
 																	  final ResultHandler<T> handler,
 																	  boolean readFromRepository,
 																	  final OperationResult parentResult) throws SchemaException,
-=======
-	public <T extends ObjectType> SearchResultMetadata searchObjectsIterative(final Class<T> type, ObjectQuery query, 
-			Collection<SelectorOptions<GetOperationOptions>> options, 
-			final ResultHandler<T> handler, final OperationResult parentResult) throws SchemaException,
->>>>>>> d5f9f1a0
 			ObjectNotFoundException, CommunicationException, ConfigurationException, SecurityViolationException {
 
 		Validate.notNull(parentResult, "Operation result must not be null.");
@@ -1265,13 +1259,8 @@
 
 		SearchResultMetadata metadata;
 		try {
-<<<<<<< HEAD
-			getShadowCache(Mode.STANDARD).searchObjectsIterative(objectClass,
+			metadata = getShadowCache(Mode.STANDARD).searchObjectsIterative(objectClass,
 				resource.asObjectable(), query, options, shadowHandler, readFromRepository, result);
-=======
-			metadata = getShadowCache(Mode.STANDARD).searchObjectsIterative(objectClass,
-				resource.asObjectable(), query, options, shadowHandler, result);
->>>>>>> d5f9f1a0
 			result.computeStatus();
 		} catch (ConfigurationException e) {
 			recordFatalError(LOGGER, result, null, e);
