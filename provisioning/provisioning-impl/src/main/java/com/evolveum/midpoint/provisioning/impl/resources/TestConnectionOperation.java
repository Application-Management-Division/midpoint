/*
 * Copyright (C) 2010-2022 Evolveum and contributors
 *
 * This work is dual-licensed under the Apache License 2.0
 * and European Union Public License. See LICENSE file for details.
 */

package com.evolveum.midpoint.provisioning.impl.resources;

<<<<<<< HEAD
import com.evolveum.midpoint.prism.PrismContainerValue;
import com.evolveum.midpoint.prism.PrismObject;
import com.evolveum.midpoint.prism.PrismObjectDefinition;
import com.evolveum.midpoint.prism.polystring.PolyString;
=======
import com.evolveum.midpoint.prism.*;
>>>>>>> 9c168e2b
import com.evolveum.midpoint.provisioning.impl.CommonBeans;
import com.evolveum.midpoint.provisioning.ucf.api.ConnectorInstance;
import com.evolveum.midpoint.provisioning.ucf.api.GenericFrameworkException;
import com.evolveum.midpoint.schema.constants.ConnectorTestOperation;
import com.evolveum.midpoint.schema.internals.InternalCounters;
import com.evolveum.midpoint.schema.internals.InternalMonitor;
import com.evolveum.midpoint.schema.processor.ResourceSchema;
import com.evolveum.midpoint.schema.processor.ResourceSchemaFactory;
import com.evolveum.midpoint.schema.result.OperationResult;
import com.evolveum.midpoint.schema.util.ResourceTypeUtil;
import com.evolveum.midpoint.task.api.Task;
import com.evolveum.midpoint.util.exception.*;
import com.evolveum.midpoint.util.logging.Trace;
import com.evolveum.midpoint.util.logging.TraceManager;
import com.evolveum.midpoint.xml.ns._public.common.common_3.AvailabilityStatusType;
import com.evolveum.midpoint.xml.ns._public.common.common_3.ConnectorConfigurationType;
import com.evolveum.midpoint.xml.ns._public.common.common_3.ResourceType;

<<<<<<< HEAD
import org.apache.commons.lang3.StringUtils;
=======
import com.evolveum.midpoint.xml.ns._public.resource.capabilities_3.CapabilityCollectionType;

>>>>>>> 9c168e2b
import org.jetbrains.annotations.NotNull;

import java.util.HashMap;
import java.util.List;
import java.util.Map;

/**
 * Responsible for testing the resource which isn't in repo (doesn't contain OID).
 *
 * To be used only from the local package only. All external access should be through {@link ResourceManager}.
 */
class TestConnectionOperation extends AbstractTestConnectionOperation {

    TestConnectionOperation(@NotNull PrismObject<ResourceType> resource, @NotNull Task task, @NotNull CommonBeans beans) {
<<<<<<< HEAD
        super(resource, task, beans);
    }

    @Override
    protected PrismObject<ResourceType> getResourceToComplete(OperationResult schemaResult) {
        return this.resource;
    }

    @Override
    protected String createOperationDescription() {
        PolyString resourceName = resource.getName();
        if (resourceName != null) {
            return "test resource " + resourceName + " connection";
        } else {
            return "test resource connection, resource:" + resource;
=======
        this.resource = resource.cloneIfImmutable();
        this.task = task;
        this.beans = beans;
    }

    /**
     * Test the connection.
     *
     * @throws ObjectNotFoundException If the resource object cannot be found in repository (e.g. when trying to set its
     *                                 availability status).
     */
    public void execute(OperationResult result)
            throws ObjectNotFoundException {

        String resourceOid = resource.getOid();

        String operationDesc = "test resource " + resourceOid + " connection";

        List<ConnectorSpec> allConnectorSpecs;
        try {
            allConnectorSpecs = beans.resourceManager.connectorSelector.getAllConnectorSpecs(resource);
        } catch (SchemaException | ConfigurationException e) {
            if (LOGGER.isTraceEnabled()) {
                // TODO why logging at error level only if trace is enabled?
                LOGGER.error("Configuration error: {}", e.getMessage(), e);
            }
            markResourceBroken(operationDesc + ", getting all connectors failed: " + e.getMessage(), result);
            result.recordFatalError("Configuration error: " + e.getMessage(), e);
            return;
        }

        Map<String, CapabilityCollectionType> capabilityMap = new HashMap<>();
        for (ConnectorSpec connectorSpec: allConnectorSpecs) {

            OperationResult connectorTestResult = result
                    .createSubresult(ConnectorTestOperation.CONNECTOR_TEST.getOperation());
            connectorTestResult.addParam(OperationResult.PARAM_NAME, connectorSpec.getConnectorName());
            connectorTestResult.addParam(OperationResult.PARAM_OID, connectorSpec.getConnectorOid());

            testConnectionConnector(connectorSpec, capabilityMap, connectorTestResult);

            connectorTestResult.computeStatus();

            if (!connectorTestResult.isAcceptable()) {
                //nothing more to do.. if it failed while testing connection, status is set.
                // we do not need to continue and waste the time.
                return;
            }
        }

        // === test SCHEMA ===

        OperationResult schemaResult = result.createSubresult(ConnectorTestOperation.RESOURCE_SCHEMA.getOperation());

        ResourceSchema rawSchema;
        try {

            rawSchema = beans.resourceManager.schemaFetcher.fetchResourceSchema(
                    resource, NativeConnectorsCapabilities.of(capabilityMap), schemaResult);

        } catch (CommunicationException e) {
            String statusChangeReason = operationDesc + " failed while fetching schema: " + e.getMessage();
            if (LOGGER.isTraceEnabled()) {
                LOGGER.error("Communication error: {}", e.getMessage(), e);
            }
            markResourceDown(statusChangeReason, result);
            schemaResult.recordFatalError("Communication error: " + e.getMessage(), e);
            return;
        } catch (GenericFrameworkException | ConfigurationException | ObjectNotFoundException | SchemaException | RuntimeException e) {
            String statusChangeReason = operationDesc + " failed while fetching schema: " + e.getMessage();
            if (LOGGER.isTraceEnabled()) {
                LOGGER.error("Error: {}", e.getMessage(), e);
            }
            markResourceBroken(statusChangeReason, result);
            schemaResult.recordFatalError("Error: " + e.getMessage(), e);
            return;
        }

        if (rawSchema == null || rawSchema.isEmpty()) {
            // Resource does not support schema
            // If there is a static schema in resource definition this may still be OK
            try {
                rawSchema = ResourceSchemaFactory.getRawSchema(resource);
            } catch (SchemaException e) {
                String statusChangeReason = operationDesc + " failed while parsing refined schema: " + e.getMessage();
                if (LOGGER.isTraceEnabled()) {
                    LOGGER.error("Error: {}", e.getMessage(), e);
                }
                markResourceBroken(statusChangeReason, result);
                schemaResult.recordFatalError(e);
                return;
            }

            if (rawSchema == null || rawSchema.isEmpty()) {
                String msg = "Connector does not support schema and no static schema available";
                String statusChangeReason = operationDesc + ". " + msg;
                markResourceBroken(statusChangeReason, result);
                schemaResult.recordFatalError(msg);
                return;
            }
        }

        // Invoke completeResource(). This will store the fetched schema to the ResourceType if there is no <schema>
        // definition already. Therefore the testResource() can be used to generate the resource schema - until we
        // have full schema caching capability.
        PrismObject<ResourceType> completedResource;
        try {
            // Re-fetching from repository to get up-to-date availability status (to avoid phantom state change records).
            PrismObject<ResourceType> repoResource = beans.cacheRepositoryService.getObject(
                    ResourceType.class, resourceOid, null, schemaResult);
            completedResource = new ResourceCompletionOperation(
                    repoResource,
                    null,
                    rawSchema,
                    true,
                    NativeConnectorsCapabilities.of(capabilityMap),
                    true,
                    task,
                    beans)
                    .execute(schemaResult);
        } catch (ObjectNotFoundException e) {
            String msg = "Object not found (unexpected error, probably a bug): " + e.getMessage();
            String statusChangeReason = operationDesc + " failed while completing resource. " + msg;
            markResourceBroken(statusChangeReason, result);
            schemaResult.recordFatalError(msg, e);
            return;
        } catch (ConfigurationException e) {
            String msg = "Configuration error: " + e.getMessage();
            String statusChangeReason = operationDesc + " failed while completing resource. " + msg;
            markResourceBroken(statusChangeReason, result);
            schemaResult.recordFatalError(msg, e);
            return;
        } catch (SchemaException e) {
            String msg = "Schema processing error (probably connector bug): " + e.getMessage();
            String statusChangeReason = operationDesc + " failed while completing resource. " + msg;
            markResourceBroken(statusChangeReason, result);
            schemaResult.recordFatalError(msg, e);
            return;
        } catch (ExpressionEvaluationException e) {
            String msg = "Expression error: " + e.getMessage();
            String statusChangeReason = operationDesc + " failed while completing resource. " + msg;
            markResourceBroken(statusChangeReason, result);
            schemaResult.recordFatalError(msg, e);
            return;
        } catch (RuntimeException e) {
            String msg = "Unspecified exception: " + e.getMessage();
            String statusChangeReason = operationDesc + " failed while completing resource. " + msg;
            markResourceBroken(statusChangeReason, result);
            schemaResult.recordFatalError(msg, e);
            return;
        }

        schemaResult.recordSuccess();

        try {
            updateResourceSchema(completedResource, allConnectorSpecs, result);
        } catch (SchemaException | ObjectNotFoundException | CommunicationException | ConfigurationException | RuntimeException e) {
            String statusChangeReason = operationDesc + " failed while updating resource schema: " + e.getMessage();
            markResourceBroken(statusChangeReason, result);
            result.recordFatalError("Couldn't update resource schema: " + e.getMessage(), e);
            //noinspection UnnecessaryReturnStatement
            return;
        }

        // TODO: connector sanity (e.g. refined schema, at least one account type, identifiers
        // in schema, etc.)

    }

    private void updateResourceSchema(
            PrismObject<ResourceType> resource, List<ConnectorSpec> allConnectorSpecs, OperationResult result)
            throws SchemaException, ObjectNotFoundException, CommunicationException, ConfigurationException {
        ResourceSchema resourceSchema = ResourceSchemaFactory.getRawSchema(resource);
        if (resourceSchema != null) {
            for (ConnectorSpec connectorSpec : allConnectorSpecs) {
                ConnectorInstance instance = beans.connectorManager.getConfiguredConnectorInstance(
                        connectorSpec, false, result);
                instance.updateSchema(resourceSchema);
            }
        }
    }

    private void markResourceBroken(String statusChangeReason, OperationResult result) throws ObjectNotFoundException {
        beans.resourceManager.modifyResourceAvailabilityStatus(
                resource.getOid(), AvailabilityStatusType.BROKEN, statusChangeReason, task, result, true);
    }

    private void markResourceDown(String statusChangeReason, OperationResult result) throws ObjectNotFoundException {
        beans.resourceManager.modifyResourceAvailabilityStatus(
                resource.getOid(), AvailabilityStatusType.DOWN, statusChangeReason, task, result, true);
    }

    private void markResourceUp(String statusChangeReason, OperationResult result) throws ObjectNotFoundException {
        beans.resourceManager.modifyResourceAvailabilityStatus(
                resource.getOid(), AvailabilityStatusType.UP, statusChangeReason, task, result, false);
    }

    private void testConnectionConnector(
            ConnectorSpec connectorSpec,
            Map<String, CapabilityCollectionType> capabilityMap,
            OperationResult parentResult) throws ObjectNotFoundException {

        // === test INITIALIZATION ===

        OperationResult initResult = parentResult
                .createSubresult(ConnectorTestOperation.CONNECTOR_INITIALIZATION.getOperation());

        LOGGER.debug("Testing connection using {}", connectorSpec);

        String operationCtx = "testing connection using " + connectorSpec;

        ConfiguredConnectorInstanceEntry connectorInstanceCacheEntry;
        try {
            // Make sure we are getting non-configured instance.
            connectorInstanceCacheEntry = beans.connectorManager.getOrCreateConnectorInstanceCacheEntry(connectorSpec, initResult);
            initResult.recordSuccess();
        } catch (ObjectNotFoundException e) {
            // The connector was not found. The resource definition is either
            // wrong or the connector is not installed.
            String msg = "The connector was not found: "+e.getMessage();
            operationCtx += " failed while getting connector instance. " + msg;
            markResourceBroken(operationCtx, parentResult);
            initResult.recordFatalError(msg, e);
            return;
        } catch (SchemaException e) {
            String msg = "Schema error while dealing with the connector definition: "+e.getMessage();
            operationCtx += " failed while getting connector instance. " + msg;
            markResourceBroken(operationCtx, parentResult);
            initResult.recordFatalError(msg, e);
            return;
        } catch (RuntimeException | Error e) {
            String msg = "Unexpected runtime error: "+e.getMessage();
            operationCtx += " failed while getting connector instance. " + msg;
            markResourceBroken(operationCtx, parentResult);
            initResult.recordFatalError(msg, e);
            return;
        }

        ConnectorInstance connector = connectorInstanceCacheEntry.getConnectorInstance();


        // === test CONFIGURATION ===

        OperationResult configResult = parentResult
                .createSubresult(ConnectorTestOperation.CONNECTOR_CONFIGURATION.getOperation());

        try {
            PrismObject<ResourceType> resource = connectorSpec.getResource();
            PrismObjectDefinition<ResourceType> newResourceDefinition = resource.getDefinition().clone();
            beans.resourceManager.applyConnectorSchemaToResource(connectorSpec, newResourceDefinition, resource, task, configResult);
            PrismContainer<ConnectorConfigurationType> connectorConfigurationContainer = connectorSpec.getConnectorConfiguration();
            PrismContainerValue<ConnectorConfigurationType> connectorConfiguration =
                    connectorConfigurationContainer != null ?
                            connectorConfigurationContainer.getValue() :
                            PrismContext.get().itemFactory().createContainerValue(); // TODO or should UCF accept null config PCV?

            InternalMonitor.recordCount(InternalCounters.CONNECTOR_INSTANCE_CONFIGURATION_COUNT);

            connector.configure(connectorConfiguration, ResourceTypeUtil.getSchemaGenerationConstraints(resource), configResult);

            // We need to explicitly initialize the instance, e.g. in case that the schema and capabilities
            // cannot be detected by the connector and therefore are provided in the resource
            //
            // NOTE: the capabilities and schema that are used here are NOT necessarily those that are detected by the resource.
            //       The detected schema will come later. The schema here is the one that is stored in the resource
            //       definition (ResourceType). This may be schema that was detected previously. But it may also be a schema
            //       that was manually defined. This is needed to be passed to the connector in case that the connector
            //       cannot detect the schema and needs schema/capabilities definition to establish a connection.
            //       Most connectors will just ignore the schema and capabilities that are provided here.
            //       But some connectors may need it (e.g. CSV connector working with CSV file without a header).
            //
            ResourceSchema previousResourceSchema = ResourceSchemaFactory.getRawSchema(connectorSpec.getResource());
            CapabilityCollectionType previousCapabilities =
                    ResourceTypeUtil.getNativeCapabilitiesCollection(connectorSpec.getResource().asObjectable());
            connector.initialize(previousResourceSchema, previousCapabilities,
                    ResourceTypeUtil.isCaseIgnoreAttributeNames(connectorSpec.getResource().asObjectable()), configResult);

            configResult.recordSuccess();
        } catch (CommunicationException e) {
            operationCtx += " failed while testing configuration: " + e.getMessage();
            markResourceDown(operationCtx, parentResult);
            configResult.recordFatalError("Communication error", e);
            return;
        } catch (GenericFrameworkException e) {
            operationCtx += " failed while testing configuration: " + e.getMessage();
            markResourceBroken(operationCtx, parentResult);
            configResult.recordFatalError("Generic error", e);
            return;
        } catch (SchemaException e) {
            operationCtx += " failed while testing configuration: " + e.getMessage();
            markResourceBroken(operationCtx, parentResult);
            configResult.recordFatalError("Schema error", e);
            return;
        } catch (ConfigurationException e) {
            operationCtx += " failed while testing configuration: " + e.getMessage();
            markResourceBroken(operationCtx, parentResult);
            configResult.recordFatalError("Configuration error", e);
            return;
        } catch (ObjectNotFoundException e) {
            operationCtx += " failed while testing configuration: " + e.getMessage();
            markResourceBroken(operationCtx, parentResult);
            configResult.recordFatalError("Object not found", e);
            return;
        } catch (ExpressionEvaluationException e) {
            operationCtx += " failed while testing configuration: " + e.getMessage();
            markResourceBroken(operationCtx, parentResult);
            configResult.recordFatalError("Expression error", e);
            return;
        } catch (SecurityViolationException e) {
            operationCtx += " failed while testing configuration: " + e.getMessage();
            markResourceBroken(operationCtx, parentResult);
            configResult.recordFatalError("Security violation", e);
            return;
        } catch (RuntimeException | Error e) {
            operationCtx += " failed while testing configuration: " + e.getMessage();
            markResourceBroken(operationCtx, parentResult);
            configResult.recordFatalError("Unexpected runtime error", e);
            return;
        }

        // === test CONNECTION ===

        // delegate the main part of the test to the connector
        connector.test(parentResult);

        parentResult.computeStatus();
        if (!parentResult.isAcceptable()) {
            operationCtx += ". Connector test failed: " + parentResult.getMessage();
            markResourceDown(operationCtx, parentResult);
            // No point in going on. Following tests will fail anyway, they will
            // just produce misleading
            // messages.
            return;
        } else {
            operationCtx += ". Connector test successful.";
            markResourceUp(operationCtx, parentResult);
        }

        // === test CAPABILITIES ===

        OperationResult capabilitiesResult = parentResult
                .createSubresult(ConnectorTestOperation.CONNECTOR_CAPABILITIES.getOperation());
        try {
            InternalMonitor.recordCount(InternalCounters.CONNECTOR_CAPABILITIES_FETCH_COUNT);
            CapabilityCollectionType retrievedCapabilities = connector.fetchCapabilities(capabilitiesResult);

            capabilityMap.put(connectorSpec.getConnectorName(), retrievedCapabilities);
            capabilitiesResult.recordSuccess();
        } catch (CommunicationException e) {
            operationCtx += " failed while testing capabilities: " + e.getMessage();
            markResourceDown(operationCtx, parentResult);
            capabilitiesResult.recordFatalError("Communication error", e);
            return;
        } catch (GenericFrameworkException e) {
            operationCtx += " failed while testing capabilities: " + e.getMessage();
            markResourceBroken(operationCtx, parentResult);
            capabilitiesResult.recordFatalError("Generic error", e);
            return;
        } catch (ConfigurationException e) {
            operationCtx += " failed while testing capabilities: " + e.getMessage();
            markResourceBroken(operationCtx, parentResult);
            capabilitiesResult.recordFatalError("Configuration error", e);
            return;
        } catch (SchemaException e) {
            operationCtx += " failed while testing capabilities: " + e.getMessage();
            markResourceBroken(operationCtx, parentResult);
            capabilitiesResult.recordFatalError("Schema error", e);
            return;
        } catch (RuntimeException | Error e) {
            operationCtx += " failed while testing capabilities: " + e.getMessage();
            markResourceBroken(operationCtx, parentResult);
            capabilitiesResult.recordFatalError("Unexpected runtime error", e);
            return;
>>>>>>> 9c168e2b
        }
    }

    @Override
    protected void setResourceAvailabilityStatus(AvailabilityStatusType status, String statusChangeReason, OperationResult result) {
        beans.resourceManager.modifyResourceAvailabilityStatus(resource, status, statusChangeReason);
    }

}<|MERGE_RESOLUTION|>--- conflicted
+++ resolved
@@ -7,43 +7,16 @@
 
 package com.evolveum.midpoint.provisioning.impl.resources;
 
-<<<<<<< HEAD
-import com.evolveum.midpoint.prism.PrismContainerValue;
-import com.evolveum.midpoint.prism.PrismObject;
-import com.evolveum.midpoint.prism.PrismObjectDefinition;
+import com.evolveum.midpoint.prism.*;
 import com.evolveum.midpoint.prism.polystring.PolyString;
-=======
-import com.evolveum.midpoint.prism.*;
->>>>>>> 9c168e2b
 import com.evolveum.midpoint.provisioning.impl.CommonBeans;
-import com.evolveum.midpoint.provisioning.ucf.api.ConnectorInstance;
-import com.evolveum.midpoint.provisioning.ucf.api.GenericFrameworkException;
-import com.evolveum.midpoint.schema.constants.ConnectorTestOperation;
-import com.evolveum.midpoint.schema.internals.InternalCounters;
-import com.evolveum.midpoint.schema.internals.InternalMonitor;
-import com.evolveum.midpoint.schema.processor.ResourceSchema;
-import com.evolveum.midpoint.schema.processor.ResourceSchemaFactory;
 import com.evolveum.midpoint.schema.result.OperationResult;
-import com.evolveum.midpoint.schema.util.ResourceTypeUtil;
 import com.evolveum.midpoint.task.api.Task;
-import com.evolveum.midpoint.util.exception.*;
-import com.evolveum.midpoint.util.logging.Trace;
-import com.evolveum.midpoint.util.logging.TraceManager;
 import com.evolveum.midpoint.xml.ns._public.common.common_3.AvailabilityStatusType;
-import com.evolveum.midpoint.xml.ns._public.common.common_3.ConnectorConfigurationType;
 import com.evolveum.midpoint.xml.ns._public.common.common_3.ResourceType;
 
-<<<<<<< HEAD
-import org.apache.commons.lang3.StringUtils;
-=======
-import com.evolveum.midpoint.xml.ns._public.resource.capabilities_3.CapabilityCollectionType;
 
->>>>>>> 9c168e2b
 import org.jetbrains.annotations.NotNull;
-
-import java.util.HashMap;
-import java.util.List;
-import java.util.Map;
 
 /**
  * Responsible for testing the resource which isn't in repo (doesn't contain OID).
@@ -53,7 +26,6 @@
 class TestConnectionOperation extends AbstractTestConnectionOperation {
 
     TestConnectionOperation(@NotNull PrismObject<ResourceType> resource, @NotNull Task task, @NotNull CommonBeans beans) {
-<<<<<<< HEAD
         super(resource, task, beans);
     }
 
@@ -69,381 +41,6 @@
             return "test resource " + resourceName + " connection";
         } else {
             return "test resource connection, resource:" + resource;
-=======
-        this.resource = resource.cloneIfImmutable();
-        this.task = task;
-        this.beans = beans;
-    }
-
-    /**
-     * Test the connection.
-     *
-     * @throws ObjectNotFoundException If the resource object cannot be found in repository (e.g. when trying to set its
-     *                                 availability status).
-     */
-    public void execute(OperationResult result)
-            throws ObjectNotFoundException {
-
-        String resourceOid = resource.getOid();
-
-        String operationDesc = "test resource " + resourceOid + " connection";
-
-        List<ConnectorSpec> allConnectorSpecs;
-        try {
-            allConnectorSpecs = beans.resourceManager.connectorSelector.getAllConnectorSpecs(resource);
-        } catch (SchemaException | ConfigurationException e) {
-            if (LOGGER.isTraceEnabled()) {
-                // TODO why logging at error level only if trace is enabled?
-                LOGGER.error("Configuration error: {}", e.getMessage(), e);
-            }
-            markResourceBroken(operationDesc + ", getting all connectors failed: " + e.getMessage(), result);
-            result.recordFatalError("Configuration error: " + e.getMessage(), e);
-            return;
-        }
-
-        Map<String, CapabilityCollectionType> capabilityMap = new HashMap<>();
-        for (ConnectorSpec connectorSpec: allConnectorSpecs) {
-
-            OperationResult connectorTestResult = result
-                    .createSubresult(ConnectorTestOperation.CONNECTOR_TEST.getOperation());
-            connectorTestResult.addParam(OperationResult.PARAM_NAME, connectorSpec.getConnectorName());
-            connectorTestResult.addParam(OperationResult.PARAM_OID, connectorSpec.getConnectorOid());
-
-            testConnectionConnector(connectorSpec, capabilityMap, connectorTestResult);
-
-            connectorTestResult.computeStatus();
-
-            if (!connectorTestResult.isAcceptable()) {
-                //nothing more to do.. if it failed while testing connection, status is set.
-                // we do not need to continue and waste the time.
-                return;
-            }
-        }
-
-        // === test SCHEMA ===
-
-        OperationResult schemaResult = result.createSubresult(ConnectorTestOperation.RESOURCE_SCHEMA.getOperation());
-
-        ResourceSchema rawSchema;
-        try {
-
-            rawSchema = beans.resourceManager.schemaFetcher.fetchResourceSchema(
-                    resource, NativeConnectorsCapabilities.of(capabilityMap), schemaResult);
-
-        } catch (CommunicationException e) {
-            String statusChangeReason = operationDesc + " failed while fetching schema: " + e.getMessage();
-            if (LOGGER.isTraceEnabled()) {
-                LOGGER.error("Communication error: {}", e.getMessage(), e);
-            }
-            markResourceDown(statusChangeReason, result);
-            schemaResult.recordFatalError("Communication error: " + e.getMessage(), e);
-            return;
-        } catch (GenericFrameworkException | ConfigurationException | ObjectNotFoundException | SchemaException | RuntimeException e) {
-            String statusChangeReason = operationDesc + " failed while fetching schema: " + e.getMessage();
-            if (LOGGER.isTraceEnabled()) {
-                LOGGER.error("Error: {}", e.getMessage(), e);
-            }
-            markResourceBroken(statusChangeReason, result);
-            schemaResult.recordFatalError("Error: " + e.getMessage(), e);
-            return;
-        }
-
-        if (rawSchema == null || rawSchema.isEmpty()) {
-            // Resource does not support schema
-            // If there is a static schema in resource definition this may still be OK
-            try {
-                rawSchema = ResourceSchemaFactory.getRawSchema(resource);
-            } catch (SchemaException e) {
-                String statusChangeReason = operationDesc + " failed while parsing refined schema: " + e.getMessage();
-                if (LOGGER.isTraceEnabled()) {
-                    LOGGER.error("Error: {}", e.getMessage(), e);
-                }
-                markResourceBroken(statusChangeReason, result);
-                schemaResult.recordFatalError(e);
-                return;
-            }
-
-            if (rawSchema == null || rawSchema.isEmpty()) {
-                String msg = "Connector does not support schema and no static schema available";
-                String statusChangeReason = operationDesc + ". " + msg;
-                markResourceBroken(statusChangeReason, result);
-                schemaResult.recordFatalError(msg);
-                return;
-            }
-        }
-
-        // Invoke completeResource(). This will store the fetched schema to the ResourceType if there is no <schema>
-        // definition already. Therefore the testResource() can be used to generate the resource schema - until we
-        // have full schema caching capability.
-        PrismObject<ResourceType> completedResource;
-        try {
-            // Re-fetching from repository to get up-to-date availability status (to avoid phantom state change records).
-            PrismObject<ResourceType> repoResource = beans.cacheRepositoryService.getObject(
-                    ResourceType.class, resourceOid, null, schemaResult);
-            completedResource = new ResourceCompletionOperation(
-                    repoResource,
-                    null,
-                    rawSchema,
-                    true,
-                    NativeConnectorsCapabilities.of(capabilityMap),
-                    true,
-                    task,
-                    beans)
-                    .execute(schemaResult);
-        } catch (ObjectNotFoundException e) {
-            String msg = "Object not found (unexpected error, probably a bug): " + e.getMessage();
-            String statusChangeReason = operationDesc + " failed while completing resource. " + msg;
-            markResourceBroken(statusChangeReason, result);
-            schemaResult.recordFatalError(msg, e);
-            return;
-        } catch (ConfigurationException e) {
-            String msg = "Configuration error: " + e.getMessage();
-            String statusChangeReason = operationDesc + " failed while completing resource. " + msg;
-            markResourceBroken(statusChangeReason, result);
-            schemaResult.recordFatalError(msg, e);
-            return;
-        } catch (SchemaException e) {
-            String msg = "Schema processing error (probably connector bug): " + e.getMessage();
-            String statusChangeReason = operationDesc + " failed while completing resource. " + msg;
-            markResourceBroken(statusChangeReason, result);
-            schemaResult.recordFatalError(msg, e);
-            return;
-        } catch (ExpressionEvaluationException e) {
-            String msg = "Expression error: " + e.getMessage();
-            String statusChangeReason = operationDesc + " failed while completing resource. " + msg;
-            markResourceBroken(statusChangeReason, result);
-            schemaResult.recordFatalError(msg, e);
-            return;
-        } catch (RuntimeException e) {
-            String msg = "Unspecified exception: " + e.getMessage();
-            String statusChangeReason = operationDesc + " failed while completing resource. " + msg;
-            markResourceBroken(statusChangeReason, result);
-            schemaResult.recordFatalError(msg, e);
-            return;
-        }
-
-        schemaResult.recordSuccess();
-
-        try {
-            updateResourceSchema(completedResource, allConnectorSpecs, result);
-        } catch (SchemaException | ObjectNotFoundException | CommunicationException | ConfigurationException | RuntimeException e) {
-            String statusChangeReason = operationDesc + " failed while updating resource schema: " + e.getMessage();
-            markResourceBroken(statusChangeReason, result);
-            result.recordFatalError("Couldn't update resource schema: " + e.getMessage(), e);
-            //noinspection UnnecessaryReturnStatement
-            return;
-        }
-
-        // TODO: connector sanity (e.g. refined schema, at least one account type, identifiers
-        // in schema, etc.)
-
-    }
-
-    private void updateResourceSchema(
-            PrismObject<ResourceType> resource, List<ConnectorSpec> allConnectorSpecs, OperationResult result)
-            throws SchemaException, ObjectNotFoundException, CommunicationException, ConfigurationException {
-        ResourceSchema resourceSchema = ResourceSchemaFactory.getRawSchema(resource);
-        if (resourceSchema != null) {
-            for (ConnectorSpec connectorSpec : allConnectorSpecs) {
-                ConnectorInstance instance = beans.connectorManager.getConfiguredConnectorInstance(
-                        connectorSpec, false, result);
-                instance.updateSchema(resourceSchema);
-            }
-        }
-    }
-
-    private void markResourceBroken(String statusChangeReason, OperationResult result) throws ObjectNotFoundException {
-        beans.resourceManager.modifyResourceAvailabilityStatus(
-                resource.getOid(), AvailabilityStatusType.BROKEN, statusChangeReason, task, result, true);
-    }
-
-    private void markResourceDown(String statusChangeReason, OperationResult result) throws ObjectNotFoundException {
-        beans.resourceManager.modifyResourceAvailabilityStatus(
-                resource.getOid(), AvailabilityStatusType.DOWN, statusChangeReason, task, result, true);
-    }
-
-    private void markResourceUp(String statusChangeReason, OperationResult result) throws ObjectNotFoundException {
-        beans.resourceManager.modifyResourceAvailabilityStatus(
-                resource.getOid(), AvailabilityStatusType.UP, statusChangeReason, task, result, false);
-    }
-
-    private void testConnectionConnector(
-            ConnectorSpec connectorSpec,
-            Map<String, CapabilityCollectionType> capabilityMap,
-            OperationResult parentResult) throws ObjectNotFoundException {
-
-        // === test INITIALIZATION ===
-
-        OperationResult initResult = parentResult
-                .createSubresult(ConnectorTestOperation.CONNECTOR_INITIALIZATION.getOperation());
-
-        LOGGER.debug("Testing connection using {}", connectorSpec);
-
-        String operationCtx = "testing connection using " + connectorSpec;
-
-        ConfiguredConnectorInstanceEntry connectorInstanceCacheEntry;
-        try {
-            // Make sure we are getting non-configured instance.
-            connectorInstanceCacheEntry = beans.connectorManager.getOrCreateConnectorInstanceCacheEntry(connectorSpec, initResult);
-            initResult.recordSuccess();
-        } catch (ObjectNotFoundException e) {
-            // The connector was not found. The resource definition is either
-            // wrong or the connector is not installed.
-            String msg = "The connector was not found: "+e.getMessage();
-            operationCtx += " failed while getting connector instance. " + msg;
-            markResourceBroken(operationCtx, parentResult);
-            initResult.recordFatalError(msg, e);
-            return;
-        } catch (SchemaException e) {
-            String msg = "Schema error while dealing with the connector definition: "+e.getMessage();
-            operationCtx += " failed while getting connector instance. " + msg;
-            markResourceBroken(operationCtx, parentResult);
-            initResult.recordFatalError(msg, e);
-            return;
-        } catch (RuntimeException | Error e) {
-            String msg = "Unexpected runtime error: "+e.getMessage();
-            operationCtx += " failed while getting connector instance. " + msg;
-            markResourceBroken(operationCtx, parentResult);
-            initResult.recordFatalError(msg, e);
-            return;
-        }
-
-        ConnectorInstance connector = connectorInstanceCacheEntry.getConnectorInstance();
-
-
-        // === test CONFIGURATION ===
-
-        OperationResult configResult = parentResult
-                .createSubresult(ConnectorTestOperation.CONNECTOR_CONFIGURATION.getOperation());
-
-        try {
-            PrismObject<ResourceType> resource = connectorSpec.getResource();
-            PrismObjectDefinition<ResourceType> newResourceDefinition = resource.getDefinition().clone();
-            beans.resourceManager.applyConnectorSchemaToResource(connectorSpec, newResourceDefinition, resource, task, configResult);
-            PrismContainer<ConnectorConfigurationType> connectorConfigurationContainer = connectorSpec.getConnectorConfiguration();
-            PrismContainerValue<ConnectorConfigurationType> connectorConfiguration =
-                    connectorConfigurationContainer != null ?
-                            connectorConfigurationContainer.getValue() :
-                            PrismContext.get().itemFactory().createContainerValue(); // TODO or should UCF accept null config PCV?
-
-            InternalMonitor.recordCount(InternalCounters.CONNECTOR_INSTANCE_CONFIGURATION_COUNT);
-
-            connector.configure(connectorConfiguration, ResourceTypeUtil.getSchemaGenerationConstraints(resource), configResult);
-
-            // We need to explicitly initialize the instance, e.g. in case that the schema and capabilities
-            // cannot be detected by the connector and therefore are provided in the resource
-            //
-            // NOTE: the capabilities and schema that are used here are NOT necessarily those that are detected by the resource.
-            //       The detected schema will come later. The schema here is the one that is stored in the resource
-            //       definition (ResourceType). This may be schema that was detected previously. But it may also be a schema
-            //       that was manually defined. This is needed to be passed to the connector in case that the connector
-            //       cannot detect the schema and needs schema/capabilities definition to establish a connection.
-            //       Most connectors will just ignore the schema and capabilities that are provided here.
-            //       But some connectors may need it (e.g. CSV connector working with CSV file without a header).
-            //
-            ResourceSchema previousResourceSchema = ResourceSchemaFactory.getRawSchema(connectorSpec.getResource());
-            CapabilityCollectionType previousCapabilities =
-                    ResourceTypeUtil.getNativeCapabilitiesCollection(connectorSpec.getResource().asObjectable());
-            connector.initialize(previousResourceSchema, previousCapabilities,
-                    ResourceTypeUtil.isCaseIgnoreAttributeNames(connectorSpec.getResource().asObjectable()), configResult);
-
-            configResult.recordSuccess();
-        } catch (CommunicationException e) {
-            operationCtx += " failed while testing configuration: " + e.getMessage();
-            markResourceDown(operationCtx, parentResult);
-            configResult.recordFatalError("Communication error", e);
-            return;
-        } catch (GenericFrameworkException e) {
-            operationCtx += " failed while testing configuration: " + e.getMessage();
-            markResourceBroken(operationCtx, parentResult);
-            configResult.recordFatalError("Generic error", e);
-            return;
-        } catch (SchemaException e) {
-            operationCtx += " failed while testing configuration: " + e.getMessage();
-            markResourceBroken(operationCtx, parentResult);
-            configResult.recordFatalError("Schema error", e);
-            return;
-        } catch (ConfigurationException e) {
-            operationCtx += " failed while testing configuration: " + e.getMessage();
-            markResourceBroken(operationCtx, parentResult);
-            configResult.recordFatalError("Configuration error", e);
-            return;
-        } catch (ObjectNotFoundException e) {
-            operationCtx += " failed while testing configuration: " + e.getMessage();
-            markResourceBroken(operationCtx, parentResult);
-            configResult.recordFatalError("Object not found", e);
-            return;
-        } catch (ExpressionEvaluationException e) {
-            operationCtx += " failed while testing configuration: " + e.getMessage();
-            markResourceBroken(operationCtx, parentResult);
-            configResult.recordFatalError("Expression error", e);
-            return;
-        } catch (SecurityViolationException e) {
-            operationCtx += " failed while testing configuration: " + e.getMessage();
-            markResourceBroken(operationCtx, parentResult);
-            configResult.recordFatalError("Security violation", e);
-            return;
-        } catch (RuntimeException | Error e) {
-            operationCtx += " failed while testing configuration: " + e.getMessage();
-            markResourceBroken(operationCtx, parentResult);
-            configResult.recordFatalError("Unexpected runtime error", e);
-            return;
-        }
-
-        // === test CONNECTION ===
-
-        // delegate the main part of the test to the connector
-        connector.test(parentResult);
-
-        parentResult.computeStatus();
-        if (!parentResult.isAcceptable()) {
-            operationCtx += ". Connector test failed: " + parentResult.getMessage();
-            markResourceDown(operationCtx, parentResult);
-            // No point in going on. Following tests will fail anyway, they will
-            // just produce misleading
-            // messages.
-            return;
-        } else {
-            operationCtx += ". Connector test successful.";
-            markResourceUp(operationCtx, parentResult);
-        }
-
-        // === test CAPABILITIES ===
-
-        OperationResult capabilitiesResult = parentResult
-                .createSubresult(ConnectorTestOperation.CONNECTOR_CAPABILITIES.getOperation());
-        try {
-            InternalMonitor.recordCount(InternalCounters.CONNECTOR_CAPABILITIES_FETCH_COUNT);
-            CapabilityCollectionType retrievedCapabilities = connector.fetchCapabilities(capabilitiesResult);
-
-            capabilityMap.put(connectorSpec.getConnectorName(), retrievedCapabilities);
-            capabilitiesResult.recordSuccess();
-        } catch (CommunicationException e) {
-            operationCtx += " failed while testing capabilities: " + e.getMessage();
-            markResourceDown(operationCtx, parentResult);
-            capabilitiesResult.recordFatalError("Communication error", e);
-            return;
-        } catch (GenericFrameworkException e) {
-            operationCtx += " failed while testing capabilities: " + e.getMessage();
-            markResourceBroken(operationCtx, parentResult);
-            capabilitiesResult.recordFatalError("Generic error", e);
-            return;
-        } catch (ConfigurationException e) {
-            operationCtx += " failed while testing capabilities: " + e.getMessage();
-            markResourceBroken(operationCtx, parentResult);
-            capabilitiesResult.recordFatalError("Configuration error", e);
-            return;
-        } catch (SchemaException e) {
-            operationCtx += " failed while testing capabilities: " + e.getMessage();
-            markResourceBroken(operationCtx, parentResult);
-            capabilitiesResult.recordFatalError("Schema error", e);
-            return;
-        } catch (RuntimeException | Error e) {
-            operationCtx += " failed while testing capabilities: " + e.getMessage();
-            markResourceBroken(operationCtx, parentResult);
-            capabilitiesResult.recordFatalError("Unexpected runtime error", e);
-            return;
->>>>>>> 9c168e2b
         }
     }
 
