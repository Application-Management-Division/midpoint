--- conflicted
+++ resolved
@@ -297,13 +297,9 @@
 			LOGGER.trace("Repository shadow after update:\n{}", repositoryShadow.debugDumpLazily(1));
 
 			// Complete the shadow by adding attributes from the resource object
-<<<<<<< HEAD
+			// This also completes the associations by adding shadowRefs
 			PrismObject<ShadowType> assembledShadow = completeShadow(shadowCtx, resourceShadow, repositoryShadow, false, parentResult);
 			LOGGER.trace("Shadow when assembled:\n{}", assembledShadow.debugDumpLazily(1));
-=======
-			// This also completes the associations by adding shadowRefs
-			PrismObject<ShadowType> resultShadow = completeShadow(shadowCtx, resourceShadow, repositoryShadow, false, parentResult);
->>>>>>> c24b5446
 
 			PrismObject<ShadowType> resultShadow = futurizeShadow(ctx, repositoryShadow, assembledShadow, options, now);
 			LOGGER.trace("Futurized assembled shadow:\n{}", resultShadow.debugDumpLazily(1));
@@ -1911,7 +1907,7 @@
 						resultShadow = completeShadow(shadowCtx, resourceShadow, repoShadow, isDoDiscovery, objResult);
 
 						// TODO do we want also to futurize the shadow like in getObject?
-						
+
 						//check and fix kind/intent
 						ShadowType repoShadowType = repoShadow.asObjectable();
 						if (isDoDiscovery && (repoShadowType.getKind() == null || repoShadowType.getIntent() == null)) { //TODO: check also empty?
