--- conflicted
+++ resolved
@@ -1,1786 +1,1753 @@
-/*
- * Copyright (c) 2010-2013 Evolveum
- *
- * Licensed under the Apache License, Version 2.0 (the "License");
- * you may not use this file except in compliance with the License.
- * You may obtain a copy of the License at
- *
- *     http://www.apache.org/licenses/LICENSE-2.0
- *
- * Unless required by applicable law or agreed to in writing, software
- * distributed under the License is distributed on an "AS IS" BASIS,
- * WITHOUT WARRANTIES OR CONDITIONS OF ANY KIND, either express or implied.
- * See the License for the specific language governing permissions and
- * limitations under the License.
- */
-package com.evolveum.midpoint.provisioning.impl;
+/*
+ * Copyright (c) 2010-2013 Evolveum
+ *
+ * Licensed under the Apache License, Version 2.0 (the "License");
+ * you may not use this file except in compliance with the License.
+ * You may obtain a copy of the License at
+ *
+ *     http://www.apache.org/licenses/LICENSE-2.0
+ *
+ * Unless required by applicable law or agreed to in writing, software
+ * distributed under the License is distributed on an "AS IS" BASIS,
+ * WITHOUT WARRANTIES OR CONDITIONS OF ANY KIND, either express or implied.
+ * See the License for the specific language governing permissions and
+ * limitations under the License.
+ */
+package com.evolveum.midpoint.provisioning.impl;
+
+import java.util.ArrayList;
+import java.util.Collection;
+import java.util.Iterator;
+import java.util.List;
+
+import javax.xml.namespace.QName;
+
+import org.apache.commons.lang.StringUtils;
+import org.apache.commons.lang.Validate;
+import org.springframework.beans.factory.annotation.Autowired;
+import org.springframework.beans.factory.annotation.Qualifier;
+
+import com.evolveum.midpoint.common.Utils;
+import com.evolveum.midpoint.common.monitor.InternalMonitor;
+import com.evolveum.midpoint.common.refinery.RefinedAssociationDefinition;
+import com.evolveum.midpoint.common.refinery.RefinedObjectClassDefinition;
+import com.evolveum.midpoint.common.refinery.RefinedResourceSchema;
+import com.evolveum.midpoint.common.refinery.ResourceShadowDiscriminator;
+import com.evolveum.midpoint.common.refinery.ShadowDiscriminatorObjectDelta;
+import com.evolveum.midpoint.prism.Containerable;
+import com.evolveum.midpoint.prism.ItemDefinition;
+import com.evolveum.midpoint.prism.PrismContainer;
+import com.evolveum.midpoint.prism.PrismContainerDefinition;
+import com.evolveum.midpoint.prism.PrismContainerValue;
+import com.evolveum.midpoint.prism.PrismContext;
+import com.evolveum.midpoint.prism.PrismObject;
+import com.evolveum.midpoint.prism.PrismObjectDefinition;
+import com.evolveum.midpoint.prism.PrismProperty;
+import com.evolveum.midpoint.prism.PrismPropertyValue;
+import com.evolveum.midpoint.prism.Visitable;
+import com.evolveum.midpoint.prism.Visitor;
+import com.evolveum.midpoint.prism.delta.ChangeType;
+import com.evolveum.midpoint.prism.delta.ItemDelta;
+import com.evolveum.midpoint.prism.delta.ObjectDelta;
+import com.evolveum.midpoint.prism.delta.PropertyDelta;
+import com.evolveum.midpoint.prism.path.IdItemPathSegment;
+import com.evolveum.midpoint.prism.path.ItemPath;
+import com.evolveum.midpoint.prism.path.NameItemPathSegment;
+import com.evolveum.midpoint.prism.polystring.PolyString;
+import com.evolveum.midpoint.prism.query.AndFilter;
+import com.evolveum.midpoint.prism.query.EqualFilter;
+import com.evolveum.midpoint.prism.query.NaryLogicalFilter;
+import com.evolveum.midpoint.prism.query.ObjectFilter;
+import com.evolveum.midpoint.prism.query.ObjectQuery;
+import com.evolveum.midpoint.prism.query.SubstringFilter;
+import com.evolveum.midpoint.prism.query.ValueFilter;
+import com.evolveum.midpoint.provisioning.api.ChangeNotificationDispatcher;
+import com.evolveum.midpoint.provisioning.api.GenericConnectorException;
+import com.evolveum.midpoint.provisioning.api.ProvisioningOperationOptions;
+import com.evolveum.midpoint.provisioning.api.ResourceObjectShadowChangeDescription;
+import com.evolveum.midpoint.provisioning.api.ResourceOperationDescription;
+import com.evolveum.midpoint.provisioning.consistency.api.ErrorHandler;
+import com.evolveum.midpoint.provisioning.consistency.api.ErrorHandler.FailedOperation;
+import com.evolveum.midpoint.provisioning.consistency.impl.ErrorHandlerFactory;
+import com.evolveum.midpoint.provisioning.ucf.api.Change;
+import com.evolveum.midpoint.provisioning.ucf.api.ConnectorInstance;
+import com.evolveum.midpoint.provisioning.ucf.api.GenericFrameworkException;
+import com.evolveum.midpoint.provisioning.ucf.api.PropertyModificationOperation;
+import com.evolveum.midpoint.provisioning.ucf.api.ResultHandler;
+import com.evolveum.midpoint.provisioning.ucf.impl.ConnectorFactoryIcfImpl;
+import com.evolveum.midpoint.provisioning.util.ProvisioningUtil;
+import com.evolveum.midpoint.repo.api.RepositoryService;
+import com.evolveum.midpoint.schema.DeltaConvertor;
+import com.evolveum.midpoint.schema.GetOperationOptions;
+import com.evolveum.midpoint.schema.SelectorOptions;
+import com.evolveum.midpoint.schema.constants.SchemaConstants;
+import com.evolveum.midpoint.schema.processor.ObjectClassComplexTypeDefinition;
+import com.evolveum.midpoint.schema.processor.ResourceAttribute;
+import com.evolveum.midpoint.schema.processor.ResourceAttributeContainer;
+import com.evolveum.midpoint.schema.processor.ResourceAttributeContainerDefinition;
+import com.evolveum.midpoint.schema.processor.ResourceAttributeDefinition;
+import com.evolveum.midpoint.schema.processor.ResourceSchema;
+import com.evolveum.midpoint.schema.result.OperationResult;
+import com.evolveum.midpoint.schema.util.ObjectTypeUtil;
+import com.evolveum.midpoint.schema.util.SchemaDebugUtil;
+import com.evolveum.midpoint.schema.util.ShadowUtil;
+import com.evolveum.midpoint.task.api.Task;
+import com.evolveum.midpoint.task.api.TaskManager;
+import com.evolveum.midpoint.util.DebugUtil;
+import com.evolveum.midpoint.util.PrettyPrinter;
+import com.evolveum.midpoint.util.QNameUtil;
+import com.evolveum.midpoint.util.exception.CommunicationException;
+import com.evolveum.midpoint.util.exception.ConfigurationException;
+import com.evolveum.midpoint.util.exception.ObjectAlreadyExistsException;
+import com.evolveum.midpoint.util.exception.ObjectNotFoundException;
+import com.evolveum.midpoint.util.exception.SchemaException;
+import com.evolveum.midpoint.util.exception.SecurityViolationException;
+import com.evolveum.midpoint.util.exception.SystemException;
+import com.evolveum.midpoint.util.exception.TunnelException;
+import com.evolveum.midpoint.util.logging.Trace;
+import com.evolveum.midpoint.util.logging.TraceManager;
+import com.evolveum.midpoint.xml.ns._public.common.common_3.ActivationType;
+import com.evolveum.midpoint.xml.ns._public.common.common_3.AvailabilityStatusType;
+import com.evolveum.midpoint.xml.ns._public.common.common_3.FailedOperationTypeType;
+import com.evolveum.midpoint.xml.ns._public.common.common_3.ObjectReferenceType;
+import com.evolveum.midpoint.xml.ns._public.common.common_3.ObjectType;
+import com.evolveum.midpoint.xml.ns._public.common.common_3.OperationProvisioningScriptsType;
+import com.evolveum.midpoint.xml.ns._public.common.common_3.ResourceObjectAssociationType;
+import com.evolveum.midpoint.xml.ns._public.common.common_3.ResourceType;
+import com.evolveum.midpoint.xml.ns._public.common.common_3.ShadowAssociationType;
+import com.evolveum.midpoint.xml.ns._public.common.common_3.ShadowAttributesType;
+import com.evolveum.midpoint.xml.ns._public.common.common_3.ShadowKindType;
+import com.evolveum.midpoint.xml.ns._public.common.common_3.ShadowType;
+import com.evolveum.prism.xml.ns._public.types_3.ObjectDeltaType;
+import com.evolveum.prism.xml.ns._public.types_3.PolyStringType;
+
+/**
+ * Shadow cache is a facade that covers all the operations with shadows.
+ * It takes care of splitting the operations between repository and resource, merging the data back,
+ * handling the errors and generally controlling the process.
+ * 
+ * The two principal classes that do the operations are:
+ *   ResourceObjectConvertor: executes operations on resource
+ *   ShadowManager: executes operations in the repository
+ *   
+ * Note: These three classes were refactored recently. There may still be some some
+ * leftovers that needs to be cleaned up.
+ * 
+ * @author Radovan Semancik
+ * @author Katarina Valalikova
+ *
+ */
+public abstract class ShadowCache {
+	
+	@Autowired(required = true)
+	@Qualifier("cacheRepositoryService")
+	private RepositoryService repositoryService;
+	
+	@Autowired(required = true)
+	private ErrorHandlerFactory errorHandlerFactory;
+	
+	@Autowired(required = true)
+	private ResourceManager resourceTypeManager;
+	
+	@Autowired(required = true)
+	private PrismContext prismContext;
+	
+	@Autowired(required = true)
+	private ResourceObjectConverter resouceObjectConverter;
+	
+	@Autowired(required = true)
+	protected ShadowManager shadowManager;
+	
+	@Autowired(required = true)
+	private ConnectorManager connectorManager;
+	
+	@Autowired(required = true)
+	private ChangeNotificationDispatcher operationListener;
+	
+	@Autowired(required = true)
+	private AccessChecker accessChecker;
+	
+	@Autowired(required = true)
+	private TaskManager taskManager;
+	
+	@Autowired(required = true)
+	private ChangeNotificationDispatcher changeNotificationDispatcher;
+
+	private static final Trace LOGGER = TraceManager.getTrace(ShadowCache.class);
+
+	public ShadowCache() {
+		repositoryService = null;
+	}
+
+	/**
+	 * Get the value of repositoryService.
+	 * 
+	 * @return the value of repositoryService
+	 */
+	public RepositoryService getRepositoryService() {
+		return repositoryService;
+	}
+	
+	public PrismContext getPrismContext() {
+		return prismContext;
+	}
+	
+	public PrismObject<ShadowType> getShadow(String oid, PrismObject<ShadowType> repositoryShadow, 
+			Collection<SelectorOptions<GetOperationOptions>> options, Task task, 
+			OperationResult parentResult) throws ObjectNotFoundException, CommunicationException, SchemaException,
+			ConfigurationException, SecurityViolationException {
+
+		Validate.notNull(oid, "Object id must not be null.");
+		
+		LOGGER.trace("Start getting object with oid {}", oid);
+		
+		GetOperationOptions rootOptions = SelectorOptions.findRootOptions(options);
+
+		// We are using parent result directly, not creating subresult.
+		// We want to hide the existence of shadow cache from the user.
+
+		// Get the shadow from repository. There are identifiers that we need
+		// for accessing the object by UCF.
+		// Later, the repository object may have a fully cached object from the resource.
+		if (repositoryShadow == null) {
+			repositoryShadow = repositoryService.getObject(ShadowType.class, oid, null, parentResult);
+			if (LOGGER.isTraceEnabled()) {
+				LOGGER.trace("Got repository shadow object:\n{}", repositoryShadow.debugDump());
+			}
+		}
+
+		// Sanity check
+		if (!oid.equals(repositoryShadow.getOid())) {
+			parentResult.recordFatalError("Provided OID is not equal to OID of repository shadow");
+			throw new IllegalArgumentException("Provided OID is not equal to OID of repository shadow");
+		}
+
+		ResourceType resource = null;
+		try{
+			resource = getResource(repositoryShadow, parentResult);
+		} catch(ObjectNotFoundException ex){
+			parentResult.recordFatalError("Resource defined in shadow was not found: " + ex.getMessage(), ex);
+			return repositoryShadow;
+		}
+		
+		RefinedObjectClassDefinition objectClassDefinition = applyAttributesDefinition(repositoryShadow, resource);
+		
+		ConnectorInstance connector = null;
+		OperationResult connectorResult = parentResult.createMinorSubresult(ShadowCache.class.getName() + ".getConnectorInstance");
+		try {
+			connector = getConnectorInstance(resource, parentResult);
+			connectorResult.recordSuccess();
+		} catch (ObjectNotFoundException ex){
+			connectorResult.recordPartialError("Could not get connector instance. " + ex.getMessage(),  ex);
+			return repositoryShadow;
+		} catch (SchemaException ex){
+			connectorResult.recordPartialError("Could not get connector instance. " + ex.getMessage(),  ex);
+			return repositoryShadow;
+		} catch (CommunicationException ex){
+			connectorResult.recordPartialError("Could not get connector instance. " + ex.getMessage(),  ex);
+			return repositoryShadow;
+		} catch (ConfigurationException ex){
+			connectorResult.recordPartialError("Could not get connector instance. " + ex.getMessage(),  ex);
+			return repositoryShadow;
+		}
+
+		PrismObject<ShadowType> resourceShadow = null;
+		try {			
+			
+			// Let's get all the identifiers from the Shadow <attributes> part
+			Collection<? extends ResourceAttribute<?>> identifiers = ShadowUtil.getIdentifiers(repositoryShadow);
+			
+			if (identifiers == null || identifiers.isEmpty()) {
+				//check if the account is not only partially created (exist only in repo so far)
+				if (repositoryShadow.asObjectable().getFailedOperationType() != null) {
+					throw new GenericConnectorException(
+							"Unable to get account from the resource. Probably it has not been created yet because of previous unavailability of the resource.");
+				}
+				// No identifiers found
+				SchemaException ex = new SchemaException("No identifiers found in the repository shadow "
+						+ repositoryShadow + " with respect to " + resource);
+				parentResult.recordFatalError("No identifiers found in the repository shadow "+ repositoryShadow, ex);
+				throw ex;
+			}
+	
+			// We need to record the fetch down here. Now it is certain that we are going to fetch from resource
+			// (we do not have raw/noFetch option)
+			InternalMonitor.recordShadowFetchOperation();
+			
+			resourceShadow = resouceObjectConverter.getResourceObject(connector, resource, identifiers, objectClassDefinition, parentResult);
+			resourceTypeManager.modifyResourceAvailabilityStatus(resource.asPrismObject(), AvailabilityStatusType.UP, parentResult);
+			
+			//try to apply changes to the account only if the resource if UP
+			if (repositoryShadow.asObjectable().getObjectChange() != null && repositoryShadow.asObjectable().getFailedOperationType() != null
+					&& resource.getOperationalState() != null
+					&& resource.getOperationalState().getLastAvailabilityStatus() == AvailabilityStatusType.UP) {
+				throw new GenericConnectorException(
+						"Found changes that have been not applied to the account yet. Trying to apply them now.");
+			}
+			
+			if (LOGGER.isTraceEnabled()) {
+				LOGGER.trace("Shadow from repository:\n{}", repositoryShadow.debugDump());
+				LOGGER.trace("Resource object fetched from resource:\n{}", resourceShadow.debugDump());
+			}
+			
+			// Complete the shadow by adding attributes from the resource object
+			PrismObject<ShadowType> resultShadow = completeShadow(connector, resourceShadow, repositoryShadow, resource, objectClassDefinition, parentResult);
+
+			if (LOGGER.isTraceEnabled()) {
+				LOGGER.trace("Shadow when assembled:\n{}", resultShadow.debugDump());
+			}
+			
+			parentResult.recordSuccess();
+			return resultShadow;
+
+			
+		} catch (Exception ex) {
+			try {
+				boolean compensate = GetOperationOptions.isDoNotDiscovery(rootOptions)? false : true;
+				resourceShadow = handleError(ex, repositoryShadow, FailedOperation.GET, resource, null, compensate,
+						task, parentResult);
+				
+				return resourceShadow;
+
+			} catch (GenericFrameworkException e) {
+				throw new SystemException(e);
+			} catch (ObjectAlreadyExistsException e) {
+				throw new SystemException(e);
+			}
+		}
+		
+		
+	}
+
+	public abstract String afterAddOnResource(PrismObject<ShadowType> shadow, ResourceType resource, 
+			RefinedObjectClassDefinition objectClassDefinition, OperationResult parentResult)
+					throws SchemaException, ObjectAlreadyExistsException, ObjectNotFoundException;
+	
+	public String addShadow(PrismObject<ShadowType> shadow, OperationProvisioningScriptsType scripts,
+			ResourceType resource, ProvisioningOperationOptions options, Task task, OperationResult parentResult) throws CommunicationException,
+			GenericFrameworkException, ObjectAlreadyExistsException, SchemaException, ObjectNotFoundException,
+			ConfigurationException, SecurityViolationException {
+		Validate.notNull(shadow, "Object to add must not be null.");
+
+		InternalMonitor.recordShadowChangeOperation();
+		
+		if (LOGGER.isTraceEnabled()) {
+			LOGGER.trace("Start adding shadow object:\n{}", shadow.debugDump());
+		}
+	
+		if (resource == null) {
+			resource = getResource(shadow, parentResult);
+		}
+		
+		PrismContainer<?> attributesContainer = shadow.findContainer(
+				ShadowType.F_ATTRIBUTES);
+		if (attributesContainer == null || attributesContainer.isEmpty()) {
+	//		throw new SchemaException("Attempt to add shadow without any attributes: " + shadowType);
+				handleError(new SchemaException("Attempt to add shadow without any attributes: " + shadow), shadow,
+						FailedOperation.ADD, resource, null, true, task, parentResult);
+		}
+		
+		preprocessEntitlements(shadow, resource, parentResult);
+		
+		RefinedObjectClassDefinition objectClassDefinition;
+		try {
+			objectClassDefinition = determineObjectClassDefinition(shadow, resource);
+			applyAttributesDefinition(shadow, resource);
+            shadowManager.setKindIfNecessary(shadow.asObjectable(), objectClassDefinition);
+			accessChecker.checkAdd(resource, shadow, objectClassDefinition, parentResult);
+			ConnectorInstance connector = getConnectorInstance(resource, parentResult);
+			shadow = resouceObjectConverter.addResourceObject(connector, resource, shadow, objectClassDefinition, scripts, parentResult);
+			
+		} catch (Exception ex) {
+			shadow = handleError(ex, shadow, FailedOperation.ADD, resource, null, ProvisioningOperationOptions.isCompletePostponed(options), task, parentResult);
+			return shadow.getOid();
+		}
+	
+		// This is where the repo shadow is created (if needed) 
+		String oid = afterAddOnResource(shadow, resource, objectClassDefinition, parentResult);
+		shadow.setOid(oid);
+		
+		ObjectDelta<ShadowType> delta = ObjectDelta.createAddDelta(shadow);
+		ResourceOperationDescription operationDescription = createSuccessOperationDescription(shadow, resource, delta, task, parentResult);
+		operationListener.notifySuccess(operationDescription, task, parentResult);
+		return oid;
+	}
+
+	private ResourceOperationDescription createSuccessOperationDescription(PrismObject<ShadowType> shadowType, ResourceType resource, ObjectDelta delta, Task task, OperationResult parentResult) {
+		ResourceOperationDescription operationDescription = new ResourceOperationDescription();
+		operationDescription.setCurrentShadow(shadowType);
+		operationDescription.setResource(resource.asPrismObject());
+		if (task != null){
+		operationDescription.setSourceChannel(task.getChannel());
+		}
+		operationDescription.setObjectDelta(delta);
+		operationDescription.setResult(parentResult);
+		return operationDescription;
+	}
+
+	public abstract void afterModifyOnResource(PrismObject<ShadowType> shadow, Collection<? extends ItemDelta> modifications, OperationResult parentResult) throws SchemaException, ObjectNotFoundException;
+	
+	public abstract Collection<? extends ItemDelta> beforeModifyOnResource(PrismObject<ShadowType> shadow, ProvisioningOperationOptions options, Collection<? extends ItemDelta> modifications) throws SchemaException;
+	
+	public String modifyShadow(PrismObject<ShadowType> shadow, ResourceType resource, String oid,
+				Collection<? extends ItemDelta> modifications, OperationProvisioningScriptsType scripts, ProvisioningOperationOptions options, Task task, OperationResult parentResult)
+				throws CommunicationException, GenericFrameworkException, ObjectNotFoundException, SchemaException,
+				ConfigurationException, SecurityViolationException {
+
+		Validate.notNull(shadow, "Object to modify must not be null.");
+		Validate.notNull(oid, "OID must not be null.");
+		Validate.notNull(modifications, "Object modification must not be null.");
+
+		InternalMonitor.recordShadowChangeOperation();
+		
+		if (resource == null) {
+			resource = getResource(shadow, parentResult);
+		}
+		
+		if (LOGGER.isTraceEnabled()) {
+			LOGGER.trace("Modifying resource with oid {}, object:\n{}", resource.getOid(), shadow.debugDump());
+		}
+		
+		RefinedObjectClassDefinition objectClassDefinition =  applyAttributesDefinition(shadow, resource);
+		
+		accessChecker.checkModify(resource, shadow, modifications, objectClassDefinition, parentResult);
+
+		preprocessEntitlements(modifications, resource, "delta for shadow "+oid, parentResult);
+
+		modifications = beforeModifyOnResource(shadow, options, modifications);
+
+		if (LOGGER.isTraceEnabled()) {
+			LOGGER.trace("Applying change: {}", DebugUtil.debugDump(modifications));
+		}
+
+		Collection<PropertyModificationOperation> sideEffectChanges = null;
+
+		ConnectorInstance connector = getConnectorInstance(resource, parentResult);
+		
+		try {
+			sideEffectChanges = resouceObjectConverter.modifyResourceObject(connector, resource, objectClassDefinition, shadow, scripts, modifications,
+					parentResult);
+		} catch (Exception ex) {
+			LOGGER.debug("Provisioning exception: {}:{}, attempting to handle it",
+					new Object[] { ex.getClass(), ex.getMessage(), ex });
+			try {
+				shadow = handleError(ex, shadow, FailedOperation.MODIFY, resource, modifications,
+						ProvisioningOperationOptions.isCompletePostponed(options), task, parentResult);
+				parentResult.computeStatus();
+			} catch (ObjectAlreadyExistsException e) {
+				parentResult.recordFatalError(
+						"While compensating communication problem for modify operation got: "
+								+ ex.getMessage(), ex);
+				throw new SystemException(e);
+			}
+
+			return shadow.getOid();
+		}
+
+		afterModifyOnResource(shadow, modifications, parentResult);
+
+//		Collection<PropertyDelta<?>> renameDeltas = distillRenameDeltas(modifications, shadow, objectClassDefinition, task, parentResult);
+
+		Collection<PropertyDelta<PrismPropertyValue>> sideEffectDelta = convertToPropertyDelta(sideEffectChanges);
+//		shadowManager.
+//		if (renameDeltas != null) {
+//			((Collection) sideEffectDelta).addAll(renameDeltas);
+//		}
+		if (!sideEffectDelta.isEmpty()) {
+			try {
+				shadowManager.normalizeDeltas(sideEffectDelta, objectClassDefinition);
+				repositoryService.modifyObject(shadow.getCompileTimeClass(), oid, sideEffectDelta, parentResult);
+				
+			} catch (ObjectAlreadyExistsException ex) {
+				parentResult.recordFatalError("Side effect changes could not be applied", ex);
+				LOGGER.error("Side effect changes could not be applied. " + ex.getMessage(), ex);
+				throw new SystemException("Side effect changes could not be applied. " + ex.getMessage(), ex);
+			}
+		}
+
+		ObjectDelta<ShadowType> delta = ObjectDelta.createModifyDelta(shadow.getOid(), modifications, shadow.getCompileTimeClass(), prismContext);
+		ResourceOperationDescription operationDescription = createSuccessOperationDescription(shadow,
+				resource, delta, task, parentResult);
+		operationListener.notifySuccess(operationDescription, task, parentResult);
+		parentResult.recordSuccess();
+		return oid;
+	}
 
-import java.util.ArrayList;
-import java.util.Collection;
-import java.util.Iterator;
-import java.util.List;
-
-import javax.xml.namespace.QName;
-
-import org.apache.commons.lang.StringUtils;
-import org.apache.commons.lang.Validate;
-import org.springframework.beans.factory.annotation.Autowired;
-import org.springframework.beans.factory.annotation.Qualifier;
-
-import com.evolveum.midpoint.common.Utils;
-import com.evolveum.midpoint.common.monitor.InternalMonitor;
-import com.evolveum.midpoint.common.refinery.RefinedAssociationDefinition;
-import com.evolveum.midpoint.common.refinery.RefinedObjectClassDefinition;
-import com.evolveum.midpoint.common.refinery.RefinedResourceSchema;
-import com.evolveum.midpoint.common.refinery.ResourceShadowDiscriminator;
-import com.evolveum.midpoint.common.refinery.ShadowDiscriminatorObjectDelta;
-import com.evolveum.midpoint.prism.Containerable;
-import com.evolveum.midpoint.prism.ItemDefinition;
-import com.evolveum.midpoint.prism.PrismContainer;
-import com.evolveum.midpoint.prism.PrismContainerDefinition;
-import com.evolveum.midpoint.prism.PrismContainerValue;
-import com.evolveum.midpoint.prism.PrismContext;
-import com.evolveum.midpoint.prism.PrismObject;
-import com.evolveum.midpoint.prism.PrismObjectDefinition;
-import com.evolveum.midpoint.prism.PrismProperty;
-import com.evolveum.midpoint.prism.PrismPropertyValue;
-import com.evolveum.midpoint.prism.Visitable;
-import com.evolveum.midpoint.prism.Visitor;
-import com.evolveum.midpoint.prism.delta.ChangeType;
-import com.evolveum.midpoint.prism.delta.ItemDelta;
-import com.evolveum.midpoint.prism.delta.ObjectDelta;
-import com.evolveum.midpoint.prism.delta.PropertyDelta;
-import com.evolveum.midpoint.prism.path.IdItemPathSegment;
-import com.evolveum.midpoint.prism.path.ItemPath;
-import com.evolveum.midpoint.prism.path.NameItemPathSegment;
-import com.evolveum.midpoint.prism.polystring.PolyString;
-import com.evolveum.midpoint.prism.query.AndFilter;
-import com.evolveum.midpoint.prism.query.EqualFilter;
-import com.evolveum.midpoint.prism.query.NaryLogicalFilter;
-import com.evolveum.midpoint.prism.query.ObjectFilter;
-import com.evolveum.midpoint.prism.query.ObjectQuery;
-import com.evolveum.midpoint.prism.query.SubstringFilter;
-import com.evolveum.midpoint.prism.query.ValueFilter;
-import com.evolveum.midpoint.provisioning.api.ChangeNotificationDispatcher;
-import com.evolveum.midpoint.provisioning.api.GenericConnectorException;
-import com.evolveum.midpoint.provisioning.api.ProvisioningOperationOptions;
-import com.evolveum.midpoint.provisioning.api.ResourceObjectShadowChangeDescription;
-import com.evolveum.midpoint.provisioning.api.ResourceOperationDescription;
-import com.evolveum.midpoint.provisioning.consistency.api.ErrorHandler;
-import com.evolveum.midpoint.provisioning.consistency.api.ErrorHandler.FailedOperation;
-import com.evolveum.midpoint.provisioning.consistency.impl.ErrorHandlerFactory;
-import com.evolveum.midpoint.provisioning.ucf.api.Change;
-import com.evolveum.midpoint.provisioning.ucf.api.ConnectorInstance;
-import com.evolveum.midpoint.provisioning.ucf.api.GenericFrameworkException;
-import com.evolveum.midpoint.provisioning.ucf.api.PropertyModificationOperation;
-import com.evolveum.midpoint.provisioning.ucf.api.ResultHandler;
-import com.evolveum.midpoint.provisioning.ucf.impl.ConnectorFactoryIcfImpl;
-import com.evolveum.midpoint.provisioning.util.ProvisioningUtil;
-import com.evolveum.midpoint.repo.api.RepositoryService;
-import com.evolveum.midpoint.schema.DeltaConvertor;
-import com.evolveum.midpoint.schema.GetOperationOptions;
-import com.evolveum.midpoint.schema.SelectorOptions;
-import com.evolveum.midpoint.schema.constants.SchemaConstants;
-import com.evolveum.midpoint.schema.processor.ObjectClassComplexTypeDefinition;
-import com.evolveum.midpoint.schema.processor.ResourceAttribute;
-import com.evolveum.midpoint.schema.processor.ResourceAttributeContainer;
-import com.evolveum.midpoint.schema.processor.ResourceAttributeContainerDefinition;
-import com.evolveum.midpoint.schema.processor.ResourceAttributeDefinition;
-import com.evolveum.midpoint.schema.processor.ResourceSchema;
-import com.evolveum.midpoint.schema.result.OperationResult;
-import com.evolveum.midpoint.schema.util.ObjectTypeUtil;
-import com.evolveum.midpoint.schema.util.SchemaDebugUtil;
-import com.evolveum.midpoint.schema.util.ShadowUtil;
-import com.evolveum.midpoint.task.api.Task;
-import com.evolveum.midpoint.task.api.TaskManager;
-import com.evolveum.midpoint.util.DebugUtil;
-import com.evolveum.midpoint.util.PrettyPrinter;
-import com.evolveum.midpoint.util.QNameUtil;
-import com.evolveum.midpoint.util.exception.CommunicationException;
-import com.evolveum.midpoint.util.exception.ConfigurationException;
-import com.evolveum.midpoint.util.exception.ObjectAlreadyExistsException;
-import com.evolveum.midpoint.util.exception.ObjectNotFoundException;
-import com.evolveum.midpoint.util.exception.SchemaException;
-import com.evolveum.midpoint.util.exception.SecurityViolationException;
-import com.evolveum.midpoint.util.exception.SystemException;
-import com.evolveum.midpoint.util.exception.TunnelException;
-import com.evolveum.midpoint.util.logging.Trace;
-import com.evolveum.midpoint.util.logging.TraceManager;
-import com.evolveum.midpoint.xml.ns._public.common.common_3.ActivationType;
-import com.evolveum.midpoint.xml.ns._public.common.common_3.AvailabilityStatusType;
-import com.evolveum.midpoint.xml.ns._public.common.common_3.FailedOperationTypeType;
-import com.evolveum.midpoint.xml.ns._public.common.common_3.ObjectReferenceType;
-import com.evolveum.midpoint.xml.ns._public.common.common_3.ObjectType;
-import com.evolveum.midpoint.xml.ns._public.common.common_3.OperationProvisioningScriptsType;
-import com.evolveum.midpoint.xml.ns._public.common.common_3.ResourceObjectAssociationType;
-import com.evolveum.midpoint.xml.ns._public.common.common_3.ResourceType;
-import com.evolveum.midpoint.xml.ns._public.common.common_3.ShadowAssociationType;
-import com.evolveum.midpoint.xml.ns._public.common.common_3.ShadowAttributesType;
-import com.evolveum.midpoint.xml.ns._public.common.common_3.ShadowKindType;
-import com.evolveum.midpoint.xml.ns._public.common.common_3.ShadowType;
-import com.evolveum.prism.xml.ns._public.types_3.ObjectDeltaType;
-import com.evolveum.prism.xml.ns._public.types_3.PolyStringType;
-
-/**
- * Shadow cache is a facade that covers all the operations with shadows.
- * It takes care of splitting the operations between repository and resource, merging the data back,
- * handling the errors and generally controlling the process.
- * 
- * The two principal classes that do the operations are:
- *   ResourceObjectConvertor: executes operations on resource
- *   ShadowManager: executes operations in the repository
- *   
- * Note: These three classes were refactored recently. There may still be some some
- * leftovers that needs to be cleaned up.
- * 
- * @author Radovan Semancik
- * @author Katarina Valalikova
- *
- */
-public abstract class ShadowCache {
-	
-	@Autowired(required = true)
-	@Qualifier("cacheRepositoryService")
-	private RepositoryService repositoryService;
-	
-	@Autowired(required = true)
-	private ErrorHandlerFactory errorHandlerFactory;
-	
-	@Autowired(required = true)
-	private ResourceManager resourceTypeManager;
-	
-	@Autowired(required = true)
-	private PrismContext prismContext;
-	
-	@Autowired(required = true)
-	private ResourceObjectConverter resouceObjectConverter;
-	
-	@Autowired(required = true)
-	protected ShadowManager shadowManager;
-	
-	@Autowired(required = true)
-	private ConnectorManager connectorManager;
-	
-	@Autowired(required = true)
-	private ChangeNotificationDispatcher operationListener;
-	
-	@Autowired(required = true)
-	private AccessChecker accessChecker;
-	
-	@Autowired(required = true)
-	private TaskManager taskManager;
-	
-	@Autowired(required = true)
-	private ChangeNotificationDispatcher changeNotificationDispatcher;
-
-	private static final Trace LOGGER = TraceManager.getTrace(ShadowCache.class);
-
-	public ShadowCache() {
-		repositoryService = null;
-	}
-
-	/**
-	 * Get the value of repositoryService.
-	 * 
-	 * @return the value of repositoryService
-	 */
-	public RepositoryService getRepositoryService() {
-		return repositoryService;
-	}
-	
-	public PrismContext getPrismContext() {
-		return prismContext;
-	}
-	
-	public PrismObject<ShadowType> getShadow(String oid, PrismObject<ShadowType> repositoryShadow, 
-			Collection<SelectorOptions<GetOperationOptions>> options, Task task, 
-			OperationResult parentResult) throws ObjectNotFoundException, CommunicationException, SchemaException,
-			ConfigurationException, SecurityViolationException {
-
-		Validate.notNull(oid, "Object id must not be null.");
-		
-		LOGGER.trace("Start getting object with oid {}", oid);
-		
-		GetOperationOptions rootOptions = SelectorOptions.findRootOptions(options);
-
-		// We are using parent result directly, not creating subresult.
-		// We want to hide the existence of shadow cache from the user.
-
-		// Get the shadow from repository. There are identifiers that we need
-		// for accessing the object by UCF.
-		// Later, the repository object may have a fully cached object from the resource.
-		if (repositoryShadow == null) {
-			repositoryShadow = repositoryService.getObject(ShadowType.class, oid, null, parentResult);
-			if (LOGGER.isTraceEnabled()) {
-				LOGGER.trace("Got repository shadow object:\n{}", repositoryShadow.debugDump());
-			}
-		}
-
-		// Sanity check
-		if (!oid.equals(repositoryShadow.getOid())) {
-			parentResult.recordFatalError("Provided OID is not equal to OID of repository shadow");
-			throw new IllegalArgumentException("Provided OID is not equal to OID of repository shadow");
-		}
-
-		ResourceType resource = null;
-		try{
-			resource = getResource(repositoryShadow, parentResult);
-		} catch(ObjectNotFoundException ex){
-			parentResult.recordFatalError("Resource defined in shadow was not found: " + ex.getMessage(), ex);
-			return repositoryShadow;
-		}
-		
-		RefinedObjectClassDefinition objectClassDefinition = applyAttributesDefinition(repositoryShadow, resource);
-		
-		ConnectorInstance connector = null;
-		OperationResult connectorResult = parentResult.createMinorSubresult(ShadowCache.class.getName() + ".getConnectorInstance");
-		try {
-			connector = getConnectorInstance(resource, parentResult);
-			connectorResult.recordSuccess();
-		} catch (ObjectNotFoundException ex){
-			connectorResult.recordPartialError("Could not get connector instance. " + ex.getMessage(),  ex);
-			return repositoryShadow;
-		} catch (SchemaException ex){
-			connectorResult.recordPartialError("Could not get connector instance. " + ex.getMessage(),  ex);
-			return repositoryShadow;
-		} catch (CommunicationException ex){
-			connectorResult.recordPartialError("Could not get connector instance. " + ex.getMessage(),  ex);
-			return repositoryShadow;
-		} catch (ConfigurationException ex){
-			connectorResult.recordPartialError("Could not get connector instance. " + ex.getMessage(),  ex);
-			return repositoryShadow;
-		}
-
-		PrismObject<ShadowType> resourceShadow = null;
-		try {			
-			
-			// Let's get all the identifiers from the Shadow <attributes> part
-			Collection<? extends ResourceAttribute<?>> identifiers = ShadowUtil.getIdentifiers(repositoryShadow);
-			
-			if (identifiers == null || identifiers.isEmpty()) {
-				//check if the account is not only partially created (exist only in repo so far)
-				if (repositoryShadow.asObjectable().getFailedOperationType() != null) {
-					throw new GenericConnectorException(
-							"Unable to get account from the resource. Probably it has not been created yet because of previous unavailability of the resource.");
-				}
-				// No identifiers found
-				SchemaException ex = new SchemaException("No identifiers found in the repository shadow "
-						+ repositoryShadow + " with respect to " + resource);
-				parentResult.recordFatalError("No identifiers found in the repository shadow "+ repositoryShadow, ex);
-				throw ex;
-			}
-	
-			// We need to record the fetch down here. Now it is certain that we are going to fetch from resource
-			// (we do not have raw/noFetch option)
-			InternalMonitor.recordShadowFetchOperation();
-			
-			resourceShadow = resouceObjectConverter.getResourceObject(connector, resource, identifiers, objectClassDefinition, parentResult);
-			resourceTypeManager.modifyResourceAvailabilityStatus(resource.asPrismObject(), AvailabilityStatusType.UP, parentResult);
-			
-			//try to apply changes to the account only if the resource if UP
-			if (repositoryShadow.asObjectable().getObjectChange() != null && repositoryShadow.asObjectable().getFailedOperationType() != null
-					&& resource.getOperationalState() != null
-					&& resource.getOperationalState().getLastAvailabilityStatus() == AvailabilityStatusType.UP) {
-				throw new GenericConnectorException(
-						"Found changes that have been not applied to the account yet. Trying to apply them now.");
-			}
-			
-			if (LOGGER.isTraceEnabled()) {
-				LOGGER.trace("Shadow from repository:\n{}", repositoryShadow.debugDump());
-				LOGGER.trace("Resource object fetched from resource:\n{}", resourceShadow.debugDump());
-			}
-			
-			// Complete the shadow by adding attributes from the resource object
-			PrismObject<ShadowType> resultShadow = completeShadow(connector, resourceShadow, repositoryShadow, resource, objectClassDefinition, parentResult);
-
-			if (LOGGER.isTraceEnabled()) {
-				LOGGER.trace("Shadow when assembled:\n{}", resultShadow.debugDump());
-			}
-			
-			parentResult.recordSuccess();
-			return resultShadow;
-
-			
-		} catch (Exception ex) {
-			try {
-				boolean compensate = GetOperationOptions.isDoNotDiscovery(rootOptions)? false : true;
-				resourceShadow = handleError(ex, repositoryShadow, FailedOperation.GET, resource, null, compensate,
-						task, parentResult);
-				
-				return resourceShadow;
-
-			} catch (GenericFrameworkException e) {
-				throw new SystemException(e);
-			} catch (ObjectAlreadyExistsException e) {
-				throw new SystemException(e);
-			}
-		}
-		
-		
-	}
-
-	public abstract String afterAddOnResource(PrismObject<ShadowType> shadow, ResourceType resource, 
-			RefinedObjectClassDefinition objectClassDefinition, OperationResult parentResult)
-					throws SchemaException, ObjectAlreadyExistsException, ObjectNotFoundException;
-	
-	public String addShadow(PrismObject<ShadowType> shadow, OperationProvisioningScriptsType scripts,
-			ResourceType resource, ProvisioningOperationOptions options, Task task, OperationResult parentResult) throws CommunicationException,
-			GenericFrameworkException, ObjectAlreadyExistsException, SchemaException, ObjectNotFoundException,
-			ConfigurationException, SecurityViolationException {
-		Validate.notNull(shadow, "Object to add must not be null.");
-
-		InternalMonitor.recordShadowChangeOperation();
-		
-		if (LOGGER.isTraceEnabled()) {
-			LOGGER.trace("Start adding shadow object:\n{}", shadow.debugDump());
-		}
-	
-		if (resource == null) {
-			resource = getResource(shadow, parentResult);
-		}
-		
-		PrismContainer<?> attributesContainer = shadow.findContainer(
-				ShadowType.F_ATTRIBUTES);
-		if (attributesContainer == null || attributesContainer.isEmpty()) {
-	//		throw new SchemaException("Attempt to add shadow without any attributes: " + shadowType);
-				handleError(new SchemaException("Attempt to add shadow without any attributes: " + shadow), shadow,
-						FailedOperation.ADD, resource, null, true, task, parentResult);
-		}
-		
-		preprocessEntitlements(shadow, resource, parentResult);
-		
-		RefinedObjectClassDefinition objectClassDefinition;
-		try {
-			objectClassDefinition = determineObjectClassDefinition(shadow, resource);
-			applyAttributesDefinition(shadow, resource);
-            shadowManager.setKindIfNecessary(shadow.asObjectable(), objectClassDefinition);
-			accessChecker.checkAdd(resource, shadow, objectClassDefinition, parentResult);
-			ConnectorInstance connector = getConnectorInstance(resource, parentResult);
-			shadow = resouceObjectConverter.addResourceObject(connector, resource, shadow, objectClassDefinition, scripts, parentResult);
-			
-		} catch (Exception ex) {
-			shadow = handleError(ex, shadow, FailedOperation.ADD, resource, null, ProvisioningOperationOptions.isCompletePostponed(options), task, parentResult);
-			return shadow.getOid();
-		}
-	
-		// This is where the repo shadow is created (if needed) 
-		String oid = afterAddOnResource(shadow, resource, objectClassDefinition, parentResult);
-		shadow.setOid(oid);
-		
-		ObjectDelta<ShadowType> delta = ObjectDelta.createAddDelta(shadow);
-		ResourceOperationDescription operationDescription = createSuccessOperationDescription(shadow, resource, delta, task, parentResult);
-		operationListener.notifySuccess(operationDescription, task, parentResult);
-		return oid;
-	}
-
-	private ResourceOperationDescription createSuccessOperationDescription(PrismObject<ShadowType> shadowType, ResourceType resource, ObjectDelta delta, Task task, OperationResult parentResult) {
-		ResourceOperationDescription operationDescription = new ResourceOperationDescription();
-		operationDescription.setCurrentShadow(shadowType);
-		operationDescription.setResource(resource.asPrismObject());
-		if (task != null){
-		operationDescription.setSourceChannel(task.getChannel());
-		}
-		operationDescription.setObjectDelta(delta);
-		operationDescription.setResult(parentResult);
-		return operationDescription;
-	}
-
-	public abstract void afterModifyOnResource(PrismObject<ShadowType> shadow, Collection<? extends ItemDelta> modifications, OperationResult parentResult) throws SchemaException, ObjectNotFoundException;
-	
-	public abstract Collection<? extends ItemDelta> beforeModifyOnResource(PrismObject<ShadowType> shadow, ProvisioningOperationOptions options, Collection<? extends ItemDelta> modifications) throws SchemaException;
-	
-	public String modifyShadow(PrismObject<ShadowType> shadow, ResourceType resource, String oid,
-				Collection<? extends ItemDelta> modifications, OperationProvisioningScriptsType scripts, ProvisioningOperationOptions options, Task task, OperationResult parentResult)
-				throws CommunicationException, GenericFrameworkException, ObjectNotFoundException, SchemaException,
-				ConfigurationException, SecurityViolationException {
-
-		Validate.notNull(shadow, "Object to modify must not be null.");
-		Validate.notNull(oid, "OID must not be null.");
-		Validate.notNull(modifications, "Object modification must not be null.");
-
-		InternalMonitor.recordShadowChangeOperation();
-		
-		if (resource == null) {
-			resource = getResource(shadow, parentResult);
-		}
-		
-		if (LOGGER.isTraceEnabled()) {
-			LOGGER.trace("Modifying resource with oid {}, object:\n{}", resource.getOid(), shadow.debugDump());
-		}
-		
-		RefinedObjectClassDefinition objectClassDefinition =  applyAttributesDefinition(shadow, resource);
-		
-		accessChecker.checkModify(resource, shadow, modifications, objectClassDefinition, parentResult);
-
-		preprocessEntitlements(modifications, resource, "delta for shadow "+oid, parentResult);
-
-		modifications = beforeModifyOnResource(shadow, options, modifications);
-
-		if (LOGGER.isTraceEnabled()) {
-			LOGGER.trace("Applying change: {}", DebugUtil.debugDump(modifications));
-		}
-
-		Collection<PropertyModificationOperation> sideEffectChanges = null;
-
-		ConnectorInstance connector = getConnectorInstance(resource, parentResult);
-		
-		try {
-			sideEffectChanges = resouceObjectConverter.modifyResourceObject(connector, resource, objectClassDefinition, shadow, scripts, modifications,
-					parentResult);
-		} catch (Exception ex) {
-			LOGGER.debug("Provisioning exception: {}:{}, attempting to handle it",
-					new Object[] { ex.getClass(), ex.getMessage(), ex });
-			try {
-				shadow = handleError(ex, shadow, FailedOperation.MODIFY, resource, modifications,
-						ProvisioningOperationOptions.isCompletePostponed(options), task, parentResult);
-				parentResult.computeStatus();
-			} catch (ObjectAlreadyExistsException e) {
-				parentResult.recordFatalError(
-						"While compensating communication problem for modify operation got: "
-								+ ex.getMessage(), ex);
-				throw new SystemException(e);
-			}
-
-			return shadow.getOid();
-		}
-
-		afterModifyOnResource(shadow, modifications, parentResult);
-
-//		Collection<PropertyDelta<?>> renameDeltas = distillRenameDeltas(modifications, shadow, objectClassDefinition, task, parentResult);
-
-		Collection<PropertyDelta<PrismPropertyValue>> sideEffectDelta = convertToPropertyDelta(sideEffectChanges);
-//		shadowManager.
-//		if (renameDeltas != null) {
-//			((Collection) sideEffectDelta).addAll(renameDeltas);
-//		}
-		if (!sideEffectDelta.isEmpty()) {
-			try {
-				shadowManager.normalizeDeltas(sideEffectDelta, objectClassDefinition);
-				repositoryService.modifyObject(shadow.getCompileTimeClass(), oid, sideEffectDelta, parentResult);
-				
-			} catch (ObjectAlreadyExistsException ex) {
-				parentResult.recordFatalError("Side effect changes could not be applied", ex);
-				LOGGER.error("Side effect changes could not be applied. " + ex.getMessage(), ex);
-				throw new SystemException("Side effect changes could not be applied. " + ex.getMessage(), ex);
-			}
-		}
-
-		ObjectDelta<ShadowType> delta = ObjectDelta.createModifyDelta(shadow.getOid(), modifications, shadow.getCompileTimeClass(), prismContext);
-		ResourceOperationDescription operationDescription = createSuccessOperationDescription(shadow,
-				resource, delta, task, parentResult);
-		operationListener.notifySuccess(operationDescription, task, parentResult);
-		parentResult.recordSuccess();
-		return oid;
-	}
-
-<<<<<<< HEAD
-	private Collection<PropertyDelta<?>> distillRenameDeltas(Collection<? extends ItemDelta> modifications, 
-			PrismObject<ShadowType> shadow, RefinedObjectClassDefinition objectClassDefinition, Task task, OperationResult parentResult) throws SchemaException, ObjectNotFoundException, CommunicationException, ConfigurationException, SecurityViolationException {
-		PropertyDelta<String> nameDelta = (PropertyDelta<String>) ItemDelta.findItemDelta(modifications, new ItemPath(ShadowType.F_ATTRIBUTES, ConnectorFactoryIcfImpl.ICFS_NAME), ItemDelta.class); 
-		if (nameDelta == null){
-			return null;
-		}
-
-		PrismProperty<String> name = nameDelta.getPropertyNewMatchingPath();
-		String newName = name.getRealValue();
-		
-		Collection<PropertyDelta<?>> deltas = new ArrayList<PropertyDelta<?>>();
-		
-		// $shadow/attributes/icfs:name
-		String normalizedNewName = shadowManager.getNormalizedAttributeValue(name.getValue(), objectClassDefinition.findAttributeDefinition(name.getElementName()));
-		PropertyDelta<String> cloneNameDelta = nameDelta.clone();
-		cloneNameDelta.clearValuesToReplace();
-		cloneNameDelta.setValueToReplace(new PrismPropertyValue<String>(normalizedNewName));
-		deltas.add(cloneNameDelta);
-		
-		// $shadow/name
-		if (!newName.equals(shadow.asObjectable().getName().getOrig())){
-			
-			PrismObject<ShadowType> fullShadow = getShadow(shadow.getOid(), shadow, null, task, parentResult);
-			PropertyDelta<?> shadowNameDelta = PropertyDelta.createModificationReplaceProperty(ShadowType.F_NAME, shadow.getDefinition(), 
-					ProvisioningUtil.determineShadowName(fullShadow));
-			deltas.add(shadowNameDelta);
-		}
-		
-		return deltas;
-	}
-=======
-//	private Collection<PropertyDelta<?>> distillRenameDeltas(Collection<? extends ItemDelta> modifications, 
-//			PrismObject<ShadowType> shadow, RefinedObjectClassDefinition objectClassDefinition, Task task, OperationResult parentResult) throws SchemaException, ObjectNotFoundException, CommunicationException, ConfigurationException, SecurityViolationException {
-//		PropertyDelta<String> nameDelta = (PropertyDelta<String>) ItemDelta.findItemDelta(modifications, new ItemPath(ShadowType.F_ATTRIBUTES, ConnectorFactoryIcfImpl.ICFS_NAME), ItemDelta.class); 
-//		if (nameDelta == null){
-//			return null;
-//		}
-//
-//		PrismProperty<String> name = nameDelta.getPropertyNew();
-//		String newName = name.getRealValue();
-//		
-//		Collection<PropertyDelta<?>> deltas = new ArrayList<PropertyDelta<?>>();
-//		
-//		// $shadow/attributes/icfs:name
-//		String normalizedNewName = shadowManager.getNormalizedAttributeValue(name.getValue(), objectClassDefinition.findAttributeDefinition(name.getElementName()));
-//		PropertyDelta<String> cloneNameDelta = nameDelta.clone();
-//		cloneNameDelta.clearValuesToReplace();
-//		cloneNameDelta.setValueToReplace(new PrismPropertyValue<String>(normalizedNewName));
-//		deltas.add(cloneNameDelta);
-//		
-//		// $shadow/name
-//		if (!newName.equals(shadow.asObjectable().getName().getOrig())){
-//			
-//			PrismObject<ShadowType> fullShadow = getShadow(shadow.getOid(), shadow, null, task, parentResult);
-//			PropertyDelta<?> shadowNameDelta = PropertyDelta.createModificationReplaceProperty(ShadowType.F_NAME, shadow.getDefinition(), 
-//					ProvisioningUtil.determineShadowName(fullShadow));
-//			deltas.add(shadowNameDelta);
-//		}
-//		
-//		return deltas;
-//	}
->>>>>>> 0c66a24c
-
-	private Collection<PropertyDelta<PrismPropertyValue>> convertToPropertyDelta(
-			Collection<PropertyModificationOperation> sideEffectChanges) {
-		Collection<PropertyDelta<PrismPropertyValue>> sideEffectDelta = new ArrayList<PropertyDelta<PrismPropertyValue>>();
-		if (sideEffectChanges != null) {
-			for (PropertyModificationOperation mod : sideEffectChanges){
-				sideEffectDelta.add(mod.getPropertyDelta());
-			}
-		}
-		
-		return sideEffectDelta;
-	}
-
-	public void deleteShadow(PrismObject<ShadowType> shadow, ProvisioningOperationOptions options, OperationProvisioningScriptsType scripts,
-			ResourceType resource, Task task, OperationResult parentResult) throws CommunicationException,
-			GenericFrameworkException, ObjectNotFoundException, SchemaException, ConfigurationException,
-			SecurityViolationException {
-
-		Validate.notNull(shadow, "Object to delete must not be null.");
-		Validate.notNull(parentResult, "Operation result must not be null.");
-
-		InternalMonitor.recordShadowChangeOperation();
-		
-		if (resource == null) {
-			try {
-				resource = getResource(shadow, parentResult);
-			} catch (ObjectNotFoundException ex) {
-				// if the force option is set, delete shadow from the repo
-				// although the resource does not exists..
-				if (ProvisioningOperationOptions.isForce(options)) {
-					parentResult.muteLastSubresultError();
-					getRepositoryService().deleteObject(ShadowType.class, shadow.getOid(),
-							parentResult);
-					parentResult.recordHandledError("Resource defined in shadow does not exists. Shadow was deleted from the repository.");
-					return;
-				}
-			}
-			
-			RefinedObjectClassDefinition objectClassDefinition =  applyAttributesDefinition(shadow, resource);
-			
-			ConnectorInstance connector = getConnectorInstance(resource, parentResult);
-			
-			LOGGER.trace("Deleting obeject {} from the resource {}.", shadow, resource);
-
-			if (shadow.asObjectable().getFailedOperationType() == null
-					|| (shadow.asObjectable().getFailedOperationType() != null 
-						&& FailedOperationTypeType.ADD != shadow.asObjectable().getFailedOperationType())) {
-				try {
-					resouceObjectConverter.deleteResourceObject(connector, resource, shadow, objectClassDefinition, scripts, parentResult);
-				} catch (Exception ex) {
-					try {
-						handleError(ex, shadow, FailedOperation.DELETE, resource, null, ProvisioningOperationOptions.isCompletePostponed(options), task, parentResult);
-					} catch (ObjectAlreadyExistsException e) {
-						e.printStackTrace();
-					}
-					return;
-				}
-			}
-
-			LOGGER.trace("Detele object with oid {} form repository.", shadow.getOid());
-			try {
-				getRepositoryService().deleteObject(ShadowType.class, shadow.getOid(), parentResult);
-				ObjectDelta<ShadowType> delta = ObjectDelta.createDeleteDelta(shadow.getCompileTimeClass(), shadow.getOid(), prismContext);
-				ResourceOperationDescription operationDescription = createSuccessOperationDescription(shadow, resource, delta, task, parentResult);
-				operationListener.notifySuccess(operationDescription, task, parentResult);
-			} catch (ObjectNotFoundException ex) {
-				parentResult.recordFatalError("Can't delete object " + shadow + ". Reason: " + ex.getMessage(), ex);
-				throw new ObjectNotFoundException("An error occured while deleting resource object " + shadow
-						+ "whith identifiers " + shadow + ": " + ex.getMessage(),
-						ex);
-			}
-			LOGGER.trace("Object deleted from repository successfully.");
-			parentResult.recordSuccess();
-			resourceTypeManager.modifyResourceAvailabilityStatus(resource.asPrismObject(), AvailabilityStatusType.UP, parentResult);
-		}
-	}
-
-
-	public void applyDefinition(ObjectDelta<ShadowType> delta, ShadowType shadowTypeWhenNoOid, OperationResult parentResult)
-			throws SchemaException, ObjectNotFoundException, CommunicationException, ConfigurationException {
-		PrismObject<ShadowType> shadow = null;
-		ResourceShadowDiscriminator discriminator = null;
-		if (delta.isAdd()) {
-			shadow = delta.getObjectToAdd();
-		} else if (delta.isModify()) {
-			if (delta instanceof ShadowDiscriminatorObjectDelta) {
-				// This one does not have OID, it has to be specially processed
-				discriminator = ((ShadowDiscriminatorObjectDelta) delta).getDiscriminator();
-			} else {
-				String shadowOid = delta.getOid();
-				if (shadowOid == null) {
-                    if (shadowTypeWhenNoOid == null) {
-					    throw new IllegalArgumentException("No OID in object delta " + delta + " and no externally-supplied shadow is present as well.");
-				    }
-                    shadow = shadowTypeWhenNoOid.asPrismObject();
-                } else {
-				    shadow = repositoryService.getObject(delta.getObjectTypeClass(), shadowOid, null, parentResult);
-                }
-			}
-		} else {
-			// Delete delta, nothing to do at all
-			return;
-		}
-		if (shadow == null) {
-			ResourceType resource = resourceTypeManager.getResource(discriminator.getResourceOid(), parentResult).asObjectable();
-			applyAttributesDefinition(delta, discriminator, resource);
-		} else {
-			ResourceType resource = getResource(shadow, parentResult);
-			applyAttributesDefinition(delta, shadow, resource);
-		}
-	}
-
-	public void applyDefinition(PrismObject<ShadowType> shadow, OperationResult parentResult)
-			throws SchemaException, ObjectNotFoundException, CommunicationException, ConfigurationException {
-		ResourceType resource = getResource(shadow, parentResult);
-		applyAttributesDefinition(shadow, resource);
-	}
-
-	public void applyDefinition(final ObjectQuery query, OperationResult result) throws SchemaException, ObjectNotFoundException, CommunicationException, ConfigurationException {
-		ObjectFilter filter = query.getFilter();
-		String resourceOid = null;
-		QName objectClassName = null;
-		if (filter instanceof AndFilter){
-			List<? extends ObjectFilter> conditions = ((AndFilter) filter).getConditions();
-			resourceOid = ProvisioningUtil.getResourceOidFromFilter(conditions);
-			objectClassName = ProvisioningUtil.getValueFromFilter(conditions, ShadowType.F_OBJECT_CLASS);
-		}
-		PrismObject<ResourceType> resource = resourceTypeManager.getResource(resourceOid, result);
-		final RefinedObjectClassDefinition objectClassDef = determineObjectClassDefinition(objectClassName, resource.asObjectable(), query);
-		applyDefinition(query, objectClassDef);
-	}
-
-	public void applyDefinition(final ObjectQuery query, final RefinedObjectClassDefinition objectClassDef) throws SchemaException, ObjectNotFoundException, CommunicationException, ConfigurationException {
-		if (query == null) {
-			return;
-		}
-		ObjectFilter filter = query.getFilter();
-		if (filter == null) {
-			return;
-		}
-		final ItemPath attributesPath = new ItemPath(ShadowType.F_ATTRIBUTES);
-		com.evolveum.midpoint.prism.query.Visitor visitor = new com.evolveum.midpoint.prism.query.Visitor() {
-			@Override
-			public void visit(ObjectFilter filter) {
-				if (filter instanceof ValueFilter) {
-					ValueFilter<?> valueFilter = (ValueFilter<?>)filter;
-					ItemDefinition definition = valueFilter.getDefinition();
-					if (definition == null) {
-						ItemPath itemPath = valueFilter.getFullPath();
-						if (attributesPath.equivalent(valueFilter.getParentPath())) {
-							QName attributeName = valueFilter.getElementName();
-							ResourceAttributeDefinition attributeDefinition = objectClassDef.findAttributeDefinition(attributeName);
-							if (attributeDefinition == null) {
-								throw new TunnelException(
-										new SchemaException("No definition for attribute "+attributeName+" in query "+query));
-							}
-							valueFilter.setDefinition(attributeDefinition);
-						}
-					}
-				}
-			}
-		};
-		try {
-			filter.accept(visitor);
-		} catch (TunnelException te) {
-			SchemaException e = (SchemaException)te.getCause();
-			throw e;
-		}
-	}
-
-	protected ResourceType getResource(PrismObject<ShadowType> shadow, OperationResult parentResult)
-			throws ObjectNotFoundException, SchemaException, CommunicationException, ConfigurationException {
-		String resourceOid = ShadowUtil.getResourceOid(shadow.asObjectable());
-		if (resourceOid == null) {
-			throw new SchemaException("Shadow " + shadow + " does not have an resource OID");
-		}
-		return resourceTypeManager.getResource(resourceOid, parentResult).asObjectable();
-	}
-
-	@SuppressWarnings("rawtypes")
-	protected PrismObject<ShadowType> handleError(Exception ex, PrismObject<ShadowType> shadow, FailedOperation op,
-			ResourceType resource, Collection<? extends ItemDelta> modifications, boolean compensate, Task task, 
-			OperationResult parentResult) throws SchemaException, GenericFrameworkException, CommunicationException,
-			ObjectNotFoundException, ObjectAlreadyExistsException, ConfigurationException, SecurityViolationException {
-
-		// do not set result in the shadow in case of get operation, it will
-		// resilted to misleading information
-		// by get operation we do not modify the result in the shadow, so only
-		// fetch result in this case needs to be set
-		if (FailedOperation.GET != op) {
-			shadow = extendShadow(shadow, parentResult, resource, modifications);
-		} else {
-			shadow.asObjectable().setResource(resource);
-		}
-		ErrorHandler handler = errorHandlerFactory.createErrorHandler(ex);
-
-		if (handler == null) {
-			parentResult.recordFatalError("Error without a handler. Reason: " + ex.getMessage(), ex);
-			throw new SystemException(ex.getMessage(), ex);
-		}
-
-		LOGGER.debug("Handling provisioning exception {}:{}", new Object[] { ex.getClass(), ex.getMessage() });
-		LOGGER.trace("Handling provisioning exception {}:{}", new Object[] { ex.getClass(), ex.getMessage(), ex });
-
-		return handler.handleError(shadow.asObjectable(), op, ex, compensate, task, parentResult).asPrismObject();
-
-	}
-
-	private PrismObject<ShadowType> extendShadow(PrismObject<ShadowType> shadow, OperationResult shadowResult,
-			ResourceType resource, Collection<? extends ItemDelta> modifications) throws SchemaException {
-
-		ShadowType shadowType = shadow.asObjectable();
-		shadowType.setResult(shadowResult.createOperationResultType());
-		shadowType.setResource(resource);
-
-		if (modifications != null) {
-			ObjectDelta<? extends ObjectType> objectDelta = ObjectDelta.createModifyDelta(shadow.getOid(),
-					modifications, shadowType.getClass(), prismContext);
-			if (LOGGER.isTraceEnabled()) {
-				LOGGER.trace("Storing delta to shadow:\n{}", objectDelta.debugDump());
-			}
-			ObjectDeltaType objectDeltaType = DeltaConvertor.toObjectDeltaType(objectDelta);
-
-			shadowType.setObjectChange(objectDeltaType);
-		}
-		return shadow;
-	}
-	
-	////////////////////////////////////////////////////////////////////////////
-	// SEARCH
-	////////////////////////////////////////////////////////////////////////////
-	
-	public void listShadows(final ResourceType resource, final QName objectClass,
-			final ShadowHandler<ShadowType> handler, final boolean readFromRepository, final OperationResult parentResult)
-			throws CommunicationException, ObjectNotFoundException, SchemaException, ConfigurationException {
-
-		InternalMonitor.recordShadowFetchOperation();
-		
-		Validate.notNull(objectClass);
-		if (resource == null) {
-			parentResult.recordFatalError("Resource must not be null");
-			throw new IllegalArgumentException("Resource must not be null.");
-		}
-
-		searchObjectsIterativeInternal(objectClass, resource, null, null, handler,
-				readFromRepository, parentResult);
-
-	}
-
-	public void searchObjectsIterative(final QName objectClassName, final ResourceType resourceType,
-			ObjectQuery query, Collection<SelectorOptions<GetOperationOptions>> options, final ShadowHandler<ShadowType> handler, final OperationResult parentResult)
-			throws ObjectNotFoundException, CommunicationException, SchemaException, ConfigurationException {
-
-		Validate.notNull(resourceType, "Resource must not be null.");
-		Validate.notNull(objectClassName, "Object class must not be null.");
-		Validate.notNull(parentResult, "Operation result must not be null.");
-
-		LOGGER.trace("Searching objects iterative with obejct class {}, resource: {}.", objectClassName,
-				resourceType);
-
-		searchObjectsIterativeInternal(objectClassName, resourceType, query, options, handler,
-				true, parentResult);
-
-	}
-
-	private void searchObjectsIterativeInternal(QName objectClassName,
-			final ResourceType resourceType, ObjectQuery query,
-			Collection<SelectorOptions<GetOperationOptions>> options, final ShadowHandler<ShadowType> handler,
-			final boolean readFromRepository, final OperationResult parentResult) throws SchemaException,
-			ObjectNotFoundException, CommunicationException, ConfigurationException {
-
-		final ResourceSchema resourceSchema = resourceTypeManager.getResourceSchema(resourceType, parentResult);
-
-		if (resourceSchema == null) {
-			parentResult.recordFatalError("No schema for "+resourceType);
-			throw new ConfigurationException("No schema for "+resourceType);
-		}
-		
-		final RefinedObjectClassDefinition objectClassDef = determineObjectClassDefinition(objectClassName, resourceType, query);
-
-		applyDefinition(query, objectClassDef);
-		
-		if (objectClassDef == null) {
-			String message = "Object class " + objectClassName + " is not defined in schema of "
-					+ ObjectTypeUtil.toShortString(resourceType);
-			LOGGER.error(message);
-			parentResult.recordFatalError(message);
-			throw new SchemaException(message);
-		}
-		
-		GetOperationOptions rootOptions = SelectorOptions.findRootOptions(options);
-		if (GetOperationOptions.isNoFetch(rootOptions)) {
-			searchObjectsIterativeRepository(objectClassDef, resourceType, query, options, handler, parentResult);
-			return;
-		}
-		
-		// We need to record the fetch down here. Now it is certain that we are going to fetch from resource
-		// (we do not have raw/noFetch option)
-		InternalMonitor.recordShadowFetchOperation();
-		
-		ObjectFilter filter = null;
-		if (query != null) {
-			filter = query.getFilter();
-		}
-		ObjectQuery attributeQuery = null;
-		List<ObjectFilter> attributeFilter = new ArrayList<ObjectFilter>();
-		
-		if (filter instanceof AndFilter){
-			List<? extends ObjectFilter> conditions = ((AndFilter) filter).getConditions();
-			attributeFilter = getAttributeQuery(conditions, attributeFilter);
-			if (attributeFilter.size() > 1){
-				attributeQuery = ObjectQuery.createObjectQuery(AndFilter.createAnd(attributeFilter));
-			}
-			
-			if (attributeFilter.size() < 1){
-				LOGGER.trace("No attribute filter defined in the query.");
-			}
-			
-			if (attributeFilter.size() == 1){
-				attributeQuery = ObjectQuery.createObjectQuery(attributeFilter.get(0));
-			}
-			
-		}
-		
-		if (query != null && query.getPaging() != null){
-			if (attributeQuery == null){
-				attributeQuery = new ObjectQuery();
-			}
-			attributeQuery.setPaging(query.getPaging());
-		}
-
-		final ConnectorInstance connector = getConnectorInstance(resourceType, parentResult);
-
-		ResultHandler<ShadowType> resultHandler = new ResultHandler<ShadowType>() {
-
-			@Override
-			public boolean handle(PrismObject<ShadowType> resourceShadow) {
-				LOGGER.trace("Found resource object {}", SchemaDebugUtil.prettyPrint(resourceShadow));
-				PrismObject<ShadowType> resultShadow;
-				try {
-					// Try to find shadow that corresponds to the resource object
-					if (readFromRepository) {
-						PrismObject<ShadowType> repoShadow = lookupOrCreateShadowInRepository(connector, resourceShadow, objectClassDef, resourceType, parentResult); 
-						
-						applyAttributesDefinition(repoShadow, resourceType);
-						
-						forceRenameIfNeeded(resourceShadow.asObjectable(), repoShadow.asObjectable(), objectClassDef, parentResult);
-						
-						resultShadow = completeShadow(connector, resourceShadow, repoShadow,
-								resourceType, objectClassDef, parentResult);
-
-					} else {
-						resultShadow = resourceShadow;
-					}
-
-				} catch (SchemaException e) {
-					// TODO: better error handling
-					parentResult.recordFatalError("Schema error: " + e.getMessage(), e);
-					LOGGER.error("Schema error: {}", e.getMessage(), e);
-					return false;
-				} catch (ConfigurationException e) {
-					// TODO: better error handling
-					parentResult.recordFatalError("Configuration error: " + e.getMessage(), e);
-					LOGGER.error("Configuration error: {}", e.getMessage(), e);
-					return false;
-				} catch (ObjectNotFoundException e) {
-					// TODO: better error handling
-					parentResult.recordFatalError(e.getMessage(), e);
-					LOGGER.error("{}", e.getMessage(), e);
-					return false;
-				} catch (ObjectAlreadyExistsException e) {
-					// TODO: better error handling
-					parentResult.recordFatalError(e.getMessage(), e);
-					LOGGER.error("{}", e.getMessage(), e);
-					return false;
-				} catch (CommunicationException e) {
-					// TODO: better error handling
-					parentResult.recordFatalError(e.getMessage(), e);
-					LOGGER.error("{}", e.getMessage(), e);
-					return false;
-				} catch (SecurityViolationException e) {
-					// TODO: better error handling
-					parentResult.recordFatalError(e.getMessage(), e);
-					LOGGER.error("{}", e.getMessage(), e);
-					return false;
-				} catch (GenericConnectorException e) {
-					// TODO: better error handling
-					parentResult.recordFatalError(e.getMessage(), e);
-					LOGGER.error("{}", e.getMessage(), e);
-					return false;
-				}
-
-				return handler.handle(resultShadow.asObjectable());
-			}
-
-		};
-		
-		resouceObjectConverter.searchResourceObjects(connector, resourceType, objectClassDef, resultHandler, attributeQuery, parentResult);
-		
-	}
-	
-	private void searchObjectsIterativeRepository(
-			RefinedObjectClassDefinition objectClassDef,
-			final ResourceType resourceType, ObjectQuery query,
-			Collection<SelectorOptions<GetOperationOptions>> options,
-			final ShadowHandler<ShadowType> shadowHandler, OperationResult parentResult) throws SchemaException {
-		
-		com.evolveum.midpoint.schema.ResultHandler<ShadowType> repoHandler = new com.evolveum.midpoint.schema.ResultHandler<ShadowType>() {
-			@Override
-			public boolean handle(PrismObject<ShadowType> object,
-					OperationResult parentResult) {
-				try {
-					applyAttributesDefinition(object, resourceType);
-					boolean cont = shadowHandler.handle(object.asObjectable());
-					parentResult.recordSuccess();
-					return cont;
-				} catch (RuntimeException e) {
-					parentResult.recordFatalError(e);
-					throw e;
-				} catch (SchemaException e) {
-					parentResult.recordFatalError(e);
-					throw new SystemException(e);
-				} catch (ConfigurationException e) {
-					parentResult.recordFatalError(e);
-					throw new SystemException(e);
-				}
-			}
-		};
-		
-		shadowManager.searchObjectsIterativeRepository(objectClassDef, resourceType, query, options, repoHandler, parentResult);
-		
-	}
-
-	private PrismObject<ShadowType> lookupOrCreateShadowInRepository(ConnectorInstance connector, PrismObject<ShadowType> resourceShadow,
-			RefinedObjectClassDefinition objectClassDef, ResourceType resourceType, OperationResult parentResult) 
-					throws SchemaException, ConfigurationException, ObjectNotFoundException, CommunicationException, SecurityViolationException, GenericConnectorException {
-		PrismObject<ShadowType> repoShadow = shadowManager.lookupShadowInRepository(resourceShadow, objectClassDef, resourceType,
-				parentResult);
-
-		if (repoShadow == null) {
-			LOGGER.trace(
-					"Shadow object (in repo) corresponding to the resource object (on the resource) was not found. The repo shadow will be created. The resource object:\n{}",
-					SchemaDebugUtil.prettyPrint(resourceShadow));
-
-			
-			PrismObject<ShadowType> conflictingShadow = shadowManager.lookupShadowByName(resourceShadow, objectClassDef, resourceType, parentResult);
-			if (conflictingShadow != null){
-				applyAttributesDefinition(conflictingShadow, resourceType);
-				conflictingShadow = completeShadow(connector, resourceShadow, conflictingShadow, resourceType, objectClassDef, parentResult);
-				Task task = taskManager.createTaskInstance();
-				ResourceOperationDescription failureDescription = shadowManager.createResourceFailureDescription(conflictingShadow, resourceType, parentResult);
-				changeNotificationDispatcher.notifyFailure(failureDescription, task, parentResult);
-				shadowManager.deleteConflictedShadowFromRepo(conflictingShadow, parentResult);
-			}
-			// TODO: make sure that the resource object has appropriate definition (use objectClass and schema)
-			// The resource object obviously exists on the resource, but appropriate shadow does not exist in the
-			// repository we need to create the shadow to align repo state to the reality (resource)
-
-			try {
-
-				repoShadow = shadowManager.createRepositoryShadow(
-						resourceShadow, resourceType, objectClassDef);
-				String oid = repositoryService.addObject(repoShadow, null,
-						parentResult);
-				repoShadow.setOid(oid);
-				
-			} catch (ObjectAlreadyExistsException e) {
-				// This should not happen. We haven't supplied an OID so is should not conflict
-				LOGGER.error("Unexpected repository behavior: Object already exists: {}", e.getMessage(), e);
-				throw new SystemException("Unexpected repository behavior: Object already exists: "+e.getMessage(),e);
-			}
-
-		} else {
-			LOGGER.trace("Found shadow object in the repository {}",
-					SchemaDebugUtil.prettyPrint(repoShadow));
-		}
-		
-		return repoShadow;
-	}
-	
-	private List<ObjectFilter> getAttributeQuery(List<? extends ObjectFilter> conditions, List<ObjectFilter> attributeFilter) throws SchemaException{
-		
-		ItemPath objectClassPath = new ItemPath(ShadowType.F_OBJECT_CLASS);
-		ItemPath resourceRefPath = new ItemPath(ShadowType.F_RESOURCE_REF);
-		for (ObjectFilter f : conditions){
-			if (f instanceof EqualFilter){
-				if (objectClassPath.equivalent(((EqualFilter) f).getFullPath())){
-					continue;
-				}
-				if (resourceRefPath.equivalent(((EqualFilter) f).getFullPath())){
-					continue;
-				}
-				
-				attributeFilter.add(f);
-			} else if (f instanceof NaryLogicalFilter){
-				attributeFilter = getAttributeQuery(((NaryLogicalFilter) f).getConditions(), attributeFilter);
-			} else if (f instanceof SubstringFilter){
-				attributeFilter.add(f);
-			}
-			
-		}
-		
-		return attributeFilter;
-		
-}
-	
-	////////////////
-	
-	ConnectorInstance getConnectorInstance(ResourceType resource, OperationResult parentResult)
-			throws ObjectNotFoundException, SchemaException, CommunicationException, ConfigurationException {
-		return connectorManager.getConfiguredConnectorInstance(resource.asPrismObject(), false, parentResult);
-	}
-	
-	///////////////////////////////////////////////////////////////////////////
-	// TODO: maybe split this to a separate class
-	///////////////////////////////////////////////////////////////////////////
-	
-	public List<Change<ShadowType>> fetchChanges(ResourceType resourceType, 
-			QName objectClass, PrismProperty<?> lastToken,  OperationResult parentResult)
-			throws ObjectNotFoundException, CommunicationException, GenericFrameworkException, SchemaException,
-			ConfigurationException, SecurityViolationException, ObjectAlreadyExistsException {
-
-		InternalMonitor.recordShadowOtherOperation();
-		
-		RefinedObjectClassDefinition refinedObjectClassDefinition = determineObjectClassDefinition(objectClass, resourceType);
-		ConnectorInstance connector = getConnectorInstance(resourceType, parentResult);
-		
-		List<Change<ShadowType>> changes = null;
-		try {
-
-			changes = resouceObjectConverter.fetchChanges(connector, resourceType, refinedObjectClassDefinition, lastToken, parentResult);
-
-			LOGGER.trace("Found {} change(s). Start processing it (them).", changes.size());
-
-			for (Iterator<Change<ShadowType>> i = changes.iterator(); i.hasNext();) {
-				// search objects in repository
-				Change<ShadowType> change = i.next();
-				
-				processChange(resourceType, refinedObjectClassDefinition, objectClass, parentResult, change, connector);
-
-			}
-
-		} catch (SchemaException ex) {
-			parentResult.recordFatalError("Schema error: " + ex.getMessage(), ex);
-			throw ex;
-		} catch (CommunicationException ex) {
-			parentResult.recordFatalError("Communication error: " + ex.getMessage(), ex);
-			throw ex;
-		} catch (GenericFrameworkException ex) {
-			parentResult.recordFatalError("Generic error: " + ex.getMessage(), ex);
-			throw ex;
-		} catch (ConfigurationException ex) {
-			parentResult.recordFatalError("Configuration error: " + ex.getMessage(), ex);
-			throw ex;
-		} catch (ObjectNotFoundException ex){
-			parentResult.recordFatalError("Object not found error: " + ex.getMessage(), ex);
-			throw ex;
-		} catch (ObjectAlreadyExistsException ex){
-			parentResult.recordFatalError("Already exists error: " + ex.getMessage(), ex);
-			throw ex;
-		}
-		parentResult.recordSuccess();
-		return changes;
-	}
-	
-	@SuppressWarnings("rawtypes")
-	boolean processSynchronization(Change<ShadowType> change, Task task, ResourceType resourceType, String channel, OperationResult result) throws SchemaException, ObjectNotFoundException,
-			ObjectAlreadyExistsException {
-//		int processedChanges = 0;
-//		// for each change from the connector create change description
-//		for (Change change : changes) {
-//
-//			// this is the case,when we want to skip processing of change,
-//			// because the shadow was not created or found to the resource
-//			// object
-//			// it may be caused with the fact, that the object which was
-//			// created in the resource was deleted before the sync run
-//			// such a change should be skipped to process consistent changes
-//			if (change.getOldShadow() == null) {
-//				PrismProperty<?> newToken = change.getToken();
-//				task.setExtensionProperty(newToken);
-//				processedChanges++;
-//				LOGGER.debug("Skipping processing change. Can't find appropriate shadow (e.g. the object was deleted on the resource meantime).");
-//				continue;
-//			}
-
-			ResourceObjectShadowChangeDescription shadowChangeDescription = createResourceShadowChangeDescription(
-					change, resourceType, channel);
-
-			if (LOGGER.isTraceEnabled()) {
-				LOGGER.trace("**PROVISIONING: Created resource object shadow change description {}",
-						SchemaDebugUtil.prettyPrint(shadowChangeDescription));
-			}
-			OperationResult notifyChangeResult = new OperationResult(ShadowCache.class.getName()
-					+ "notifyChange");
-			notifyChangeResult.addParam("resourceObjectShadowChangeDescription", shadowChangeDescription);
-
-			try {
-				notifyResourceObjectChangeListeners(shadowChangeDescription, task, notifyChangeResult);
-				notifyChangeResult.recordSuccess();
-			} catch (RuntimeException ex) {
-//				recordFatalError(LOGGER, notifyChangeResult, "Synchronization error: " + ex.getMessage(), ex);
-				saveAccountResult(shadowChangeDescription, change, notifyChangeResult, result);
-				throw new SystemException("Synchronization error: " + ex.getMessage(), ex);
-			}
-
-			notifyChangeResult.computeStatus("Error by notify change operation.");
-
-			boolean successfull = false;
-			if (notifyChangeResult.isSuccess()) {
-				deleteShadowFromRepo(change, result);
-				successfull  = true;
-//				// get updated token from change,
-//				// create property modification from new token
-//				// and replace old token with the new one
-//				PrismProperty<?> newToken = change.getToken();
-//				task.setExtensionProperty(newToken);
-//				processedChanges++;
-
-			} else {
-				successfull =false;
-				saveAccountResult(shadowChangeDescription, change, notifyChangeResult, result);
-			}
-
-			return successfull;
-//		}
-//		// also if no changes was detected, update token
-//		if (changes.isEmpty() && tokenProperty != null) {
-//			LOGGER.trace("No changes to synchronize on " + ObjectTypeUtil.toShortString(resourceType));
-//			task.setExtensionProperty(tokenProperty);
-//		}
-//		task.savePendingModifications(result);
-//		return processedChanges;
-	}
-	
-	private void notifyResourceObjectChangeListeners(ResourceObjectShadowChangeDescription change,
-			Task task, OperationResult parentResult) {
-		changeNotificationDispatcher.notifyChange(change, task, parentResult);
-	}
-
-	@SuppressWarnings("unchecked")
-	private ResourceObjectShadowChangeDescription createResourceShadowChangeDescription(Change<ShadowType> change,
-			ResourceType resourceType, String channel) {
-		ResourceObjectShadowChangeDescription shadowChangeDescription = new ResourceObjectShadowChangeDescription();
-		shadowChangeDescription.setObjectDelta(change.getObjectDelta());
-		shadowChangeDescription.setResource(resourceType.asPrismObject());
-		shadowChangeDescription.setOldShadow(change.getOldShadow());
-		shadowChangeDescription.setCurrentShadow(change.getCurrentShadow());
-		if (null == channel){
-		shadowChangeDescription.setSourceChannel(QNameUtil.qNameToUri(SchemaConstants.CHANGE_CHANNEL_LIVE_SYNC));
-		} else{
-			shadowChangeDescription.setSourceChannel(channel);
-		}
-		return shadowChangeDescription;
-	}
-	
-	@SuppressWarnings("rawtypes")
-	private void saveAccountResult(ResourceObjectShadowChangeDescription shadowChangeDescription, Change change,
-			OperationResult notifyChangeResult, OperationResult parentResult) throws ObjectNotFoundException,
-			SchemaException, ObjectAlreadyExistsException {
-
-		Collection<? extends ItemDelta> shadowModification = createShadowResultModification(change, notifyChangeResult);
-		String oid = getOidFromChange(change);
-		// maybe better error handling is needed
-		try{
-		repositoryService.modifyObject(ShadowType.class, oid,
-				shadowModification, parentResult);
-		} catch (SchemaException ex){
-			parentResult.recordPartialError("Couldn't modify object: schema violation: " + ex.getMessage(), ex);
-//			throw ex;
-		} catch (ObjectNotFoundException ex){
-			parentResult.recordWarning("Couldn't modify object: object not found: " + ex.getMessage(), ex);
-//			throw ex;
-		} catch (ObjectAlreadyExistsException ex){
-			parentResult.recordPartialError("Couldn't modify object: object already exists: " + ex.getMessage(), ex);
-//			throw ex;
-		}
-
-	}
-	
-	private PrismObjectDefinition<ShadowType> getResourceObjectShadowDefinition() {
-//		if (resourceObjectShadowDefinition == null) {
-			return prismContext.getSchemaRegistry().findObjectDefinitionByCompileTimeClass(
-					ShadowType.class);
-//		}
-//		return resourceObjectShadowDefinition;
-	}
-	
-	@SuppressWarnings("rawtypes")
-	private Collection<? extends ItemDelta> createShadowResultModification(Change change, OperationResult shadowResult) {
-		PrismObjectDefinition<ShadowType> shadowDefinition = getResourceObjectShadowDefinition();
-		
-		Collection<ItemDelta> modifications = new ArrayList<ItemDelta>();
-		PropertyDelta resultDelta = PropertyDelta.createModificationReplaceProperty(
-				ShadowType.F_RESULT, shadowDefinition, shadowResult.createOperationResultType());
-		modifications.add(resultDelta);
-		if (change.getObjectDelta() != null && change.getObjectDelta().getChangeType() == ChangeType.DELETE) {
-			PropertyDelta failedOperationTypeDelta = PropertyDelta.createModificationReplaceProperty(ShadowType.F_FAILED_OPERATION_TYPE, shadowDefinition, FailedOperationTypeType.DELETE);
-			modifications.add(failedOperationTypeDelta);
-		}		
-		return modifications;
-	}
-	
-	private String getOidFromChange(Change change){
-		String shadowOid = null;
-		if (change.getObjectDelta() != null && change.getObjectDelta().getOid() != null) {
-			shadowOid = change.getObjectDelta().getOid();
-		} else {
-			if (change.getCurrentShadow().getOid() != null) {
-				shadowOid = change.getCurrentShadow().getOid();
-			} else {
-				if (change.getOldShadow().getOid() != null) {
-					shadowOid = change.getOldShadow().getOid();
-				} else {
-					throw new IllegalArgumentException("No oid value defined for the object to synchronize.");
-				}
-			}
-		}
-		return shadowOid;
-	}
-
-	private void deleteShadowFromRepo(Change change, OperationResult parentResult) throws ObjectNotFoundException {
-		if (change.getObjectDelta() != null && change.getObjectDelta().getChangeType() == ChangeType.DELETE
-				&& change.getOldShadow() != null) {
-			LOGGER.debug("Deleting detected shadow object form repository.");
-			try {
-				repositoryService.deleteObject(ShadowType.class, change.getOldShadow().getOid(),
-						parentResult);
-			} catch (ObjectNotFoundException ex) {
-				parentResult.recordFatalError("Can't find object " + change.getOldShadow() + " in repository.");
-				throw new ObjectNotFoundException("Can't find object " + change.getOldShadow() + " in repository.");
-			}
-			LOGGER.debug("Shadow object deleted successfully form repository.");
-		}
-	}
-
-
-	
-	void processChange(ResourceType resourceType, RefinedObjectClassDefinition refinedObjectClassDefinition, QName objectClass, OperationResult parentResult, Change<ShadowType> change, ConnectorInstance connector) throws SchemaException, CommunicationException, ConfigurationException, SecurityViolationException, ObjectNotFoundException, GenericConnectorException, ObjectAlreadyExistsException{
-		
-		if (refinedObjectClassDefinition == null){
-			refinedObjectClassDefinition = determineObjectClassDefinition(objectClass, resourceType);
-		}
-		
-		PrismObject<ShadowType> oldShadow = change.getOldShadow();
-		if (oldShadow == null){
-			oldShadow = shadowManager.findOrCreateShadowFromChange(resourceType, change, refinedObjectClassDefinition, parentResult);
-		}
-		if (oldShadow != null) {
-			applyAttributesDefinition(oldShadow, resourceType);
-			ShadowType oldShadowType = oldShadow.asObjectable();
-
-			LOGGER.trace("Old shadow: {}", oldShadow);
-
-			// skip setting other attribute when shadow is null
-			if (oldShadow == null) {
-				change.setOldShadow(null);
-				return;
-			}
-
-			resouceObjectConverter.setProtectedFlag(resourceType, refinedObjectClassDefinition, oldShadow);
-			change.setOldShadow(oldShadow);
-
-			if (change.getCurrentShadow() != null) {
-				PrismObject<ShadowType> currentShadow = completeShadow(connector, change.getCurrentShadow(), 
-						oldShadow, resourceType, refinedObjectClassDefinition, parentResult);
-				change.setCurrentShadow(currentShadow);
-				ShadowType currentShadowType = currentShadow.asObjectable();
-				forceRenameIfNeeded(currentShadowType, oldShadowType, refinedObjectClassDefinition, parentResult);
-			}
-
-			// FIXME: hack. the object delta must have oid specified.
-			if (change.getObjectDelta() != null && change.getObjectDelta().getOid() == null) {
-				ObjectDelta<ShadowType> objDelta = new ObjectDelta<ShadowType>(ShadowType.class, ChangeType.DELETE, prismContext);
-				change.setObjectDelta(objDelta);
-				change.getObjectDelta().setOid(oldShadow.getOid());
-			}
-		} else {
-			LOGGER.debug("No old shadow for synchronization event {}, the shadow must be gone in the meantime (this is probably harmless)", change);
-		}
-
-	}
-
-
-	private void forceRenameIfNeeded(ShadowType currentShadowType, ShadowType oldShadowType, RefinedObjectClassDefinition refinedObjectClassDefinition, OperationResult parentResult) throws SchemaException, ObjectNotFoundException, ObjectAlreadyExistsException {
-		Collection<ResourceAttribute<?>> oldSecondaryIdentifiers = ShadowUtil.getSecondaryIdentifiers(oldShadowType);
-		if (oldSecondaryIdentifiers.isEmpty()){
-			return;
-		}
-		
-		if (oldSecondaryIdentifiers.size() > 1){
-			return;
-		}
-		
-		ResourceAttribute<?> oldSecondaryIdentifier = oldSecondaryIdentifiers.iterator().next();
-		Object oldValue = oldSecondaryIdentifier.getRealValue();
-
-		Collection<ResourceAttribute<?>> newSecondaryIdentifiers = ShadowUtil.getSecondaryIdentifiers(currentShadowType);
-		if (newSecondaryIdentifiers.isEmpty()){
-			return;
-		}
-		
-		if (newSecondaryIdentifiers.size() > 1){
-			return;
-		}
-		
-		ResourceAttribute newSecondaryIdentifier = newSecondaryIdentifiers.iterator().next();
-		Object newValue = newSecondaryIdentifier.getRealValue();
-		
-		if (!shadowManager.compareAttribute(refinedObjectClassDefinition, newSecondaryIdentifier, oldValue)){
-			Collection<PropertyDelta> renameDeltas = new ArrayList<PropertyDelta>();
-			
-			
-			PropertyDelta<?> shadowNameDelta = PropertyDelta.createModificationReplaceProperty(ShadowType.F_NAME, 
-					oldShadowType.asPrismObject().getDefinition(), 
-					ProvisioningUtil.determineShadowName(currentShadowType.asPrismObject()));
-			renameDeltas.add(shadowNameDelta);
-			
-			shadowNameDelta = PropertyDelta.createModificationReplaceProperty(new ItemPath(ShadowType.F_ATTRIBUTES, ConnectorFactoryIcfImpl.ICFS_NAME), oldShadowType.asPrismObject().getDefinition(), newValue);
-			renameDeltas.add(shadowNameDelta);
-			
-			repositoryService.modifyObject(ShadowType.class, oldShadowType.getOid(), renameDeltas, parentResult);
-		}
-		
-	}
-
-	public PrismProperty<?> fetchCurrentToken(ResourceType resourceType, OperationResult parentResult)
-			throws ObjectNotFoundException, CommunicationException, SchemaException, ConfigurationException {
-
-		InternalMonitor.recordShadowOtherOperation();
-		
-		Validate.notNull(resourceType, "Resource must not be null.");
-		Validate.notNull(parentResult, "Operation result must not be null.");
-
-		ObjectClassComplexTypeDefinition objecClassDefinition = determineDefaultAccountObjectClassDefinition(resourceType);
-		ConnectorInstance connector = getConnectorInstance(resourceType, parentResult);
-		
-		LOGGER.trace("Getting last token");
-		PrismProperty<?> lastToken = null;
-		try {
-			ResourceSchema resourceSchema = resourceTypeManager.getResourceSchema(resourceType, parentResult);
-			if (resourceSchema == null) {
-				throw new ConfigurationException("No schema for "+resourceType);
-			}
-			lastToken = resouceObjectConverter.fetchCurrentToken(connector, resourceType, objecClassDefinition, parentResult);
-		} catch (CommunicationException e) {
-			parentResult.recordFatalError(e.getMessage(), e);
-			throw e;
-		} catch (ConfigurationException e) {
-			parentResult.recordFatalError(e.getMessage(), e);
-			throw e;
-		}
-
-		LOGGER.trace("Got last token: {}", SchemaDebugUtil.prettyPrint(lastToken));
-		parentResult.recordSuccess();
-		return lastToken;
-	}
-	
-	
-	//////////////////////////////////////////////////////////////////////////////////////
-	
-
-	public ObjectClassComplexTypeDefinition applyAttributesDefinition(ObjectDelta<ShadowType> delta, 
-			ResourceShadowDiscriminator discriminator, ResourceType resource) throws SchemaException, ConfigurationException {
-		ObjectClassComplexTypeDefinition objectClassDefinition = determineObjectClassDefinition(discriminator, resource);
-		return applyAttributesDefinition(delta, objectClassDefinition, resource);
-	}
-	
-	public ObjectClassComplexTypeDefinition applyAttributesDefinition(ObjectDelta<ShadowType> delta, 
-			PrismObject<ShadowType> shadow, ResourceType resource) throws SchemaException, ConfigurationException {
-		ObjectClassComplexTypeDefinition objectClassDefinition = determineObjectClassDefinition(shadow, resource);
-		return applyAttributesDefinition(delta, objectClassDefinition, resource);
-	}
-
-	private ObjectClassComplexTypeDefinition applyAttributesDefinition(ObjectDelta<ShadowType> delta, 
-			ObjectClassComplexTypeDefinition objectClassDefinition, ResourceType resource) throws SchemaException, ConfigurationException {
-		if (delta.isAdd()) {
-			applyAttributesDefinition(delta.getObjectToAdd(), resource);
-		} else if (delta.isModify()) {
-			ItemPath attributesPath = new ItemPath(ShadowType.F_ATTRIBUTES);
-			for(ItemDelta<?> modification: delta.getModifications()) {
-				if (modification.getDefinition() == null && attributesPath.equivalent(modification.getParentPath())) {
-					QName attributeName = modification.getElementName();
-					ResourceAttributeDefinition attributeDefinition = objectClassDefinition.findAttributeDefinition(attributeName);
-					if (attributeDefinition == null) {
-						throw new SchemaException("No definition for attribute "+attributeName+" in object delta "+delta);
-					}
-					modification.applyDefinition(attributeDefinition);
-				}
-			}
-		}
-
-		return objectClassDefinition;
-	}
-
-	public RefinedObjectClassDefinition applyAttributesDefinition(
-			PrismObject<ShadowType> shadow, ResourceType resource) throws SchemaException, ConfigurationException {
-		RefinedObjectClassDefinition objectClassDefinition = determineObjectClassDefinition(shadow, resource);
-
-		PrismContainer<?> attributesContainer = shadow.findContainer(ShadowType.F_ATTRIBUTES);
-		if (attributesContainer != null) {
-			if (attributesContainer instanceof ResourceAttributeContainer) {
-				if (attributesContainer.getDefinition() == null) {
-					attributesContainer.applyDefinition(objectClassDefinition.toResourceAttributeContainerDefinition());
-				}
-			} else {
-				// We need to convert <attributes> to ResourceAttributeContainer
-				ResourceAttributeContainer convertedContainer = ResourceAttributeContainer.convertFromContainer(
-						attributesContainer, objectClassDefinition);
-				shadow.getValue().replace(attributesContainer, convertedContainer);
-			}
-		}
-		
-		// We also need to replace the entire object definition to inject correct object class definition here
-		// If we don't do this then the patch (delta.applyTo) will not work correctly because it will not be able to
-		// create the attribute container if needed.
-
-		PrismObjectDefinition<ShadowType> objectDefinition = shadow.getDefinition();
-		PrismContainerDefinition<ShadowAttributesType> origAttrContainerDef = objectDefinition.findContainerDefinition(ShadowType.F_ATTRIBUTES);
-		if (origAttrContainerDef == null || !(origAttrContainerDef instanceof ResourceAttributeContainerDefinition)) {
-			PrismObjectDefinition<ShadowType> clonedDefinition = objectDefinition.cloneWithReplacedDefinition(ShadowType.F_ATTRIBUTES,
-					objectClassDefinition.toResourceAttributeContainerDefinition());
-			shadow.setDefinition(clonedDefinition);
-		}
-		
-		return objectClassDefinition;
-	}
-
-	private RefinedObjectClassDefinition determineObjectClassDefinition(PrismObject<ShadowType> shadow, ResourceType resource) throws SchemaException, ConfigurationException {
-		ShadowType shadowType = shadow.asObjectable();
-		RefinedResourceSchema refinedSchema = RefinedResourceSchema.getRefinedSchema(resource, prismContext);
-		if (refinedSchema == null) {
-			throw new ConfigurationException("No schema definied for "+resource);
-		}
-		
-		
-		RefinedObjectClassDefinition objectClassDefinition = null;
-		ShadowKindType kind = shadowType.getKind();
-		String intent = shadowType.getIntent();
-		QName objectClass = shadow.asObjectable().getObjectClass();
-		if (kind != null) {
-			objectClassDefinition = refinedSchema.getRefinedDefinition(kind, intent);
-		} 
-		if (objectClassDefinition == null) {
-			// Fallback to objectclass only
-			if (objectClass == null) {
-				throw new SchemaException("No kind nor objectclass definied in "+shadow);
-			}
-			objectClassDefinition = refinedSchema.findRefinedDefinitionByObjectClassQName(null, objectClass);
-		}
-		
-		if (objectClassDefinition == null) {
-			throw new SchemaException("Definition for "+shadow+" not found (objectClass=" + PrettyPrinter.prettyPrint(objectClass) +
-					", kind="+kind+", intent='"+intent+"') in schema of " + resource);
-		}		
-		
-		return objectClassDefinition;
-	}
-	
-	private ObjectClassComplexTypeDefinition determineObjectClassDefinition(
-			ResourceShadowDiscriminator discriminator, ResourceType resource) throws SchemaException {
-		ResourceSchema schema = RefinedResourceSchema.getResourceSchema(resource, prismContext);
-		// HACK FIXME
-		ObjectClassComplexTypeDefinition objectClassDefinition = schema.findObjectClassDefinition(ShadowKindType.ACCOUNT, discriminator.getIntent());
-
-		if (objectClassDefinition == null) {
-			// Unknown objectclass
-			throw new SchemaException("Account type " + discriminator.getIntent()
-					+ " is not known in schema of " + resource);
-		}
-		
-		return objectClassDefinition;
-	}
-	
-	private RefinedObjectClassDefinition determineObjectClassDefinition( 
-			QName objectClassName, ResourceType resourceType, ObjectQuery query) throws SchemaException, ConfigurationException {
-		ShadowKindType kind = null;
-		String intent = null;
-		if (query != null && query.getFilter() != null) {
-			List<? extends ObjectFilter> conditions = ((AndFilter) query.getFilter()).getConditions();
-			kind = ProvisioningUtil.getValueFromFilter(conditions, ShadowType.F_KIND);
-			intent = ProvisioningUtil.getValueFromFilter(conditions, ShadowType.F_INTENT);
-		}
-		RefinedObjectClassDefinition objectClassDefinition;
-		if (kind == null) {
-			objectClassDefinition = getRefinedScema(resourceType).getRefinedDefinition(objectClassName);
-		} else {
-			objectClassDefinition = getRefinedScema(resourceType).getRefinedDefinition(kind, intent);
-		}
-		
-		return objectClassDefinition;
-	}
-	
-	private RefinedObjectClassDefinition determineObjectClassDefinition(QName objectClassName, ResourceType resourceType)
-			throws SchemaException, ConfigurationException {
-		return getRefinedScema(resourceType).getRefinedDefinition(objectClassName);
-	}
-	
-	
-	private ObjectClassComplexTypeDefinition determineDefaultAccountObjectClassDefinition(ResourceType resourceType) throws SchemaException, ConfigurationException {
-		// HACK, FIXME
-		return getRefinedScema(resourceType).getDefaultRefinedDefinition(ShadowKindType.ACCOUNT);
-	}
-	
-	private RefinedResourceSchema getRefinedScema(ResourceType resourceType) throws SchemaException, ConfigurationException {
-		RefinedResourceSchema refinedSchema = RefinedResourceSchema.getRefinedSchema(resourceType);
-		if (refinedSchema == null) {
-			throw new ConfigurationException("No schema for "+resourceType);
-		}
-		return refinedSchema;
-	}
-	
-	/**
-	 * Make sure that the shadow is complete, e.g. that all the mandatory fields
-	 * are filled (e.g name, resourceRef, ...) Also transforms the shadow with
-	 * respect to simulated capabilities.
-	 */
-	private PrismObject<ShadowType> completeShadow(ConnectorInstance connector, PrismObject<ShadowType> resourceShadow,
-			PrismObject<ShadowType> repoShadow, ResourceType resource, RefinedObjectClassDefinition objectClassDefinition, 
-			OperationResult parentResult) throws SchemaException, ConfigurationException, ObjectNotFoundException, CommunicationException, SecurityViolationException, GenericConnectorException {
-
-		PrismObject<ShadowType> resultShadow = repoShadow.clone();
-		boolean resultIsResourceShadowClone = false;
-		if (resultShadow == null) {
-			resultShadow = resourceShadow.clone();
-			resultIsResourceShadowClone = true;
-		}
-		
-		assert resultShadow.getPrismContext() != null : "No prism context in resultShadow";
-		
-		ResourceAttributeContainer resourceAttributesContainer = ShadowUtil
-				.getAttributesContainer(resourceShadow);
-
-		ShadowType resultShadowType = resultShadow.asObjectable();
-		ShadowType repoShadowType = repoShadow.asObjectable();
-		ShadowType resourceShadowType = resourceShadow.asObjectable();
-		
-		if (resultShadowType.getObjectClass() == null) {
-			resultShadowType.setObjectClass(resourceAttributesContainer.getDefinition().getTypeName());
-		}
-		if (resultShadowType.getName() == null) {
-			resultShadowType.setName(new PolyStringType(ProvisioningUtil.determineShadowName(resourceShadow)));
-		}
-		if (resultShadowType.getResource() == null) {
-			resultShadowType.setResourceRef(ObjectTypeUtil.createObjectRef(resource));
-		}
-
-		
-		// If the shadows are the same then no copy is needed. This was already copied by clone.
-		if (!resultIsResourceShadowClone) {
-			// Attributes
-			resultShadow.removeContainer(ShadowType.F_ATTRIBUTES);
-			ResourceAttributeContainer resultAttibutes = resourceAttributesContainer.clone();
-			accessChecker.filterGetAttributes(resultAttibutes, objectClassDefinition, parentResult);
-			resultShadow.add(resultAttibutes);
-			
-//			resultShadowType.setProtectedObject(resourceShadowType.isProtectedObject());
-			resultShadowType.setIgnored(resourceShadowType.isIgnored());
-
-			resultShadowType.setActivation(resourceShadowType.getActivation());
-			
-			// Credentials
-			ShadowType resultAccountShadow = resultShadow.asObjectable();
-			ShadowType resourceAccountShadow = resourceShadow.asObjectable();
-			resultAccountShadow.setCredentials(resourceAccountShadow.getCredentials());
-		}
-		
-		//protected
-		resouceObjectConverter.setProtectedFlag(resource, objectClassDefinition, resultShadow);
-//		resultShadowType.setProtectedObject();
-
-		// Activation
-		ActivationType resultActivationType = resultShadowType.getActivation();
-		ActivationType repoActivation = repoShadowType.getActivation();
-		if (repoActivation != null) {
-            if (resultActivationType == null) {
-                resultActivationType = new ActivationType();
-                resultShadowType.setActivation(resultActivationType);
-            }
-			resultActivationType.setId(repoActivation.getId());
-			// .. but we want metadata from repo
-			resultActivationType.setDisableReason(repoActivation.getDisableReason());
-			resultActivationType.setEnableTimestamp(repoActivation.getEnableTimestamp());
-			resultActivationType.setDisableTimestamp(repoActivation.getDisableTimestamp());
-			resultActivationType.setArchiveTimestamp(repoActivation.getArchiveTimestamp());
-			resultActivationType.setValidityChangeTimestamp(repoActivation.getValidityChangeTimestamp());
-		}
-		
-		// Associations
-		PrismContainer<ShadowAssociationType> resourceAssociationContainer = resourceShadow.findContainer(ShadowType.F_ASSOCIATION);
-		if (resourceAssociationContainer != null) {
-			RefinedResourceSchema refinedSchema = RefinedResourceSchema.getRefinedSchema(resource);
-			PrismContainer<ShadowAssociationType> associationContainer = resourceAssociationContainer.clone();
-			resultShadow.addReplaceExisting(associationContainer);
-			if (associationContainer != null) {
-				for (PrismContainerValue<ShadowAssociationType> associationCVal: associationContainer.getValues()) {
-					ResourceAttributeContainer identifierContainer = ShadowUtil.getAttributesContainer(associationCVal, ShadowAssociationType.F_IDENTIFIERS);
-					Collection<ResourceAttribute<?>> entitlementIdentifiers = identifierContainer.getAttributes();
-					if (entitlementIdentifiers == null || entitlementIdentifiers.isEmpty()) {
-						throw new IllegalStateException("No entitlement identifiers present for association "+associationCVal);
-					}
-					ShadowAssociationType shadowAssociationType = associationCVal.asContainerable();
-					QName associationName = shadowAssociationType.getName();
-					RefinedAssociationDefinition rEntitlementAssociation = objectClassDefinition.findEntitlementAssociation(associationName);
-					RefinedObjectClassDefinition entitlementObjectClassDef = refinedSchema.getRefinedDefinition(ShadowKindType.ENTITLEMENT, rEntitlementAssociation.getIntents());
-					
-					PrismObject<ShadowType> entitlementShadow = (PrismObject<ShadowType>) identifierContainer.getUserData(ResourceObjectConverter.FULL_SHADOW_KEY);
-					if (entitlementShadow == null) {
-						entitlementShadow = resouceObjectConverter.locateResourceObject(connector, resource, entitlementIdentifiers, entitlementObjectClassDef, parentResult); 
-					}
-					PrismObject<ShadowType> entitlementRepoShadow = lookupOrCreateShadowInRepository(connector, entitlementShadow, entitlementObjectClassDef, resource, parentResult);
-					ObjectReferenceType shadowRefType = new ObjectReferenceType();
-					shadowRefType.setOid(entitlementRepoShadow.getOid());
-					shadowRefType.setType(ShadowType.COMPLEX_TYPE);
-					shadowAssociationType.setShadowRef(shadowRefType);
-				}
-			}
-		}
-		
-		// Sanity asserts to catch some exotic bugs
-		PolyStringType resultName = resultShadow.asObjectable().getName();
-		assert resultName != null : "No name generated in "+resultShadow;
-		assert !StringUtils.isEmpty(resultName.getOrig()) : "No name (orig) in "+resultShadow;
-		assert !StringUtils.isEmpty(resultName.getNorm()) : "No name (norm) in "+resultShadow;
-
-		return resultShadow;
-	}
-	
-	
-	
-	// ENTITLEMENTS
-	
-	/**
-	 * Makes sure that all the entitlements have identifiers in them so this is usable by the
-	 * ResourceObjectConverter.
-	 */
-	private void preprocessEntitlements(final PrismObject<ShadowType> shadow,  final ResourceType resource,
-			final OperationResult result) throws SchemaException, ObjectNotFoundException, ConfigurationException {
-		Visitor visitor = new Visitor() {
-			@Override
-			public void visit(Visitable visitable) {
-				try {
-					preprocessEntitlement((PrismContainerValue<ShadowAssociationType>)visitable, resource, shadow.toString(), result);
-				} catch (SchemaException e) {
-					throw new TunnelException(e);
-				} catch (ObjectNotFoundException e) {
-					throw new TunnelException(e);
-				} catch (ConfigurationException e) {
-					throw new TunnelException(e);
-				}
-			}
-		};
-		try {
-			shadow.accept(visitor , new ItemPath(
-				new NameItemPathSegment(ShadowType.F_ASSOCIATION),
-				IdItemPathSegment.WILDCARD), false);
-		} catch (TunnelException e) {
-			Throwable cause = e.getCause();
-			if (cause instanceof SchemaException) {
-				throw (SchemaException)cause;
-			} else if (cause instanceof ObjectNotFoundException) {
-				throw (ObjectNotFoundException)cause;
-			} else if (cause instanceof ConfigurationException) {
-				throw (ConfigurationException)cause;
-			} else {
-				throw new SystemException("Unexpected exception "+cause, cause);
-			}
-		}
-	}
-	
-	/**
-	 * Makes sure that all the entitlements have identifiers in them so this is usable by the
-	 * ResourceObjectConverter.
-	 */	
-	private void preprocessEntitlements(Collection<? extends ItemDelta> modifications, final ResourceType resource, 
-			final String desc, final OperationResult result) throws SchemaException, ObjectNotFoundException, ConfigurationException {
-		Visitor visitor = new Visitor() {
-			@Override
-			public void visit(Visitable visitable) {
-				try {
-					preprocessEntitlement((PrismContainerValue<ShadowAssociationType>)visitable, resource, desc, result);
-				} catch (SchemaException e) {
-					throw new TunnelException(e);
-				} catch (ObjectNotFoundException e) {
-					throw new TunnelException(e);
-				} catch (ConfigurationException e) {
-					throw new TunnelException(e);
-				}
-			}
-		};
-		try {
-			ItemDelta.accept(modifications, visitor , new ItemPath(
-				new NameItemPathSegment(ShadowType.F_ASSOCIATION),
-				IdItemPathSegment.WILDCARD), false);
-		} catch (TunnelException e) {
-			Throwable cause = e.getCause();
-			if (cause instanceof SchemaException) {
-				throw (SchemaException)cause;
-			} else if (cause instanceof ObjectNotFoundException) {
-				throw (ObjectNotFoundException)cause;
-			} else if (cause instanceof ConfigurationException) {
-				throw (ConfigurationException)cause;
-			} else {
-				throw new SystemException("Unexpected exception "+cause, cause);
-			}
-		}
-	}
-	
-
-	private void preprocessEntitlement(PrismContainerValue<ShadowAssociationType> association, ResourceType resource, String desc, OperationResult result) 
-			throws SchemaException, ObjectNotFoundException, ConfigurationException {
-		PrismContainer<Containerable> identifiersContainer = association.findContainer(ShadowAssociationType.F_IDENTIFIERS);
-		if (identifiersContainer != null && !identifiersContainer.isEmpty()) {
-			// We already have identifiers here
-			return;
-		}
-		ShadowAssociationType associationType = association.asContainerable();
-		if (associationType.getShadowRef() == null || StringUtils.isEmpty(associationType.getShadowRef().getOid())) {
-			throw new SchemaException("No identifiers and no OID specified in entitlements association "+association);
-		}
-		PrismObject<ShadowType> repoShadow;
-		try {
-			repoShadow = repositoryService.getObject(ShadowType.class, associationType.getShadowRef().getOid(), null, result);
-		} catch (ObjectNotFoundException e) {
-			throw new ObjectNotFoundException(e.getMessage()+" while resolving entitlement association OID in "+association+" in "+desc, e);
-		}
-		applyAttributesDefinition(repoShadow, resource);
-		transplantIdentifiers(association, repoShadow);
-	}
-
-	private void transplantIdentifiers(PrismContainerValue<ShadowAssociationType> association, PrismObject<ShadowType> repoShadow) throws SchemaException {
-		PrismContainer<Containerable> identifiersContainer = association.findContainer(ShadowAssociationType.F_IDENTIFIERS);
-		if (identifiersContainer == null) {
-			ResourceAttributeContainer origContainer = ShadowUtil.getAttributesContainer(repoShadow);
-			identifiersContainer = new ResourceAttributeContainer(ShadowAssociationType.F_IDENTIFIERS, origContainer.getDefinition(), prismContext);
-			association.add(identifiersContainer);
-		}
-		Collection<ResourceAttribute<?>> identifiers = ShadowUtil.getIdentifiers(repoShadow);
-		for (ResourceAttribute<?> identifier: identifiers) {
-			identifiersContainer.add(identifier.clone());
-		}
-		Collection<ResourceAttribute<?>> secondaryIdentifiers = ShadowUtil.getSecondaryIdentifiers(repoShadow);
-		for (ResourceAttribute<?> identifier: secondaryIdentifiers) {
-			identifiersContainer.add(identifier.clone());
-		}
-	}
-
-}
+//	private Collection<PropertyDelta<?>> distillRenameDeltas(Collection<? extends ItemDelta> modifications, 
+//			PrismObject<ShadowType> shadow, RefinedObjectClassDefinition objectClassDefinition, Task task, OperationResult parentResult) throws SchemaException, ObjectNotFoundException, CommunicationException, ConfigurationException, SecurityViolationException {
+//		PropertyDelta<String> nameDelta = (PropertyDelta<String>) ItemDelta.findItemDelta(modifications, new ItemPath(ShadowType.F_ATTRIBUTES, ConnectorFactoryIcfImpl.ICFS_NAME), ItemDelta.class); 
+//		if (nameDelta == null){
+//			return null;
+//		}
+//
+//		PrismProperty<String> name = nameDelta.getPropertyNew();
+//		String newName = name.getRealValue();
+//		
+//		Collection<PropertyDelta<?>> deltas = new ArrayList<PropertyDelta<?>>();
+//		
+//		// $shadow/attributes/icfs:name
+//		String normalizedNewName = shadowManager.getNormalizedAttributeValue(name.getValue(), objectClassDefinition.findAttributeDefinition(name.getElementName()));
+//		PropertyDelta<String> cloneNameDelta = nameDelta.clone();
+//		cloneNameDelta.clearValuesToReplace();
+//		cloneNameDelta.setValueToReplace(new PrismPropertyValue<String>(normalizedNewName));
+//		deltas.add(cloneNameDelta);
+//		
+//		// $shadow/name
+//		if (!newName.equals(shadow.asObjectable().getName().getOrig())){
+//			
+//			PrismObject<ShadowType> fullShadow = getShadow(shadow.getOid(), shadow, null, task, parentResult);
+//			PropertyDelta<?> shadowNameDelta = PropertyDelta.createModificationReplaceProperty(ShadowType.F_NAME, shadow.getDefinition(), 
+//					ProvisioningUtil.determineShadowName(fullShadow));
+//			deltas.add(shadowNameDelta);
+//		}
+//		
+//		return deltas;
+//	}
+
+	private Collection<PropertyDelta<PrismPropertyValue>> convertToPropertyDelta(
+			Collection<PropertyModificationOperation> sideEffectChanges) {
+		Collection<PropertyDelta<PrismPropertyValue>> sideEffectDelta = new ArrayList<PropertyDelta<PrismPropertyValue>>();
+		if (sideEffectChanges != null) {
+			for (PropertyModificationOperation mod : sideEffectChanges){
+				sideEffectDelta.add(mod.getPropertyDelta());
+			}
+		}
+		
+		return sideEffectDelta;
+	}
+
+	public void deleteShadow(PrismObject<ShadowType> shadow, ProvisioningOperationOptions options, OperationProvisioningScriptsType scripts,
+			ResourceType resource, Task task, OperationResult parentResult) throws CommunicationException,
+			GenericFrameworkException, ObjectNotFoundException, SchemaException, ConfigurationException,
+			SecurityViolationException {
+
+		Validate.notNull(shadow, "Object to delete must not be null.");
+		Validate.notNull(parentResult, "Operation result must not be null.");
+
+		InternalMonitor.recordShadowChangeOperation();
+		
+		if (resource == null) {
+			try {
+				resource = getResource(shadow, parentResult);
+			} catch (ObjectNotFoundException ex) {
+				// if the force option is set, delete shadow from the repo
+				// although the resource does not exists..
+				if (ProvisioningOperationOptions.isForce(options)) {
+					parentResult.muteLastSubresultError();
+					getRepositoryService().deleteObject(ShadowType.class, shadow.getOid(),
+							parentResult);
+					parentResult.recordHandledError("Resource defined in shadow does not exists. Shadow was deleted from the repository.");
+					return;
+				}
+			}
+			
+			RefinedObjectClassDefinition objectClassDefinition =  applyAttributesDefinition(shadow, resource);
+			
+			ConnectorInstance connector = getConnectorInstance(resource, parentResult);
+			
+			LOGGER.trace("Deleting obeject {} from the resource {}.", shadow, resource);
+
+			if (shadow.asObjectable().getFailedOperationType() == null
+					|| (shadow.asObjectable().getFailedOperationType() != null 
+						&& FailedOperationTypeType.ADD != shadow.asObjectable().getFailedOperationType())) {
+				try {
+					resouceObjectConverter.deleteResourceObject(connector, resource, shadow, objectClassDefinition, scripts, parentResult);
+				} catch (Exception ex) {
+					try {
+						handleError(ex, shadow, FailedOperation.DELETE, resource, null, ProvisioningOperationOptions.isCompletePostponed(options), task, parentResult);
+					} catch (ObjectAlreadyExistsException e) {
+						e.printStackTrace();
+					}
+					return;
+				}
+			}
+
+			LOGGER.trace("Detele object with oid {} form repository.", shadow.getOid());
+			try {
+				getRepositoryService().deleteObject(ShadowType.class, shadow.getOid(), parentResult);
+				ObjectDelta<ShadowType> delta = ObjectDelta.createDeleteDelta(shadow.getCompileTimeClass(), shadow.getOid(), prismContext);
+				ResourceOperationDescription operationDescription = createSuccessOperationDescription(shadow, resource, delta, task, parentResult);
+				operationListener.notifySuccess(operationDescription, task, parentResult);
+			} catch (ObjectNotFoundException ex) {
+				parentResult.recordFatalError("Can't delete object " + shadow + ". Reason: " + ex.getMessage(), ex);
+				throw new ObjectNotFoundException("An error occured while deleting resource object " + shadow
+						+ "whith identifiers " + shadow + ": " + ex.getMessage(),
+						ex);
+			}
+			LOGGER.trace("Object deleted from repository successfully.");
+			parentResult.recordSuccess();
+			resourceTypeManager.modifyResourceAvailabilityStatus(resource.asPrismObject(), AvailabilityStatusType.UP, parentResult);
+		}
+	}
+
+
+	public void applyDefinition(ObjectDelta<ShadowType> delta, ShadowType shadowTypeWhenNoOid, OperationResult parentResult)
+			throws SchemaException, ObjectNotFoundException, CommunicationException, ConfigurationException {
+		PrismObject<ShadowType> shadow = null;
+		ResourceShadowDiscriminator discriminator = null;
+		if (delta.isAdd()) {
+			shadow = delta.getObjectToAdd();
+		} else if (delta.isModify()) {
+			if (delta instanceof ShadowDiscriminatorObjectDelta) {
+				// This one does not have OID, it has to be specially processed
+				discriminator = ((ShadowDiscriminatorObjectDelta) delta).getDiscriminator();
+			} else {
+				String shadowOid = delta.getOid();
+				if (shadowOid == null) {
+                    if (shadowTypeWhenNoOid == null) {
+					    throw new IllegalArgumentException("No OID in object delta " + delta + " and no externally-supplied shadow is present as well.");
+				    }
+                    shadow = shadowTypeWhenNoOid.asPrismObject();
+                } else {
+				    shadow = repositoryService.getObject(delta.getObjectTypeClass(), shadowOid, null, parentResult);
+                }
+			}
+		} else {
+			// Delete delta, nothing to do at all
+			return;
+		}
+		if (shadow == null) {
+			ResourceType resource = resourceTypeManager.getResource(discriminator.getResourceOid(), parentResult).asObjectable();
+			applyAttributesDefinition(delta, discriminator, resource);
+		} else {
+			ResourceType resource = getResource(shadow, parentResult);
+			applyAttributesDefinition(delta, shadow, resource);
+		}
+	}
+
+	public void applyDefinition(PrismObject<ShadowType> shadow, OperationResult parentResult)
+			throws SchemaException, ObjectNotFoundException, CommunicationException, ConfigurationException {
+		ResourceType resource = getResource(shadow, parentResult);
+		applyAttributesDefinition(shadow, resource);
+	}
+
+	public void applyDefinition(final ObjectQuery query, OperationResult result) throws SchemaException, ObjectNotFoundException, CommunicationException, ConfigurationException {
+		ObjectFilter filter = query.getFilter();
+		String resourceOid = null;
+		QName objectClassName = null;
+		if (filter instanceof AndFilter){
+			List<? extends ObjectFilter> conditions = ((AndFilter) filter).getConditions();
+			resourceOid = ProvisioningUtil.getResourceOidFromFilter(conditions);
+			objectClassName = ProvisioningUtil.getValueFromFilter(conditions, ShadowType.F_OBJECT_CLASS);
+		}
+		PrismObject<ResourceType> resource = resourceTypeManager.getResource(resourceOid, result);
+		final RefinedObjectClassDefinition objectClassDef = determineObjectClassDefinition(objectClassName, resource.asObjectable(), query);
+		applyDefinition(query, objectClassDef);
+	}
+
+	public void applyDefinition(final ObjectQuery query, final RefinedObjectClassDefinition objectClassDef) throws SchemaException, ObjectNotFoundException, CommunicationException, ConfigurationException {
+		if (query == null) {
+			return;
+		}
+		ObjectFilter filter = query.getFilter();
+		if (filter == null) {
+			return;
+		}
+		final ItemPath attributesPath = new ItemPath(ShadowType.F_ATTRIBUTES);
+		com.evolveum.midpoint.prism.query.Visitor visitor = new com.evolveum.midpoint.prism.query.Visitor() {
+			@Override
+			public void visit(ObjectFilter filter) {
+				if (filter instanceof ValueFilter) {
+					ValueFilter<?> valueFilter = (ValueFilter<?>)filter;
+					ItemDefinition definition = valueFilter.getDefinition();
+					if (definition == null) {
+						ItemPath itemPath = valueFilter.getFullPath();
+						if (attributesPath.equivalent(valueFilter.getParentPath())) {
+							QName attributeName = valueFilter.getElementName();
+							ResourceAttributeDefinition attributeDefinition = objectClassDef.findAttributeDefinition(attributeName);
+							if (attributeDefinition == null) {
+								throw new TunnelException(
+										new SchemaException("No definition for attribute "+attributeName+" in query "+query));
+							}
+							valueFilter.setDefinition(attributeDefinition);
+						}
+					}
+				}
+			}
+		};
+		try {
+			filter.accept(visitor);
+		} catch (TunnelException te) {
+			SchemaException e = (SchemaException)te.getCause();
+			throw e;
+		}
+	}
+
+	protected ResourceType getResource(PrismObject<ShadowType> shadow, OperationResult parentResult)
+			throws ObjectNotFoundException, SchemaException, CommunicationException, ConfigurationException {
+		String resourceOid = ShadowUtil.getResourceOid(shadow.asObjectable());
+		if (resourceOid == null) {
+			throw new SchemaException("Shadow " + shadow + " does not have an resource OID");
+		}
+		return resourceTypeManager.getResource(resourceOid, parentResult).asObjectable();
+	}
+
+	@SuppressWarnings("rawtypes")
+	protected PrismObject<ShadowType> handleError(Exception ex, PrismObject<ShadowType> shadow, FailedOperation op,
+			ResourceType resource, Collection<? extends ItemDelta> modifications, boolean compensate, Task task, 
+			OperationResult parentResult) throws SchemaException, GenericFrameworkException, CommunicationException,
+			ObjectNotFoundException, ObjectAlreadyExistsException, ConfigurationException, SecurityViolationException {
+
+		// do not set result in the shadow in case of get operation, it will
+		// resilted to misleading information
+		// by get operation we do not modify the result in the shadow, so only
+		// fetch result in this case needs to be set
+		if (FailedOperation.GET != op) {
+			shadow = extendShadow(shadow, parentResult, resource, modifications);
+		} else {
+			shadow.asObjectable().setResource(resource);
+		}
+		ErrorHandler handler = errorHandlerFactory.createErrorHandler(ex);
+
+		if (handler == null) {
+			parentResult.recordFatalError("Error without a handler. Reason: " + ex.getMessage(), ex);
+			throw new SystemException(ex.getMessage(), ex);
+		}
+
+		LOGGER.debug("Handling provisioning exception {}:{}", new Object[] { ex.getClass(), ex.getMessage() });
+		LOGGER.trace("Handling provisioning exception {}:{}", new Object[] { ex.getClass(), ex.getMessage(), ex });
+
+		return handler.handleError(shadow.asObjectable(), op, ex, compensate, task, parentResult).asPrismObject();
+
+	}
+
+	private PrismObject<ShadowType> extendShadow(PrismObject<ShadowType> shadow, OperationResult shadowResult,
+			ResourceType resource, Collection<? extends ItemDelta> modifications) throws SchemaException {
+
+		ShadowType shadowType = shadow.asObjectable();
+		shadowType.setResult(shadowResult.createOperationResultType());
+		shadowType.setResource(resource);
+
+		if (modifications != null) {
+			ObjectDelta<? extends ObjectType> objectDelta = ObjectDelta.createModifyDelta(shadow.getOid(),
+					modifications, shadowType.getClass(), prismContext);
+			if (LOGGER.isTraceEnabled()) {
+				LOGGER.trace("Storing delta to shadow:\n{}", objectDelta.debugDump());
+			}
+			ObjectDeltaType objectDeltaType = DeltaConvertor.toObjectDeltaType(objectDelta);
+
+			shadowType.setObjectChange(objectDeltaType);
+		}
+		return shadow;
+	}
+	
+	////////////////////////////////////////////////////////////////////////////
+	// SEARCH
+	////////////////////////////////////////////////////////////////////////////
+	
+	public void listShadows(final ResourceType resource, final QName objectClass,
+			final ShadowHandler<ShadowType> handler, final boolean readFromRepository, final OperationResult parentResult)
+			throws CommunicationException, ObjectNotFoundException, SchemaException, ConfigurationException {
+
+		InternalMonitor.recordShadowFetchOperation();
+		
+		Validate.notNull(objectClass);
+		if (resource == null) {
+			parentResult.recordFatalError("Resource must not be null");
+			throw new IllegalArgumentException("Resource must not be null.");
+		}
+
+		searchObjectsIterativeInternal(objectClass, resource, null, null, handler,
+				readFromRepository, parentResult);
+
+	}
+
+	public void searchObjectsIterative(final QName objectClassName, final ResourceType resourceType,
+			ObjectQuery query, Collection<SelectorOptions<GetOperationOptions>> options, final ShadowHandler<ShadowType> handler, final OperationResult parentResult)
+			throws ObjectNotFoundException, CommunicationException, SchemaException, ConfigurationException {
+
+		Validate.notNull(resourceType, "Resource must not be null.");
+		Validate.notNull(objectClassName, "Object class must not be null.");
+		Validate.notNull(parentResult, "Operation result must not be null.");
+
+		LOGGER.trace("Searching objects iterative with obejct class {}, resource: {}.", objectClassName,
+				resourceType);
+
+		searchObjectsIterativeInternal(objectClassName, resourceType, query, options, handler,
+				true, parentResult);
+
+	}
+
+	private void searchObjectsIterativeInternal(QName objectClassName,
+			final ResourceType resourceType, ObjectQuery query,
+			Collection<SelectorOptions<GetOperationOptions>> options, final ShadowHandler<ShadowType> handler,
+			final boolean readFromRepository, final OperationResult parentResult) throws SchemaException,
+			ObjectNotFoundException, CommunicationException, ConfigurationException {
+
+		final ResourceSchema resourceSchema = resourceTypeManager.getResourceSchema(resourceType, parentResult);
+
+		if (resourceSchema == null) {
+			parentResult.recordFatalError("No schema for "+resourceType);
+			throw new ConfigurationException("No schema for "+resourceType);
+		}
+		
+		final RefinedObjectClassDefinition objectClassDef = determineObjectClassDefinition(objectClassName, resourceType, query);
+
+		applyDefinition(query, objectClassDef);
+		
+		if (objectClassDef == null) {
+			String message = "Object class " + objectClassName + " is not defined in schema of "
+					+ ObjectTypeUtil.toShortString(resourceType);
+			LOGGER.error(message);
+			parentResult.recordFatalError(message);
+			throw new SchemaException(message);
+		}
+		
+		GetOperationOptions rootOptions = SelectorOptions.findRootOptions(options);
+		if (GetOperationOptions.isNoFetch(rootOptions)) {
+			searchObjectsIterativeRepository(objectClassDef, resourceType, query, options, handler, parentResult);
+			return;
+		}
+		
+		// We need to record the fetch down here. Now it is certain that we are going to fetch from resource
+		// (we do not have raw/noFetch option)
+		InternalMonitor.recordShadowFetchOperation();
+		
+		ObjectFilter filter = null;
+		if (query != null) {
+			filter = query.getFilter();
+		}
+		ObjectQuery attributeQuery = null;
+		List<ObjectFilter> attributeFilter = new ArrayList<ObjectFilter>();
+		
+		if (filter instanceof AndFilter){
+			List<? extends ObjectFilter> conditions = ((AndFilter) filter).getConditions();
+			attributeFilter = getAttributeQuery(conditions, attributeFilter);
+			if (attributeFilter.size() > 1){
+				attributeQuery = ObjectQuery.createObjectQuery(AndFilter.createAnd(attributeFilter));
+			}
+			
+			if (attributeFilter.size() < 1){
+				LOGGER.trace("No attribute filter defined in the query.");
+			}
+			
+			if (attributeFilter.size() == 1){
+				attributeQuery = ObjectQuery.createObjectQuery(attributeFilter.get(0));
+			}
+			
+		}
+		
+		if (query != null && query.getPaging() != null){
+			if (attributeQuery == null){
+				attributeQuery = new ObjectQuery();
+			}
+			attributeQuery.setPaging(query.getPaging());
+		}
+
+		final ConnectorInstance connector = getConnectorInstance(resourceType, parentResult);
+
+		ResultHandler<ShadowType> resultHandler = new ResultHandler<ShadowType>() {
+
+			@Override
+			public boolean handle(PrismObject<ShadowType> resourceShadow) {
+				LOGGER.trace("Found resource object {}", SchemaDebugUtil.prettyPrint(resourceShadow));
+				PrismObject<ShadowType> resultShadow;
+				try {
+					// Try to find shadow that corresponds to the resource object
+					if (readFromRepository) {
+						PrismObject<ShadowType> repoShadow = lookupOrCreateShadowInRepository(connector, resourceShadow, objectClassDef, resourceType, parentResult); 
+						
+						applyAttributesDefinition(repoShadow, resourceType);
+						
+						forceRenameIfNeeded(resourceShadow.asObjectable(), repoShadow.asObjectable(), objectClassDef, parentResult);
+						
+						resultShadow = completeShadow(connector, resourceShadow, repoShadow,
+								resourceType, objectClassDef, parentResult);
+
+					} else {
+						resultShadow = resourceShadow;
+					}
+
+				} catch (SchemaException e) {
+					// TODO: better error handling
+					parentResult.recordFatalError("Schema error: " + e.getMessage(), e);
+					LOGGER.error("Schema error: {}", e.getMessage(), e);
+					return false;
+				} catch (ConfigurationException e) {
+					// TODO: better error handling
+					parentResult.recordFatalError("Configuration error: " + e.getMessage(), e);
+					LOGGER.error("Configuration error: {}", e.getMessage(), e);
+					return false;
+				} catch (ObjectNotFoundException e) {
+					// TODO: better error handling
+					parentResult.recordFatalError(e.getMessage(), e);
+					LOGGER.error("{}", e.getMessage(), e);
+					return false;
+				} catch (ObjectAlreadyExistsException e) {
+					// TODO: better error handling
+					parentResult.recordFatalError(e.getMessage(), e);
+					LOGGER.error("{}", e.getMessage(), e);
+					return false;
+				} catch (CommunicationException e) {
+					// TODO: better error handling
+					parentResult.recordFatalError(e.getMessage(), e);
+					LOGGER.error("{}", e.getMessage(), e);
+					return false;
+				} catch (SecurityViolationException e) {
+					// TODO: better error handling
+					parentResult.recordFatalError(e.getMessage(), e);
+					LOGGER.error("{}", e.getMessage(), e);
+					return false;
+				} catch (GenericConnectorException e) {
+					// TODO: better error handling
+					parentResult.recordFatalError(e.getMessage(), e);
+					LOGGER.error("{}", e.getMessage(), e);
+					return false;
+				}
+
+				return handler.handle(resultShadow.asObjectable());
+			}
+
+		};
+		
+		resouceObjectConverter.searchResourceObjects(connector, resourceType, objectClassDef, resultHandler, attributeQuery, parentResult);
+		
+	}
+	
+	private void searchObjectsIterativeRepository(
+			RefinedObjectClassDefinition objectClassDef,
+			final ResourceType resourceType, ObjectQuery query,
+			Collection<SelectorOptions<GetOperationOptions>> options,
+			final ShadowHandler<ShadowType> shadowHandler, OperationResult parentResult) throws SchemaException {
+		
+		com.evolveum.midpoint.schema.ResultHandler<ShadowType> repoHandler = new com.evolveum.midpoint.schema.ResultHandler<ShadowType>() {
+			@Override
+			public boolean handle(PrismObject<ShadowType> object,
+					OperationResult parentResult) {
+				try {
+					applyAttributesDefinition(object, resourceType);
+					boolean cont = shadowHandler.handle(object.asObjectable());
+					parentResult.recordSuccess();
+					return cont;
+				} catch (RuntimeException e) {
+					parentResult.recordFatalError(e);
+					throw e;
+				} catch (SchemaException e) {
+					parentResult.recordFatalError(e);
+					throw new SystemException(e);
+				} catch (ConfigurationException e) {
+					parentResult.recordFatalError(e);
+					throw new SystemException(e);
+				}
+			}
+		};
+		
+		shadowManager.searchObjectsIterativeRepository(objectClassDef, resourceType, query, options, repoHandler, parentResult);
+		
+	}
+
+	private PrismObject<ShadowType> lookupOrCreateShadowInRepository(ConnectorInstance connector, PrismObject<ShadowType> resourceShadow,
+			RefinedObjectClassDefinition objectClassDef, ResourceType resourceType, OperationResult parentResult) 
+					throws SchemaException, ConfigurationException, ObjectNotFoundException, CommunicationException, SecurityViolationException, GenericConnectorException {
+		PrismObject<ShadowType> repoShadow = shadowManager.lookupShadowInRepository(resourceShadow, objectClassDef, resourceType,
+				parentResult);
+
+		if (repoShadow == null) {
+			LOGGER.trace(
+					"Shadow object (in repo) corresponding to the resource object (on the resource) was not found. The repo shadow will be created. The resource object:\n{}",
+					SchemaDebugUtil.prettyPrint(resourceShadow));
+
+			
+			PrismObject<ShadowType> conflictingShadow = shadowManager.lookupShadowByName(resourceShadow, objectClassDef, resourceType, parentResult);
+			if (conflictingShadow != null){
+				applyAttributesDefinition(conflictingShadow, resourceType);
+				conflictingShadow = completeShadow(connector, resourceShadow, conflictingShadow, resourceType, objectClassDef, parentResult);
+				Task task = taskManager.createTaskInstance();
+				ResourceOperationDescription failureDescription = shadowManager.createResourceFailureDescription(conflictingShadow, resourceType, parentResult);
+				changeNotificationDispatcher.notifyFailure(failureDescription, task, parentResult);
+				shadowManager.deleteConflictedShadowFromRepo(conflictingShadow, parentResult);
+			}
+			// TODO: make sure that the resource object has appropriate definition (use objectClass and schema)
+			// The resource object obviously exists on the resource, but appropriate shadow does not exist in the
+			// repository we need to create the shadow to align repo state to the reality (resource)
+
+			try {
+
+				repoShadow = shadowManager.createRepositoryShadow(
+						resourceShadow, resourceType, objectClassDef);
+				String oid = repositoryService.addObject(repoShadow, null,
+						parentResult);
+				repoShadow.setOid(oid);
+				
+			} catch (ObjectAlreadyExistsException e) {
+				// This should not happen. We haven't supplied an OID so is should not conflict
+				LOGGER.error("Unexpected repository behavior: Object already exists: {}", e.getMessage(), e);
+				throw new SystemException("Unexpected repository behavior: Object already exists: "+e.getMessage(),e);
+			}
+
+		} else {
+			LOGGER.trace("Found shadow object in the repository {}",
+					SchemaDebugUtil.prettyPrint(repoShadow));
+		}
+		
+		return repoShadow;
+	}
+	
+	private List<ObjectFilter> getAttributeQuery(List<? extends ObjectFilter> conditions, List<ObjectFilter> attributeFilter) throws SchemaException{
+		
+		ItemPath objectClassPath = new ItemPath(ShadowType.F_OBJECT_CLASS);
+		ItemPath resourceRefPath = new ItemPath(ShadowType.F_RESOURCE_REF);
+		for (ObjectFilter f : conditions){
+			if (f instanceof EqualFilter){
+				if (objectClassPath.equivalent(((EqualFilter) f).getFullPath())){
+					continue;
+				}
+				if (resourceRefPath.equivalent(((EqualFilter) f).getFullPath())){
+					continue;
+				}
+				
+				attributeFilter.add(f);
+			} else if (f instanceof NaryLogicalFilter){
+				attributeFilter = getAttributeQuery(((NaryLogicalFilter) f).getConditions(), attributeFilter);
+			} else if (f instanceof SubstringFilter){
+				attributeFilter.add(f);
+			}
+			
+		}
+		
+		return attributeFilter;
+		
+}
+	
+	////////////////
+	
+	ConnectorInstance getConnectorInstance(ResourceType resource, OperationResult parentResult)
+			throws ObjectNotFoundException, SchemaException, CommunicationException, ConfigurationException {
+		return connectorManager.getConfiguredConnectorInstance(resource.asPrismObject(), false, parentResult);
+	}
+	
+	///////////////////////////////////////////////////////////////////////////
+	// TODO: maybe split this to a separate class
+	///////////////////////////////////////////////////////////////////////////
+	
+	public List<Change<ShadowType>> fetchChanges(ResourceType resourceType, 
+			QName objectClass, PrismProperty<?> lastToken,  OperationResult parentResult)
+			throws ObjectNotFoundException, CommunicationException, GenericFrameworkException, SchemaException,
+			ConfigurationException, SecurityViolationException, ObjectAlreadyExistsException {
+
+		InternalMonitor.recordShadowOtherOperation();
+		
+		RefinedObjectClassDefinition refinedObjectClassDefinition = determineObjectClassDefinition(objectClass, resourceType);
+		ConnectorInstance connector = getConnectorInstance(resourceType, parentResult);
+		
+		List<Change<ShadowType>> changes = null;
+		try {
+
+			changes = resouceObjectConverter.fetchChanges(connector, resourceType, refinedObjectClassDefinition, lastToken, parentResult);
+
+			LOGGER.trace("Found {} change(s). Start processing it (them).", changes.size());
+
+			for (Iterator<Change<ShadowType>> i = changes.iterator(); i.hasNext();) {
+				// search objects in repository
+				Change<ShadowType> change = i.next();
+				
+				processChange(resourceType, refinedObjectClassDefinition, objectClass, parentResult, change, connector);
+
+			}
+
+		} catch (SchemaException ex) {
+			parentResult.recordFatalError("Schema error: " + ex.getMessage(), ex);
+			throw ex;
+		} catch (CommunicationException ex) {
+			parentResult.recordFatalError("Communication error: " + ex.getMessage(), ex);
+			throw ex;
+		} catch (GenericFrameworkException ex) {
+			parentResult.recordFatalError("Generic error: " + ex.getMessage(), ex);
+			throw ex;
+		} catch (ConfigurationException ex) {
+			parentResult.recordFatalError("Configuration error: " + ex.getMessage(), ex);
+			throw ex;
+		} catch (ObjectNotFoundException ex){
+			parentResult.recordFatalError("Object not found error: " + ex.getMessage(), ex);
+			throw ex;
+		} catch (ObjectAlreadyExistsException ex){
+			parentResult.recordFatalError("Already exists error: " + ex.getMessage(), ex);
+			throw ex;
+		}
+		parentResult.recordSuccess();
+		return changes;
+	}
+	
+	@SuppressWarnings("rawtypes")
+	boolean processSynchronization(Change<ShadowType> change, Task task, ResourceType resourceType, String channel, OperationResult result) throws SchemaException, ObjectNotFoundException,
+			ObjectAlreadyExistsException {
+//		int processedChanges = 0;
+//		// for each change from the connector create change description
+//		for (Change change : changes) {
+//
+//			// this is the case,when we want to skip processing of change,
+//			// because the shadow was not created or found to the resource
+//			// object
+//			// it may be caused with the fact, that the object which was
+//			// created in the resource was deleted before the sync run
+//			// such a change should be skipped to process consistent changes
+//			if (change.getOldShadow() == null) {
+//				PrismProperty<?> newToken = change.getToken();
+//				task.setExtensionProperty(newToken);
+//				processedChanges++;
+//				LOGGER.debug("Skipping processing change. Can't find appropriate shadow (e.g. the object was deleted on the resource meantime).");
+//				continue;
+//			}
+
+			ResourceObjectShadowChangeDescription shadowChangeDescription = createResourceShadowChangeDescription(
+					change, resourceType, channel);
+
+			if (LOGGER.isTraceEnabled()) {
+				LOGGER.trace("**PROVISIONING: Created resource object shadow change description {}",
+						SchemaDebugUtil.prettyPrint(shadowChangeDescription));
+			}
+			OperationResult notifyChangeResult = new OperationResult(ShadowCache.class.getName()
+					+ "notifyChange");
+			notifyChangeResult.addParam("resourceObjectShadowChangeDescription", shadowChangeDescription);
+
+			try {
+				notifyResourceObjectChangeListeners(shadowChangeDescription, task, notifyChangeResult);
+				notifyChangeResult.recordSuccess();
+			} catch (RuntimeException ex) {
+//				recordFatalError(LOGGER, notifyChangeResult, "Synchronization error: " + ex.getMessage(), ex);
+				saveAccountResult(shadowChangeDescription, change, notifyChangeResult, result);
+				throw new SystemException("Synchronization error: " + ex.getMessage(), ex);
+			}
+
+			notifyChangeResult.computeStatus("Error by notify change operation.");
+
+			boolean successfull = false;
+			if (notifyChangeResult.isSuccess()) {
+				deleteShadowFromRepo(change, result);
+				successfull  = true;
+//				// get updated token from change,
+//				// create property modification from new token
+//				// and replace old token with the new one
+//				PrismProperty<?> newToken = change.getToken();
+//				task.setExtensionProperty(newToken);
+//				processedChanges++;
+
+			} else {
+				successfull =false;
+				saveAccountResult(shadowChangeDescription, change, notifyChangeResult, result);
+			}
+
+			return successfull;
+//		}
+//		// also if no changes was detected, update token
+//		if (changes.isEmpty() && tokenProperty != null) {
+//			LOGGER.trace("No changes to synchronize on " + ObjectTypeUtil.toShortString(resourceType));
+//			task.setExtensionProperty(tokenProperty);
+//		}
+//		task.savePendingModifications(result);
+//		return processedChanges;
+	}
+	
+	private void notifyResourceObjectChangeListeners(ResourceObjectShadowChangeDescription change,
+			Task task, OperationResult parentResult) {
+		changeNotificationDispatcher.notifyChange(change, task, parentResult);
+	}
+
+	@SuppressWarnings("unchecked")
+	private ResourceObjectShadowChangeDescription createResourceShadowChangeDescription(Change<ShadowType> change,
+			ResourceType resourceType, String channel) {
+		ResourceObjectShadowChangeDescription shadowChangeDescription = new ResourceObjectShadowChangeDescription();
+		shadowChangeDescription.setObjectDelta(change.getObjectDelta());
+		shadowChangeDescription.setResource(resourceType.asPrismObject());
+		shadowChangeDescription.setOldShadow(change.getOldShadow());
+		shadowChangeDescription.setCurrentShadow(change.getCurrentShadow());
+		if (null == channel){
+		shadowChangeDescription.setSourceChannel(QNameUtil.qNameToUri(SchemaConstants.CHANGE_CHANNEL_LIVE_SYNC));
+		} else{
+			shadowChangeDescription.setSourceChannel(channel);
+		}
+		return shadowChangeDescription;
+	}
+	
+	@SuppressWarnings("rawtypes")
+	private void saveAccountResult(ResourceObjectShadowChangeDescription shadowChangeDescription, Change change,
+			OperationResult notifyChangeResult, OperationResult parentResult) throws ObjectNotFoundException,
+			SchemaException, ObjectAlreadyExistsException {
+
+		Collection<? extends ItemDelta> shadowModification = createShadowResultModification(change, notifyChangeResult);
+		String oid = getOidFromChange(change);
+		// maybe better error handling is needed
+		try{
+		repositoryService.modifyObject(ShadowType.class, oid,
+				shadowModification, parentResult);
+		} catch (SchemaException ex){
+			parentResult.recordPartialError("Couldn't modify object: schema violation: " + ex.getMessage(), ex);
+//			throw ex;
+		} catch (ObjectNotFoundException ex){
+			parentResult.recordWarning("Couldn't modify object: object not found: " + ex.getMessage(), ex);
+//			throw ex;
+		} catch (ObjectAlreadyExistsException ex){
+			parentResult.recordPartialError("Couldn't modify object: object already exists: " + ex.getMessage(), ex);
+//			throw ex;
+		}
+
+	}
+	
+	private PrismObjectDefinition<ShadowType> getResourceObjectShadowDefinition() {
+//		if (resourceObjectShadowDefinition == null) {
+			return prismContext.getSchemaRegistry().findObjectDefinitionByCompileTimeClass(
+					ShadowType.class);
+//		}
+//		return resourceObjectShadowDefinition;
+	}
+	
+	@SuppressWarnings("rawtypes")
+	private Collection<? extends ItemDelta> createShadowResultModification(Change change, OperationResult shadowResult) {
+		PrismObjectDefinition<ShadowType> shadowDefinition = getResourceObjectShadowDefinition();
+		
+		Collection<ItemDelta> modifications = new ArrayList<ItemDelta>();
+		PropertyDelta resultDelta = PropertyDelta.createModificationReplaceProperty(
+				ShadowType.F_RESULT, shadowDefinition, shadowResult.createOperationResultType());
+		modifications.add(resultDelta);
+		if (change.getObjectDelta() != null && change.getObjectDelta().getChangeType() == ChangeType.DELETE) {
+			PropertyDelta failedOperationTypeDelta = PropertyDelta.createModificationReplaceProperty(ShadowType.F_FAILED_OPERATION_TYPE, shadowDefinition, FailedOperationTypeType.DELETE);
+			modifications.add(failedOperationTypeDelta);
+		}		
+		return modifications;
+	}
+	
+	private String getOidFromChange(Change change){
+		String shadowOid = null;
+		if (change.getObjectDelta() != null && change.getObjectDelta().getOid() != null) {
+			shadowOid = change.getObjectDelta().getOid();
+		} else {
+			if (change.getCurrentShadow().getOid() != null) {
+				shadowOid = change.getCurrentShadow().getOid();
+			} else {
+				if (change.getOldShadow().getOid() != null) {
+					shadowOid = change.getOldShadow().getOid();
+				} else {
+					throw new IllegalArgumentException("No oid value defined for the object to synchronize.");
+				}
+			}
+		}
+		return shadowOid;
+	}
+
+	private void deleteShadowFromRepo(Change change, OperationResult parentResult) throws ObjectNotFoundException {
+		if (change.getObjectDelta() != null && change.getObjectDelta().getChangeType() == ChangeType.DELETE
+				&& change.getOldShadow() != null) {
+			LOGGER.debug("Deleting detected shadow object form repository.");
+			try {
+				repositoryService.deleteObject(ShadowType.class, change.getOldShadow().getOid(),
+						parentResult);
+			} catch (ObjectNotFoundException ex) {
+				parentResult.recordFatalError("Can't find object " + change.getOldShadow() + " in repository.");
+				throw new ObjectNotFoundException("Can't find object " + change.getOldShadow() + " in repository.");
+			}
+			LOGGER.debug("Shadow object deleted successfully form repository.");
+		}
+	}
+
+
+	
+	void processChange(ResourceType resourceType, RefinedObjectClassDefinition refinedObjectClassDefinition, QName objectClass, OperationResult parentResult, Change<ShadowType> change, ConnectorInstance connector) throws SchemaException, CommunicationException, ConfigurationException, SecurityViolationException, ObjectNotFoundException, GenericConnectorException, ObjectAlreadyExistsException{
+		
+		if (refinedObjectClassDefinition == null){
+			refinedObjectClassDefinition = determineObjectClassDefinition(objectClass, resourceType);
+		}
+		
+		PrismObject<ShadowType> oldShadow = change.getOldShadow();
+		if (oldShadow == null){
+			oldShadow = shadowManager.findOrCreateShadowFromChange(resourceType, change, refinedObjectClassDefinition, parentResult);
+		}
+		if (oldShadow != null) {
+			applyAttributesDefinition(oldShadow, resourceType);
+			ShadowType oldShadowType = oldShadow.asObjectable();
+
+			LOGGER.trace("Old shadow: {}", oldShadow);
+
+			// skip setting other attribute when shadow is null
+			if (oldShadow == null) {
+				change.setOldShadow(null);
+				return;
+			}
+
+			resouceObjectConverter.setProtectedFlag(resourceType, refinedObjectClassDefinition, oldShadow);
+			change.setOldShadow(oldShadow);
+
+			if (change.getCurrentShadow() != null) {
+				PrismObject<ShadowType> currentShadow = completeShadow(connector, change.getCurrentShadow(), 
+						oldShadow, resourceType, refinedObjectClassDefinition, parentResult);
+				change.setCurrentShadow(currentShadow);
+				ShadowType currentShadowType = currentShadow.asObjectable();
+				forceRenameIfNeeded(currentShadowType, oldShadowType, refinedObjectClassDefinition, parentResult);
+			}
+
+			// FIXME: hack. the object delta must have oid specified.
+			if (change.getObjectDelta() != null && change.getObjectDelta().getOid() == null) {
+				ObjectDelta<ShadowType> objDelta = new ObjectDelta<ShadowType>(ShadowType.class, ChangeType.DELETE, prismContext);
+				change.setObjectDelta(objDelta);
+				change.getObjectDelta().setOid(oldShadow.getOid());
+			}
+		} else {
+			LOGGER.debug("No old shadow for synchronization event {}, the shadow must be gone in the meantime (this is probably harmless)", change);
+		}
+
+	}
+
+
+	private void forceRenameIfNeeded(ShadowType currentShadowType, ShadowType oldShadowType, RefinedObjectClassDefinition refinedObjectClassDefinition, OperationResult parentResult) throws SchemaException, ObjectNotFoundException, ObjectAlreadyExistsException {
+		Collection<ResourceAttribute<?>> oldSecondaryIdentifiers = ShadowUtil.getSecondaryIdentifiers(oldShadowType);
+		if (oldSecondaryIdentifiers.isEmpty()){
+			return;
+		}
+		
+		if (oldSecondaryIdentifiers.size() > 1){
+			return;
+		}
+		
+		ResourceAttribute<?> oldSecondaryIdentifier = oldSecondaryIdentifiers.iterator().next();
+		Object oldValue = oldSecondaryIdentifier.getRealValue();
+
+		Collection<ResourceAttribute<?>> newSecondaryIdentifiers = ShadowUtil.getSecondaryIdentifiers(currentShadowType);
+		if (newSecondaryIdentifiers.isEmpty()){
+			return;
+		}
+		
+		if (newSecondaryIdentifiers.size() > 1){
+			return;
+		}
+		
+		ResourceAttribute newSecondaryIdentifier = newSecondaryIdentifiers.iterator().next();
+		Object newValue = newSecondaryIdentifier.getRealValue();
+		
+		if (!shadowManager.compareAttribute(refinedObjectClassDefinition, newSecondaryIdentifier, oldValue)){
+			Collection<PropertyDelta> renameDeltas = new ArrayList<PropertyDelta>();
+			
+			
+			PropertyDelta<?> shadowNameDelta = PropertyDelta.createModificationReplaceProperty(ShadowType.F_NAME, 
+					oldShadowType.asPrismObject().getDefinition(), 
+					ProvisioningUtil.determineShadowName(currentShadowType.asPrismObject()));
+			renameDeltas.add(shadowNameDelta);
+			
+			shadowNameDelta = PropertyDelta.createModificationReplaceProperty(new ItemPath(ShadowType.F_ATTRIBUTES, ConnectorFactoryIcfImpl.ICFS_NAME), oldShadowType.asPrismObject().getDefinition(), newValue);
+			renameDeltas.add(shadowNameDelta);
+			
+			repositoryService.modifyObject(ShadowType.class, oldShadowType.getOid(), renameDeltas, parentResult);
+		}
+		
+	}
+
+	public PrismProperty<?> fetchCurrentToken(ResourceType resourceType, OperationResult parentResult)
+			throws ObjectNotFoundException, CommunicationException, SchemaException, ConfigurationException {
+
+		InternalMonitor.recordShadowOtherOperation();
+		
+		Validate.notNull(resourceType, "Resource must not be null.");
+		Validate.notNull(parentResult, "Operation result must not be null.");
+
+		ObjectClassComplexTypeDefinition objecClassDefinition = determineDefaultAccountObjectClassDefinition(resourceType);
+		ConnectorInstance connector = getConnectorInstance(resourceType, parentResult);
+		
+		LOGGER.trace("Getting last token");
+		PrismProperty<?> lastToken = null;
+		try {
+			ResourceSchema resourceSchema = resourceTypeManager.getResourceSchema(resourceType, parentResult);
+			if (resourceSchema == null) {
+				throw new ConfigurationException("No schema for "+resourceType);
+			}
+			lastToken = resouceObjectConverter.fetchCurrentToken(connector, resourceType, objecClassDefinition, parentResult);
+		} catch (CommunicationException e) {
+			parentResult.recordFatalError(e.getMessage(), e);
+			throw e;
+		} catch (ConfigurationException e) {
+			parentResult.recordFatalError(e.getMessage(), e);
+			throw e;
+		}
+
+		LOGGER.trace("Got last token: {}", SchemaDebugUtil.prettyPrint(lastToken));
+		parentResult.recordSuccess();
+		return lastToken;
+	}
+	
+	
+	//////////////////////////////////////////////////////////////////////////////////////
+	
+
+	public ObjectClassComplexTypeDefinition applyAttributesDefinition(ObjectDelta<ShadowType> delta, 
+			ResourceShadowDiscriminator discriminator, ResourceType resource) throws SchemaException, ConfigurationException {
+		ObjectClassComplexTypeDefinition objectClassDefinition = determineObjectClassDefinition(discriminator, resource);
+		return applyAttributesDefinition(delta, objectClassDefinition, resource);
+	}
+	
+	public ObjectClassComplexTypeDefinition applyAttributesDefinition(ObjectDelta<ShadowType> delta, 
+			PrismObject<ShadowType> shadow, ResourceType resource) throws SchemaException, ConfigurationException {
+		ObjectClassComplexTypeDefinition objectClassDefinition = determineObjectClassDefinition(shadow, resource);
+		return applyAttributesDefinition(delta, objectClassDefinition, resource);
+	}
+
+	private ObjectClassComplexTypeDefinition applyAttributesDefinition(ObjectDelta<ShadowType> delta, 
+			ObjectClassComplexTypeDefinition objectClassDefinition, ResourceType resource) throws SchemaException, ConfigurationException {
+		if (delta.isAdd()) {
+			applyAttributesDefinition(delta.getObjectToAdd(), resource);
+		} else if (delta.isModify()) {
+			ItemPath attributesPath = new ItemPath(ShadowType.F_ATTRIBUTES);
+			for(ItemDelta<?> modification: delta.getModifications()) {
+				if (modification.getDefinition() == null && attributesPath.equivalent(modification.getParentPath())) {
+					QName attributeName = modification.getElementName();
+					ResourceAttributeDefinition attributeDefinition = objectClassDefinition.findAttributeDefinition(attributeName);
+					if (attributeDefinition == null) {
+						throw new SchemaException("No definition for attribute "+attributeName+" in object delta "+delta);
+					}
+					modification.applyDefinition(attributeDefinition);
+				}
+			}
+		}
+
+		return objectClassDefinition;
+	}
+
+	public RefinedObjectClassDefinition applyAttributesDefinition(
+			PrismObject<ShadowType> shadow, ResourceType resource) throws SchemaException, ConfigurationException {
+		RefinedObjectClassDefinition objectClassDefinition = determineObjectClassDefinition(shadow, resource);
+
+		PrismContainer<?> attributesContainer = shadow.findContainer(ShadowType.F_ATTRIBUTES);
+		if (attributesContainer != null) {
+			if (attributesContainer instanceof ResourceAttributeContainer) {
+				if (attributesContainer.getDefinition() == null) {
+					attributesContainer.applyDefinition(objectClassDefinition.toResourceAttributeContainerDefinition());
+				}
+			} else {
+				// We need to convert <attributes> to ResourceAttributeContainer
+				ResourceAttributeContainer convertedContainer = ResourceAttributeContainer.convertFromContainer(
+						attributesContainer, objectClassDefinition);
+				shadow.getValue().replace(attributesContainer, convertedContainer);
+			}
+		}
+		
+		// We also need to replace the entire object definition to inject correct object class definition here
+		// If we don't do this then the patch (delta.applyTo) will not work correctly because it will not be able to
+		// create the attribute container if needed.
+
+		PrismObjectDefinition<ShadowType> objectDefinition = shadow.getDefinition();
+		PrismContainerDefinition<ShadowAttributesType> origAttrContainerDef = objectDefinition.findContainerDefinition(ShadowType.F_ATTRIBUTES);
+		if (origAttrContainerDef == null || !(origAttrContainerDef instanceof ResourceAttributeContainerDefinition)) {
+			PrismObjectDefinition<ShadowType> clonedDefinition = objectDefinition.cloneWithReplacedDefinition(ShadowType.F_ATTRIBUTES,
+					objectClassDefinition.toResourceAttributeContainerDefinition());
+			shadow.setDefinition(clonedDefinition);
+		}
+		
+		return objectClassDefinition;
+	}
+
+	private RefinedObjectClassDefinition determineObjectClassDefinition(PrismObject<ShadowType> shadow, ResourceType resource) throws SchemaException, ConfigurationException {
+		ShadowType shadowType = shadow.asObjectable();
+		RefinedResourceSchema refinedSchema = RefinedResourceSchema.getRefinedSchema(resource, prismContext);
+		if (refinedSchema == null) {
+			throw new ConfigurationException("No schema definied for "+resource);
+		}
+		
+		
+		RefinedObjectClassDefinition objectClassDefinition = null;
+		ShadowKindType kind = shadowType.getKind();
+		String intent = shadowType.getIntent();
+		QName objectClass = shadow.asObjectable().getObjectClass();
+		if (kind != null) {
+			objectClassDefinition = refinedSchema.getRefinedDefinition(kind, intent);
+		} 
+		if (objectClassDefinition == null) {
+			// Fallback to objectclass only
+			if (objectClass == null) {
+				throw new SchemaException("No kind nor objectclass definied in "+shadow);
+			}
+			objectClassDefinition = refinedSchema.findRefinedDefinitionByObjectClassQName(null, objectClass);
+		}
+		
+		if (objectClassDefinition == null) {
+			throw new SchemaException("Definition for "+shadow+" not found (objectClass=" + PrettyPrinter.prettyPrint(objectClass) +
+					", kind="+kind+", intent='"+intent+"') in schema of " + resource);
+		}		
+		
+		return objectClassDefinition;
+	}
+	
+	private ObjectClassComplexTypeDefinition determineObjectClassDefinition(
+			ResourceShadowDiscriminator discriminator, ResourceType resource) throws SchemaException {
+		ResourceSchema schema = RefinedResourceSchema.getResourceSchema(resource, prismContext);
+		// HACK FIXME
+		ObjectClassComplexTypeDefinition objectClassDefinition = schema.findObjectClassDefinition(ShadowKindType.ACCOUNT, discriminator.getIntent());
+
+		if (objectClassDefinition == null) {
+			// Unknown objectclass
+			throw new SchemaException("Account type " + discriminator.getIntent()
+					+ " is not known in schema of " + resource);
+		}
+		
+		return objectClassDefinition;
+	}
+	
+	private RefinedObjectClassDefinition determineObjectClassDefinition( 
+			QName objectClassName, ResourceType resourceType, ObjectQuery query) throws SchemaException, ConfigurationException {
+		ShadowKindType kind = null;
+		String intent = null;
+		if (query != null && query.getFilter() != null) {
+			List<? extends ObjectFilter> conditions = ((AndFilter) query.getFilter()).getConditions();
+			kind = ProvisioningUtil.getValueFromFilter(conditions, ShadowType.F_KIND);
+			intent = ProvisioningUtil.getValueFromFilter(conditions, ShadowType.F_INTENT);
+		}
+		RefinedObjectClassDefinition objectClassDefinition;
+		if (kind == null) {
+			objectClassDefinition = getRefinedScema(resourceType).getRefinedDefinition(objectClassName);
+		} else {
+			objectClassDefinition = getRefinedScema(resourceType).getRefinedDefinition(kind, intent);
+		}
+		
+		return objectClassDefinition;
+	}
+	
+	private RefinedObjectClassDefinition determineObjectClassDefinition(QName objectClassName, ResourceType resourceType)
+			throws SchemaException, ConfigurationException {
+		return getRefinedScema(resourceType).getRefinedDefinition(objectClassName);
+	}
+	
+	
+	private ObjectClassComplexTypeDefinition determineDefaultAccountObjectClassDefinition(ResourceType resourceType) throws SchemaException, ConfigurationException {
+		// HACK, FIXME
+		return getRefinedScema(resourceType).getDefaultRefinedDefinition(ShadowKindType.ACCOUNT);
+	}
+	
+	private RefinedResourceSchema getRefinedScema(ResourceType resourceType) throws SchemaException, ConfigurationException {
+		RefinedResourceSchema refinedSchema = RefinedResourceSchema.getRefinedSchema(resourceType);
+		if (refinedSchema == null) {
+			throw new ConfigurationException("No schema for "+resourceType);
+		}
+		return refinedSchema;
+	}
+	
+	/**
+	 * Make sure that the shadow is complete, e.g. that all the mandatory fields
+	 * are filled (e.g name, resourceRef, ...) Also transforms the shadow with
+	 * respect to simulated capabilities.
+	 */
+	private PrismObject<ShadowType> completeShadow(ConnectorInstance connector, PrismObject<ShadowType> resourceShadow,
+			PrismObject<ShadowType> repoShadow, ResourceType resource, RefinedObjectClassDefinition objectClassDefinition, 
+			OperationResult parentResult) throws SchemaException, ConfigurationException, ObjectNotFoundException, CommunicationException, SecurityViolationException, GenericConnectorException {
+
+		PrismObject<ShadowType> resultShadow = repoShadow.clone();
+		boolean resultIsResourceShadowClone = false;
+		if (resultShadow == null) {
+			resultShadow = resourceShadow.clone();
+			resultIsResourceShadowClone = true;
+		}
+		
+		assert resultShadow.getPrismContext() != null : "No prism context in resultShadow";
+		
+		ResourceAttributeContainer resourceAttributesContainer = ShadowUtil
+				.getAttributesContainer(resourceShadow);
+
+		ShadowType resultShadowType = resultShadow.asObjectable();
+		ShadowType repoShadowType = repoShadow.asObjectable();
+		ShadowType resourceShadowType = resourceShadow.asObjectable();
+		
+		if (resultShadowType.getObjectClass() == null) {
+			resultShadowType.setObjectClass(resourceAttributesContainer.getDefinition().getTypeName());
+		}
+		if (resultShadowType.getName() == null) {
+			resultShadowType.setName(new PolyStringType(ProvisioningUtil.determineShadowName(resourceShadow)));
+		}
+		if (resultShadowType.getResource() == null) {
+			resultShadowType.setResourceRef(ObjectTypeUtil.createObjectRef(resource));
+		}
+
+		
+		// If the shadows are the same then no copy is needed. This was already copied by clone.
+		if (!resultIsResourceShadowClone) {
+			// Attributes
+			resultShadow.removeContainer(ShadowType.F_ATTRIBUTES);
+			ResourceAttributeContainer resultAttibutes = resourceAttributesContainer.clone();
+			accessChecker.filterGetAttributes(resultAttibutes, objectClassDefinition, parentResult);
+			resultShadow.add(resultAttibutes);
+			
+//			resultShadowType.setProtectedObject(resourceShadowType.isProtectedObject());
+			resultShadowType.setIgnored(resourceShadowType.isIgnored());
+
+			resultShadowType.setActivation(resourceShadowType.getActivation());
+			
+			// Credentials
+			ShadowType resultAccountShadow = resultShadow.asObjectable();
+			ShadowType resourceAccountShadow = resourceShadow.asObjectable();
+			resultAccountShadow.setCredentials(resourceAccountShadow.getCredentials());
+		}
+		
+		//protected
+		resouceObjectConverter.setProtectedFlag(resource, objectClassDefinition, resultShadow);
+//		resultShadowType.setProtectedObject();
+
+		// Activation
+		ActivationType resultActivationType = resultShadowType.getActivation();
+		ActivationType repoActivation = repoShadowType.getActivation();
+		if (repoActivation != null) {
+            if (resultActivationType == null) {
+                resultActivationType = new ActivationType();
+                resultShadowType.setActivation(resultActivationType);
+            }
+			resultActivationType.setId(repoActivation.getId());
+			// .. but we want metadata from repo
+			resultActivationType.setDisableReason(repoActivation.getDisableReason());
+			resultActivationType.setEnableTimestamp(repoActivation.getEnableTimestamp());
+			resultActivationType.setDisableTimestamp(repoActivation.getDisableTimestamp());
+			resultActivationType.setArchiveTimestamp(repoActivation.getArchiveTimestamp());
+			resultActivationType.setValidityChangeTimestamp(repoActivation.getValidityChangeTimestamp());
+		}
+		
+		// Associations
+		PrismContainer<ShadowAssociationType> resourceAssociationContainer = resourceShadow.findContainer(ShadowType.F_ASSOCIATION);
+		if (resourceAssociationContainer != null) {
+			RefinedResourceSchema refinedSchema = RefinedResourceSchema.getRefinedSchema(resource);
+			PrismContainer<ShadowAssociationType> associationContainer = resourceAssociationContainer.clone();
+			resultShadow.addReplaceExisting(associationContainer);
+			if (associationContainer != null) {
+				for (PrismContainerValue<ShadowAssociationType> associationCVal: associationContainer.getValues()) {
+					ResourceAttributeContainer identifierContainer = ShadowUtil.getAttributesContainer(associationCVal, ShadowAssociationType.F_IDENTIFIERS);
+					Collection<ResourceAttribute<?>> entitlementIdentifiers = identifierContainer.getAttributes();
+					if (entitlementIdentifiers == null || entitlementIdentifiers.isEmpty()) {
+						throw new IllegalStateException("No entitlement identifiers present for association "+associationCVal);
+					}
+					ShadowAssociationType shadowAssociationType = associationCVal.asContainerable();
+					QName associationName = shadowAssociationType.getName();
+					RefinedAssociationDefinition rEntitlementAssociation = objectClassDefinition.findEntitlementAssociation(associationName);
+					RefinedObjectClassDefinition entitlementObjectClassDef = refinedSchema.getRefinedDefinition(ShadowKindType.ENTITLEMENT, rEntitlementAssociation.getIntents());
+					
+					PrismObject<ShadowType> entitlementShadow = (PrismObject<ShadowType>) identifierContainer.getUserData(ResourceObjectConverter.FULL_SHADOW_KEY);
+					if (entitlementShadow == null) {
+						entitlementShadow = resouceObjectConverter.locateResourceObject(connector, resource, entitlementIdentifiers, entitlementObjectClassDef, parentResult); 
+					}
+					PrismObject<ShadowType> entitlementRepoShadow = lookupOrCreateShadowInRepository(connector, entitlementShadow, entitlementObjectClassDef, resource, parentResult);
+					ObjectReferenceType shadowRefType = new ObjectReferenceType();
+					shadowRefType.setOid(entitlementRepoShadow.getOid());
+					shadowRefType.setType(ShadowType.COMPLEX_TYPE);
+					shadowAssociationType.setShadowRef(shadowRefType);
+				}
+			}
+		}
+		
+		// Sanity asserts to catch some exotic bugs
+		PolyStringType resultName = resultShadow.asObjectable().getName();
+		assert resultName != null : "No name generated in "+resultShadow;
+		assert !StringUtils.isEmpty(resultName.getOrig()) : "No name (orig) in "+resultShadow;
+		assert !StringUtils.isEmpty(resultName.getNorm()) : "No name (norm) in "+resultShadow;
+
+		return resultShadow;
+	}
+	
+	
+	
+	// ENTITLEMENTS
+	
+	/**
+	 * Makes sure that all the entitlements have identifiers in them so this is usable by the
+	 * ResourceObjectConverter.
+	 */
+	private void preprocessEntitlements(final PrismObject<ShadowType> shadow,  final ResourceType resource,
+			final OperationResult result) throws SchemaException, ObjectNotFoundException, ConfigurationException {
+		Visitor visitor = new Visitor() {
+			@Override
+			public void visit(Visitable visitable) {
+				try {
+					preprocessEntitlement((PrismContainerValue<ShadowAssociationType>)visitable, resource, shadow.toString(), result);
+				} catch (SchemaException e) {
+					throw new TunnelException(e);
+				} catch (ObjectNotFoundException e) {
+					throw new TunnelException(e);
+				} catch (ConfigurationException e) {
+					throw new TunnelException(e);
+				}
+			}
+		};
+		try {
+			shadow.accept(visitor , new ItemPath(
+				new NameItemPathSegment(ShadowType.F_ASSOCIATION),
+				IdItemPathSegment.WILDCARD), false);
+		} catch (TunnelException e) {
+			Throwable cause = e.getCause();
+			if (cause instanceof SchemaException) {
+				throw (SchemaException)cause;
+			} else if (cause instanceof ObjectNotFoundException) {
+				throw (ObjectNotFoundException)cause;
+			} else if (cause instanceof ConfigurationException) {
+				throw (ConfigurationException)cause;
+			} else {
+				throw new SystemException("Unexpected exception "+cause, cause);
+			}
+		}
+	}
+	
+	/**
+	 * Makes sure that all the entitlements have identifiers in them so this is usable by the
+	 * ResourceObjectConverter.
+	 */	
+	private void preprocessEntitlements(Collection<? extends ItemDelta> modifications, final ResourceType resource, 
+			final String desc, final OperationResult result) throws SchemaException, ObjectNotFoundException, ConfigurationException {
+		Visitor visitor = new Visitor() {
+			@Override
+			public void visit(Visitable visitable) {
+				try {
+					preprocessEntitlement((PrismContainerValue<ShadowAssociationType>)visitable, resource, desc, result);
+				} catch (SchemaException e) {
+					throw new TunnelException(e);
+				} catch (ObjectNotFoundException e) {
+					throw new TunnelException(e);
+				} catch (ConfigurationException e) {
+					throw new TunnelException(e);
+				}
+			}
+		};
+		try {
+			ItemDelta.accept(modifications, visitor , new ItemPath(
+				new NameItemPathSegment(ShadowType.F_ASSOCIATION),
+				IdItemPathSegment.WILDCARD), false);
+		} catch (TunnelException e) {
+			Throwable cause = e.getCause();
+			if (cause instanceof SchemaException) {
+				throw (SchemaException)cause;
+			} else if (cause instanceof ObjectNotFoundException) {
+				throw (ObjectNotFoundException)cause;
+			} else if (cause instanceof ConfigurationException) {
+				throw (ConfigurationException)cause;
+			} else {
+				throw new SystemException("Unexpected exception "+cause, cause);
+			}
+		}
+	}
+	
+
+	private void preprocessEntitlement(PrismContainerValue<ShadowAssociationType> association, ResourceType resource, String desc, OperationResult result) 
+			throws SchemaException, ObjectNotFoundException, ConfigurationException {
+		PrismContainer<Containerable> identifiersContainer = association.findContainer(ShadowAssociationType.F_IDENTIFIERS);
+		if (identifiersContainer != null && !identifiersContainer.isEmpty()) {
+			// We already have identifiers here
+			return;
+		}
+		ShadowAssociationType associationType = association.asContainerable();
+		if (associationType.getShadowRef() == null || StringUtils.isEmpty(associationType.getShadowRef().getOid())) {
+			throw new SchemaException("No identifiers and no OID specified in entitlements association "+association);
+		}
+		PrismObject<ShadowType> repoShadow;
+		try {
+			repoShadow = repositoryService.getObject(ShadowType.class, associationType.getShadowRef().getOid(), null, result);
+		} catch (ObjectNotFoundException e) {
+			throw new ObjectNotFoundException(e.getMessage()+" while resolving entitlement association OID in "+association+" in "+desc, e);
+		}
+		applyAttributesDefinition(repoShadow, resource);
+		transplantIdentifiers(association, repoShadow);
+	}
+
+	private void transplantIdentifiers(PrismContainerValue<ShadowAssociationType> association, PrismObject<ShadowType> repoShadow) throws SchemaException {
+		PrismContainer<Containerable> identifiersContainer = association.findContainer(ShadowAssociationType.F_IDENTIFIERS);
+		if (identifiersContainer == null) {
+			ResourceAttributeContainer origContainer = ShadowUtil.getAttributesContainer(repoShadow);
+			identifiersContainer = new ResourceAttributeContainer(ShadowAssociationType.F_IDENTIFIERS, origContainer.getDefinition(), prismContext);
+			association.add(identifiersContainer);
+		}
+		Collection<ResourceAttribute<?>> identifiers = ShadowUtil.getIdentifiers(repoShadow);
+		for (ResourceAttribute<?> identifier: identifiers) {
+			identifiersContainer.add(identifier.clone());
+		}
+		Collection<ResourceAttribute<?>> secondaryIdentifiers = ShadowUtil.getSecondaryIdentifiers(repoShadow);
+		for (ResourceAttribute<?> identifier: secondaryIdentifiers) {
+			identifiersContainer.add(identifier.clone());
+		}
+	}
+
+}