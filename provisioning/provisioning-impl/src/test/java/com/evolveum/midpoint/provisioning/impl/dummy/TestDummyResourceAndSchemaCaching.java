/*
 * Copyright (C) 2010-2020 Evolveum and contributors
 *
 * This work is dual-licensed under the Apache License 2.0
 * and European Union Public License. See LICENSE file for details.
 */
package com.evolveum.midpoint.provisioning.impl.dummy;

import java.io.File;
import java.io.IOException;
import java.util.ArrayList;
import java.util.Collection;

import org.springframework.test.annotation.DirtiesContext;
import org.springframework.test.context.ContextConfiguration;
import org.testng.AssertJUnit;
import org.testng.annotations.Test;
import org.w3c.dom.Element;

import com.evolveum.midpoint.common.refinery.RefinedResourceSchemaImpl;
import com.evolveum.midpoint.prism.PrismObject;
import com.evolveum.midpoint.prism.delta.ObjectDelta;
import com.evolveum.midpoint.prism.delta.PropertyDelta;
import com.evolveum.midpoint.prism.path.ItemPath;
import com.evolveum.midpoint.prism.util.PrismTestUtil;
import com.evolveum.midpoint.schema.GetOperationOptions;
import com.evolveum.midpoint.schema.SelectorOptions;
import com.evolveum.midpoint.schema.constants.SchemaConstants;
import com.evolveum.midpoint.schema.internals.InternalCounters;
import com.evolveum.midpoint.schema.internals.InternalMonitor;
import com.evolveum.midpoint.schema.result.OperationResult;
import com.evolveum.midpoint.schema.util.ResourceTypeUtil;
import com.evolveum.midpoint.task.api.Task;
import com.evolveum.midpoint.test.DummyResourceContoller;
import com.evolveum.midpoint.test.util.TestUtil;
import com.evolveum.midpoint.util.DOMUtil;
import com.evolveum.midpoint.util.exception.*;
import com.evolveum.midpoint.xml.ns._public.common.common_3.ProjectionPolicyType;
import com.evolveum.midpoint.xml.ns._public.common.common_3.ResourceType;
import com.evolveum.midpoint.xml.ns._public.common.common_3.ShadowType;

/**
 * The test of Provisioning service on the API level. It checks proper caching of resource and schemas.
 * <p>
 * The test is using dummy resource for speed and flexibility.
 *
 * @author Radovan Semancik
 */
@ContextConfiguration(locations = "classpath:ctx-provisioning-test-main.xml")
@DirtiesContext
public class TestDummyResourceAndSchemaCaching extends AbstractDummyTest {

    @Test
    public void test010GetResource() throws Exception {
        // GIVEN
        OperationResult result = createOperationResult();

        // Check that there is no schema before test (pre-condition)
        PrismObject<ResourceType> resourceBefore = repositoryService.getObject(ResourceType.class, RESOURCE_DUMMY_OID, null, result);
        ResourceType resourceTypeBefore = resourceBefore.asObjectable();
        Element resourceXsdSchemaElementBefore = ResourceTypeUtil.getResourceXsdSchema(resourceTypeBefore);
        AssertJUnit.assertNull("Found schema before test connection. Bad test setup?", resourceXsdSchemaElementBefore);

        assertVersion(resourceBefore, "0");

        // Some connector initialization and other things might happen in previous tests.
        // The monitor is static, not part of spring context, it will not be cleared
        rememberCounter(InternalCounters.RESOURCE_SCHEMA_FETCH_COUNT);
        rememberCounter(InternalCounters.RESOURCE_REPOSITORY_READ_COUNT);
        rememberCounter(InternalCounters.CONNECTOR_SCHEMA_PARSE_COUNT);
        rememberCounter(InternalCounters.CONNECTOR_CAPABILITIES_FETCH_COUNT);
        rememberCounter(InternalCounters.CONNECTOR_INSTANCE_INITIALIZATION_COUNT);
        rememberCounter(InternalCounters.CONNECTOR_INSTANCE_CONFIGURATION_COUNT);
        rememberCounter(InternalCounters.RESOURCE_SCHEMA_PARSE_COUNT);
        rememberResourceCacheStats();

        // WHEN
        when();
        PrismObject<ResourceType> resourceProvisioning = provisioningService.getObject(ResourceType.class, RESOURCE_DUMMY_OID, null, null, result);

        // THEN
        then();
        display("Resource", resource);
        assertSuccess(result);

        assertHasSchema(resourceProvisioning, "provisioning resource");
        rememberSchemaMetadata(resourceProvisioning);

        // TODO not sure why are there 2 read counts. Should be 1. But this is not that important right now.
        // Some overhead on initial resource read is OK. What is important is that it does not increase during
        // normal account operations.
        assertCounterIncrement(InternalCounters.RESOURCE_REPOSITORY_READ_COUNT, 2);
        assertCounterIncrement(InternalCounters.RESOURCE_SCHEMA_FETCH_COUNT, 1);
        assertCounterIncrement(InternalCounters.CONNECTOR_SCHEMA_PARSE_COUNT, 1);
        assertCounterIncrement(InternalCounters.CONNECTOR_CAPABILITIES_FETCH_COUNT, 1);
        assertCounterIncrement(InternalCounters.CONNECTOR_INSTANCE_INITIALIZATION_COUNT, 1);
        assertCounterIncrement(InternalCounters.CONNECTOR_INSTANCE_CONFIGURATION_COUNT, 1);
        rememberConnectorInstance(resourceProvisioning);
        assertCounterIncrement(InternalCounters.RESOURCE_SCHEMA_PARSE_COUNT, 1);

        PrismObject<ResourceType> resourceRepoAfter = repositoryService.getObject(ResourceType.class,
                RESOURCE_DUMMY_OID, null, result);
        assertHasSchema(resourceRepoAfter, "repo resource after");

        assertSchemaMetadataUnchanged(resourceRepoAfter);

        displayDumpable("Resource cache", InternalMonitor.getResourceCacheStats());
        assertResourceCacheHitsIncrement(0);
        assertResourceCacheMissesIncrement(1);

        rememberResourceSchema(RefinedResourceSchemaImpl.getResourceSchema(resourceProvisioning, prismContext));
        rememberRefinedResourceSchema(RefinedResourceSchemaImpl.getRefinedSchema(resourceProvisioning));
        assertCounterIncrement(InternalCounters.RESOURCE_SCHEMA_PARSE_COUNT, 0);

        // Just refresh the resource used by other tests. This one has a complete schema.
        resourceType = resourceProvisioning.asObjectable();
        rememberResourceVersion(resourceType.getVersion());
    }

    @Test
    public void test011GetResourceAgain() throws Exception {
        // GIVEN
        OperationResult result = createOperationResult();

        // WHEN
        PrismObject<ResourceType> resourceProvisioning = provisioningService.getObject(ResourceType.class, RESOURCE_DUMMY_OID, null, null, result);

        // THEN
        display("Resource(1)", resource);
        assertSuccess(result);

        assertHasSchema(resourceProvisioning, "provisioning resource(1)");
        assertSchemaMetadataUnchanged(resourceProvisioning);

        assertCounterIncrement(InternalCounters.RESOURCE_REPOSITORY_READ_COUNT, 0);
        assertCounterIncrement(InternalCounters.RESOURCE_SCHEMA_FETCH_COUNT, 0);
        assertCounterIncrement(InternalCounters.CONNECTOR_SCHEMA_PARSE_COUNT, 0);
        assertCounterIncrement(InternalCounters.CONNECTOR_CAPABILITIES_FETCH_COUNT, 0);
        assertCounterIncrement(InternalCounters.CONNECTOR_INSTANCE_INITIALIZATION_COUNT, 0);
        assertCounterIncrement(InternalCounters.CONNECTOR_INSTANCE_CONFIGURATION_COUNT, 0);
        assertCounterIncrement(InternalCounters.RESOURCE_SCHEMA_PARSE_COUNT, 0);

        assertResourceVersionIncrement(resourceProvisioning, 0);

        displayDumpable("Resource cache (1)", InternalMonitor.getResourceCacheStats());
        assertResourceCacheHitsIncrement(1);
        assertResourceCacheMissesIncrement(0);

        assertResourceSchemaUnchanged(RefinedResourceSchemaImpl.getResourceSchema(resourceProvisioning, prismContext));
        assertRefinedResourceSchemaUnchanged(RefinedResourceSchemaImpl.getRefinedSchema(resourceProvisioning));
        assertCounterIncrement(InternalCounters.RESOURCE_SCHEMA_PARSE_COUNT, 0);

        assertConnectorInstanceUnchanged(resourceProvisioning);

        // WHEN
        resourceProvisioning = provisioningService.getObject(ResourceType.class, RESOURCE_DUMMY_OID, null, null, result);

        // THEN
        display("Resource(2)", resource);
        assertSuccess(result);

        assertHasSchema(resourceProvisioning, "provisioning resource(2)");
        assertSchemaMetadataUnchanged(resourceProvisioning);

        assertCounterIncrement(InternalCounters.RESOURCE_SCHEMA_FETCH_COUNT, 0);
        assertCounterIncrement(InternalCounters.CONNECTOR_SCHEMA_PARSE_COUNT, 0);
        assertCounterIncrement(InternalCounters.CONNECTOR_CAPABILITIES_FETCH_COUNT, 0);
        assertCounterIncrement(InternalCounters.CONNECTOR_INSTANCE_INITIALIZATION_COUNT, 0);
        assertCounterIncrement(InternalCounters.CONNECTOR_INSTANCE_CONFIGURATION_COUNT, 0);

        assertResourceVersionIncrement(resourceProvisioning, 0);

        displayDumpable("Resource cache (1)", InternalMonitor.getResourceCacheStats());
        assertResourceCacheHitsIncrement(1);
        assertResourceCacheMissesIncrement(0);

        assertResourceSchemaUnchanged(RefinedResourceSchemaImpl.getResourceSchema(resourceProvisioning, prismContext));
        assertRefinedResourceSchemaUnchanged(RefinedResourceSchemaImpl.getRefinedSchema(resourceProvisioning));
        assertCounterIncrement(InternalCounters.RESOURCE_SCHEMA_PARSE_COUNT, 0);

        assertConnectorInstanceUnchanged(resourceProvisioning);
    }

    /**
     * Add new account. This is connector operation. Check that the initialized connector is
     * reused and that it is not initialized again. Check that resource is still cached.
     */
    @Test
    public void test012AddAccountGetResource() throws Exception {
        // GIVEN
        OperationResult result = createOperationResult();

        // WHEN
        addAccount(ACCOUNT_WILL_FILE);

        // THEN
        displayDumpable("Resource cache (1)", InternalMonitor.getResourceCacheStats());
        assertResourceCacheHitsIncrement(1);
        assertResourceCacheMissesIncrement(0);

        PrismObject<ResourceType> resourceProvisioning = provisioningService.getObject(ResourceType.class, RESOURCE_DUMMY_OID, null, null, result);
        display("Resource(2)", resource);
        assertSuccess(result);

        assertHasSchema(resourceProvisioning, "provisioning resource(2)");
        assertSchemaMetadataUnchanged(resourceProvisioning);

        assertCounterIncrement(InternalCounters.RESOURCE_REPOSITORY_READ_COUNT, 0);
        assertCounterIncrement(InternalCounters.RESOURCE_SCHEMA_FETCH_COUNT, 0);
        assertCounterIncrement(InternalCounters.CONNECTOR_SCHEMA_PARSE_COUNT, 0);
        assertCounterIncrement(InternalCounters.CONNECTOR_CAPABILITIES_FETCH_COUNT, 0);
        assertCounterIncrement(InternalCounters.CONNECTOR_INSTANCE_INITIALIZATION_COUNT, 0);
        assertCounterIncrement(InternalCounters.CONNECTOR_INSTANCE_CONFIGURATION_COUNT, 0);
        rememberConnectorInstance(resourceProvisioning);
        assertCounterIncrement(InternalCounters.RESOURCE_SCHEMA_PARSE_COUNT, 0);

        assertResourceVersionIncrement(resourceProvisioning, 0);

        displayDumpable("Resource cache (2)", InternalMonitor.getResourceCacheStats());
        assertResourceCacheHitsIncrement(1);
        assertResourceCacheMissesIncrement(0);

        assertResourceSchemaUnchanged(RefinedResourceSchemaImpl.getResourceSchema(resourceProvisioning, prismContext));
        assertRefinedResourceSchemaUnchanged(RefinedResourceSchemaImpl.getRefinedSchema(resourceProvisioning));
        assertCounterIncrement(InternalCounters.RESOURCE_SCHEMA_PARSE_COUNT, 0);
    }

    @Test
    public void test013GetResourceNoFetch() throws Exception {
        // GIVEN
        OperationResult result = createOperationResult();

        Collection<SelectorOptions<GetOperationOptions>> options = GetOperationOptions.createNoFetchCollection();

        // WHEN
        PrismObject<ResourceType> resourceProvisioning = provisioningService.getObject(ResourceType.class, RESOURCE_DUMMY_OID, options, null, result);

        // THEN
        display("Resource(1)", resource);
        assertSuccess(result);

        assertHasSchema(resourceProvisioning, "provisioning resource(1)");
        assertSchemaMetadataUnchanged(resourceProvisioning);

        assertCounterIncrement(InternalCounters.RESOURCE_REPOSITORY_READ_COUNT, 0);
        assertCounterIncrement(InternalCounters.RESOURCE_SCHEMA_FETCH_COUNT, 0);
        assertCounterIncrement(InternalCounters.CONNECTOR_SCHEMA_PARSE_COUNT, 0);
        assertCounterIncrement(InternalCounters.CONNECTOR_CAPABILITIES_FETCH_COUNT, 0);
        assertCounterIncrement(InternalCounters.CONNECTOR_INSTANCE_INITIALIZATION_COUNT, 0);
        assertCounterIncrement(InternalCounters.CONNECTOR_INSTANCE_CONFIGURATION_COUNT, 0);
        assertCounterIncrement(InternalCounters.RESOURCE_SCHEMA_PARSE_COUNT, 0);

        assertResourceVersionIncrement(resourceProvisioning, 0);

        displayDumpable("Resource cache (1)", InternalMonitor.getResourceCacheStats());
        assertResourceCacheHitsIncrement(1);
        assertResourceCacheMissesIncrement(0);

        assertResourceSchemaUnchanged(RefinedResourceSchemaImpl.getResourceSchema(resourceProvisioning, prismContext));
        assertRefinedResourceSchemaUnchanged(RefinedResourceSchemaImpl.getRefinedSchema(resourceProvisioning));
        assertCounterIncrement(InternalCounters.RESOURCE_SCHEMA_PARSE_COUNT, 0);

        assertConnectorInstanceUnchanged(resourceProvisioning);

        // WHEN
        resourceProvisioning = provisioningService.getObject(ResourceType.class, RESOURCE_DUMMY_OID, options, null, result);

        // THEN
        display("Resource(2)", resource);
        assertSuccess(result);

        assertHasSchema(resourceProvisioning, "provisioning resource(2)");
        assertSchemaMetadataUnchanged(resourceProvisioning);

        assertCounterIncrement(InternalCounters.RESOURCE_SCHEMA_FETCH_COUNT, 0);
        assertCounterIncrement(InternalCounters.CONNECTOR_SCHEMA_PARSE_COUNT, 0);
        assertCounterIncrement(InternalCounters.CONNECTOR_CAPABILITIES_FETCH_COUNT, 0);
        assertCounterIncrement(InternalCounters.CONNECTOR_INSTANCE_INITIALIZATION_COUNT, 0);
        assertCounterIncrement(InternalCounters.CONNECTOR_INSTANCE_CONFIGURATION_COUNT, 0);

        assertResourceVersionIncrement(resourceProvisioning, 0);

        displayDumpable("Resource cache (1)", InternalMonitor.getResourceCacheStats());
        assertResourceCacheHitsIncrement(1);
        assertResourceCacheMissesIncrement(0);

        assertResourceSchemaUnchanged(RefinedResourceSchemaImpl.getResourceSchema(resourceProvisioning, prismContext));
        assertRefinedResourceSchemaUnchanged(RefinedResourceSchemaImpl.getRefinedSchema(resourceProvisioning));
        assertCounterIncrement(InternalCounters.RESOURCE_SCHEMA_PARSE_COUNT, 0);

        assertConnectorInstanceUnchanged(resourceProvisioning);
    }

    /**
     * Change something that is not important. The cached resource should be refreshed, the schema re-parsed
     * but the connector should still be cached.
     */
    @Test
    public void test020ModifyAndGetResource() throws Exception {
        // GIVEN
        Task task = getTestTask();
        OperationResult result = task.getResult();

        // Change something that's not that important
        ProjectionPolicyType projectionPolicyType = new ProjectionPolicyType();
        projectionPolicyType.setLegalize(true);

        ObjectDelta<ResourceType> objectDelta = prismContext.deltaFactory().object()
                .createModificationReplaceContainer(ResourceType.class, RESOURCE_DUMMY_OID,
                        ResourceType.F_PROJECTION, projectionPolicyType);

        // WHEN
        provisioningService.modifyObject(ResourceType.class, RESOURCE_DUMMY_OID, objectDelta.getModifications(), null, null, task, result);

        // THEN
        assertSuccess(result);

        String versionAfter = repositoryService.getVersion(ResourceType.class, RESOURCE_DUMMY_OID, result);
        assertResourceVersionIncrement(versionAfter, 1);

        // WHEN
        PrismObject<ResourceType> resourceProvisioning = provisioningService.getObject(ResourceType.class, RESOURCE_DUMMY_OID, null, task, result);

        // THEN
        display("Resource", resource);
        assertSuccess(result);

        assertHasSchema(resourceProvisioning, "provisioning resource");
        assertSchemaMetadataUnchanged(resourceProvisioning);

        assertCounterIncrement(InternalCounters.RESOURCE_REPOSITORY_READ_COUNT, 1);
        assertCounterIncrement(InternalCounters.RESOURCE_SCHEMA_FETCH_COUNT, 0);
        assertCounterIncrement(InternalCounters.CONNECTOR_SCHEMA_PARSE_COUNT, 0);
        assertCounterIncrement(InternalCounters.CONNECTOR_CAPABILITIES_FETCH_COUNT, 0);
        assertCounterIncrement(InternalCounters.CONNECTOR_INSTANCE_INITIALIZATION_COUNT, 0);
        assertCounterIncrement(InternalCounters.CONNECTOR_INSTANCE_CONFIGURATION_COUNT, 0);
        assertCounterIncrement(InternalCounters.RESOURCE_SCHEMA_PARSE_COUNT, 1);

        assertResourceVersionIncrement(resourceProvisioning, 0);

        displayDumpable("Resource cache", InternalMonitor.getResourceCacheStats());
        assertResourceCacheHitsIncrement(0);
        assertResourceCacheMissesIncrement(1);

        // There are expected to be re-parsed
        rememberResourceSchema(RefinedResourceSchemaImpl.getResourceSchema(resourceProvisioning, prismContext));
        rememberRefinedResourceSchema(RefinedResourceSchemaImpl.getRefinedSchema(resourceProvisioning));
        assertCounterIncrement(InternalCounters.RESOURCE_SCHEMA_PARSE_COUNT, 0);

        assertConnectorInstanceUnchanged(resourceProvisioning);
    }

    /**
     * Get the account. This is connector operation. Check that the initialized connector is
     * reused and that it is not initialized again. Check that resource is still cached.
     */
    @Test
    public void test022GetAccountGetResource() throws Exception {
        // GIVEN
        OperationResult result = createOperationResult();

        // WHEN
        getAccount(ACCOUNT_WILL_OID);

        // THEN
        displayDumpable("Resource cache (1)", InternalMonitor.getResourceCacheStats());
        assertResourceCacheHitsIncrement(2);            // one hit is "regular", the other one when availability state update is considered
        assertResourceCacheMissesIncrement(0);

        PrismObject<ResourceType> resourceProvisioning = provisioningService.getObject(ResourceType.class, RESOURCE_DUMMY_OID, null, null, result);
        display("Resource(2)", resource);
        result.computeStatus();
        TestUtil.assertSuccess(result);

        assertHasSchema(resourceProvisioning, "provisioning resource(2)");
        assertSchemaMetadataUnchanged(resourceProvisioning);

        assertCounterIncrement(InternalCounters.RESOURCE_REPOSITORY_READ_COUNT, 0);
        assertCounterIncrement(InternalCounters.RESOURCE_SCHEMA_FETCH_COUNT, 0);
        assertCounterIncrement(InternalCounters.CONNECTOR_SCHEMA_PARSE_COUNT, 0);
        assertCounterIncrement(InternalCounters.CONNECTOR_CAPABILITIES_FETCH_COUNT, 0);
        assertCounterIncrement(InternalCounters.CONNECTOR_INSTANCE_INITIALIZATION_COUNT, 0);
        assertCounterIncrement(InternalCounters.CONNECTOR_INSTANCE_CONFIGURATION_COUNT, 0);
        rememberConnectorInstance(resourceProvisioning);
        assertCounterIncrement(InternalCounters.RESOURCE_SCHEMA_PARSE_COUNT, 0);

        assertResourceVersionIncrement(resourceProvisioning, 0);

        displayDumpable("Resource cache (2)", InternalMonitor.getResourceCacheStats());
        assertResourceCacheHitsIncrement(1);
        assertResourceCacheMissesIncrement(0);

        assertResourceSchemaUnchanged(RefinedResourceSchemaImpl.getResourceSchema(resourceProvisioning, prismContext));
        assertRefinedResourceSchemaUnchanged(RefinedResourceSchemaImpl.getRefinedSchema(resourceProvisioning));
        assertCounterIncrement(InternalCounters.RESOURCE_SCHEMA_PARSE_COUNT, 0);
    }

    /**
     * Change resource directly in repo. This simulates the change done by other node. The connector cache should
     * be refreshed.
     * <p>
     * Change something that is not important. The cached resource should be refreshed, the schema re-parsed
     * but the connector should still be cached.
     */
    @Test
    public void test023ModifyRepoAndGetResource() throws Exception {
        // GIVEN
        Task task = getTestTask();
        OperationResult result = task.getResult();

        // Change something that's not that important
        ProjectionPolicyType projectionPolicyType = new ProjectionPolicyType();
        projectionPolicyType.setLegalize(true);

        ObjectDelta<ResourceType> objectDelta = prismContext.deltaFactory().object()
                .createModificationReplaceContainer(ResourceType.class, RESOURCE_DUMMY_OID,
                        ResourceType.F_PROJECTION, projectionPolicyType);

        // WHEN
        repositoryService.modifyObject(ResourceType.class, RESOURCE_DUMMY_OID, objectDelta.getModifications(), result);

        // THEN
        assertSuccess(result);

        String versionAfter = repositoryService.getVersion(ResourceType.class, RESOURCE_DUMMY_OID, result);
        assertResourceVersionIncrement(versionAfter, 1);

        // WHEN
        PrismObject<ResourceType> resourceProvisioning = provisioningService.getObject(ResourceType.class, RESOURCE_DUMMY_OID, null, task, result);

        // THEN
        display("Resource", resource);
        assertSuccess(result);

        assertHasSchema(resourceProvisioning, "provisioning resource");
        assertSchemaMetadataUnchanged(resourceProvisioning);

        assertCounterIncrement(InternalCounters.RESOURCE_REPOSITORY_READ_COUNT, 1);
        assertCounterIncrement(InternalCounters.RESOURCE_SCHEMA_FETCH_COUNT, 0);
        assertCounterIncrement(InternalCounters.CONNECTOR_SCHEMA_PARSE_COUNT, 0);
        assertCounterIncrement(InternalCounters.CONNECTOR_CAPABILITIES_FETCH_COUNT, 0);
        assertCounterIncrement(InternalCounters.CONNECTOR_INSTANCE_INITIALIZATION_COUNT, 0);
        assertCounterIncrement(InternalCounters.CONNECTOR_INSTANCE_CONFIGURATION_COUNT, 0);
        assertCounterIncrement(InternalCounters.RESOURCE_SCHEMA_PARSE_COUNT, 1);

        assertResourceVersionIncrement(resourceProvisioning, 0);

        displayDumpable("Resource cache", InternalMonitor.getResourceCacheStats());
        assertResourceCacheHitsIncrement(0);
        assertResourceCacheMissesIncrement(1);

        // There are expected to be re-parsed
        rememberResourceSchema(RefinedResourceSchemaImpl.getResourceSchema(resourceProvisioning, prismContext));
        rememberRefinedResourceSchema(RefinedResourceSchemaImpl.getRefinedSchema(resourceProvisioning));
        assertCounterIncrement(InternalCounters.RESOURCE_SCHEMA_PARSE_COUNT, 0);

        assertConnectorInstanceUnchanged(resourceProvisioning);
    }

    /**
     * Change part of connector configuration. The cached resource should be refreshed, the schema re-parsed.
     * The connector also needs to re-initialized.
     */
    @Test
    public void test030ModifyConnectorConfigAndGetResource() throws Exception {
        // GIVEN
        Task task = getTestTask();
        OperationResult result = task.getResult();

        // Change part of connector configuration. We change quite a useless part. But midPoint does not know that
        // it is useless and need to re-initialize the connector
<<<<<<< HEAD
        Collection<PropertyDelta<?>> modifications = new ArrayList<>(1);
=======
        Collection<PropertyDelta<String>> modifications = new ArrayList<>(1);
>>>>>>> aec144df
        PropertyDelta<String> uselessStringDelta = createUselessStringDelta("patlama chamalalija paprtala");
        modifications.add(uselessStringDelta);

        // WHEN
        provisioningService.modifyObject(ResourceType.class, RESOURCE_DUMMY_OID, modifications, null, null, task, result);

        // THEN
        assertSuccess(result);

        assertConnectorConfigChanged();
    }

    /**
     * Change part of connector configuration. Change it directly in repo to simulate change
     * from another midPoint node.
     * <p>
     * The cached resource should be refreshed, the schema re-parsed.
     * The connector also needs to re-initialized.
     */
    @Test
    public void test031ModifyConnectorConfigRepoAndGetResource() throws Exception {
        // GIVEN
        Task task = getTestTask();
        OperationResult result = task.getResult();

        // Change part of connector configuration. We change quite a useless part. But midPoint does not know that
        // it is useless and need to re-initialize the connector
<<<<<<< HEAD
        Collection<PropertyDelta<?>> modifications = new ArrayList<>(1);
=======
        Collection<PropertyDelta<String>> modifications = new ArrayList<>(1);
>>>>>>> aec144df
        PropertyDelta<String> uselessStringDelta = createUselessStringDelta("Rudolfovo Tajemstvi");
        modifications.add(uselessStringDelta);

        // WHEN
        repositoryService.modifyObject(ResourceType.class, RESOURCE_DUMMY_OID, modifications, result);

        // THEN
        result.computeStatus();
        TestUtil.assertSuccess(result);

        assertConnectorConfigChanged();
    }

    @Test
    public void test900DeleteResource() throws Exception {
        // GIVEN
        Task task = getTestTask();
        OperationResult result = task.getResult();

        // WHEN
        provisioningService.deleteObject(ResourceType.class, RESOURCE_DUMMY_OID, null, null, task, result);

        // THEN
        result.computeStatus();
        TestUtil.assertSuccess(result);

        try {
            repositoryService.getObject(ResourceType.class, RESOURCE_DUMMY_OID, null, result);
            AssertJUnit.fail("Resource not gone from repo");
        } catch (ObjectNotFoundException e) {
            // This is expected
        }

        try {
            provisioningService.getObject(ResourceType.class, RESOURCE_DUMMY_OID, null, task, result);
            AssertJUnit.fail("Resource not gone from provisioning");
        } catch (ObjectNotFoundException e) {
            // This is expected
        }

    }

    private PropertyDelta<String> createUselessStringDelta(String newVal) {
        return prismContext.deltaFactory().property().createModificationReplaceProperty(
                ItemPath.create(ResourceType.F_CONNECTOR_CONFIGURATION,
                        SchemaConstants.CONNECTOR_SCHEMA_CONFIGURATION_PROPERTIES_ELEMENT_QNAME,
                        DummyResourceContoller.CONNECTOR_DUMMY_USELESS_STRING_QNAME),
                prismContext.definitionFactory().createPropertyDefinition(DummyResourceContoller.CONNECTOR_DUMMY_USELESS_STRING_QNAME, DOMUtil.XSD_STRING),
                newVal);
    }

    private void assertConnectorConfigChanged() throws ObjectNotFoundException, SchemaException, CommunicationException, ConfigurationException, SecurityViolationException, ExpressionEvaluationException {
        Task task = taskManager.createTaskInstance(TestDummyResourceAndSchemaCaching.class.getName()
                + ".assertConnectorConfigChanged");
        OperationResult result = task.getResult();

        String versionAfter = repositoryService.getVersion(ResourceType.class, RESOURCE_DUMMY_OID, result);
        assertResourceVersionIncrement(versionAfter, 1);

        // WHEN
        PrismObject<ResourceType> resourceProvisioning = provisioningService.getObject(ResourceType.class, RESOURCE_DUMMY_OID, null, task, result);

        // THEN
        display("Resource", resource);
        assertSuccess(result);

        assertHasSchema(resourceProvisioning, "provisioning resource");
        assertSchemaMetadataUnchanged(resourceProvisioning);

        assertCounterIncrement(InternalCounters.RESOURCE_REPOSITORY_READ_COUNT, 1);
        assertCounterIncrement(InternalCounters.RESOURCE_SCHEMA_FETCH_COUNT, 0);
        assertCounterIncrement(InternalCounters.CONNECTOR_SCHEMA_PARSE_COUNT, 0);
        assertCounterIncrement(InternalCounters.CONNECTOR_CAPABILITIES_FETCH_COUNT, 0);
        assertCounterIncrement(InternalCounters.CONNECTOR_INSTANCE_INITIALIZATION_COUNT, 0);
        assertCounterIncrement(InternalCounters.CONNECTOR_INSTANCE_CONFIGURATION_COUNT, 0);
        assertCounterIncrement(InternalCounters.RESOURCE_SCHEMA_PARSE_COUNT, 1);

        assertResourceVersionIncrement(resourceProvisioning, 0);

        displayDumpable("Resource cache", InternalMonitor.getResourceCacheStats());
        assertResourceCacheHitsIncrement(0);
        assertResourceCacheMissesIncrement(1);

        // There are expected to be re-parsed
        rememberResourceSchema(RefinedResourceSchemaImpl.getResourceSchema(resourceProvisioning, prismContext));
        rememberRefinedResourceSchema(RefinedResourceSchemaImpl.getRefinedSchema(resourceProvisioning));
        assertCounterIncrement(InternalCounters.RESOURCE_SCHEMA_PARSE_COUNT, 0);

        // WHEN
        getAccount(ACCOUNT_WILL_OID);

        // THEN
        displayDumpable("Resource cache (2)", InternalMonitor.getResourceCacheStats());
        assertResourceCacheHitsIncrement(2);  // one hit is "regular", the other one when availability state update is considered
        assertResourceCacheMissesIncrement(0);

        assertCounterIncrement(InternalCounters.RESOURCE_REPOSITORY_READ_COUNT, 0);
        assertCounterIncrement(InternalCounters.RESOURCE_SCHEMA_FETCH_COUNT, 0);
        assertCounterIncrement(InternalCounters.CONNECTOR_SCHEMA_PARSE_COUNT, 0);
        assertCounterIncrement(InternalCounters.CONNECTOR_CAPABILITIES_FETCH_COUNT, 0);
        assertCounterIncrement(InternalCounters.CONNECTOR_INSTANCE_INITIALIZATION_COUNT, 0);
        assertCounterIncrement(InternalCounters.CONNECTOR_INSTANCE_CONFIGURATION_COUNT, 1);
        assertCounterIncrement(InternalCounters.RESOURCE_SCHEMA_PARSE_COUNT, 0);

        // It is only reconfigured, but the instance is the same (MID-5068)
        assertConnectorInstanceUnchanged(resourceProvisioning);
    }

    @SuppressWarnings({ "SameParameterValue", "UnusedReturnValue" })
    private String addAccount(File file) throws SchemaException, ObjectAlreadyExistsException, CommunicationException, ObjectNotFoundException, ConfigurationException, SecurityViolationException, IOException, ExpressionEvaluationException, PolicyViolationException {
        Task task = taskManager.createTaskInstance(TestDummyResourceAndSchemaCaching.class.getName()
                + ".addAccount");
        OperationResult result = task.getResult();
        PrismObject<ShadowType> account = PrismTestUtil.parseObject(file);
        String oid = provisioningService.addObject(account, null, null, task, result);
        result.computeStatus();
        TestUtil.assertSuccess(result);
        return oid;
    }

    @SuppressWarnings({ "SameParameterValue", "UnusedReturnValue" })
    private PrismObject<ShadowType> getAccount(String oid) throws ObjectNotFoundException, CommunicationException, SchemaException, ConfigurationException, SecurityViolationException, ExpressionEvaluationException {
        OperationResult result = createOperationResult("getAccount");
        PrismObject<ShadowType> account = provisioningService.getObject(ShadowType.class, oid, null, null, result);
        result.computeStatus();
        TestUtil.assertSuccess(result);
        return account;
    }
}<|MERGE_RESOLUTION|>--- conflicted
+++ resolved
@@ -469,11 +469,7 @@
 
         // Change part of connector configuration. We change quite a useless part. But midPoint does not know that
         // it is useless and need to re-initialize the connector
-<<<<<<< HEAD
-        Collection<PropertyDelta<?>> modifications = new ArrayList<>(1);
-=======
         Collection<PropertyDelta<String>> modifications = new ArrayList<>(1);
->>>>>>> aec144df
         PropertyDelta<String> uselessStringDelta = createUselessStringDelta("patlama chamalalija paprtala");
         modifications.add(uselessStringDelta);
 
@@ -501,11 +497,7 @@
 
         // Change part of connector configuration. We change quite a useless part. But midPoint does not know that
         // it is useless and need to re-initialize the connector
-<<<<<<< HEAD
-        Collection<PropertyDelta<?>> modifications = new ArrayList<>(1);
-=======
         Collection<PropertyDelta<String>> modifications = new ArrayList<>(1);
->>>>>>> aec144df
         PropertyDelta<String> uselessStringDelta = createUselessStringDelta("Rudolfovo Tajemstvi");
         modifications.add(uselessStringDelta);
 
