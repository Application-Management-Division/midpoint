--- conflicted
+++ resolved
@@ -187,11 +187,7 @@
         assertSame("Connector instance has changed", lastConfiguredConnectorInstance, currentConfiguredConnectorInstance);
     }
 
-<<<<<<< HEAD
-    protected void assertSteadyResource(PrismObject<ResourceType> resource) throws SchemaException {
-=======
-    protected void assertSteadyResource() throws SchemaException, ConfigurationException {
->>>>>>> 9c168e2b
+    protected void assertSteadyResource(PrismObject<ResourceType> resource) throws SchemaException, ConfigurationException {
         assertCounterIncrement(InternalCounters.RESOURCE_SCHEMA_FETCH_COUNT, 0);
         assertCounterIncrement(InternalCounters.CONNECTOR_CAPABILITIES_FETCH_COUNT, 0);
         assertCounterIncrement(InternalCounters.CONNECTOR_SCHEMA_PARSE_COUNT, 0);
@@ -209,7 +205,7 @@
         assertResourceCacheMissesIncrement(0);
     }
 
-    protected void assertSteadyResource() throws SchemaException {
+    protected void assertSteadyResource() throws SchemaException, ConfigurationException {
         assertSteadyResource(getResource());
     }
 
