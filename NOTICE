MidPoint Identity Manager
Copyright 2010-2021 Evolveum

This project is dual-licensed under Apache License 2.0
and European Union Public License. See LICENSE file for details.

This product includes software developed at
The Apache Software Foundation (http://www.apache.org/).

This product includes portions created by Sun Microsystems
and other parties distributed under the terms of
Common Development and Distribution License (CDDL):
http://opensource.org/licenses/CDDL-1.0
Please see the headers of individual source files for more
details.

This product includes the jQuery JavaScript Library.
Copyright (c) 2012 jQuery Foundation and other contributors,
jQuery is dually licensed under the MIT and GPL licenses, and
is included in this software distribution under the MIT license.
For details, see the jQuery web site: http://jquery.com/

This product includes DejaVu fonts.
Copyright (c) 2003 by Bitstream, Inc. All Rights Reserved.
Bitstream Vera is a trademark of Bitstream, Inc.
For details, see http://dejavu-fonts.org
and http://dejavu-fonts.org/wiki/License

<<<<<<< HEAD
=======
This product includes Panzoom library,
Copyright 2016-2019 Timmy Willison.
Panzoom is distributed under the terms of MIT license.
Please see https://github.com/timmywil/panzoom for details.

This product includes Perfect Scrollbar library,
Copyright (c) 2012-2019 Hyunje Jun, MDBootstrap.com and other contributors.
Perfect Scrollbar is distributed under the terms of MIT license.
Please see https://github.com/mdbootstrap/perfect-scrollbar for details.

This product includes Raphaël library,
Copyright © 2008-2012 Dmitry Baranovskiy, Copyright © 2008-2012 Sencha Labs.
Raphaël is distributed under the terms of MIT license.
Please see http://raphaeljs.com/ for details.

This product includes Treant-js library,
(c) 2013 Fran Peručić.
Treant-js is distributed under the terms of MIT license.
Please see http://fperucic.github.io/treant-js for details.

This product includes JasperReports Library
Copyright (c) 2001-2016 TIBCO Software Inc.
JasperReports Library is distributed under the terms of
GNU Lesser General Public Licenses (LGPL)

>>>>>>> 942dc028
This product includes AdminLTE template
Copyright (c) 2014-2016 Abdullah Almsaeed
AdminLTE is distributed under the terms of The MIT License

This product includes software developed at
Python Software Foundation (https://www.python.org/).

This software contains unmodified binary redistributions for
H2 database engine (http://www.h2database.com/),
which is dual licensed and available under the MPL 2.0
(Mozilla Public License) or under the EPL 1.0 (Eclipse Public License).
An original copy of the license agreement can be found at:
http://www.h2database.com/html/license.html
<|MERGE_RESOLUTION|>--- conflicted
+++ resolved
@@ -26,8 +26,6 @@
 For details, see http://dejavu-fonts.org
 and http://dejavu-fonts.org/wiki/License
 
-<<<<<<< HEAD
-=======
 This product includes Panzoom library,
 Copyright 2016-2019 Timmy Willison.
 Panzoom is distributed under the terms of MIT license.
@@ -53,7 +51,6 @@
 JasperReports Library is distributed under the terms of
 GNU Lesser General Public Licenses (LGPL)
 
->>>>>>> 942dc028
 This product includes AdminLTE template
 Copyright (c) 2014-2016 Abdullah Almsaeed
 AdminLTE is distributed under the terms of The MIT License
